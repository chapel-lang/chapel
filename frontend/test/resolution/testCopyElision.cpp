/*
 * Copyright 2021-2025 Hewlett Packard Enterprise Development LP
 * Other additional copyright holders may be indicated within.
 *
 * The entirety of this work is licensed under the Apache License,
 * Version 2.0 (the "License"); you may not use this file except
 * in compliance with the License.
 *
 * You may obtain a copy of the License at
 *
 *     http://www.apache.org/licenses/LICENSE-2.0
 *
 * Unless required by applicable law or agreed to in writing, software
 * distributed under the License is distributed on an "AS IS" BASIS,
 * WITHOUT WARRANTIES OR CONDITIONS OF ANY KIND, either express or implied.
 * See the License for the specific language governing permissions and
 * limitations under the License.
 */

#include "test-resolution.h"

#include "chpl/parsing/parsing-queries.h"
#include "chpl/resolution/copy-elision.h"
#include "chpl/resolution/resolution-queries.h"
#include "chpl/resolution/scope-queries.h"
#include "chpl/resolution/split-init.h"
#include "chpl/uast/Call.h"
#include "chpl/uast/Comment.h"
#include "chpl/uast/Identifier.h"
#include "chpl/uast/Module.h"
#include "chpl/uast/Variable.h"

// resolves the last function, or module if testModule=true
// checks that the copy elision points match the string IDs provided
static void testCopyElision(const char* test,
                            std::string program,
                            std::vector<std::string> expectedPoints,
                            bool testModule=false,
                            bool expectErrors=false) {
  printf("%s\n", test);

  //Context ctx;
  //Context* context = &ctx;
  auto context = buildStdContext();
  ErrorGuard guard(context);

  std::string testname = test;
  testname += ".chpl";
  auto path = UniqueString::get(context, testname);
  std::string contents = "module M {\n";
  contents += program;
  contents += "\n}";
  setFileText(context, path, contents);

  const ModuleVec& vec = parseToplevel(context, path);
  assert(vec.size() == 1);
  const Module* M = vec[0]->toModule();
  assert(M);
  assert(M->numStmts() >= 1);

  const Function* func = M->stmt(M->numStmts()-1)->toFunction();

  if (func) {
    func->dump();
  } else {
    M->dump();
  }

  std::set<ID> splitIds;
  std::set<ID> elisionPoints;

  if (testModule == false) {
    assert(func);
    printf("Resolving function %s\n", func->name().c_str());
    const ResolvedFunction* r = resolveConcreteFunction(context, func->id());
    assert(r);

    splitIds = computeSplitInits(context, func, r->resolutionById());

    elisionPoints = computeElidedCopies(context, func,
                                        r->resolutionById(),
                                        /* poiScope */ nullptr,
                                        splitIds,
                                        r->returnType());
  } else {
    printf("Resolving module\n");
    // check the module init function
    const ResolutionResultByPostorderID& rr = resolveModule(context, M->id());

    splitIds = computeSplitInits(context, M, rr);

    elisionPoints = computeElidedCopies(context, M,
                                        rr,
                                        /* poiScope */ nullptr,
                                        splitIds,
                                        QualifiedType(QualifiedType::VAR,
                                                      VoidType::get(context)));
  }

  std::set<std::string> pointNames;
  for (auto id : elisionPoints) {
    pointNames.insert(id.str());
  }

  std::set<std::string> expectNames;
  for (auto cstr : expectedPoints) {
    expectNames.insert(std::string(cstr));
  }

  // check that each thing in expectNames is in splitNames
  for (auto expectName : expectNames) {
    if (pointNames.count(expectName) == 0) {
      printf("%s: missing expected point for '%s'\n",
             test, expectName.c_str());
    }
  }

  // check that each thing in splitNames is in expectNames
  for (auto pointName : pointNames) {
    if (expectNames.count(pointName) == 0) {
      printf("%s: found unexpected point for '%s'\n", test, pointName.c_str());
    }
  }

  assert(expectNames == pointNames);

  size_t errCount = guard.realizeErrors();
  if (expectErrors) {
    assert(errCount > 0);
  } else {
    assert(errCount == 0);
  }
}

static void test1() {
  testCopyElision("test1",
    R""""(

        proc test() {
          var x:int = 0;
        }
    )"""",
    {});
}

static void test2() {
  testCopyElision("test2",
    R""""(

        proc test() {
          var x;
          x = 1;
        }
    )"""",
    {});
}

static void test3() {
  testCopyElision("test3",
    R""""(
        proc test() {
          var x:int;
          var y = x;
        }
    )"""",
    {"M.test@3"});
}


static void test4() {
  testCopyElision("test4",
    R""""(

        proc test() {
          var x:int;
          var y = x;
          x;
        }
    )"""",
    {});
}

static void test5() {
  testCopyElision("test5a",
    R""""(
        proc test(cond: bool) {
          var x:int;
          var z = x;
          if cond {
            var y = x;
            return;
          }
          x;
        }
    )"""",
    {"M.test@8"}); // ID of 'var y'

  testCopyElision("test5b",
    R""""(
        proc test(cond: bool) {
          var x:int;
          var z = x;
          if cond {
            var y = x;
            return;
          } else {
          }
        }
    )"""",
    {"M.test@8"}); // ID of 'var y'

  testCopyElision("test5c",
    R""""(
        proc test(cond: bool) {
          var x:int;
          var z = x;
          if cond {
            var y = x;
            return;
          } else {
            var yy = x;
            return;
          }
        }
    )"""",
    {"M.test@8", "M.test@12"}); // IDs of 'var y' and 'var yy'

  testCopyElision("test5d",
    R""""(
        proc test(cond: bool) {
          var x:int;
          var z = x;
          if cond {
            var y = x;
            return;
          }
          var zz = x;
        }
    )"""",
    {"M.test@8", "M.test@13"}); // IDs of 'var y' and 'var zz'

  // Ensure we don't ignore conditional expression for elision
  testCopyElision("test5e",
    R""""(
        proc helper(in arg: int) { return true; }
        proc test(cond: bool) {
          var x:int;
          var y:int;
          var a = y;
          if helper(x) {
            var b = y;
            return;
          }
          var c = y;
        }
    )"""",
    {"M.test@9",    // ID of 'x' in 'helper(x)'
     "M.test@12",   // ID of 'var b'
     "M.test@17"}); // ID of 'var c'
}

static void test6() {
  testCopyElision("test6a",
    R""""(
        proc test(cond: bool) {
          var x:int;
          var y;
          if cond {
            y = x;
          } else {
            y = x;
          }
        }
    )"""",
    {"M.test@8", "M.test@12"});

  testCopyElision("test6b",
    R""""(
        proc test(cond: bool) {
          var x:int;
          if cond {
            var y = x;
            var z = y;
            return;
          } else {
            var y = x;
            var z = y;
            return;
          }
        }
    )"""",
    {"M.test@6", "M.test@8", "M.test@12", "M.test@14"});
}

static void test7() {
  testCopyElision("test7",
    R""""(
        proc test() {
          var i: int;
          ref r = i;
        }
    )"""",
    {});
}

static void test8() {
  testCopyElision("test8",
    R""""(
        proc test() {
          var i: int;
          ref r = i;
          ref rr = r;
        }
    )"""",
    {});
}

static void test9() {
  testCopyElision("test9",
    R""""(
        proc fIn(arg: int) { }
        proc test() {
          var x:int;
          fIn(x);
        }
    )"""",
    {"M.test@3"});
}

static void test10() {
  testCopyElision("test10",
    R""""(
        proc fIn(arg: int) { }
        proc test() {
          var x:int;
          fIn(x);
          x;
        }
    )"""",
    {});
}

static void test11() {
  testCopyElision("test11",
    R""""(
        proc test() {
          var x:int;
          var y;
          y = x;
        }
    )"""",
    {"M.test@5"});
}

static void test12() {
  testCopyElision("test12",
    R""""(

        proc test() {
          var x:int;
          var y;
          y = x;
          y = x;
        }
    )"""",
    {});
}

static void test13() {
  testCopyElision("test13a",
    R""""(

        proc test(cond: bool) {
          var x:int;
          var z = x;
          if cond {
            var y = x;
          }
        }
    )"""",
    {});
  testCopyElision("test13b",
    R""""(

        proc helper(in arg: int) { return 0; }
        proc test(cond: bool) {
          var x:int;
          var z = helper(x);
          if cond {
          } else {
            var y = helper(x);
          }
        }
    )"""",
    {});
}

static void test14() {
  testCopyElision("test14",
    R""""(
        proc test(cond: bool) {
          var x:int;
          var y;
          if cond {
            return;
          } else {
            y = x;
          }
        }
    )"""",
    {"M.test@10"});
}

static void test15() {
  testCopyElision("test15",
    R""""(
        proc test(cond: bool) {
          var x:int;
          var y;
          if cond {
            y = x;
          } else {
            return;
          }
        }
    )"""",
    {"M.test@8"});
}

static void test16() {
  testCopyElision("test16",
    R""""(
        proc test() throws {
          var x:int;
          try {
            var y = x;
          }
        }
    )"""",
    {"M.test@3"});
}

static void test17() {
  testCopyElision("test17",
    R""""(

        proc test() {
          var x:int;
          var y;
          try {
            y = x;
          } catch {
          }
        }
    )"""",
    {});
}

static void test18() {
  testCopyElision("test18",
    R""""(

        proc test() {
          var x:int;
          var y;
          try {
            y = x;
          } catch {
            y;
          }
        }
    )"""",
    {});
}

static void test19() {
  testCopyElision("test19",
    R""""(
        proc test() {
          var x:int;
          var y;
          try {
            y = x;
          } catch {
            return;
          }
        }
    )"""",
    {"M.test@5"});
}

static void test20() {
  testCopyElision("test20",
    R""""(

        proc test() {
          var x:int;
          var y;
          try {
            y = x;
          } catch {
            y = x;
          }
        }
    )"""",
    {});
}

static void test21() {
  testCopyElision("test21",
    R""""(

        proc test() {
          var x:int;
          var y;
          try {
          } catch {
            y = x;
          }
        }
    )"""",
    {});
}

static void test22() {
  testCopyElision("test22",
    R""""(
        proc test() {
          try {
          } catch {
            var x:int;
            var y = x;
          }
        }
    )"""",
    {"M.test@4"});
}

static void test23() {
  testCopyElision("test23",
    R""""(
        record R {
          var field: int;
        }
        proc R.test() {
          var x = field;
        }
    )"""",
    {});
}

static void test24() {
  // module scope variables aren't subject to copy elision
  testCopyElision("test24",
    R""""(
        var x: int;
        var y = x;
    )"""",
    {},
    /* resolveModule */ true);
}

static void test25() {
  // module scope variables aren't subject to copy elision
  testCopyElision("test25",
    R""""(
        var x: int;
        proc test() {
          var y = x;
        }
    )"""",
    {});
}

// test that copy elision only applies to the first assignment
// when using split init
static void test26() {
  testCopyElision("test26",
    R""""(

        proc test() {
          var x: int;
          var y: int;
          var z;
          z = x;
          z = y;
        }
    )"""",
    {"M.test@7"});
}
// including with an inner block
static void test27() {
  testCopyElision("test27",
    R""""(

        proc test() {
          var x: int;
          var y: int;
          var z;
          {
            z = x;
          }
          z = y;
        }
    )"""",
    {"M.test@7"});
}
// including with a conditional
static void test28() {
  testCopyElision("test28",
    R""""(

        config const cond = true;

        proc test() {
          var a: int;
          var c: int;
          var z;
          if cond {
            z = a;
          } else {
            z = a;
          }
          z = c;
        }
    )"""",
    {"M.test@8", "M.test@12"});
}
// including with a try/catch
static void test29() {
  testCopyElision("test29",
    R""""(

        config const cond = true;

        proc test() {
          var a: int;
          var b: int;
          var z;
          try {
            z = a;
          } catch {
            return;
          }
          z = b;
        }
    )"""",
    {"M.test@7"});
}

// out variable can't be copy elided from b/c it is mentioned by return
static void test30() {
  testCopyElision("test30",
    R""""(
        proc test(out x: int) {
          var y = x;
          return;
        }
    )"""",
    {});
}
static void test31() {
  testCopyElision("test31",
    R""""(
        proc test(out x: int) {
          var y = x;
        }
    )"""",
    {});
}
static void test32() {
  testCopyElision("test32",
    R""""(
        proc test(inout x: int) {
          var y = x;
          return;
        }
    )"""",
    {});
}
static void test33() {
  testCopyElision("test33",
    R""""(
        proc test(inout x: int) {
          var y = x;
        }
    )"""",
    {});
}

static void test34() {
  testCopyElision("test34",
    R""""(

        config const cond = true;

        proc test() {
          var a: int;
          var c: int;
          var z;
          if true {
            z = a;
          } else {
            z = a;
          }
          z = c;
        }
    )"""",
    {"M.test@8"});
}

static void test35() {
  testCopyElision("test35a1",
    R""""(
        config const cond = true;
        proc test() {
          var x: int = 0;
          var y = x;
          type T = real;
          {x;}
        }
    )"""",
    {});
  testCopyElision("test35a2",
    R""""(
        config const cond = true;
        proc test() {
          var x: int = 0;
          var y = x;
          type T = real;
          if cond {
            y;
          } else {
            x;
          }
        }
    )"""",
    {});
  
  testCopyElision("test35a",
    R""""(

        proc test() {
          var x: int = 0;
          var y = x;
          type T = real;
          if T == int {
            y;
          } else {
            x;
          }
        }
    )"""",
    {});
  testCopyElision("test35b",
    R""""(

        proc test() {
          var x: int = 0;
          var y = x;
          type T = int;
          if T == int {
            y;
          } else {
            x;
          }
        }
    )"""",
    {"M.test@4"});
}

static void test36() {
  testCopyElision("test36a",
    R""""(

        proc test() {
          var x: int = 0;
          var y = x;
          type T = real;
          if T == int {
            y;
          }
        }
    )"""",
    {"M.test@4"});
  testCopyElision("test36b",
    R""""(

        proc test() {
          var x: int = 0;
          var y = x;
          type T = real;
          if T == int {
            x;
          }
        }
    )"""",
    {"M.test@4"});
  testCopyElision("test36c",
    R""""(

        proc test() {
          var x: int = 0;
          var y = x;
          type T = int;
          if T == int {
            y;
          }
        }
    )"""",
    {"M.test@4"});
  testCopyElision("test36d",
    R""""(

        proc test() {
          var x: int = 0;
          var y = x;
          type T = int;
          if T == int {
            x;
          }
        }
    )"""",
    {});
}

static void test37() {
  testCopyElision("test37a",
    R""""(

        proc test() {
          var x: int = 0;
          var y = x;
          type T = real;
          select T {
            when int do x;
            when real do y;
            otherwise do x;
          }
        }
    )"""",
    {"M.test@4"});
  testCopyElision("test37b",
    R""""(

        proc test() {
          var x: int = 0;
          var y = x;
          type T = int;
          select T {
            when int do x;
            when real do y;
            otherwise do x;
          }
        }
    )"""",
    {});
  testCopyElision("test37c",
    R""""(

        proc test() {
          var x: int = 0;
          var y = x;
          type T = string;
          select T {
            when int do x;
            when real do y;
            otherwise do x;
          }
        }
    )"""",
    {});
}

static void test38() {
  testCopyElision("test38a",
    R""""(

        proc test() {
          var x: int = 0;
          var y = x;
          type T = real;
          select T {
            when int do x;
            when real do y;
          }
        }
    )"""",
    {"M.test@4"});
  testCopyElision("test38b",
    R""""(

        proc test() {
          var x: int = 0;
          var y = x;
          type T = int;
          select T {
            when int do x;
            when real do y;
          }
        }
    )"""",
    {});
  testCopyElision("test38c",
    R""""(

        proc test() {
          var x: int = 0;
          var y = x;
          type T = string;
          select T {
            when int do x;
            when real do y;
          }
        }
    )"""",
    {"M.test@4"});
}

static void test39() {
  testCopyElision("test39a",
    R""""(

        proc test() {
          var x: int = 0;
          var y = x;
          type T = int;
          select T {
            when int {
              var x: int;
              x;
            }
            when real do y;
          }
        }
    )"""",
    {"M.test@4"});
  testCopyElision("test39b",
    R""""(

        proc test() {
          var x: int = 0;
          var y = x;
          type T = real;
          select T {
            when int {
              var x;
              x;
            }
            when real do y;
          }
        }
    )"""",
    {"M.test@4"});
  testCopyElision("test39c",
    R""""(
        config const cond = true;
        proc test() {
          var x: int = 0;
          var y = x;
          type T = real;
          select T {
            when int {
              var x;
              x;
            }
            when real {
              if cond {
                x;
              } else {
                y;
              }
            }
          }
        }
    )"""",
    {});
  testCopyElision("test39d",
    R""""(
        config const cond = true;
        proc test() {
          var x: int = 0;
          var y = x;
          type T = real;
          select T {
            when int {
              var x;
              x;
            }
            when real {
              if false {
                x;
              } else {
                y;
              }
            }
          }
        }
    )"""",
    {"M.test@4"});
}

static void test40() {
  testCopyElision("test40a",
    R""""(

        proc test() {
          var x: int = 0;
          var y = x;
          try {
            y;
          } catch {
            x;
          }
        }
    )"""",
    {});
  testCopyElision("test40b",
    R""""(

        proc test() {
          var x: int = 0;
          var y = x;
          try {
            y;
          } catch {
            var x: int;
          }


        }
    )"""",
    {"M.test@4"});
  testCopyElision("test40c",
    R""""(

        proc test() {
          var x: int = 0;
          try {
            var y = x;
            y;
          } catch {
            var x: int;
            x;
            return;
          }

        }
    )"""",
    {"M.test@4"});
  testCopyElision("test40d",
    R""""(

        proc test() {
          var x: int = 0;
          try {
            var y = x;
            y;
          } catch {
            x;
            return;
          }
        }
    )"""",
    {});
  testCopyElision("test40e",
    R""""(

        proc test() {
          var x: int = 0;
          try {
            var y = x;
            y;
          } catch {
            x;
          }

        }
    )"""",
    {});
  testCopyElision("test40e",
    R""""(

        proc test() {
          var x: int = 0;
          try {
            var y = x;
            y;
          } catch {
            return;
          }

        }
    )"""",
    {"M.test@4"});
  testCopyElision("test40f",
    R""""(

        proc test() {
          var x: int = 0;
          try {
            var y = x;
            y;
          } catch {
            return;
          }
          x;
          }
    )"""",
    {});
}

static void test41() {
  testCopyElision("test41a",
    R""""(
        config const cond = 2;
        proc test() {
          var x: int = 0;
          var y = x;
          type T = real;
          select cond {
            when 1 {
              x;
            }
            when 2 {
              y;
            }
          }
        }
    )"""",
    {});
  testCopyElision("test41b",
    R""""(
        config const cond = 2;
        proc test() {
          var x: int = 0;
          var y = x;
          type T = real;
          select cond {
            when 1 {
              y;
            }
            when 2 {
              y;
            }
            otherwise {
              x;
            }
          }
        }
    )"""",
    {});
}

static void test42() {
  testCopyElision("test42a",
    R""""(
        proc test() {
          var c: int = 0;
          var x: int = 0;
          var y: int;
          select 2 {
            when c {
              y=x;
            }
            when 2 {

            }
          }
        }
    )"""",
    {});
  testCopyElision("test42b",
    R""""(
        proc test() {
          var c: int = 0;
          var x: int = 0;
          var y: int;
          select 2 {
            when c {
              y=x;
            }
            when 2 {
              y=x;
            }
          }
        }
    )"""",
    {"M.test@12","M.test@18"});
}

static void test43() {
  testCopyElision("test43a",
    R""""(
        proc test() {
          var c: int = 0;
          var x: int = 0;
          var y = x;
          select 2 {
            when c {
              y;
            }
            when 2 {
              x;
            }
          }
        }
    )"""",
    {});
  testCopyElision("test43b",
    R""""(
        proc test() {
          var c: int = 0;
          var x: int = 0;
          var y = x;
          select 2 {
            when c {
              y;
            }
            when 2 {
              y;
            }
            when 3 {
              x;
            }
          }
        }
    )"""",
    {"M.test@7"});
}

// test that copy elision is sensitive to control flow
static void test44(const std::string& controlModifier) {
  testCopyElision("test44",
    (
    R"""(
      proc test() {
        for i in 1..10 {
          var x = 42;
          var y = x;
          if i == 10 {
            )""" + controlModifier + R"""(;
            x;
          }
        }
      }

    )"""
    ).c_str(), {"M.test@7"});
}

static void test44() {
  test44("continue");
  test44("break");
}

// test that copy elision is sensitive to control flow across several branches
static void test45(const std::string& controlModifier1, const std::string controlModifier2, bool expectElision) {
  std::vector<std::string> expectedPoints;
  if (expectElision) expectedPoints.push_back("M.test@7");

  testCopyElision("test45",
      (
    R"""(
      proc test() {
        for i in 1..10 {
          var x = 42;
          var y = x;
          if i == 10 {
            var cond: bool;
            if cond {
              )""" + controlModifier1 + R"""(;
            } else {
              )""" + controlModifier2 + R"""(;
            }
            x;
          }
        }
      }

    )"""
    ).c_str(), std::move(expectedPoints));
}

static void test45() {
  test45("continue", "continue", true);
  test45("break", "break", true);
  test45("continue", "", false);
  test45("", "continue", false);
  test45("break", "", false);
  test45("", "break", false);

  /* TODO: mixing control flow requires more intelligence.

    test45("break", "continue", true);
    test45("continue", "break", true);
  */
}

static void test46() {
  testCopyElision("test46a",
    R""""(

        proc helper(in arg: int) { return 0; }
        proc test(cond: bool) {
          var x:int = 0;
          var a = x;
          return helper(x) + helper(x);
        }
    )"""",
    {"M.test@11"}); // ID of 'x' in second 'helper(x)'
  testCopyElision("test46b",
    R""""(

        proc double(in x: int, in y: int) { return 0; }
        proc helper(in arg: int) { return 0; }
        proc test(cond: bool) {
          var x:int = 0;
          var a = x;
          return double(helper(x), helper(x));
        }
    )"""",
    {"M.test@12"}); // ID of 'x' in second 'helper(x)'
  testCopyElision("test46c",
    R""""(

        proc helper(in arg: int) { return 0; }
        proc test(cond: bool) {
          var x:int = 0;
          var a = x;
          var b = helper(x);
          return b;
        }
    )"""",
    {"M.test@8"}); // ID of 'x' in call to 'helper'
}

static void test47() {
  int counter = 0;
  auto test = [&counter](std::string loop, std::vector<std::string> IDs) {
    std::string name = "test47-";
    name += std::to_string(counter++);
    testCopyElision(name.c_str(),
      R""""(
          iter stuff(in arg: int) { yield 0; }
          proc helper(in arg: int) { return 0; }
          proc test(cond: bool) {
            var x:int = 0;
            var y:int = 0;
            )"""" + loop + R""""( { // OK to elide in iterand
              var z = y; // should not elide
            }
          }
      )"""",
      IDs);
  };
  test("for i in stuff(x)", {"M.test@10"});
  test("for i in stuff(y)", {}); // 'y' used in loop, should not elide
  test("for i in stuff(helper(x))", {"M.test@11"});
  test("while helper(x)", {});

  // TODO: with clause
  //test("forall i in stuff(x) with (var copy = x)", {});
  //test("forall i in stuff(x) with (var copy = helper(x))", {});
}

static void test48() {
  testCopyElision("test48",
    R""""(
        record R { proc foo(){} }
        proc test(cond: bool) {
          var x: R;
          var z = x;
          return x.foo();
        }
    )"""",
    {}); // x is mentioned in receiver of method call, so no elision
}

<<<<<<< HEAD
// Copy elision for destructuring of tuple var
static void test49() {
  // Init
  testCopyElision("test49a",
    R""""(
      record R { }
      proc test() {
        var r = new R();
        var s = new R();

        var tup = ((1,), r, ((s, "hi"), 2, 3.14));

        var ((a,), b, ((c, d), _, e)) = tup;
      }
    )"""",
    {
      "M.test@10",
      "M.test@11",
      "M.test@19",
      "M.test@21",
      "M.test@22",
      "M.test@23",
      "M.test@26",
    });

  // Assign
  testCopyElision("test49b",
    R""""(
      record R { }
      proc test() {
        var r = new R();

        var tup = (1, r, "hi");

        var a: int;
        var b: R;
        (a, b, _) = tup;
      }
    )"""",
    {"M.test@5", "M.test@13", "M.test@14"});
}

// Like test49, but no elision as the variable is mentioned later
static void test50() {
  // Init
  testCopyElision("test50a",
    R""""(
      record R { }
      proc test() {
        var r = new R();

        var tup = (1, r, "hi");

        var (a, b, _) = tup;
        tup;
      }
    )"""",
    {"M.test@5"});

  // Assign
  testCopyElision("test50b",
    R""""(
      record R { }
      proc test() {
        var r = new R();

        var tup = (1, r, "hi");

        var a: int;
        var b: R;
        (a, b, _) = tup;
        tup;
      }
    )"""",
    {"M.test@5"});
}

// Copy elision for assigning tuple expr into tuple var
static void test51() {
  // Init
  testCopyElision("test51a",
    R""""(
      record R { }
      proc test() {
        var r = new R();
        var s = new R();

        var tup = (1, r, s);
        s;
      }
    )"""",
    {"M.test@9"});

  // Assign
  testCopyElision("test51b",
    R""""(
      record R { }
      proc test() {
        var r = new R();
        var s = new R();

        var tup: (int, R, R);
        tup = (1, r, s);
        s;
      }
    )"""",
    {"M.test@15"});
=======
static void test49() {
  testCopyElision("test49",
    R""""(
        record R { proc foo(){} }
        proc test(cond: bool) {
          var x: R;
          var z = x;
          on here {
            x;
          }
        }
    )"""",
    {}); // x is mentioned in a non-eligible block, so no elision
>>>>>>> adf22f7e
}

int main() {
  test1();
  test2();
  test3();
  test4();
  test5();
  test6();
  test7();
  test8();
  test9();
  test10();
  test11();
  test12();
  test13();
  test14();
  test15();
  test16();
  test17();
  test18();
  test19();
  test20();
  test21();
  test22();
  test23();
  test24();
  test25();
  test26();
  test27();
  test28();
  test29();
  test30();
  test31();
  test32();
  test33();
  test34();
  test35();
  test36();
  test37();
  test38();
  test39();
  test40();
  test41();
  test42();
  test43();
  test44();
  test45();
  test46();
  test47();
  test48();
  test49();
<<<<<<< HEAD
  test50();
  test51();

=======
>>>>>>> adf22f7e
  return 0;
}<|MERGE_RESOLUTION|>--- conflicted
+++ resolved
@@ -1377,11 +1377,25 @@
     {}); // x is mentioned in receiver of method call, so no elision
 }
 
-<<<<<<< HEAD
+static void test49() {
+  testCopyElision("test49",
+    R""""(
+        record R { proc foo(){} }
+        proc test(cond: bool) {
+          var x: R;
+          var z = x;
+          on here {
+            x;
+          }
+        }
+    )"""",
+    {}); // x is mentioned in a non-eligible block, so no elision
+}
+
 // Copy elision for destructuring of tuple var
-static void test49() {
+static void test50() {
   // Init
-  testCopyElision("test49a",
+  testCopyElision("test50a",
     R""""(
       record R { }
       proc test() {
@@ -1404,7 +1418,7 @@
     });
 
   // Assign
-  testCopyElision("test49b",
+  testCopyElision("test50b",
     R""""(
       record R { }
       proc test() {
@@ -1420,10 +1434,10 @@
     {"M.test@5", "M.test@13", "M.test@14"});
 }
 
-// Like test49, but no elision as the variable is mentioned later
-static void test50() {
+// Like test50, but no elision as the variable is mentioned later
+static void test51() {
   // Init
-  testCopyElision("test50a",
+  testCopyElision("test51a",
     R""""(
       record R { }
       proc test() {
@@ -1438,7 +1452,7 @@
     {"M.test@5"});
 
   // Assign
-  testCopyElision("test50b",
+  testCopyElision("test51b",
     R""""(
       record R { }
       proc test() {
@@ -1456,9 +1470,9 @@
 }
 
 // Copy elision for assigning tuple expr into tuple var
-static void test51() {
+static void test52() {
   // Init
-  testCopyElision("test51a",
+  testCopyElision("test52a",
     R""""(
       record R { }
       proc test() {
@@ -1472,7 +1486,7 @@
     {"M.test@9"});
 
   // Assign
-  testCopyElision("test51b",
+  testCopyElision("test52b",
     R""""(
       record R { }
       proc test() {
@@ -1485,21 +1499,6 @@
       }
     )"""",
     {"M.test@15"});
-=======
-static void test49() {
-  testCopyElision("test49",
-    R""""(
-        record R { proc foo(){} }
-        proc test(cond: bool) {
-          var x: R;
-          var z = x;
-          on here {
-            x;
-          }
-        }
-    )"""",
-    {}); // x is mentioned in a non-eligible block, so no elision
->>>>>>> adf22f7e
 }
 
 int main() {
@@ -1552,11 +1551,9 @@
   test47();
   test48();
   test49();
-<<<<<<< HEAD
   test50();
   test51();
-
-=======
->>>>>>> adf22f7e
+  test52();
+
   return 0;
 }