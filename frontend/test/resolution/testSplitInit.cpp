--- conflicted
+++ resolved
@@ -1593,22 +1593,6 @@
     {}, ERRORS_EXPECTED);
 }
 
-<<<<<<< HEAD
-// Split init via tuple destructuring assignment
-static void test77() {
-  testSplitInit("test77",
-    R"""(
-        proc test() {
-          var tup = (1, 2, 3);
-          var x: int;
-          var y: int = 3;
-          (x, y, _) = tup;
-        }
-    )""",
-    {"x"});
-}
-
-=======
 static void test77() {
   testSplitInit(__FUNCTION__,
     R"""(
@@ -1676,7 +1660,20 @@
 }
 */
 
->>>>>>> adf22f7e
+// Split init via tuple destructuring assignment
+static void test81() {
+  testSplitInit(__FUNCTION__,
+    R"""(
+        proc test() {
+          var tup = (1, 2, 3);
+          var x: int;
+          var y: int = 3;
+          (x, y, _) = tup;
+        }
+    )""",
+    {"x"});
+}
+
 int main() {
   test1();
   test2();
@@ -1761,11 +1758,10 @@
   test75();
   test76();
   test77();
-<<<<<<< HEAD
-=======
   test78();
   test79();
->>>>>>> adf22f7e
+  // test80();
+  test81();
 
   return 0;
 }