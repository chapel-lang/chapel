/*
 * Copyright 2004-2017 Cray Inc.
 * Other additional copyright holders may be indicated within.
 * 
 * The entirety of this work is licensed under the Apache License,
 * Version 2.0 (the "License"); you may not use this file except
 * in compliance with the License.
 * 
 * You may obtain a copy of the License at
 * 
 *     http://www.apache.org/licenses/LICENSE-2.0
 * 
 * Unless required by applicable law or agreed to in writing, software
 * distributed under the License is distributed on an "AS IS" BASIS,
 * WITHOUT WARRANTIES OR CONDITIONS OF ANY KIND, either express or implied.
 * See the License for the specific language governing permissions and
 * limitations under the License.
 */

//
// The Block distribution is defined with six classes:
//
//   Block       : distribution class
//   BlockDom    : domain class
//   BlockArr    : array class
//   LocBlock    : local distribution class (per-locale instances)
//   LocBlockDom : local domain class (per-locale instances)
//   LocBlockArr : local array class (per-locale instances)
//
// When a distribution, domain, or array class instance is created, a
// corresponding local class instance is created on each locale that is
// mapped to by the distribution.
//

//
// TO DO List
//
// 1. refactor pid fields from distribution, domain, and array classes
//

use DSIUtil;
use ChapelUtil;
use CommDiagnostics;
use SparseBlockDist;
use LayoutCSR;
//
// These flags are used to output debug information and run extra
// checks when using Block.  Should these be promoted so that they can
// be used across all distributions?  This can be done by turning them
// into compiler flags or adding config parameters to the internal
// modules, perhaps called debugDists and checkDists.
//
config param debugBlockDist = false;
config param debugBlockDistBulkTransfer = false;

// This flag is used to enable bulk transfer when aliased arrays are
// involved.  Currently, aliased arrays are not eligible for the
// optimization due to a bug in bulk transfer for rank changed arrays
// in which the last (right-most) dimension is collapsed.  Disabling
// the optimization for all aliased arrays is very conservative, so
// we provide this flag to allow the user to override the decision,
// with the caveat that it will likely not work for the above case.
config const disableAliasedBulkTransfer = true;

config param sanityCheckDistribution = false;

//
// If the testFastFollowerOptimization flag is set to true, the
// follower will write output to indicate whether the fast follower is
// used or not.  This is used in regression testing to ensure that the
// 'fast follower' optimization is working.
//
config param testFastFollowerOptimization = false;

//
// This flag is used to disable lazy initialization of the RAD cache.
//
config param disableBlockLazyRAD = defaultDisableLazyRADOpt;

//
// Block Distribution Class
//
//   The fields dataParTasksPerLocale, dataParIgnoreRunningTasks, and
//   dataParMinGranularity can be changed, but changes are
//   not reflected in privatized copies of this distribution.  Perhaps
//   this is a feature, not a bug?!
//
// rank : generic rank that must match the rank of domains and arrays
//        declared over this distribution
//
// idxType: generic index type that must match the index type of
//          domains and arrays declared over this distribution
//
// boundingBox: a non-distributed domain defining a bounding box used
//              to partition the space of all indices across the array
//              of target locales; the indices inside the bounding box
//              are partitioned "evenly" across the locales and
//              indices outside the bounding box are mapped to the
//              same locale as the nearest index inside the bounding
//              box
//
// targetLocDom: a non-distributed domain over which the array of
//               target locales and the array of local distribution
//               classes are defined
//
// targetLocales: a non-distributed array containing the target
//                locales to which this distribution partitions indices
//                and data
//
// locDist: a non-distributed array of local distribution classes
//
// dataParTasksPerLocale: an integer that specifies the number of tasks to
//                        use on each locale when iterating in parallel over
//                        a Block-distributed domain or array
//
// dataParIgnoreRunningTasks: a boolean what dictates whether the number of
//                            task use on each locale should be limited
//                            by the available parallelism
//
// dataParMinGranularity: the minimum required number of elements per
//                        task created
//

// chpldoc TODO:
//   a good reference to
//     dataParTasksPerLocale, dataParIgnoreRunningTasks, dataParMinGranularity
//   remove the above comments to avoid duplication/maintenance?
//   talk about RAD - here or in DefaultRectangular?
//   supports RAD opt, Bulk Transfer optimization, localSubdomain
//   disableBlockLazyRAD
//   disableAliasedBulkTransfer
//
/*
This Block distribution partitions indices into blocks
according to a ``boundingBox`` domain
and maps each entire block onto a locale from a ``targetLocales`` array.

The indices inside the bounding box are partitioned "evenly" across
the target locales. An index outside the bounding box is mapped to the
same locale as the nearest index inside the bounding box.

Formally, an index ``idx`` is mapped to ``targetLocales[locIdx]``,
where ``locIdx`` is computed as follows.

In the 1-dimensional case, for a Block distribution with:


  =================   ====================
  ``boundingBox``     ``{low..high}``
  ``targetLocales``   ``[0..N-1] locale``
  =================   ====================

we have:

  ===================    ==========================================
  if ``idx`` is ...      ``locIdx`` is ...
  ===================    ==========================================
  ``low<=idx<=high``     ``floor(  (idx-low)*N / (high-low+1)  )``
  ``idx < low``          ``0``
  ``idx > high``         ``N-1``
  ===================    ==========================================

In the multidimensional case, ``idx`` and ``locIdx`` are tuples
of indices; ``boundingBox`` and ``targetLocales`` are multi-dimensional;
the above computation is applied in each dimension.


**Example**

The following code declares a domain ``D`` distributed over
a Block distribution with a bounding box equal to the domain ``Space``,
and declares an array ``A`` over that domain.
The `forall` loop sets each array element
to the ID of the locale to which it is mapped.

  .. code-block:: chapel

    use BlockDist;

    const Space = {1..8, 1..8};
    const D: domain(2) dmapped Block(boundingBox=Space) = Space;
    var A: [D] int;

    forall a in A do
      a = a.locale.id;

    writeln(A);

When run on 6 locales, the output is:

  ::

    0 0 0 0 1 1 1 1
    0 0 0 0 1 1 1 1
    0 0 0 0 1 1 1 1
    2 2 2 2 3 3 3 3
    2 2 2 2 3 3 3 3
    2 2 2 2 3 3 3 3
    4 4 4 4 5 5 5 5
    4 4 4 4 5 5 5 5


**Constructor Arguments**

The ``Block`` class constructor is defined as follows:

  .. code-block:: chapel

    proc Block(
      boundingBox: domain,
      targetLocales: [] locale  = Locales, 
      dataParTasksPerLocale     = // value of  dataParTasksPerLocale      config const,
      dataParIgnoreRunningTasks = // value of  dataParIgnoreRunningTasks  config const,
      dataParMinGranularity     = // value of  dataParMinGranularity      config const,
      param rank                = boundingBox.rank,
      type  idxType             = boundingBox.idxType,
      type  sparseLayoutType    = DefaultDist)

The arguments ``boundingBox`` (a domain) and ``targetLocales`` (an array)
define the mapping of any index of ``idxType`` type to a locale
as described above.

The rank of ``targetLocales`` must match the rank of the distribution,
or be ``1``.  If the rank of ``targetLocales`` is ``1``, a greedy
heuristic is used to reshape the array of target locales so that it
matches the rank of the distribution and each dimension contains an
approximately equal number of indices.

The arguments ``dataParTasksPerLocale``, ``dataParIgnoreRunningTasks``,
and ``dataParMinGranularity`` set the knobs that are used to
control intra-locale data parallelism for Block-distributed domains
and arrays in the same way that the like-named config constants
control data parallelism for ranges and default-distributed domains
and arrays.

The ``rank`` and ``idxType`` arguments are inferred from the ``boundingBox``
argument unless explicitly set.  They must match the rank and index type of the
domains "dmapped" using that Block instance. If the ``boundingBox`` argument is
a stridable domain, the stride information will be ignored and the
``boundingBox`` will only use the lo..hi bounds.

When a ``sparse subdomain`` is created for a ``Block`` distributed domain, the
``sparseLayoutType`` will be the layout of these sparse domains. The default is
currently coordinate, but :class:`LayoutCSR.CSR` is an interesting alternative.

**Data-Parallel Iteration**

A `forall` loop over a Block-distributed domain or array
executes each iteration on the locale where that iteration's index
is mapped to.

Parallelism within each locale is guided by the values of
``dataParTasksPerLocale``, ``dataParIgnoreRunningTasks``, and
``dataParMinGranularity`` of the respective Block instance.
Updates to these values, if any, take effect only on the locale
where the updates are made.

**Sparse Subdomains**

When a ``sparse subdomain`` is declared as a subdomain to a Block-distributed
domain, the resulting sparse domain will also be Block-distributed. The
sparse layout used in this sparse subdomain can be controlled with the
``sparseLayoutType`` constructor argument to Block.

This example demonstrates a Block-distributed sparse domain and array:

  .. code-block:: chapel

   use BlockDist;

    const Space = {1..8, 1..8};

    // Declare a dense, Block-distributed domain.
    const DenseDom: domain(2) dmapped Block(boundingBox=Space) = Space;

    // Declare a sparse subdomain.
    // Since DenseDom is Block-distributed, SparseDom will be as well.
    var SparseDom: sparse subdomain(DenseDom);

    // Add some elements to the sparse subdomain.
    // SparseDom.bulkAdd is another way to do this that allows more control.
    SparseDom += [ (1,2), (3,6), (5,4), (7,8) ];

    // Declare a sparse array.
    // This array is also Block-distributed.
    var A: [SparseDom] int;

    A = 1;

    writeln( "A[(1, 1)] = ", A[1,1]);
    for (ij,x) in zip(SparseDom, A) {
      writeln( "A[", ij, "] = ", x, " on locale ", x.locale);
    }

   // Results in this output when run on 4 locales:
   // A[(1, 1)] = 0
   // A[(1, 2)] = 1 on locale LOCALE0
   // A[(3, 6)] = 1 on locale LOCALE1
   // A[(5, 4)] = 1 on locale LOCALE2
   // A[(7, 8)] = 1 on locale LOCALE3


*/
class Block : BaseDist {
  param rank: int;
  type idxType = int;
  var boundingBox: domain(rank, idxType);
  var targetLocDom: domain(rank);
  var targetLocales: [targetLocDom] locale;
  var locDist: [targetLocDom] LocBlock(rank, idxType);
  var dataParTasksPerLocale: int;
  var dataParIgnoreRunningTasks: bool;
  var dataParMinGranularity: int;
  var deferredSetup: bool;
  type sparseLayoutType = DefaultDist;
}

//
// Local Block Distribution Class
//
// rank : generic rank that matches Block.rank
// idxType: generic index type that matches Block.idxType
// myChunk: a non-distributed domain that defines this locale's indices
//
class LocBlock {
  param rank: int;
  type idxType;
  const myChunk: domain(rank, idxType);
}

//
// Block Domain Class
//
// rank:      generic domain rank
// idxType:   generic domain index type
// stridable: generic domain stridable parameter
// dist:      reference to distribution class
// locDoms:   a non-distributed array of local domain classes
// whole:     a non-distributed domain that defines the domain's indices
//
class BlockDom: BaseRectangularDom {
  param rank: int;
  type idxType;
  param stridable: bool;
  type sparseLayoutType;
  const dist: Block(rank, idxType, sparseLayoutType);
  var locDoms: [dist.targetLocDom] LocBlockDom(rank, idxType, stridable);
  var whole: domain(rank=rank, idxType=idxType, stridable=stridable);
}

//
// Local Block Domain Class
//
// rank: generic domain rank
// idxType: generic domain index type
// stridable: generic domain stridable parameter
// myBlock: a non-distributed domain that defines the local indices
//
class LocBlockDom {
  param rank: int;
  type idxType;
  param stridable: bool;
  var myBlock: domain(rank, idxType, stridable);
}

//
// Block Array Class
//
// eltType: generic array element type
// rank: generic array rank
// idxType: generic array index type
// stridable: generic array stridable parameter
// dom: reference to domain class
// locArr: a non-distributed array of local array classes
// myLocArr: optimized reference to here's local array class (or nil)
//
class BlockArr: BaseArr {
  type eltType;
  param rank: int;
  type idxType;
  param stridable: bool;
  type sparseLayoutType;
  var doRADOpt: bool = defaultDoRADOpt;
  var dom: BlockDom(rank, idxType, stridable, sparseLayoutType);
  var locArr: [dom.dist.targetLocDom] LocBlockArr(eltType, rank, idxType, stridable);
  var myLocArr: LocBlockArr(eltType, rank, idxType, stridable);
  const SENTINEL = max(rank*idxType);
}

//
// Local Block Array Class
//
// eltType: generic array element type
// rank: generic array rank
// idxType: generic array index type
// stridable: generic array stridable parameter
// locDom: reference to local domain class
// myElems: a non-distributed array of local elements
//
class LocBlockArr {
  type eltType;
  param rank: int;
  type idxType;
  param stridable: bool;
  const locDom: LocBlockDom(rank, idxType, stridable);
  var locRAD: LocRADCache(eltType, rank, idxType, stridable); // non-nil if doRADOpt=true
  var myElems: [locDom.myBlock] eltType;
  var locRADLock: atomicbool; // This will only be accessed locally
                              // force the use of processor atomics

  // These functions will always be called on this.locale, and so we do
  // not have an on statement around the while loop below (to avoid
  // the repeated on's from calling testAndSet()).
  inline proc lockLocRAD() {
    while locRADLock.testAndSet() do chpl_task_yield();
  }

  inline proc unlockLocRAD() {
    locRADLock.clear();
  }
}

//
// Block constructor for clients of the Block distribution.  The first
// takes no bounding box and will grab it from the first domain
// declared over this distribution; the second takes a bounding box.
//
proc Block.Block(param rank,
                 type idxType = int,
                 targetLocales: [] locale = Locales,
                 dataParTasksPerLocale=getDataParTasksPerLocale(),
                 dataParIgnoreRunningTasks=getDataParIgnoreRunningTasks(),
                 dataParMinGranularity=getDataParMinGranularity(),
                 type sparseLayoutType = DefaultDist) {

  if rank != 2 && sparseLayoutType == CSR then 
    compilerError("CSR layout is only supported for 2 dimensional domains");

  setupTargetLocalesArray(targetLocDom, this.targetLocales, targetLocales);

  deferredSetup = true;

  // NOTE: When these knobs stop using the global defaults, we will need
  // to add checks to make sure dataParTasksPerLocale<0 and
  // dataParMinGranularity<0
  this.dataParTasksPerLocale = if dataParTasksPerLocale==0
                               then here.maxTaskPar
                               else dataParTasksPerLocale;
  this.dataParIgnoreRunningTasks = dataParIgnoreRunningTasks;
  this.dataParMinGranularity = dataParMinGranularity;

  if debugBlockDist {
    writeln("Creating new Block distribution:");
    dsiDisplayRepresentation();
  }
}

//
// Todo: Once we have initializers, this one should really forward to
// the one with no bounding box above...
//
proc Block.Block(boundingBox: domain,
                targetLocales: [] locale = Locales,
                dataParTasksPerLocale=getDataParTasksPerLocale(),
                dataParIgnoreRunningTasks=getDataParIgnoreRunningTasks(),
                dataParMinGranularity=getDataParMinGranularity(),
                param rank = boundingBox.rank,
                type idxType = boundingBox.idxType,
                type sparseLayoutType = DefaultDist) {
  if rank != boundingBox.rank then
    compilerError("specified Block rank != rank of specified bounding box");
  if idxType != boundingBox.idxType then
    compilerError("specified Block index type != index type of specified bounding box");
  if rank != 2 && sparseLayoutType == CSR then 
    compilerError("CSR layout is only supported for 2 dimensional domains");

  if boundingBox.size == 0 then
    halt("Block() requires a non-empty boundingBox");

  this.boundingBox = boundingBox : domain(rank, idxType, stridable = false);

  setupTargetLocalesArray(targetLocDom, this.targetLocales, targetLocales);

  chpl__setupBoundingBoxLocalDescs();

  // NOTE: When these knobs stop using the global defaults, we will need
  // to add checks to make sure dataParTasksPerLocale<0 and
  // dataParMinGranularity<0
  this.dataParTasksPerLocale = if dataParTasksPerLocale==0
                               then here.maxTaskPar
                               else dataParTasksPerLocale;
  this.dataParIgnoreRunningTasks = dataParIgnoreRunningTasks;
  this.dataParMinGranularity = dataParMinGranularity;

  if debugBlockDist {
    writeln("Creating new Block distribution:");
    dsiDisplayRepresentation();
  }
}

proc Block.chpl__setupBoundingBoxLocalDescs() {
  const boundingBoxDims = this.boundingBox.dims();
  const targetLocDomDims = targetLocDom.dims();
  coforall locid in targetLocDom do
    on this.targetLocales(locid) do
      locDist(locid) =  new LocBlock(rank, idxType, locid, boundingBoxDims,
                                     targetLocDomDims);
}

proc Block.dsiAssign(other: this.type) {
  coforall locid in targetLocDom do
    on targetLocales(locid) do
      delete locDist(locid);
  boundingBox = other.boundingBox;
  targetLocDom = other.targetLocDom;
  targetLocales = other.targetLocales;
  dataParTasksPerLocale = other.dataParTasksPerLocale;
  dataParIgnoreRunningTasks = other.dataParIgnoreRunningTasks;
  dataParMinGranularity = other.dataParMinGranularity;
  const boundingBoxDims = boundingBox.dims();
  const targetLocDomDims = targetLocDom.dims();

  coforall locid in targetLocDom do
    on targetLocales(locid) do
      locDist(locid) = new LocBlock(rank, idxType, locid, boundingBoxDims,
                                    targetLocDomDims);
}

//
// Block distributions are equivalent if they share the same bounding
// box and target locale set.
//
proc Block.dsiEqualDMaps(that: Block(?)) {
  return (this.boundingBox == that.boundingBox &&
          this.targetLocales.equals(that.targetLocales));
}

//
// Block distributions are not equivalent to other domain maps.
//
proc Block.dsiEqualDMaps(that) param {
  return false;
}

proc Block.dsiClone() {
  return new Block(boundingBox, targetLocales,
                   dataParTasksPerLocale, dataParIgnoreRunningTasks,
                   dataParMinGranularity,
                   rank,
                   idxType,
                   sparseLayoutType);
}

proc Block.dsiDestroyDist() {
  coforall ld in locDist do {
    on ld do
      delete ld;
  }
}

proc Block.dsiDisplayRepresentation() {
  writeln("boundingBox = ", boundingBox);
  writeln("targetLocDom = ", targetLocDom);
  writeln("targetLocales = ", for tl in targetLocales do tl.id);
  writeln("dataParTasksPerLocale = ", dataParTasksPerLocale);
  writeln("dataParIgnoreRunningTasks = ", dataParIgnoreRunningTasks);
  writeln("dataParMinGranularity = ", dataParMinGranularity);
  for tli in targetLocDom do
    if locDist[tli] != nil then
      writeln("locDist[", tli, "].myChunk = ", locDist[tli].myChunk);
}

proc Block.dsiNewRectangularDom(param rank: int, type idxType,
                                param stridable: bool, inds) {
  if idxType != this.idxType then
    compilerError("Block domain index type does not match distribution's");
  if rank != this.rank then
    compilerError("Block domain rank does not match distribution's");

  var dom = new BlockDom(rank=rank, idxType=idxType, dist=this,
      stridable=stridable, sparseLayoutType=sparseLayoutType);
<<<<<<< HEAD
  if !deferredSetup {
    dom.setup();
    if debugBlockDist {
      writeln("Creating new Block domain:");
      dom.dsiDisplayRepresentation();
    }
=======
  dom.dsiSetIndices(inds);
  if debugBlockDist {
    writeln("Creating new Block domain:");
    dom.dsiDisplayRepresentation();
>>>>>>> a5fb8bbe
  }
  return dom;
}

proc Block.dsiNewSparseDom(param rank: int, type idxType, dom: domain) {
  return new SparseBlockDom(rank=rank, idxType=idxType,
      sparseLayoutType=sparseLayoutType, dist=this, whole=dom._value.whole, 
      parentDom=dom);
}

//
// output distribution
//
proc Block.writeThis(x) {
  x.writeln("Block");
  x.writeln("-------");
  x.writeln("distributes: ", boundingBox);
  x.writeln("across locales: ", targetLocales);
  x.writeln("indexed via: ", targetLocDom);
  x.writeln("resulting in: ");
  for locid in targetLocDom do
    x.writeln("  [", locid, "] locale ", locDist(locid).locale.id, " owns chunk: ", locDist(locid).myChunk);
}

proc Block.dsiIndexToLocale(ind: idxType) where rank == 1 {
  return targetLocales(targetLocsIdx(ind));
}

proc Block.dsiIndexToLocale(ind: rank*idxType) {
  return targetLocales(targetLocsIdx(ind));
}

//
// compute what chunk of inds is owned by a given locale -- assumes
// it's being called on the locale in question
//
proc Block.getChunk(inds, locid) {
  // use domain slicing to get the intersection between what the
  // locale owns and the domain's index set
  //
  // TODO: Should this be able to be written as myChunk[inds] ???
  //
  // TODO: Does using David's detupling trick work here?
  //
  const chunk = locDist(locid).myChunk((...inds.getIndices()));
  if sanityCheckDistribution then
    if chunk.numIndices > 0 {
      if targetLocsIdx(chunk.low) != locid then
        writeln("[", here.id, "] ", chunk.low, " is in my chunk but maps to ",
                targetLocsIdx(chunk.low));
      if targetLocsIdx(chunk.high) != locid then
        writeln("[", here.id, "] ", chunk.high, " is in my chunk but maps to ",
                targetLocsIdx(chunk.high));
    }
  return chunk;
}

//
// get the index into the targetLocales array for a given distributed index
//
proc Block.targetLocsIdx(ind: idxType) where rank == 1 {
  return targetLocsIdx((ind,));
}

proc Block.targetLocsIdx(ind: rank*idxType) {
  var result: rank*int;
  for param i in 1..rank do
    result(i) = max(0, min((targetLocDom.dim(i).length-1):int,
                           (((ind(i) - boundingBox.dim(i).low) *
                             targetLocDom.dim(i).length:idxType) /
                            boundingBox.dim(i).length):int));
  return if rank == 1 then result(1) else result;
}

proc Block.dsiCreateReindexDist(newSpace, oldSpace) {
  proc anyStridable(space, param i=1) param
    return if i == space.size then space(i).stridable
           else space(i).stridable || anyStridable(space, i+1);

  // Should this error be in ChapelArray or not an error at all?
  if newSpace(1).idxType != oldSpace(1).idxType then
    compilerError("index type of reindex domain must match that of original domain");
  if anyStridable(newSpace) || anyStridable(oldSpace) then
    compilerWarning("reindexing stridable Block arrays is not yet fully supported");

  /* To shift the bounding box, we must perform the following operation for
   *  each dimension:
   *
   *   bbox(r).low - (oldSpace(r).low - newSpace(r).low)
   *   bbox(r).high - (oldSpace(r).low - newSpace(r).low)
   *
   * The following is guaranteed on entry:
   *
   *   oldSpace(r).low-newSpace(r).low = oldSpace(r).high-newSpace(r).high
   *
   * We need to be able to do this without going out of range of the index
   *  type.  The approach we take is to check if there is a way to perform
   *  the calculation without having any of the intermediate results go out
   *  of range.
   *
   *    newBbLow = bbLow - (oldLow - newLow)
   *    newBbLow = bbLow - oldLow + newLow
   *
   * Can be performed as:
   *
   *    t = oldLow-newLow;
   *    newBbLow = bbLow-t;
   * or
   *    t = bbLow-oldLow;
   *    newBbLow = t+newLow;
   * or
   *    t = bbLow+newLow;
   *    newBbLow = t-oldLow;
   *
   */
  proc adjustBound(bbound, oldBound, newBound) {
    var t: bbound.type;
    if safeSub(oldBound, newBound) {
      t = oldBound-newBound;
      if safeSub(bbound, t) {
        return (bbound-t, true);
      }
    }
    if safeSub(bbound, oldBound) {
      t = bbound-oldBound;
      if safeAdd(t, newBound) {
        return (t+newBound, true);
      }
    }
    if safeAdd(bbound, newBound) {
      t = bbound+newBound;
      if safeSub(t, oldBound) {
        return(t-oldBound, true);
      }
    }
    return (bbound, false);
  }

  var myNewBbox = boundingBox.dims();
  for param r in 1..rank {
    var oldLow = oldSpace(r).low;
    var newLow = newSpace(r).low;
    var oldHigh = oldSpace(r).high;
    var newHigh = newSpace(r).high;
    var valid: bool;
    if oldLow != newLow {
      (myNewBbox(r)._low,valid) = adjustBound(myNewBbox(r).low,oldLow,newLow);
      if !valid then // try with high
        (myNewBbox(r)._low,valid) = adjustBound(myNewBbox(r).low,oldHigh,newHigh);
      if !valid then
        halt("invalid reindex for Block: distribution bounding box (low) out of range in dimension ", r);

      (myNewBbox(r)._high,valid) = adjustBound(myNewBbox(r).high,oldHigh,newHigh);
      if !valid then
        (myNewBbox(r)._high,valid) = adjustBound(myNewBbox(r).high,oldLow,newLow);
      if !valid then // try with low
        halt("invalid reindex for Block: distribution bounding box (high) out of range in dimension ", r);
    }
  }
  var d = {(...myNewBbox)};
  var newDist = new Block(d, targetLocales, 
                          dataParTasksPerLocale, dataParIgnoreRunningTasks,
                          dataParMinGranularity);
  return newDist;
}


proc LocBlock.LocBlock(param rank: int,
                      type idxType, 
                      locid, // the locale index from the target domain
                      boundingBox: rank*range(idxType),
                      targetLocBox: rank*range) {
  if rank == 1 {
    const lo = boundingBox(1).low;
    const hi = boundingBox(1).high;
    const numelems = hi - lo + 1;
    const numlocs = targetLocBox(1).length;
    const (blo, bhi) = _computeBlock(numelems, numlocs, locid,
                                     max(idxType), min(idxType), lo);
    myChunk = {blo..bhi};
  } else {
    var inds: rank*range(idxType);
    for param i in 1..rank {
      const lo = boundingBox(i).low;
      const hi = boundingBox(i).high;
      const numelems = hi - lo + 1;
      const numlocs = targetLocBox(i).length;
      const (blo, bhi) = _computeBlock(numelems, numlocs, locid(i),
                                       max(idxType), min(idxType), lo);
      inds(i) = blo..bhi;
    }
    myChunk = {(...inds)};
  }
}


proc BlockDom.dsiMyDist() return dist;

proc BlockDom.dsiDisplayRepresentation() {
  writeln("whole = ", whole);
  for tli in dist.targetLocDom do
    writeln("locDoms[", tli, "].myBlock = ", locDoms[tli].myBlock);
}

proc BlockDom.dsiDims() return whole.dims();

proc BlockDom.dsiDim(d: int) return whole.dim(d);

// stopgap to avoid accessing locDoms field (and returning an array)
proc BlockDom.getLocDom(localeIdx) return locDoms(localeIdx);


//
// Given a tuple of scalars of type t or range(t) match the shape but
// using types rangeType and scalarType e.g. the call:
// _matchArgsShape(range(int(32)), int(32), (1:int(64), 1:int(64)..5, 1:int(64)..5))
// returns the type: (int(32), range(int(32)), range(int(32)))
//
proc _matchArgsShape(type rangeType, type scalarType, args) type {
  proc helper(param i: int) type {
    if i == args.size {
      if isCollapsedDimension(args(i)) then
        return (scalarType,);
      else
        return (rangeType,);
    } else {
      if isCollapsedDimension(args(i)) then
        return (scalarType, (... helper(i+1)));
      else
        return (rangeType, (... helper(i+1)));
    }
  }
  return helper(1);
}


iter BlockDom.these() {
  for i in whole do
    yield i;
}

iter BlockDom.these(param tag: iterKind) where tag == iterKind.leader {
  const maxTasks = dist.dataParTasksPerLocale;
  const ignoreRunning = dist.dataParIgnoreRunningTasks;
  const minSize = dist.dataParMinGranularity;
  const wholeLow = whole.low;

  // If this is the only task running on this locale, we don't want to
  // count it when we try to determine how many tasks to use.  Here we
  // check if we are the only one running, and if so, use
  // ignoreRunning=true for this locale only.  Obviously there's a bit
  // of a race condition if some other task starts after we check, but
  // in that case there is no correct answer anyways.
  //
  // Note that this code assumes that any locale will only be in the
  // targetLocales array once.  If this is not the case, then the
  // tasks on this locale will *all* ignoreRunning, which may have
  // performance implications.
  const hereId = here.id;
  const hereIgnoreRunning = if here.runningTasks() == 1 then true
                            else ignoreRunning;
  coforall locDom in locDoms do on locDom {
    const myIgnoreRunning = if here.id == hereId then hereIgnoreRunning
      else ignoreRunning;
    // Use the internal function for untranslate to avoid having to do
    // extra work to negate the offset
    type strType = chpl__signedType(idxType);
    const tmpBlock = locDom.myBlock.chpl__unTranslate(wholeLow);
    var locOffset: rank*idxType;
    for param i in 1..tmpBlock.rank {
      const stride = tmpBlock.dim(i).stride;
      if stride < 0 && strType != idxType then
        halt("negative stride not supported with unsigned idxType");
        // (since locOffset is unsigned in that case)
      locOffset(i) = tmpBlock.dim(i).first / stride:idxType;
    }
    // Forward to defaultRectangular
    for followThis in tmpBlock._value.these(iterKind.leader, maxTasks,
                                            myIgnoreRunning, minSize,
                                            locOffset) do
      yield followThis;
  }
}

//
// TODO: Abstract the addition of low into a function?
// Note relationship between this operation and the
// order/position functions -- any chance for creating similar
// support? (esp. given how frequent this seems likely to be?)
//
// TODO: Is there some clever way to invoke the leader/follower
// iterator on the local blocks in here such that the per-core
// parallelism is expressed at that level?  Seems like a nice
// natural composition and might help with my fears about how
// stencil communication will be done on a per-locale basis.
//
iter BlockDom.these(param tag: iterKind, followThis) where tag == iterKind.follower {
  proc anyStridable(rangeTuple, param i: int = 1) param
      return if i == rangeTuple.size then rangeTuple(i).stridable
             else rangeTuple(i).stridable || anyStridable(rangeTuple, i+1);

  if chpl__testParFlag then
    chpl__testParWriteln("Block domain follower invoked on ", followThis);

  var t: rank*range(idxType, stridable=stridable||anyStridable(followThis));
  type strType = chpl__signedType(idxType);
  for param i in 1..rank {
    var stride = whole.dim(i).stride: strType;
    // not checking here whether the new low and high fit into idxType
    var low = (stride * followThis(i).low:strType):idxType;
    var high = (stride * followThis(i).high:strType):idxType;
    t(i) = ((low..high by stride:strType) + whole.dim(i).low by followThis(i).stride:strType).safeCast(t(i).type);
  }
  for i in {(...t)} {
    yield i;
  }
}

//
// output domain
//
proc BlockDom.dsiSerialWrite(x) {
  x.write(whole);
}

//
// how to allocate a new array over this domain
//
proc BlockDom.dsiBuildArray(type eltType) {
  var arr = new BlockArr(eltType=eltType, rank=rank, idxType=idxType,
      stridable=stridable, sparseLayoutType=sparseLayoutType, dom=this);
  arr.setup();
  return arr;
}

proc BlockDom.dsiNumIndices return whole.numIndices;
proc BlockDom.dsiLow return whole.low;
proc BlockDom.dsiHigh return whole.high;
proc BlockDom.dsiStride return whole.stride;
proc BlockDom.dsiAlignedLow return whole.alignedLow;
proc BlockDom.dsiAlignedHigh return whole.alignedHigh;
proc BlockDom.dsiAlignment return whole.alignment;

//
// INTERFACE NOTES: Could we make dsiSetIndices() for a rectangular
// domain take a domain rather than something else?
//
proc BlockDom.dsiSetIndices(x: domain) {
  if x.rank != rank then
    compilerError("rank mismatch in domain assignment");
  if x._value.idxType != idxType then
    compilerError("index type mismatch in domain assignment");
  whole = x;
  if (dist.deferredSetup) {
    dist.boundingBox = whole: domain(rank, idxType, stridable=false);
    dist.chpl__setupBoundingBoxLocalDescs();
    _reprivatize(dist);
    dist.deferredSetup=false;
  }
  setup();
  if debugBlockDist {
    writeln("Setting indices of Block domain:");
    dsiDisplayRepresentation();
  }
}

proc BlockDom.dsiSetIndices(x) {
  if x.size != rank then
    compilerError("rank mismatch in domain assignment");
  if x(1).idxType != idxType then
    compilerError("index type mismatch in domain assignment");
  //
  // TODO: This seems weird:
  //
  whole.setIndices(x);
  if (dist.deferredSetup) {
    dist.boundingBox = whole: domain(rank, idxType, stridable=false);
    dist.chpl__setupBoundingBoxLocalDescs();
    _reprivatize(dist);
    dist.deferredSetup=false;
  }
  setup();
  if debugBlockDist {
    writeln("Setting indices of Block domain:");
    dsiDisplayRepresentation();
  }
}

proc BlockDom.dsiGetIndices() {
  return whole.getIndices();
}

// dsiLocalSlice
proc BlockDom.dsiLocalSlice(param stridable: bool, ranges) {
  return whole((...ranges));
}

proc BlockDom.setup() {
  if locDoms(dist.targetLocDom.low) == nil {
    coforall localeIdx in dist.targetLocDom do {
      on dist.targetLocales(localeIdx) do
        locDoms(localeIdx) = new LocBlockDom(rank, idxType, stridable,
                                             dist.getChunk(whole, localeIdx));
    }
  } else {
    coforall localeIdx in dist.targetLocDom do {
      on dist.targetLocales(localeIdx) do
        locDoms(localeIdx).myBlock = dist.getChunk(whole, localeIdx);
    }
  }
}

proc BlockDom.dsiDestroyDom() {
  coforall localeIdx in dist.targetLocDom do {
    on locDoms(localeIdx) do
      delete locDoms(localeIdx);
  }
}

proc BlockDom.dsiMember(i) {
  return whole.member(i);
}

proc BlockDom.dsiIndexOrder(i) {
  return whole.indexOrder(i);
}

//
// Added as a performance stopgap to avoid returning a domain
//
proc LocBlockDom.member(i) return myBlock.member(i);

proc BlockArr.dsiDisplayRepresentation() {
  for tli in dom.dist.targetLocDom {
    writeln("locArr[", tli, "].myElems = ", for e in locArr[tli].myElems do e);
    if doRADOpt then
      writeln("locArr[", tli, "].locRAD = ", locArr[tli].locRAD.RAD);
  }
}

proc BlockArr.dsiGetBaseDom() return dom;

//
// NOTE: Each locale's myElems array must be initialized prior to
// setting up the RAD cache.
//
proc BlockArr.setupRADOpt() {
  for localeIdx in dom.dist.targetLocDom {
    on dom.dist.targetLocales(localeIdx) {
      const myLocArr = locArr(localeIdx);
      if myLocArr.locRAD != nil {
        delete myLocArr.locRAD;
        myLocArr.locRAD = nil;
      }
      if disableBlockLazyRAD {
        myLocArr.locRAD = new LocRADCache(eltType, rank, idxType, stridable, dom.dist.targetLocDom);
        for l in dom.dist.targetLocDom {
          if l != localeIdx {
            myLocArr.locRAD.RAD(l) = locArr(l).myElems._value.dsiGetRAD();
          }
        }
      }
    }
  }
}

proc BlockArr.setup() {
  var thisid = this.locale.id;
  coforall localeIdx in dom.dist.targetLocDom {
    on dom.dist.targetLocales(localeIdx) {
      const locDom = dom.getLocDom(localeIdx);
      locArr(localeIdx) = new LocBlockArr(eltType, rank, idxType, stridable, locDom);
      if thisid == here.id then
        myLocArr = locArr(localeIdx);
    }
  }

  if doRADOpt && disableBlockLazyRAD then setupRADOpt();
}

proc BlockArr.dsiDestroyArr(isslice:bool) {
  coforall localeIdx in dom.dist.targetLocDom {
    on locArr(localeIdx) {
      delete locArr(localeIdx);
    }
  }
}

inline proc BlockArr.dsiLocalAccess(i: rank*idxType) ref {
  return myLocArr.this(i);
}

//
// the global accessor for the array
//
// TODO: Do we need a global bounds check here or in targetLocsIdx?
//
// By splitting the non-local case into its own function, we can inline the
// fast/local path and get better performance.
//
// BHARSH TODO: Should this argument have the 'const in' intent? If it is
// remote, the commented-out local block will fail.
//
inline proc BlockArr.dsiAccess(idx: rank*idxType) ref {
  var i = idx;
  local {
    if myLocArr != nil && myLocArr.locDom.member(i) then
      return myLocArr.this(i);
  }
  return nonLocalAccess(i);
}

proc BlockArr.nonLocalAccess(i: rank*idxType) ref {
  if doRADOpt {
    if myLocArr {
      if boundsChecking then
        if !dom.dsiMember(i) then
          halt("array index out of bounds: ", i);
      var rlocIdx = dom.dist.targetLocsIdx(i);
      if !disableBlockLazyRAD {
        if myLocArr.locRAD == nil {
          myLocArr.lockLocRAD();
          if myLocArr.locRAD == nil {
            var tempLocRAD = new LocRADCache(eltType, rank, idxType, stridable, dom.dist.targetLocDom);
            tempLocRAD.RAD.blk = SENTINEL;
            myLocArr.locRAD = tempLocRAD;
          }
          myLocArr.unlockLocRAD();
        }
        if myLocArr.locRAD.RAD(rlocIdx).blk == SENTINEL {
          myLocArr.locRAD.lockRAD(rlocIdx);
          if myLocArr.locRAD.RAD(rlocIdx).blk == SENTINEL {
            myLocArr.locRAD.RAD(rlocIdx) =
              locArr(rlocIdx).myElems._value.dsiGetRAD();
          }
          myLocArr.locRAD.unlockRAD(rlocIdx);
        }
      }
      pragma "no copy" pragma "no auto destroy" var myLocRAD = myLocArr.locRAD;
      pragma "no copy" pragma "no auto destroy" var radata = myLocRAD.RAD;
      if radata(rlocIdx).shiftedDataChunk(0) != nil {
        var dataIdx = radata(rlocIdx).getDataIndex(i);
        return radata(rlocIdx).getDataElem(dataIdx);
      }
    }
  }
  return locArr(dom.dist.targetLocsIdx(i))(i);
}

proc BlockArr.dsiAccess(i: idxType...rank) ref
  return dsiAccess(i);

iter BlockArr.these() ref {
  for i in dom do
    yield dsiAccess(i);
}

//
// TODO: Rewrite this to reuse more of the global domain iterator
// logic?  (e.g., can we forward the forall to the global domain
// somehow?
//
iter BlockArr.these(param tag: iterKind) where tag == iterKind.leader {
  for followThis in dom.these(tag) do
    yield followThis;
}

proc BlockArr.dsiStaticFastFollowCheck(type leadType) param
  return leadType == this.type || leadType == this.dom.type;

proc BlockArr.dsiDynamicFastFollowCheck(lead: [])
  return lead.domain._value == this.dom;

proc BlockArr.dsiDynamicFastFollowCheck(lead: domain)
  return lead._value == this.dom;

iter BlockArr.these(param tag: iterKind, followThis, param fast: bool = false) ref where tag == iterKind.follower {
  proc anyStridable(rangeTuple, param i: int = 1) param
      return if i == rangeTuple.size then rangeTuple(i).stridable
             else rangeTuple(i).stridable || anyStridable(rangeTuple, i+1);

  if chpl__testParFlag {
    if fast then
      chpl__testParWriteln("Block array fast follower invoked on ", followThis);
    else
      chpl__testParWriteln("Block array non-fast follower invoked on ", followThis);
  }

  if testFastFollowerOptimization then
    writeln((if fast then "fast" else "regular") + " follower invoked for Block array");

  var myFollowThis: rank*range(idxType=idxType, stridable=stridable || anyStridable(followThis));
  var lowIdx: rank*idxType;

  for param i in 1..rank {
    var stride = dom.whole.dim(i).stride;
    // NOTE: Not bothering to check to see if these can fit into idxType
    var low = followThis(i).low * abs(stride):idxType;
    var high = followThis(i).high * abs(stride):idxType;
    myFollowThis(i) = ((low..high by stride) + dom.whole.dim(i).low by followThis(i).stride).safeCast(myFollowThis(i).type);
    lowIdx(i) = myFollowThis(i).low;
  }

  const myFollowThisDom = {(...myFollowThis)};
  if fast {
    //
    // TODO: The following is a buggy hack that will only work when we're
    // distributing across the entire Locales array.  I still think the
    // locArr/locDoms arrays should be associative over locale values.
    //
    var arrSection = locArr(dom.dist.targetLocsIdx(lowIdx));

    //
    // if arrSection is not local and we're using the fast follower,
    // it means that myFollowThisDom is empty; make arrSection local so
    // that we can use the local block below
    //
    if arrSection.locale.id != here.id then
      arrSection = myLocArr;

    //
    // Slicing arrSection.myElems will require reference counts to be updated.
    // If myElems is an array of arrays, the inner array's domain or dist may
    // live on a different locale and require communication for reference
    // counting. Simply put: don't slice inside a local block.
    //
    ref chunk = arrSection.myElems(myFollowThisDom);
    local {
      for i in chunk do yield i;
    }
  } else {
    //
    // we don't necessarily own all the elements we're following
    //
    for i in myFollowThisDom {
      yield dsiAccess(i);
    }
  }
}

proc BlockArr.dsiSerialRead(f) {
  chpl_serialReadWriteRectangular(f, this);
}

//
// output array
//
proc BlockArr.dsiSerialWrite(f) {
  type strType = chpl__signedType(idxType);
  var binary = f.binary();
  if dom.dsiNumIndices == 0 then return;
  var i : rank*idxType;
  for dim in 1..rank do
    i(dim) = dom.dsiDim(dim).low;
  label next while true {
    f.write(dsiAccess(i));
    if i(rank) <= (dom.dsiDim(rank).high - dom.dsiDim(rank).stride:strType) {
      if ! binary then f.write(" ");
      i(rank) += dom.dsiDim(rank).stride:strType;
    } else {
      for dim in 1..rank-1 by -1 {
        if i(dim) <= (dom.dsiDim(dim).high - dom.dsiDim(dim).stride:strType) {
          i(dim) += dom.dsiDim(dim).stride:strType;
          for dim2 in dim+1..rank {
            f.writeln();
            i(dim2) = dom.dsiDim(dim2).low;
          }
          continue next;
        }
      }
      break;
    }
  }
}

pragma "no copy return"
proc BlockArr.dsiLocalSlice(ranges) {
  var low: rank*idxType;
  for param i in 1..rank {
    low(i) = ranges(i).low;
  }
  return locArr(dom.dist.targetLocsIdx(low)).myElems((...ranges));
}

proc _extendTuple(type t, idx: _tuple, args) {
  var tup: args.size*t;
  var j: int = 1;

  for param i in 1..args.size {
    if isCollapsedDimension(args(i)) then
      tup(i) = args(i);
    else {
      tup(i) = idx(j);
      j += 1;
    }
  }
  return tup;
}

proc _extendTuple(type t, idx, args) {
  var tup: args.size*t;
  var idxTup = (idx,);
  var j: int = 1;

  for param i in 1..args.size {
    if isCollapsedDimension(args(i)) then
      tup(i) = args(i);
    else {
      tup(i) = idxTup(j);
      j += 1;
    }
  }
  return tup;
}

proc BlockArr.dsiReallocate(d: domain) {
  //
  // For the default rectangular array, this function changes the data
  // vector in the array class so that it is setup once the default
  // rectangular domain is changed.  For this distributed array class,
  // we don't need to do anything, because changing the domain will
  // change the domain in the local array class which will change the
  // data in the local array class.  This will only work if the domain
  // we are reallocating to has the same distribution, but domain
  // assignment is defined so that only the indices are transferred.
  // The distribution remains unchanged.
  //
}

proc BlockArr.dsiPostReallocate() {
  // Call this *after* the domain has been reallocated
  if doRADOpt then setupRADOpt();
}

proc BlockArr.setRADOpt(val=true) {
  doRADOpt = val;
  if doRADOpt then setupRADOpt();
}

//
// the accessor for the local array -- assumes the index is local
//
// TODO: Should this be inlined?
//
proc LocBlockArr.this(i) ref {
  return myElems(i);
}

//
// Privatization
//
proc Block.Block(other: Block, privateData,
                param rank = other.rank,
                type idxType = other.idxType,
                type sparseLayoutType = other.sparseLayoutType) {
  boundingBox = {(...privateData(1))};
  targetLocDom = {(...privateData(2))};
  dataParTasksPerLocale = privateData(3);
  dataParIgnoreRunningTasks = privateData(4);
  dataParMinGranularity = privateData(5);

  for i in targetLocDom {
    targetLocales(i) = other.targetLocales(i);
    locDist(i) = other.locDist(i);
  }
}

proc Block.dsiSupportsPrivatization() param return true;

proc Block.dsiGetPrivatizeData() {
  return (boundingBox.dims(), targetLocDom.dims(),
          dataParTasksPerLocale, dataParIgnoreRunningTasks, dataParMinGranularity);
}

proc Block.dsiPrivatize(privatizeData) {
  return new Block(this, privatizeData);
}

proc Block.dsiGetReprivatizeData() return boundingBox.dims();

proc Block.dsiReprivatize(other, reprivatizeData) {
  boundingBox = {(...reprivatizeData)};
  targetLocDom = other.targetLocDom;
  targetLocales = other.targetLocales;
  locDist = other.locDist;
  dataParTasksPerLocale = other.dataParTasksPerLocale;
  dataParIgnoreRunningTasks = other.dataParIgnoreRunningTasks;
  dataParMinGranularity = other.dataParMinGranularity;
}

proc BlockDom.dsiSupportsPrivatization() param return true;

proc BlockDom.dsiGetPrivatizeData() return (dist.pid, whole.dims());

proc BlockDom.dsiPrivatize(privatizeData) {
  var privdist = chpl_getPrivatizedCopy(dist.type, privatizeData(1));
  // in constructor we have to pass sparseLayoutType as it has no default value
  var c = new BlockDom(rank=rank, idxType=idxType, stridable=stridable,
      sparseLayoutType=privdist.sparseLayoutType, dist=privdist);
  for i in c.dist.targetLocDom do
    c.locDoms(i) = locDoms(i);
  c.whole = {(...privatizeData(2))};
  return c;
}

proc BlockDom.dsiGetReprivatizeData() return whole.dims();

proc BlockDom.dsiReprivatize(other, reprivatizeData) {
  for i in dist.targetLocDom do
    locDoms(i) = other.locDoms(i);
  whole = {(...reprivatizeData)};
}

proc BlockArr.dsiSupportsPrivatization() param return true;

proc BlockArr.dsiGetPrivatizeData() return dom.pid;

proc BlockArr.dsiPrivatize(privatizeData) {
  var privdom = chpl_getPrivatizedCopy(dom.type, privatizeData);
  var c = new BlockArr(eltType=eltType, rank=rank, idxType=idxType,
      stridable=stridable, sparseLayoutType=sparseLayoutType, dom=privdom);
  for localeIdx in c.dom.dist.targetLocDom {
    c.locArr(localeIdx) = locArr(localeIdx);
    if c.locArr(localeIdx).locale.id == here.id then
      c.myLocArr = c.locArr(localeIdx);
  }
  return c;
}

proc BlockArr.dsiSupportsBulkTransfer() param {
  if sparseLayoutType != DefaultDist then
    return false;
  else
    return true;
}
proc BlockArr.dsiSupportsBulkTransferInterface() param {
   if sparseLayoutType != DefaultDist then
    return false;
  else
    return true;
}

proc BlockArr.doiCanBulkTransfer(viewDom) {
  if debugBlockDistBulkTransfer then
    writeln("In BlockArr.doiCanBulkTransfer");

  if viewDom.stridable then
    for param i in 1..rank do
      if viewDom.dim(i).stride != 1 then return false;

  // See above note regarding aliased arrays
  if disableAliasedBulkTransfer then
    if _arrAlias != nil then return false;

  return true;
}

proc BlockArr.doiCanBulkTransferStride(viewDom) param {
  if debugBlockDistBulkTransfer then
    writeln("In BlockArr.doiCanBulkTransferStride");

  return useBulkTransferDist;
}

proc BlockArr.oneDData {
  if defRectSimpleDData {
    return true;
  } else {
    // TODO: do this when we create the array?  if not, then consider:
    // TODO: use locRad oneDData, if available
    // TODO: with more coding complexity we could get a much quicker
    //       answer in the 'false' case, but how to avoid penalizing
    //       the 'true' case at scale?
    var allBlocksOneDData: bool;
    on this {
      var myAllBlocksOneDData: atomic bool;
      myAllBlocksOneDData.write(true);
      forall la in locArr {
        if !la.myElems._value.oneDData then
          myAllBlocksOneDData.write(false);
      }
      allBlocksOneDData = myAllBlocksOneDData.read();
    }
    return allBlocksOneDData;
  }
}

proc BlockArr.doiUseBulkTransfer(B) {
  if debugBlockDistBulkTransfer then
    writeln("In BlockArr.doiUseBulkTransfer()");

  //
  // Absent multi-ddata, for the array as a whole, say bulk transfer
  // is possible.  We'll make a final determination for each block in
  // doiBulkTransfer(), based on the characteristics of the blocks
  // themselves.
  //
  // If multi-ddata is possible then we can only do bulk transfer when
  // either the domains are identical (so we can defer the decision as
  // above) or all the blocks of both arrays have but a single ddata
  // chunk.
  //
  if this.rank != B.rank then return false;
  return defRectSimpleDData
         || dom == B._value.dom
         || (oneDData && chpl__getActualArray(B).oneDData);
}

proc BlockArr.doiUseBulkTransferStride(B) {
  if debugBlockDistBulkTransfer then
    writeln("In BlockArr.doiUseBulkTransferStride()");

  //
  // Absent multi-ddata, for the array as a whole, say bulk transfer
  // is possible even though as things are currently coded we'll always
  // do regular bulk transfer and never even ask about strided.
  //
  // If multi-ddata is possible then we can only do strided bulk
  // transfer when all the blocks have but a single ddata chunk.
  //
  if this.rank != B.rank then return false;
  return defRectSimpleDData
         || (oneDData && chpl__getActualArray(B).oneDData);
}

proc BlockArr.doiBulkTransfer(B, viewDom) {
  if debugBlockDistBulkTransfer then
    writeln("In BlockArr.doiBulkTransfer");
  const actual = chpl__getActualArray(B);
  // TODO: how to avoid a deep copy of the domain here? If it's distributed,
  // it can cause a lot of comms...
  pragma "no copy" const actDom = chpl__getViewDom(B);

  if debugBlockDistBulkTransfer then resetCommDiagnostics();

  const equalDoms = (this.dom.whole == actual.dom.whole) &&
                    (actDom == viewDom) &&
                    (this.dom.dist.dsiEqualDMaps(actual.dom.dist));

  // Use zippered iteration to piggyback data movement with the remote
  //  fork.  This avoids remote gets for each access to locArr[i] and
  //  actual.locArr[i]
  coforall (i, myLocArr, BmyLocArr, myLocDom, BLocDom) in zip(dom.dist.targetLocDom,
                                        locArr,
                                        actual.locArr,
                                        this.dom.locDoms,
                                        actual.dom.locDoms) {
    on dom.dist.targetLocales(i) {
      if this.rank == B.rank {
        if debugBlockDistBulkTransfer then startCommDiagnosticsHere();

        const viewBlock = myLocDom.myBlock[viewDom];

        if equalDoms {
          const theirView = BLocDom.myBlock[actDom];
          myLocArr.myElems[viewBlock] = BmyLocArr.myElems[theirView];
        } else if this.rank == 1 {
          var start = viewBlock.low;

          for (rid, rlo, size) in ConsecutiveChunks(viewDom, actual.dom, actDom, viewBlock.size, start) {
            myLocArr.myElems[start..#size] = actual.locArr[rid].myElems[rlo..#size];
            start += size;
          }
        } else {
          const orig = viewBlock.low(rank);

          for coord in dropDims(viewBlock, viewBlock.rank) {
            var lo = if rank == 2 then (coord, orig) else ((...coord), orig);

            for (rid, rlo, size) in ConsecutiveChunksD(viewDom, actual.dom, actDom, viewBlock.dim(rank).length, lo) {
              var LSlice, RSlice : rank*range(idxType = this.dom.idxType);

              for param i in 1..rank-1 {
                LSlice(i) = if rank == 2 then coord..coord else coord(i)..coord(i);
                RSlice(i) = rlo(i)..rlo(i);
              }
              LSlice(rank) = lo(rank)..#size;
              RSlice(rank) = rlo(rank)..#size;

              myLocArr.myElems[(...LSlice)] = actual.locArr[rid].myElems[(...RSlice)];

              lo(rank) += size;
            }
          }
        }

        if debugBlockDistBulkTransfer then stopCommDiagnosticsHere();
      } else {
        halt("Bulk-transfer called with Block of differing rank!");
      }
    }
  }
  if debugBlockDistBulkTransfer then writeln("Comms:",getCommDiagnostics());
}

proc BlockArr.dsiTargetLocales() {
  return dom.dist.targetLocales;
}

proc BlockDom.dsiTargetLocales() {
  return dist.targetLocales;
}

proc Block.dsiTargetLocales() {
  return targetLocales;
}

// Block subdomains are continuous

proc BlockArr.dsiHasSingleLocalSubdomain() param return true;
proc BlockDom.dsiHasSingleLocalSubdomain() param return true;

// returns the current locale's subdomain

proc BlockArr.dsiLocalSubdomain() {
  return myLocArr.locDom.myBlock;
}
proc BlockDom.dsiLocalSubdomain() {
  // TODO -- could be replaced by a privatized myLocDom in BlockDom
  // as it is with BlockArr
  var myLocDom:LocBlockDom(rank, idxType, stridable) = nil;
  for (loc, locDom) in zip(dist.targetLocales, locDoms) {
    if loc == here then
      myLocDom = locDom;
  }
  return myLocDom.myBlock;
}

iter ConsecutiveChunks(LView, RDomClass, RView, len, in start) {
  var elemsToGet = len;
  const offset   = RView.low - LView.low;
  var rlo        = start + offset;
  var rid        = RDomClass.dist.targetLocsIdx(rlo);
  while elemsToGet > 0 {
    const size = min(RDomClass.numRemoteElems(RView, rlo, rid), elemsToGet);
    yield (rid, rlo, size);
    rid += 1;
    rlo += size;
    elemsToGet -= size;
  }
}

iter ConsecutiveChunksD(LView, RDomClass, RView, len, in start) {
  param rank     = LView.rank;
  var elemsToGet = len;
  const offset   = RView.low - LView.low;
  var rlo        = start + offset;
  var rid        = RDomClass.dist.targetLocsIdx(rlo);
  while elemsToGet > 0 {
    const size = min(RDomClass.numRemoteElems(RView, rlo(rank):int, rid(rank):int), elemsToGet);
    yield (rid, rlo, size);
    rid(rank) +=1;
    rlo(rank) += size;
    elemsToGet -= size;
  }
}

proc BlockDom.numRemoteElems(viewDom, rlo, rid) {
  // NOTE: Not bothering to check to see if rid+1, length, or rlo-1 used
  //  below can fit into idxType
  var blo, bhi:dist.idxType;
  if rid==(dist.targetLocDom.dim(rank).length - 1) then
    bhi=viewDom.dim(rank).high;
  else {
      bhi = dist.boundingBox.dim(rank).low +
        intCeilXDivByY((dist.boundingBox.dim(rank).high - dist.boundingBox.dim(rank).low +1)*(rid+1):idxType,
                       dist.targetLocDom.dim(rank).length:idxType) - 1:idxType;
  }

  return (bhi - (rlo - 1):idxType);
}

//Brad's utility function. It drops from Domain D the dimensions
//indicated by the subsequent parameters dims.
proc dropDims(D: domain, dims...) {
  var r = D.dims();
  var r2: (D.rank-dims.size)*r(1).type;
  var j = 1;
  for i in 1..D.rank do
    for k in 1..dims.size do
      if dims(k) != i {
        r2(j) = r(i);
        j+=1;
      }
  var DResult = {(...r2)};
  return DResult;
}

//For assignments of the form: "Block = any"
//where "any" means any array that implements the bulk transfer interface
// TODO: avoid spawning so many coforall-ons
//   - clean up some of this range creation logic
proc BlockArr.doiBulkTransferFrom(Barg, viewDom)
{
  if debugBlockDistBulkTransfer then
    writeln("In BlockArr.doiBulkTransferFrom()");

  if this.rank == Barg.rank {
    const Dest = this;
    const Src = chpl__getActualArray(Barg);
    const srcView = chpl__getViewDom(Barg);
    type el = Dest.idxType;
    coforall i in Dest.dom.dist.targetLocDom {
      on Dest.dom.dist.targetLocales(i) {
        var regionDest = Dest.dom.locDoms(i).myBlock[viewDom];
        var regionSrc = Src.dom.locDoms(i).myBlock[srcView];
        if regionDest.numIndices>0
        {
          const ini=bulkCommConvertCoordinate(regionDest.first, viewDom, srcView);
          const end=bulkCommConvertCoordinate(regionDest.last, viewDom, srcView);
          const sb=chpl__tuplify(regionSrc.stride);

          var r1,r2: rank * range(idxType = el,stridable = true);
          r2=regionDest.dims();
           //In the case that the number of elements in dimension t for r1 and r2
           //were different, we need to calculate the correct stride in r1
          for param t in 1..rank{
              r1[t] = (ini[t]:el..end[t]:el by sb[t]:el);
              if r1[t].length != r2[t].length then
                r1[t] = (ini[t]:el..end[t]:el by (end[t] - ini[t]):el/(r2[t].length-1));
          }
        
          if debugBlockDistBulkTransfer then
              writeln("Src{",(...r1),"}.ToDR",regionDest);

          Barg._value.doiBulkTransferToDR(Dest.locArr[i].myElems[regionDest], {(...r1)});
        }
      }
    }
  }
}
 
//For assignments of the form: DR = Block 
//(default rectangular array = block distributed array)
proc BlockArr.doiBulkTransferToDR(Barg, viewDom)
{
  if debugBlockDistBulkTransfer then
    writeln("In BlockArr.doiBulkTransferToDR()");

  if this.rank == Barg.rank {
    const Src = this;
    const Dest = chpl__getActualArray(Barg);
    const destView = chpl__getViewDom(Barg);
    type el = Src.idxType;
    coforall j in Src.dom.dist.targetLocDom do
      on Src.dom.dist.targetLocales(j)
      {
        const inters=Src.dom.locDoms(j).myBlock[viewDom];
        if(inters.numIndices>0)
        {
          const ini=bulkCommConvertCoordinate(inters.first, viewDom, destView);
          const end=bulkCommConvertCoordinate(inters.last, viewDom, destView);
          const sa = chpl__tuplify(destView.stride);

          var r1,r2: rank * range(idxType = el,stridable = true);
          for param t in 1..rank
          {
            r2[t] = (chpl__tuplify(inters.first)[t]
                     ..chpl__tuplify(inters.last)[t]
                     by chpl__tuplify(inters.stride)[t]);
            r1[t] = (ini[t]:el..end[t]:el by sa[t]:el);
          }
          
          if debugBlockDistBulkTransfer then
            writeln("A[",r1,"] = B[",r2,"]");
        
          Barg[(...r1)] = Src.locArr[j].myElems[(...r2)];
        }
      }
  }
}

//For assignments of the form: Block = DR 
//(block distributed array = default rectangular)
proc BlockArr.doiBulkTransferFromDR(Barg, viewDom)
{
  if debugBlockDistBulkTransfer then
    writeln("In BlockArr.doiBulkTransferFromDR");

  if this.rank == Barg.rank {
    const Dest = this;
    const srcView = chpl__getViewDom(Barg);
    type el = Dest.idxType;
    coforall j in Dest.dom.dist.targetLocDom do
      on Dest.dom.dist.targetLocales(j)
      {
        const inters=Dest.dom.locDoms(j).myBlock[viewDom];
        if(inters.numIndices>0)
        {
          const ini=bulkCommConvertCoordinate(inters.first, viewDom, srcView);
          const end=bulkCommConvertCoordinate(inters.last, viewDom, srcView);
          const sb = chpl__tuplify(srcView.stride);
          
          var r1,r2: rank * range(idxType = el,stridable = true);
          for param t in 1..rank
          {
            r2[t] = (chpl__tuplify(inters.first)[t]
                     ..chpl__tuplify(inters.last)[t]
                     by chpl__tuplify(inters.stride)[t]);
            r1[t] = (ini[t]:el..end[t]:el by sb[t]:el);
          }

          if debugBlockDistBulkTransfer then
            writeln("A[",r2,"] = B[",r1,"]");

          Dest.locArr[j].myElems[(...r2)] = Barg[(...r1)];
        }
      }
  }
}<|MERGE_RESOLUTION|>--- conflicted
+++ resolved
@@ -579,19 +579,16 @@
 
   var dom = new BlockDom(rank=rank, idxType=idxType, dist=this,
       stridable=stridable, sparseLayoutType=sparseLayoutType);
-<<<<<<< HEAD
-  if !deferredSetup {
-    dom.setup();
     if debugBlockDist {
       writeln("Creating new Block domain:");
       dom.dsiDisplayRepresentation();
     }
-=======
-  dom.dsiSetIndices(inds);
-  if debugBlockDist {
-    writeln("Creating new Block domain:");
-    dom.dsiDisplayRepresentation();
->>>>>>> a5fb8bbe
+  if !deferredSetup {
+    dom.dsiSetIndices(inds);
+    if debugBlockDist {
+      writeln("Creating new Block domain:");
+      dom.dsiDisplayRepresentation();
+    }
   }
   return dom;
 }
