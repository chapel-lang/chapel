/*
 * Copyright 2020 Hewlett Packard Enterprise Development LP
 * Copyright 2004-2019 Cray Inc.
 * Other additional copyright holders may be indicated within.
 *
 * The entirety of this work is licensed under the Apache License,
 * Version 2.0 (the "License"); you may not use this file except
 * in compliance with the License.
 *
 * You may obtain a copy of the License at
 *
 *     http://www.apache.org/licenses/LICENSE-2.0
 *
 * Unless required by applicable law or agreed to in writing, software
 * distributed under the License is distributed on an "AS IS" BASIS,
 * WITHOUT WARRANTIES OR CONDITIONS OF ANY KIND, either express or implied.
 * See the License for the specific language governing permissions and
 * limitations under the License.
 */

private use DSIUtil;
private use ChapelLocks;

proc _determineRankFromStartIdx(startIdx) param {
  return if isTuple(startIdx) then startIdx.size else 1;
}

proc _determineIdxTypeFromStartIdx(startIdx) type {
  return if isTuple(startIdx) then startIdx(0).type else startIdx.type;
}

config param debugCyclicDist = false;
config param verboseCyclicDistWriters = false;
config param debugCyclicDistBulkTransfer = false;

//
// If the testFastFollowerOptimization flag is set to true, the
// follower will write output to indicate whether the fast follower is
// used or not.  This is used in regression testing to ensure that the
// 'fast follower' optimization is working.
//
config param testFastFollowerOptimization = false;

//
// This flag is used to disable lazy initialization of the RAD cache.
//
config param disableCyclicLazyRAD = defaultDisableLazyRADOpt;

// chpldoc TODO:
//   a good reference to
//     dataParTasksPerLocale, dataParIgnoreRunningTasks, dataParMinGranularity
//   supports RAD opt, Bulk Transfer optimization, localSubdomain
//   disableCyclicLazyRAD
//
/*
This Cyclic distribution maps indices to locales in a round-robin pattern
starting at a given index.

Formally, consider a Cyclic distribution with:

  =============  ====================================================
  rank           ``d``
  start index    ``(s_1, ...., s_d)``
  over locales   ``targetLocales: [0..N_1-1, ...., 0..N_d-1] locale``
  =============  ====================================================

It maps an index ``(i_1, ...., i_d)``
to the locale ``targetLocales[j_1, ...., j_d]``
where, for each ``k`` in ``1..d``,
we have:

  ``j_k = (i_k - s_k) (mod N_k)``


**Example**

The following code declares a domain ``D`` distributed
using a Cyclic distribution with a start index of ``(1,1)``,
and declares an array ``A`` over that domain.
The `forall` loop sets each array element
to the ID of the locale to which it is mapped.

  .. code-block:: chapel

    use CyclicDist;

    const Space = {1..8, 1..8};
    const D: domain(2) dmapped Cyclic(startIdx=Space.low) = Space;
    var A: [D] int;

    forall a in A do
      a = a.locale.id;

    writeln(A);

When run on 6 locales, the output is:

  ::

    0 1 0 1 0 1 0 1
    2 3 2 3 2 3 2 3
    4 5 4 5 4 5 4 5
    0 1 0 1 0 1 0 1
    2 3 2 3 2 3 2 3
    4 5 4 5 4 5 4 5
    0 1 0 1 0 1 0 1
    2 3 2 3 2 3 2 3


**Initializer Arguments**

The ``Cyclic`` class initializer is defined as follows:

  .. code-block:: chapel

    proc Cyclic.init(
      startIdx,
      targetLocales: [] locale = Locales,
      dataParTasksPerLocale     = // value of  dataParTasksPerLocale      config const,
      dataParIgnoreRunningTasks = // value of  dataParIgnoreRunningTasks  config const,
      dataParMinGranularity     = // value of  dataParMinGranularity      config const,
      param rank: int  = // inferred from startIdx argument,
      type idxType     = // inferred from startIdx argument )

The argument ``startIdx`` is a tuple of integers defining an index that
will be distributed to the first locale in ``targetLocales``.
In the 1-dimensional case, ``startIdx`` can be an integer
or a tuple with a single element.

The argument ``targetLocales`` is an array containing the target
locales to which this distribution maps indices and data.
The rank of ``targetLocales`` must match the rank of the distribution,
or be ``1``.  If the rank of ``targetLocales`` is ``1``, a greedy
heuristic is used to reshape the array of target locales so that it
matches the rank of the distribution and each dimension contains an
approximately equal number of indices.

The arguments ``dataParTasksPerLocale``, ``dataParIgnoreRunningTasks``,
and ``dataParMinGranularity`` set the knobs that are used to
control intra-locale data parallelism for Cyclic-distributed domains
and arrays in the same way that the like-named config constants
control data parallelism for ranges and default-distributed domains
and arrays.

The ``rank`` and ``idxType`` arguments are inferred from the
``startIdx`` argument unless explicitly set.
They must match the rank and index type of the domains
"dmapped" using that Cyclic instance.


**Convenience Initializer Functions**

It is common for a ``Cyclic`` distribution to distribute its indices
across all locales. In this case, a convenience function can be used to
declare variables of cyclic-distributed domain or array type.  These functions
take a domain or list of ranges as arguments and return a cyclic-distributed
domain or array.

  .. code-block:: chapel

    use CyclicDist;

    var CyclicDom1 = newCyclicDom({1..5, 1..5});
    var CyclicArr1 = newCyclicArr({1..5, 1..5}, real);
    var CyclicDom2 = newCyclicDom(1..5, 1..5);
    var CyclicArr2 = newCyclicArr(1..5, 1..5, real);


**Data-Parallel Iteration**

A `forall` loop over a Cyclic-distributed domain or array
executes each iteration on the locale where that iteration's index
is mapped to.

Parallelism within each locale is guided by the values of
``dataParTasksPerLocale``, ``dataParIgnoreRunningTasks``, and
``dataParMinGranularity`` of the respective Cyclic instance.
Updates to these values, if any, take effect only on the locale
where the updates are made.


**Limitations**

This distribution has not been tuned for performance.
*/
class Cyclic: BaseDist {
  param rank: int;
  type idxType = int;

  const targetLocDom: domain(rank);
  var targetLocs: [targetLocDom] locale;
  var startIdx: rank*idxType;

  var locDist: [targetLocDom] unmanaged LocCyclic(rank, idxType);

  var dataParTasksPerLocale: int;
  var dataParIgnoreRunningTasks: bool;
  var dataParMinGranularity: int;

  proc init(startIdx,
            targetLocales: [] locale = Locales,
            dataParTasksPerLocale=getDataParTasksPerLocale(),
            dataParIgnoreRunningTasks=getDataParIgnoreRunningTasks(),
            dataParMinGranularity=getDataParMinGranularity(),
            param rank: int = _determineRankFromStartIdx(startIdx),
            type idxType = _determineIdxTypeFromStartIdx(startIdx))
<<<<<<< HEAD
    where isTuple(startIdx) || isIntegralType(startIdx.type) {
    var tupleStartIdx: rank*idxType;
    if isTuple(startIdx) then tupleStartIdx = startIdx;
                         else tupleStartIdx(0) = startIdx;

=======
    where isTuple(startIdx) || isIntegral(startIdx)
  {
>>>>>>> fff56b98
    this.rank = rank;
    this.idxType = idxType;

    const ranges = setupTargetLocRanges(rank, targetLocales);
    this.targetLocDom = {(...ranges)};
    this.targetLocs = reshape(targetLocales, this.targetLocDom);

<<<<<<< HEAD
    this.complete();

    if rank == 1  {
      targetLocDom = {0..#targetLocales.numElements};
      targetLocs = targetLocales;
    } else if targetLocales.rank == 1 {
      const factors = _factor(rank, targetLocales.numElements);
      var ranges: rank*range;
      for param i in 0..rank-1 {
        ranges(i) = 0..#factors(i);
      }
      targetLocDom = {(...ranges)};
      for (loc1, loc2) in zip(targetLocs, targetLocales) {
        loc1 = loc2;
      }
    } else {
      if targetLocales.rank != rank then
        compilerError("locales array rank must be one or match distribution rank");
      var ranges: rank*range;
      for param i in 0..rank-1 do {
        var thisRange = targetLocales.domain.dim(i);
        ranges(i) = 0..#thisRange.length;
      }
      targetLocDom = {(...ranges)};
      targetLocs = reshape(targetLocales, targetLocDom);
=======
    var startIdxTemp: rank*idxType;
    for param i in 1..rank {
      const startIdxI = if isTuple(startIdx) then startIdx(i) else startIdx;
      startIdxTemp(i) = chpl__mod(startIdxI, targetLocDom.dim(i).size);
>>>>>>> fff56b98
    }
    this.startIdx = startIdxTemp;

<<<<<<< HEAD
    for param i in 0..rank-1 do
      this.startIdx(i) = chpl__mod(tupleStartIdx(i), targetLocDom.dim(i).length);
=======
    // Instead of 'dummyLC', we could give 'locDistTemp' a nilable element type.
    const dummyLC = new unmanaged LocCyclic(rank, idxType, dummy=true);
    var locDistTemp: [targetLocDom] unmanaged LocCyclic(rank, idxType)
          = dummyLC;
    coforall locid in targetLocDom do
      on targetLocs(locid) do
       locDistTemp(locid) =
         new unmanaged LocCyclic(rank, idxType, locid, startIdxTemp, ranges);

    delete dummyLC;
    this.locDist = locDistTemp;
>>>>>>> fff56b98

    // NOTE: When these knobs stop using the global defaults, we will need
    // to add checks to make sure dataParTasksPerLocale<0 and
    // dataParMinGranularity<0
    this.dataParTasksPerLocale = if dataParTasksPerLocale==0
                                 then here.maxTaskPar
                                 else dataParTasksPerLocale;
    this.dataParIgnoreRunningTasks = dataParIgnoreRunningTasks;
    this.dataParMinGranularity = dataParMinGranularity;

    this.complete();

    if debugCyclicDist then
      for loc in locDist do writeln(loc);
  }

  proc dsiAssign(other: this.type) {
    coforall locid in targetLocDom do
      on targetLocs(locid) do
        delete locDist(locid);
    startIdx = other.startIdx;
    targetLocDom = other.targetLocDom;
    targetLocs = other.targetLocs;
    dataParTasksPerLocale = other.dataParTasksPerLocale;
    dataParIgnoreRunningTasks = other.dataParIgnoreRunningTasks;
    dataParMinGranularity = other.dataParMinGranularity;
    coforall locid in targetLocDom do
      on targetLocs(locid) do
        locDist(locid) = new unmanaged LocCyclic(rank, idxType, locid, this);
  }

  proc dsiEqualDMaps(that: Cyclic(?)) {
    return (this.startIdx == that.startIdx &&
            this.targetLocs.equals(that.targetLocs));
  }

  proc dsiEqualDMaps(that) param {
    return false;
  }

  proc dsiClone() {
    return new unmanaged Cyclic(startIdx, targetLocs,
                      dataParTasksPerLocale,
                      dataParIgnoreRunningTasks,
                      dataParMinGranularity);
  }

  override proc dsiDestroyDist() {
    coforall ld in locDist do {
      on ld do
        delete ld;
    }
  }

}

proc Cyclic.chpl__locToLocIdx(loc: locale) {
  for locIdx in targetLocDom do
    if (targetLocs[locIdx] == loc) then
      return (true, locIdx);
  return (false, targetLocDom.first);
}

proc Cyclic.getChunk(inds, locid) {
  const chunk = locDist(locid).myChunk((...inds.getIndices()));
  return chunk;
}

override proc Cyclic.dsiDisplayRepresentation() {
  writeln("startIdx = ", startIdx);
  writeln("targetLocDom = ", targetLocDom);
  writeln("targetLocs = ", for tl in targetLocs do tl.id);
  writeln("dataParTasksPerLocale = ", dataParTasksPerLocale);
  writeln("dataParIgnoreRunningTasks = ", dataParIgnoreRunningTasks);
  writeln("dataParMinGranularity = ", dataParMinGranularity);
  for tli in targetLocDom do
    writeln("locDist[", tli, "].myChunk = ", locDist[tli].myChunk);
}

proc Cyclic.init(other: Cyclic, privateData,
                 param rank = other.rank,
                 type idxType = other.idxType) {
  this.rank = rank;
  this.idxType = idxType;
<<<<<<< HEAD
  startIdx = privateData[0];
  targetLocDom = {(...privateData[1])};
  dataParTasksPerLocale = privateData[2];
  dataParIgnoreRunningTasks = privateData[3];
  dataParMinGranularity = privateData[4];

  this.complete();

  for i in targetLocDom {
    targetLocs[i] = other.targetLocs[i];
    locDist[i] = other.locDist[i];
  }
=======
  targetLocDom = {(...privateData[2])};
  targetLocs = other.targetLocs;
  startIdx = privateData[1];
  locDist = other.locDist;
  dataParTasksPerLocale = privateData[3];
  dataParIgnoreRunningTasks = privateData[4];
  dataParMinGranularity = privateData[5];
>>>>>>> fff56b98
}
                 
override proc Cyclic.dsiSupportsPrivatization() param return true;

proc Cyclic.dsiGetPrivatizeData() return (startIdx,
                                          targetLocDom.dims(),
                                          dataParTasksPerLocale,
                                          dataParIgnoreRunningTasks,
                                          dataParMinGranularity);

proc Cyclic.dsiPrivatize(privatizeData) {
  return new unmanaged Cyclic(_to_unmanaged(this), privatizeData);
}

proc Cyclic.dsiGetReprivatizeData() return 0;

proc Cyclic.dsiReprivatize(other, reprivatizeData) {
  targetLocDom = other.targetLocDom;
  targetLocs = other.targetLocs;
  locDist = other.locDist;
  startIdx = other.startIdx;
  dataParTasksPerLocale = other.dataParTasksPerLocale;
  dataParIgnoreRunningTasks = other.dataParIgnoreRunningTasks;
  dataParMinGranularity = other.dataParMinGranularity;
}

override proc Cyclic.dsiNewRectangularDom(param rank: int, type idxType, param stridable: bool, inds) {
  if idxType != this.idxType then
    compilerError("Cyclic domain index type does not match distribution's");
  if rank != this.rank then
    compilerError("Cyclic domain rank does not match distribution's");
  const whole = createWholeDomainForInds(rank, idxType, stridable, inds);

  const dummyLCD = new unmanaged LocCyclicDom(rank, idxType);
  var locDomsTemp: [this.targetLocDom] unmanaged LocCyclicDom(rank, idxType)
        = dummyLCD;
  coforall localeIdx in this.targetLocDom do
    on this.targetLocs(localeIdx) do
      locDomsTemp(localeIdx) = new unmanaged LocCyclicDom(rank, idxType,
                                              this.getChunk(whole, localeIdx));
  delete dummyLCD;

  var dom = new unmanaged CyclicDom(rank, idxType, stridable,
                                    this: unmanaged, locDomsTemp, whole);
  return dom;
}

//
// Given a tuple of scalars of type t or range(t) match the shape but
// using types rangeType and scalarType e.g. the call:
// _matchArgsShape(range(int(32)), int(32), (1:int(64), 1:int(64)..5, 1:int(64)..5))
// returns the type: (int(32), range(int(32)), range(int(32)))
//
proc _cyclic_matchArgsShape(type rangeType, type scalarType, args) type {
  proc helper(param i: int) type {
    if i == args.size-1 {
      if isCollapsedDimension(args(i)) then
        return (scalarType,);
      else
        return (rangeType,);
    } else {
      if isCollapsedDimension(args(i)) then
        return (scalarType, (... helper(i+1)));
      else
        return (rangeType, (... helper(i+1)));
    }
  }
  return helper(0);
}

proc Cyclic.writeThis(x) throws {
  x <~> this.type:string <~> "\n";
  x <~> "------\n";
  for locid in targetLocDom do
    x <~> " [" <~> locid <~> "=" <~> targetLocs(locid) <~> "] owns chunk: " <~>
      locDist(locid).myChunk <~> "\n";
}

proc Cyclic.targetLocsIdx(i: idxType) {
  const numLocs:idxType = targetLocDom.size:idxType;
  // this is wrong if i is less than startIdx
  //return ((i - startIdx(0)) % numLocs):int;
  // this works even if i is less than startIdx
  return chpl__diffMod(i, startIdx(0), numLocs):idxType;
}

proc Cyclic.targetLocsIdx(ind: rank*idxType) {
  var x: rank*int;
<<<<<<< HEAD
  for param i in 0..rank-1 {
    var dimLen = targetLocDom.dim(i).length;
=======
  for param i in 1..rank {
    var dimLen = targetLocDom.dim(i).size;
>>>>>>> fff56b98
    //x(i) = ((ind(i) - startIdx(i)) % dimLen):int;
    x(i) = chpl__diffMod(ind(i), startIdx(i), dimLen):int;
  }
  if rank == 1 then
    return x(0);
  else
    return x;
}

proc Cyclic.dsiIndexToLocale(i: idxType) where rank == 1 {
  return targetLocs(targetLocsIdx(i));
}

proc Cyclic.dsiIndexToLocale(i: rank*idxType) {
  return targetLocs(targetLocsIdx(i));
}


  proc chpl__computeCyclicDim(type idxType, lo, myloc, numlocs) {
    const lower = min(idxType)..(lo+myloc) by -numlocs;
    const upper = lo+myloc..max(idxType) by numlocs;
    return lower.last..upper.last by numlocs;
  }

proc chpl__computeCyclic(type idxType, locid, targetLocBox, startIdx) {
    type strType = chpl__signedType(idxType);
    param rank = targetLocBox.size;
    var inds: rank*range(idxType, stridable=true);
    for param i in 0..rank-1 {
      // NOTE: Not bothering to check to see if these can fit into idxType
      const lo = chpl__tuplify(startIdx)(i): idxType;
      const myloc = chpl__tuplify(locid)(i): idxType;
      // NOTE: Not checking for overflow here when casting to strType
      const numlocs = targetLocBox(i).size: strType;
      inds(i) = chpl__computeCyclicDim(idxType, lo, myloc, numlocs);
    }
    return inds;
  }

class LocCyclic {
  param rank: int;
  type idxType;

  const myChunk: domain(rank, idxType, true);

  proc init(param rank, type idxType, locid,
            distStartIdx: rank*idxType, distLocDims) {
    this.rank = rank;
    this.idxType = idxType;

    var locidx: rank*idxType;
    var startIdx = distStartIdx;

    // NOTE: Not bothering to check to see if these can fit into idxType
    if rank == 1 then
      locidx(0) = locid:idxType;
    else
      for param i in 0..rank-1 do locidx(i) = locid(i):idxType;

    var inds: rank*range(idxType, stridable=true);

    inds = chpl__computeCyclic(idxType, locid, distLocDims, startIdx);
    myChunk = {(...inds)};
  }

  // Used to create a dummy instance.
  proc init(param rank, type idxType, param dummy: bool) where dummy {
    this.rank = rank;
    this.idxType = idxType;
  }
}


class CyclicDom : BaseRectangularDom {
  const dist: unmanaged Cyclic(rank, idxType);

  var locDoms: [dist.targetLocDom] unmanaged LocCyclicDom(rank, idxType);

  var whole: domain(rank, idxType, stridable);
}

proc CyclicDom.setup() {
    coforall localeIdx in dist.targetLocDom {
      on dist.targetLocs(localeIdx) {
        var chunk = dist.getChunk(whole, localeIdx);
        locDoms(localeIdx).myBlock = chunk;
      }
    }
}

override proc CyclicDom.dsiDestroyDom() {
    coforall localeIdx in dist.targetLocDom {
      on dist.targetLocs(localeIdx) do
        delete locDoms(localeIdx);
    }
}

proc CyclicDom.dsiBuildArray(type eltType) {
  const dom = this;
  const creationLocale = here.id;
  const dummyLCD = new unmanaged LocCyclicDom(rank, idxType);
  const dummyLCA = new unmanaged LocCyclicArr(eltType, rank, idxType, dummyLCD);
  var locArrTemp: [dom.dist.targetLocDom]
                    unmanaged LocCyclicArr(eltType, rank, idxType) = dummyLCA;
  var myLocArrTemp: unmanaged LocCyclicArr(eltType, rank, idxType)?;

  // formerly in CyclicArr.setup()
  coforall localeIdx in dom.dist.targetLocDom with (ref myLocArrTemp) {
    on dom.dist.targetLocs(localeIdx) {
      const LCA = new unmanaged LocCyclicArr(eltType, rank, idxType,
                                             dom.locDoms(localeIdx));
      locArrTemp(localeIdx) = LCA;
      if here.id == creationLocale then
        myLocArrTemp = LCA;
    }
  }
  delete dummyLCA, dummyLCD;

  var arr = new unmanaged CyclicArr(eltType=eltType, rank=rank,
                                    idxType=idxType, stridable=stridable,
         dom=_to_unmanaged(dom), locArr=locArrTemp, myLocArr=myLocArrTemp);

  // formerly in CyclicArr.setup()
  if arr.doRADOpt && disableCyclicLazyRAD then arr.setupRADOpt();

  return arr;
}

override proc CyclicDom.dsiDisplayRepresentation() {
  writeln("whole = ", whole);
  for tli in dist.targetLocDom do
    writeln("locDoms[", tli, "].myBlock = ", locDoms[tli].myBlock);
  dist.dsiDisplayRepresentation();
}

proc CyclicDom.dsiLow return whole.low;

proc CyclicDom.dsiHigh return whole.high;

proc CyclicDom.dsiAlignedLow return whole.alignedLow;

proc CyclicDom.dsiAlignedHigh return whole.alignedHigh;

proc CyclicDom.dsiAlignment return whole.alignment;

proc CyclicDom.dsiStride return whole.stride;

proc CyclicDom.dsiMember(i) return whole.contains(i);

proc CyclicDom.dsiIndexOrder(i) return whole.indexOrder(i);

proc CyclicDom.dsiDims() return whole.dims();

proc CyclicDom.dsiDim(d: int) return whole.dim(d);

proc CyclicDom.getLocDom(localeIdx) return locDoms(localeIdx);

override proc CyclicDom.dsiMyDist() return dist;



proc CyclicDom.dsiGetIndices() {
  return whole.getIndices();
}

proc CyclicDom.dsiSetIndices(x: domain) {
  whole = x;
  setup();
}

proc CyclicDom.dsiSetIndices(x) {
  whole.setIndices(x);
  setup();
}

proc CyclicDom.dsiAssignDomain(rhs: domain, lhsPrivate:bool) {
  chpl_assignDomainWithGetSetIndices(this, rhs);
}

proc CyclicDom.dsiSerialWrite(x) {
  if verboseCyclicDistWriters {
    x <~> this.type:string <~> "\n";
    x <~> "------\n";
    for loc in dist.targetLocDom {
      x <~> "[" <~> loc <~> "=" <~> dist.targetLocs(loc) <~> "] owns " <~>
        locDoms(loc).myBlock <~> "\n";
    }
  } else {
    x <~> whole;
  }
}

proc CyclicDom.dsiNumIndices return whole.size;

iter CyclicDom.these() {
  for i in whole do
    yield i;
}

iter CyclicDom.these(param tag: iterKind) where tag == iterKind.leader {
  const maxTasks = dist.dataParTasksPerLocale;
  const ignoreRunning = dist.dataParIgnoreRunningTasks;
  const minSize = dist.dataParMinGranularity;
  const wholeLow = whole.low;
  const wholeStride = whole.stride;

  // If this is the only task running on this locale, we don't want to
  // count it when we try to determine how many tasks to use.  Here we
  // check if we are the only one running, and if so, use
  // ignoreRunning=true for this locale only.  Obviously there's a bit
  // of a race condition if some other task starts after we check, but
  // in that case there is no correct answer anyways.
  //
  // Note that this code assumes that any locale will only be in the
  // targetLocales array once.  If this is not the case, then the
  // tasks on this locale will *all* ignoreRunning, which may have
  // performance implications.
  const hereId = here.id;
  const hereIgnoreRunning = if here.runningTasks() == 1 then true
                            else ignoreRunning;
  coforall locDom in locDoms do on locDom {
    const myIgnoreRunning = if here.id == hereId then hereIgnoreRunning
      else ignoreRunning;

    // Forward to defaultRectangular to iterate over the indices we own locally
    for followThis in locDom.myBlock.these(iterKind.leader, maxTasks,
                                           myIgnoreRunning, minSize) do {
      // translate the 0-based indices yielded back to our indexing scheme
      const newFollowThis = chpl__followThisToOrig(idxType, followThis, locDom.myBlock);

      // translate the local indices back to 0-based global indices
      // note that we need to go back and forth in order to distinguish
      // between global strides and those that are due to the cyclic
      // distribution (at least, I couldn't figure out a way to not go
      // back and forth without breaking tests)
      const zeroShift = {(...newFollowThis)}.chpl__unTranslate(wholeLow);
      var result: rank*range(idxType=idxType, stridable=true);
      type strType = chpl__signedType(idxType);
      for param i in 0..rank-1 {
        const wholestride = chpl__tuplify(wholeStride)(i);
        const ref dim = zeroShift.dim(i);
        result(i) = (dim.first / wholestride:idxType)..(dim.last / wholestride:idxType) by (dim.stride:strType / wholestride);
      }
      yield result;
    }
  }
}

// Utility routine to convert 0-based indices back to the indexing scheme
// of 'whole'
private proc chpl__followThisToOrig(type idxType, followThis, whole) {
  param rank = followThis.size;
  var t: rank*range(idxType, stridable=true);
  if debugCyclicDist then
    writeln(here.id, ": follower whole is: ", whole,
                     " follower is: ", followThis);
  for param i in 0..rank-1 {
    // NOTE: unsigned idxType with negative stride will not work
    const wholestride = whole.dim(i).stride:chpl__signedType(idxType);
    t(i) = ((followThis(i).low*wholestride:idxType)..(followThis(i).high*wholestride:idxType) by (followThis(i).stride*wholestride)) + whole.dim(i).alignedLow;
  }
  return t;
}

iter CyclicDom.these(param tag: iterKind, followThis) where tag == iterKind.follower {
  const t = chpl__followThisToOrig(idxType, followThis, whole);
  if debugCyclicDist then
    writeln(here.id, ": follower maps to: ", t);
  for i in {(...t)} do
    yield i;
}

proc CyclicDom.chpl__serialize() {
  return pid;
}

// TODO: What happens when we try to deserialize on a locale that doesn't
// own a copy of the privatized class?  (can that happen?)  Could this
// be a way to lazily privatize by also making the originating locale part
// of the 'data'?
proc type CyclicDom.chpl__deserialize(data) {
  return chpl_getPrivatizedCopy(unmanaged CyclicDom(rank=this.rank,
                                                    idxType=this.idxType,
                                                    stridable=this.stridable),
                                data);
}

override proc CyclicDom.dsiSupportsPrivatization() param return true;

proc CyclicDom.dsiGetPrivatizeData() return 0;

proc CyclicDom.dsiPrivatize(privatizeData) {
  var privdist = chpl_getPrivatizedCopy(dist.type, dist.pid);
  return new unmanaged CyclicDom(rank, idxType, stridable,
                                 privdist, locDoms, whole);
}

proc CyclicDom.dsiGetReprivatizeData() return 0;

proc CyclicDom.dsiReprivatize(other, reprivatizeData) {
  locDoms = other.locDoms;
  whole = other.whole;
}

proc CyclicDom.dsiLocalSlice(param stridable: bool, ranges) {
  return whole((...ranges));
}


class LocCyclicDom {
  param rank: int;
  type idxType;

  // The local block type is always stridable
  // (because that's inherent to the cyclic distribution)
  var myBlock: domain(rank, idxType, stridable=true);
}

//
// Added as a performance stopgap to avoid returning a domain
//
proc LocCyclicDom.contains(i) return myBlock.contains(i);


class CyclicArr: BaseRectangularArr {
  var doRADOpt: bool = defaultDoRADOpt;
  var dom: unmanaged CyclicDom(rank, idxType, stridable);

  var locArr: [dom.dist.targetLocDom] unmanaged LocCyclicArr(eltType, rank, idxType);
  var myLocArr: unmanaged LocCyclicArr(eltType=eltType, rank=rank, idxType=idxType)?;
  const SENTINEL = max(rank*idxType);
}

pragma "no copy return"
proc CyclicArr.dsiLocalSlice(ranges) {
  var low: rank*idxType;
  for param i in 0..rank-1 {
    low(i) = ranges(i).alignedLow;
  }

  return locArr(dom.dist.targetLocsIdx(low)).myElems((...ranges));
}

override proc CyclicArr.dsiDisplayRepresentation() {
  for tli in dom.dist.targetLocDom {
    writeln("locArr[", tli, "].myElems = ", for e in locArr[tli].myElems do e);
    writeln("locArr[", tli, "].locRAD = ", locArr[tli].locRAD.RAD);
    writeln("locArr[", tli, "].locCyclicRAD = ", locArr[tli].locCyclicRAD);
  }
  dom.dsiDisplayRepresentation();
}

override proc CyclicArr.dsiGetBaseDom() return dom;

//
// NOTE: Each locale's myElems array be initialized prior to setting up
// the RAD cache.
//
proc CyclicArr.setupRADOpt() {
  if !stridable { // for now, no support for strided cyclic arrays
    for localeIdx in dom.dist.targetLocDom {
      on dom.dist.targetLocs(localeIdx) {
        const myLocArr = locArr(localeIdx);
        if myLocArr.locRAD != nil {
          delete myLocArr.locRAD;
          myLocArr.locRAD = nil;
        }
        if disableCyclicLazyRAD {
          myLocArr.locRAD = new unmanaged LocRADCache(eltType, rank, idxType,
              stridable=true, dom.dist.targetLocDom);
          myLocArr.locCyclicRAD = new unmanaged LocCyclicRADCache(rank, idxType, dom.dist.startIdx, dom.dist.targetLocDom);
          for l in dom.dist.targetLocDom {
            if l != localeIdx {
              myLocArr.locRAD!.RAD(l) = locArr(l).myElems._value.dsiGetRAD();
            }
          }
        }
      }
    }
  }
}

override proc CyclicArr.dsiDestroyArr() {
  coforall localeIdx in dom.dist.targetLocDom {
    on dom.dist.targetLocs(localeIdx) {
      delete locArr(localeIdx);
    }
  }
}

proc CyclicArr.chpl__serialize() {
  return pid;
}

proc type CyclicArr.chpl__deserialize(data) {
  return chpl_getPrivatizedCopy(unmanaged CyclicArr(rank=this.rank,
                                                    idxType=this.idxType,
                                                    stridable=this.stridable,
                                                    eltType=this.eltType),
                                data);
}

override proc CyclicArr.dsiSupportsPrivatization() param return true;

proc CyclicArr.dsiGetPrivatizeData() return 0;

proc CyclicArr.dsiPrivatize(privatizeData) {
  var privdom = chpl_getPrivatizedCopy(dom.type, dom.pid);
  var c = new unmanaged CyclicArr(eltType=eltType, rank=rank, idxType=idxType,
                              stridable=stridable, dom=privdom, locArr=locArr);
  for localeIdx in dom.dist.targetLocDom do
    if c.locArr(localeIdx).locale == here then
      c.myLocArr = c.locArr(localeIdx);
  return c;
}


inline proc _remoteAccessData.getDataIndex(
    param stridable,
    myStr: rank*chpl__signedType(idxType),
    ind: rank*idxType,
    startIdx,
    dimLen) {
  // modified from DefaultRectangularArr
  var sum = origin;
  if stridable {
    halt("RADOpt not supported for strided cyclic arrays.");
  } else {
    for param i in 0..rank-1 do {
      sum += (((ind(i) - off(i)) * blk(i))-startIdx(i))/dimLen(i);
    }
  }
  return sum;
}

proc CyclicArr.dsiAccess(i:rank*idxType) ref {
  local {
    if myLocArr != nil && _to_nonnil(myLocArr).locDom.contains(i) then
      return _to_nonnil(myLocArr).this(i);
  }
  if doRADOpt && !stridable {
    if this.myLocArr {
      const myLocArr = _to_nonnil(this.myLocArr);
      var rlocIdx = dom.dist.targetLocsIdx(i);
      if !disableCyclicLazyRAD {
        if myLocArr.locRAD == nil {
          myLocArr.locRADLock.lock();
          if myLocArr.locRAD == nil {
            var tempLocRAD = new unmanaged LocRADCache(eltType, rank, idxType,
                stridable=true, dom.dist.targetLocDom);
            if myLocArr.locCyclicRAD != nil {
              delete myLocArr.locCyclicRAD;
              myLocArr.locCyclicRAD = nil;
            }
            myLocArr.locCyclicRAD = new unmanaged LocCyclicRADCache(rank, idxType, dom.dist.startIdx, dom.dist.targetLocDom);
            tempLocRAD.RAD.blk = SENTINEL;
            myLocArr.locRAD = tempLocRAD;
          }
          myLocArr.locRADLock.unlock();
        }
        const locRAD = _to_nonnil(myLocArr.locRAD);
        if locRAD.RAD(rlocIdx).blk == SENTINEL {
          locRAD.lockRAD(rlocIdx);
          if locRAD.RAD(rlocIdx).blk == SENTINEL {
            locRAD.RAD(rlocIdx) =
              locArr(rlocIdx).myElems._value.dsiGetRAD();
          }
          locRAD.unlockRAD(rlocIdx);
        }
      }
      pragma "no copy" pragma "no auto destroy" var myLocRAD = myLocArr.locRAD;
      pragma "no copy" pragma "no auto destroy" var radata = _to_nonnil(myLocRAD).RAD;
      if radata(rlocIdx).data != nil {
        const startIdx = _to_nonnil(myLocArr.locCyclicRAD).startIdx;
        const dimLength = _to_nonnil(myLocArr.locCyclicRAD).targetLocDomDimLength;
        type strType = chpl__signedType(idxType);
        var str: rank*strType;
        for param i in 0..rank-1 {
          pragma "no copy" pragma "no auto destroy" var whole = dom.whole;
          str(i) = whole.dim(i).stride;
        }
        var dataIdx = radata(rlocIdx).getDataIndex(stridable, str, i, startIdx, dimLength);
        return radata(rlocIdx).dataElem(dataIdx);
      }
    }
  }
  return locArr(dom.dist.targetLocsIdx(i))(i);
}

proc CyclicArr.dsiAccess(i: idxType...rank) ref
  return dsiAccess(i);

proc CyclicArr.dsiBoundsCheck(i: rank*idxType) {
  return dom.dsiMember(i);
}


iter CyclicArr.these() ref {
  for i in dom do
    yield dsiAccess(i);
}

iter CyclicArr.these(param tag: iterKind) where tag == iterKind.leader {
  for followThis in dom.these(tag) do
    yield followThis;
}

override proc CyclicArr.dsiStaticFastFollowCheck(type leadType) param {
  if isSubtype(leadType, CyclicArr) {
    var x : leadType?;
    return _to_borrowed(x!.dom.type) == _to_borrowed(this.dom.type);
  } else {
    return _to_borrowed(leadType) == _to_borrowed(this.dom.type);
  }
}

proc CyclicArr.dsiDynamicFastFollowCheck(lead: [])
  return this.dsiDynamicFastFollowCheck(lead.domain);

proc CyclicArr.dsiDynamicFastFollowCheck(lead: domain) {
  return lead.dist.dsiEqualDMaps(this.dom.dist) && lead._value.whole == this.dom.whole;
}

iter CyclicArr.these(param tag: iterKind, followThis, param fast: bool = false) ref where tag == iterKind.follower {
  if testFastFollowerOptimization then
    writeln((if fast then "fast" else "regular") + " follower invoked for Cyclic array");

  var t: rank*range(idxType=idxType, stridable=true);
  for param i in 0..rank-1 {
    type strType = chpl__signedType(idxType);
    const wholestride = dom.whole.dim(i).stride:chpl__signedType(idxType);
    if wholestride < 0 && idxType != strType then
      halt("negative stride with unsigned idxType not supported");
    const iStride = wholestride:idxType;
    const      lo = (followThis(i).low * iStride):idxType,
               hi = (followThis(i).high * iStride):idxType,
           stride = (followThis(i).stride*wholestride):strType;
    t(i) = (lo..hi by stride) + dom.whole.dim(i).alignedLow;
  }
  const myFollowThis = {(...t)};
  if fast {
    const arrSection = locArr(dom.dist.targetLocsIdx(myFollowThis.low));

    //
    // Slicing arrSection.myElems will require reference counts to be updated.
    // If myElems is an array of arrays, the inner array's domain or dist may
    // live on a different locale and require communication for reference
    // counting. Simply put: don't slice inside a local block.
    //
    // TODO: Can myLocArr be used here to simplify things?
    //
    ref chunk = arrSection.myElems(myFollowThis);
    if arrSection.locale.id == here.id then local {
      for i in chunk do yield i;
    } else {
      for i in chunk do yield i;
    }
  } else {
    proc accessHelper(i) ref {
      if myLocArr then local {
        if _to_nonnil(myLocArr).locDom.contains(i) then
          return _to_nonnil(myLocArr).this(i);
      }
      return dsiAccess(i);
    }

    for i in myFollowThis {
      yield accessHelper(i);
    }
  }
}

proc CyclicArr.dsiSerialRead(f) {
  chpl_serialReadWriteRectangular(f, this);
}

proc CyclicArr.dsiSerialWrite(f) {
  chpl_serialReadWriteRectangular(f, this);
}

override proc CyclicArr.dsiReallocate(bounds:rank*range(idxType,BoundedRangeType.bounded,stridable)) {
  // The reallocation happens when the LocCyclicDom.myBlock field is changed
  // in CyclicDom.setup(). Nothing more needs to happen here.
}

override proc CyclicArr.dsiPostReallocate() {
  // Call this *after* the domain has been reallocated
  if doRADOpt then setupRADOpt();
}

proc CyclicArr.setRADOpt(val=true) {
  doRADOpt = val;
  if doRADOpt then setupRADOpt();
}

class LocCyclicArr {
  type eltType;
  param rank: int;
  type idxType;

  const locDom: unmanaged LocCyclicDom(rank, idxType);

  var locRAD: unmanaged LocRADCache(eltType, rank, idxType, stridable=true)?; // non-nil if doRADOpt=true
  var locCyclicRAD: unmanaged LocCyclicRADCache(rank, idxType)?; // see below for why
  pragma "local field" pragma "unsafe" // initialized separately
  var myElems: [locDom.myBlock] eltType;
  var locRADLock: chpl_LocalSpinlock;

  proc deinit() {
    if locRAD != nil then
      delete locRAD;
    if locCyclicRAD != nil then
      delete locCyclicRAD;
  }
}

proc LocCyclicArr.this(i) ref {
  return myElems(i);
}

iter LocCyclicArr.these() ref {
  for elem in myElems {
    yield elem;
  }
}

// NOTE: I'd rather have this be a subclass of LocRADCache, but I
// couldn't find a way to use rank (param) and idxType (type) from the
// parent class in declarations in the subclass does not work.
class LocCyclicRADCache /* : LocRADCache */ {
  param rank: int;
  type idxType;
  var startIdx: rank*idxType;
  var targetLocDomDimLength: rank*idxType;

  proc init(param rank: int, type idxType, startIdx, targetLocDom) {
    this.rank = rank;
    this.idxType = idxType;

    this.complete();

    for param i in 0..rank-1 do
      // NOTE: Not bothering to check to see if length can fit into idxType
      targetLocDomDimLength(i) = targetLocDom.dim(i).size:idxType;
  }
}

private proc canDoAnyToCyclic(A, aView, B, bView) param : bool {
  if A.rank != B.rank then return false;
  use Reflection;

  if !canResolveMethod(B, "doiBulkTransferToKnown", bView,
                       A.locArr[A.locArr.domain.first].myElems._value, aView) {
    return false;
  }

  return useBulkTransferDist;
}

// Overload for any transfer *to* Cyclic, if the RHS supports transfers to a
// DefaultRectangular
proc CyclicArr.doiBulkTransferFromAny(destDom, Src, srcDom) : bool
where canDoAnyToCyclic(this, destDom, Src, srcDom) {
  if debugCyclicDistBulkTransfer then
    writeln("In CyclicDist.doiBulkTransferFromAny");

  const Dest = this;
  type el    = Dest.idxType;

  coforall i in Dest.dom.dist.targetLocDom {
    on Dest.dom.dist.targetLocs(i) {
      const regionDest = Dest.dom.locDoms(i).myBlock[destDom];
      const regionSrc = Src.dom.locDoms(i).myBlock[srcDom];
      if regionDest.size > 0 {
        const ini = bulkCommConvertCoordinate(regionDest.first, destDom, srcDom);
        const end = bulkCommConvertCoordinate(regionDest.last, destDom, srcDom);
        const sb  = chpl__tuplify(regionSrc.stride);

        var r1,r2: rank * range(idxType = el,stridable = true);
        r2 = regionDest.dims();
        //In the case that the number of elements in dimension t for r1 and r2
        //were different, we need to calculate the correct stride in r1
        for param t in 0..rank-1 {
          r1[t] = (ini[t]:el..end[t]:el by sb[t]);
          if r1[t].size != r2[t].size then
            r1[t] = (ini[t]:el..end[t]:el by (end[t] - ini[t]):el/(r2[t].size-1));
        }

        if debugCyclicDistBulkTransfer then
          writeln("A.locArr[i][", regionDest, "] = B[", (...r1), "]");

        chpl__bulkTransferArray(Dest.locArr[i].myElems._value, regionDest, Src, {(...r1)});
      }
    }
  }

  return true;
}

// For assignments of the form: DefaultRectangular = Cyclic
proc CyclicArr.doiBulkTransferToKnown(srcDom, Dest:DefaultRectangularArr, destDom) : bool
where useBulkTransferDist {

  if debugCyclicDistBulkTransfer then
    writeln("In CyclicDist.doiBulkTransferToKnown(DefaultRectangular)");

  const Src = this;
  type el   = Src.idxType;

  coforall j in Src.dom.dist.targetLocDom {
    on Src.dom.dist.targetLocs(j) {
      const inters = Src.dom.locDoms(j).myBlock[srcDom];
      if inters.size > 0 {
        const ini = bulkCommConvertCoordinate(inters.first, srcDom, destDom);
        const end = bulkCommConvertCoordinate(inters.last, srcDom, destDom);
        const sa  = chpl__tuplify(destDom.stride);

        //r2 is the domain to refer the elements of A in locale j
        //r1 is the domain to refer the corresponding elements of Dest
        var r1,r2: rank * range(idxType = el,stridable = true);
        r2 = inters.dims();

        //In the case that the number of elements in dimension t for r1 and r2
        //were different, we need to calculate the correct stride in r1
        for param t in 0..rank-1 {
          r1[t] = (ini[t]:el..end[t]:el by sa[t]);
          if r1[t].size != r2[t].size then
            r1[t] = (ini[t]:el..end[t]:el by (end[t] - ini[t]):el/(r2[t].size-1));
        }

        if debugCyclicDistBulkTransfer then
          writeln("A[",(...r1),"] = B[",(...r2), "]");

        const elemActual = Src.locArr[j].myElems._value;
        chpl__bulkTransferArray(Dest, {(...r1)}, elemActual, {(...r2)});
      }
    }
  }

  return true;
}

// For assignments of the form: Cyclic = DefaultRectangular
proc CyclicArr.doiBulkTransferFromKnown(destDom, Src:DefaultRectangularArr, srcDom) : bool
where useBulkTransferDist {

  if debugCyclicDistBulkTransfer then
    writeln("In CyclicArr.doiBulkTransferFromKnown(DefaultRectangular)");

  const Dest = this;
  type el    = Dest.idxType;

  coforall j in Dest.dom.dist.targetLocDom {
    on Dest.dom.dist.targetLocs(j) {
      const inters = Dest.dom.locDoms(j).myBlock[destDom];
      if inters.size > 0 {
        const ini = bulkCommConvertCoordinate(inters.first, destDom, srcDom);
        const end = bulkCommConvertCoordinate(inters.last, destDom, srcDom);
        const sb  = chpl__tuplify(srcDom.stride);

        var r1,r2: rank * range(idxType = el,stridable = true);
        r2 = inters.dims();
        //In the case that the number of elements in dimension t for r1 and r2
        //were different, we need to calculate the correct stride in r1
        for param t in 0..rank-1 {
          r1[t] = (ini[t]:el..end[t]:el by sb[t]);
          if r1[t].size != r2[t].size then
            r1[t] = (ini[t]:el..end[t]:el by (end[t] - ini[t]):el/(r2[t].size-1));
        }

        if debugCyclicDistBulkTransfer then
            writeln("A[",(...r2),"] = B[",(...r1), "] ");

        const elemActual = Dest.locArr[j].myElems._value;
        chpl__bulkTransferArray(elemActual, {(...r2)}, Src, {(...r1)});
      }
    }
  }

  return true;
}

proc CyclicArr.dsiTargetLocales() {
  return dom.dist.targetLocs;
}
proc CyclicDom.dsiTargetLocales() {
  return dist.targetLocs;
}
proc Cyclic.dsiTargetLocales() {
  return targetLocs;
}

// Cyclic subdomains are represented as a single domain

proc CyclicArr.dsiHasSingleLocalSubdomain() param return true;
proc CyclicDom.dsiHasSingleLocalSubdomain() param return true;

proc CyclicArr.dsiLocalSubdomain(loc: locale) {
  if (loc == here) {
    // quick solution if we have a local array
    if myLocArr != nil then
      return _to_nonnil(myLocArr).locDom.myBlock;
    // if not, we must not own anything
    var d: domain(rank, idxType, stridable=true);
    return d;
  } else {
    return dom.dsiLocalSubdomain(loc);
  }
}
proc CyclicDom.dsiLocalSubdomain(loc: locale) {
  const (gotit, locid) = dist.chpl__locToLocIdx(loc);
  if (gotit) {
    return whole[(...(chpl__computeCyclic(this.idxType, locid, dist.targetLocDom.dims(), dist.startIdx)))];
  } else {
    var d: domain(rank, idxType, stridable=true);
    return d;
  }
}

proc newCyclicDom(dom: domain) {
  return dom dmapped Cyclic(startIdx=dom.low);
}

proc newCyclicArr(dom: domain, type eltType) {
  var D = newCyclicDom(dom);
  var A: [D] eltType;
  return A;
}

proc newCyclicDom(rng: range...) {
  return newCyclicDom({(...rng)});
}

proc newCyclicArr(rng: range..., type eltType) {
  return newCyclicArr({(...rng)}, eltType);
}<|MERGE_RESOLUTION|>--- conflicted
+++ resolved
@@ -204,16 +204,8 @@
             dataParMinGranularity=getDataParMinGranularity(),
             param rank: int = _determineRankFromStartIdx(startIdx),
             type idxType = _determineIdxTypeFromStartIdx(startIdx))
-<<<<<<< HEAD
-    where isTuple(startIdx) || isIntegralType(startIdx.type) {
-    var tupleStartIdx: rank*idxType;
-    if isTuple(startIdx) then tupleStartIdx = startIdx;
-                         else tupleStartIdx(0) = startIdx;
-
-=======
     where isTuple(startIdx) || isIntegral(startIdx)
   {
->>>>>>> fff56b98
     this.rank = rank;
     this.idxType = idxType;
 
@@ -221,45 +213,13 @@
     this.targetLocDom = {(...ranges)};
     this.targetLocs = reshape(targetLocales, this.targetLocDom);
 
-<<<<<<< HEAD
-    this.complete();
-
-    if rank == 1  {
-      targetLocDom = {0..#targetLocales.numElements};
-      targetLocs = targetLocales;
-    } else if targetLocales.rank == 1 {
-      const factors = _factor(rank, targetLocales.numElements);
-      var ranges: rank*range;
-      for param i in 0..rank-1 {
-        ranges(i) = 0..#factors(i);
-      }
-      targetLocDom = {(...ranges)};
-      for (loc1, loc2) in zip(targetLocs, targetLocales) {
-        loc1 = loc2;
-      }
-    } else {
-      if targetLocales.rank != rank then
-        compilerError("locales array rank must be one or match distribution rank");
-      var ranges: rank*range;
-      for param i in 0..rank-1 do {
-        var thisRange = targetLocales.domain.dim(i);
-        ranges(i) = 0..#thisRange.length;
-      }
-      targetLocDom = {(...ranges)};
-      targetLocs = reshape(targetLocales, targetLocDom);
-=======
     var startIdxTemp: rank*idxType;
-    for param i in 1..rank {
+    for param i in 0..rank-1 {
       const startIdxI = if isTuple(startIdx) then startIdx(i) else startIdx;
       startIdxTemp(i) = chpl__mod(startIdxI, targetLocDom.dim(i).size);
->>>>>>> fff56b98
     }
     this.startIdx = startIdxTemp;
 
-<<<<<<< HEAD
-    for param i in 0..rank-1 do
-      this.startIdx(i) = chpl__mod(tupleStartIdx(i), targetLocDom.dim(i).length);
-=======
     // Instead of 'dummyLC', we could give 'locDistTemp' a nilable element type.
     const dummyLC = new unmanaged LocCyclic(rank, idxType, dummy=true);
     var locDistTemp: [targetLocDom] unmanaged LocCyclic(rank, idxType)
@@ -271,7 +231,6 @@
 
     delete dummyLC;
     this.locDist = locDistTemp;
->>>>>>> fff56b98
 
     // NOTE: When these knobs stop using the global defaults, we will need
     // to add checks to make sure dataParTasksPerLocale<0 and
@@ -356,28 +315,13 @@
                  type idxType = other.idxType) {
   this.rank = rank;
   this.idxType = idxType;
-<<<<<<< HEAD
+  targetLocDom = {(...privateData[1])};
+  targetLocs = other.targetLocs;
   startIdx = privateData[0];
-  targetLocDom = {(...privateData[1])};
+  locDist = other.locDist;
   dataParTasksPerLocale = privateData[2];
   dataParIgnoreRunningTasks = privateData[3];
   dataParMinGranularity = privateData[4];
-
-  this.complete();
-
-  for i in targetLocDom {
-    targetLocs[i] = other.targetLocs[i];
-    locDist[i] = other.locDist[i];
-  }
-=======
-  targetLocDom = {(...privateData[2])};
-  targetLocs = other.targetLocs;
-  startIdx = privateData[1];
-  locDist = other.locDist;
-  dataParTasksPerLocale = privateData[3];
-  dataParIgnoreRunningTasks = privateData[4];
-  dataParMinGranularity = privateData[5];
->>>>>>> fff56b98
 }
                  
 override proc Cyclic.dsiSupportsPrivatization() param return true;
@@ -466,13 +410,8 @@
 
 proc Cyclic.targetLocsIdx(ind: rank*idxType) {
   var x: rank*int;
-<<<<<<< HEAD
   for param i in 0..rank-1 {
-    var dimLen = targetLocDom.dim(i).length;
-=======
-  for param i in 1..rank {
     var dimLen = targetLocDom.dim(i).size;
->>>>>>> fff56b98
     //x(i) = ((ind(i) - startIdx(i)) % dimLen):int;
     x(i) = chpl__diffMod(ind(i), startIdx(i), dimLen):int;
   }
