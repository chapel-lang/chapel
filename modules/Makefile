--- conflicted
+++ resolved
@@ -96,11 +96,8 @@
 	dists/DimensionalDist2D.chpl \
 
 INTERNAL_MODULES_TO_DOCUMENT = \
-<<<<<<< HEAD
 	internal/ChapelTuple.chpl \
-=======
 	internal/ChapelIO.chpl \
->>>>>>> 26910be3
 	internal/ChapelSyncvar.chpl \
 	internal/Atomics.chpl
 
