--- conflicted
+++ resolved
@@ -78,11 +78,7 @@
 	standard/IO.chpl \
 	standard/LinkedLists.chpl \
 	standard/List.chpl \
-<<<<<<< HEAD
-=======
-	standard/Lists.chpl \
 	standard/Map.chpl \
->>>>>>> 8a246409
 	standard/Math.chpl \
 	standard/Memory.chpl \
 	standard/Path.chpl \
