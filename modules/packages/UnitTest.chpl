--- conflicted
+++ resolved
@@ -626,15 +626,9 @@
         }
       }
       if tmpString == "" {
-<<<<<<< HEAD
-        for i in 1..len1 {
-          var item1 = seq1[i-isString(seq1)],
-              item2 = seq2[i-isString(seq1)];
-=======
         for i in seq1.indices {
           var item1 = seq1[i],
               item2 = seq2[i];
->>>>>>> 67f2aea2
           if item1 == item2 then checkequal = true;
           else if item1 < item2 {
             tmpString += "First "+seq_type_name+" < Second "+seq_type_name+" :\n";
@@ -836,15 +830,9 @@
         }
       }
       if tmpString == "" {
-<<<<<<< HEAD
-        for i in 1..len1 {
-          var item1 = seq1[i-isString(seq1)],
-              item2 = seq2[i-isString(seq2)];
-=======
         for i in seq1.indices {
           var item1 = seq1[i],
               item2 = seq2[i];
->>>>>>> 67f2aea2
           if item1 == item2 then checkequal = true;
           else if item1 > item2 {
             tmpString += "First "+seq_type_name+" > Second "+seq_type_name+" :\n";
