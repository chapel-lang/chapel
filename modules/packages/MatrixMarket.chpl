/*
 * Copyright 2020-2022 Hewlett Packard Enterprise Development LP
 * Copyright 2004-2019 Cray Inc.
 * Other additional copyright holders may be indicated within.
 *
 * The entirety of this work is licensed under the Apache License,
 * Version 2.0 (the "License"); you may not use this file except
 * in compliance with the License.
 *
 * You may obtain a copy of the License at
 *
 *     http://www.apache.org/licenses/LICENSE-2.0
 *
 * Unless required by applicable law or agreed to in writing, software
 * distributed under the License is distributed on an "AS IS" BASIS,
 * WITHOUT WARRANTIES OR CONDITIONS OF ANY KIND, either express or implied.
 * See the License for the specific language governing permissions and
 * limitations under the License.
 */

pragma "error mode fatal"
module MatrixMarket {

  use IO, DSIUtil;

  enum MMCoordFormat { Coordinate, Array }
  enum MMTypes { Real, Complex, Pattern }
  enum MMFormat { Symmetric, General }

  record MMInfo {
    var mm_coordfmt:MMCoordFormat;
    var mm_types:MMTypes;
    var mm_fmt : MMFormat;
  }

  proc high(d){
    if d.isSparse() then
      return d._value.parentDom.high;
    else
      return d.high;
  }

  proc initMMInfo(ref headerfields:[] string) {
    assert(headerfields(0) == "%%MatrixMarket", "Improperly formatted MatrixMarket file");
    assert(headerfields(1) == "matrix", "Improperly formatted MatrixMarket file");

    var toret:MMInfo;

    if headerfields(2) == "coordinate" {
      toret.mm_coordfmt = MMCoordFormat.Coordinate;
    }
    else if headerfields(2) == "array" {
      toret.mm_coordfmt = MMCoordFormat.Array;
    }
    else {
      assert(false, "Improperly formatted MatrixMarket file");
    }

    if headerfields(3) == "real" {
      toret.mm_types = MMTypes.Real;
    }
    else if headerfields(3) == "complex" {
      toret.mm_types = MMTypes.Complex;
    }
    else if headerfields(3) == "pattern" {
      toret.mm_types = MMTypes.Pattern;
    }
    else {
      assert(false, "Improperly formatted MatrixMarket file");
    }

    headerfields(4) = headerfields(4).strip("\n");
    if headerfields(4) == "general" {
      toret.mm_fmt = MMFormat.General;
    }
    else if headerfields(4) == "symmetric" {
      toret.mm_fmt = MMFormat.Symmetric;
    }
    else {
      assert(false, "Improperly formatted MatrixMarket file");
    }

    return toret;
   }

   class MMWriter {
      type eltype;
      var HEADER_LINE : string = "%%MatrixMarket matrix coordinate real general\n"; // currently the only supported MM format in this module

      var fd:file;
      var fout:channel(true, iokind.dynamic, true);

      var headers_written:bool;
      var last_rowno:int;

      proc init(type eltype, const fname:string) {
         this.eltype = eltype;
         fd = open(fname, iomode.cw);
         fout = fd.writer(region=0..);
         headers_written=false;
      }

      proc write_headers(nrows, ncols, nnz=-1) {
         if eltype == int {
           HEADER_LINE = HEADER_LINE.replace("real", "pattern");
         }
         else if eltype == complex {
           HEADER_LINE = HEADER_LINE.replace("real", "complex");
         }

         fout._write(HEADER_LINE);
         fout._write("%\n");

         if nnz < 0 {
            var blank = "                                                  \n";
            fout._write(blank);
         }
         else {
            fout._writef("%i %i %i\n", nrows, ncols, nnz);
         }

         last_rowno=-1;
         headers_written=true;
      }

      proc fake_headers(nrows, ncols, nnz) {
        // Update the headers written in write_headers
        // since fout might still have buffered data, flush it
        // before we try to update it with a separate channel.
        fout.flush();

<<<<<<< HEAD
         var tfout = fd.writer(start=HEADER_LINE.numBytes);
         tfout._writef("%i %i %i", nrows, ncols, nnz);
=======
         var tfout = fd.writer(region=HEADER_LINE.numBytes..);
         tfout.writef("%i %i %i", nrows, ncols, nnz);
>>>>>>> 1fc2ec95
         tfout.close();
      }

      proc write_vector(const i:int, jvec:[?Djvec] ?T) where Djvec.rank == 1 {
         assert(last_rowno <= i, "rows %i and %i not in sequential order!", last_rowno, i);
         var wfmt = "%i %i ";

         if T == complex {
           wfmt = wfmt + "%r %r\n";
           for (j,w) in zip(Djvec, jvec) {
             fout._writef(wfmt, i, j, w.re, w.im);
           }
         }
         else if T == int {
           wfmt = wfmt + "%d\n";
           for (j,w) in zip(Djvec, jvec) {
              if abs(w) > 1e-12 { fout._writef(wfmt, i, j, w); }
           }
         }
         else if T == real {
           wfmt = wfmt + "%r\n";
           for (j,w) in zip(Djvec, jvec) {
              if w > 0 { fout._writef(wfmt, i, j, w); }
           }
         }

         last_rowno = i;
         var ret:(int,int);
         if jvec.size < 1 { ret = (-1, 0); } else { ret = (Djvec.size, jvec.size); }
         return ret;
      }

      proc close() { fout.close(); fd.close(); }
      proc deinit() { this.close(); }
   }

proc mmwrite(const fname:string, mat:[?Dmat] ?T) where mat.domain.rank == 2 {
   var mw = new unmanaged MMWriter(T, fname);
   mw.write_headers(-1,-1,-1);

   var (ncols, nnz) = (0,0);
   var (nrows, poslast) = (-1,-1);
   var n_cols = -1;

   const DmatHighRow = high(Dmat)(0);
   const DmatHighCol = high(Dmat)(1);

   for r in 1..DmatHighRow {
     const dom = 1..DmatHighCol;
     const rng = [ j in dom] (r,j);
     const matvec = [ j in dom ] mat(r,j);
     mw.write_vector(r, matvec);
     n_cols = max(n_cols, DmatHighCol);
     nnz += DmatHighCol;
     ncols = r;
   }

   nrows = mw.last_rowno;
   ncols = n_cols; //if ncols != 0 then ncols else n_cols;

   mw.fake_headers(nrows, ncols, nnz);
   mw.close();
   delete mw;
}

class MMReader {
   var fd:file;
   var fin:channel(false, iokind.dynamic, true);
   var finfo:MMInfo;

   proc init(const fname:string) {
      fd = open(fname, iomode.r, hints=ioHintSet.sequential|ioHintSet.prefetch);
      fin = fd.reader(region=0.., hints=ioHintSet.sequential|ioHintSet.prefetch);
   }

   proc read_header() {
     var header:string;
     assert(fin.readLine(header) == true, "MMReader I/O error!");

     var headerfields = [ s in header.split(" ") ] s;
     this.finfo = initMMInfo(headerfields);

     // test for files that have a % beneath the matrix market format header
     var pctflag = false;
     while !pctflag {
       var percentfound:string;
       var offset = fin._offset();
       fin.readLine(percentfound);

       // didn't find a percentage, rewind channel by length of read string...
       if percentfound.find("%") == -1 {
         fin.close();
         fin = fd.reader(region=offset.., hints=ioHintSet.sequential|ioHintSet.prefetch);
         pctflag = true;
       }
     }
   }

   proc read_matrix_info() {
      var nrows, ncols, nnz:int;
      var done = fin.readf("%i %i %i", nrows, ncols, nnz);
      assert(done == true, "error reading matrix market file's information");
      return (nrows, ncols, nnz);
   }

   proc read_dense_info() {
      var nrows, ncols:int;
      var done = fin.readf("%i %i", nrows, ncols);
      assert(done == true, "error reading matrix market file's information");
      return (nrows, ncols);
   }

   proc read_sparse_data(toret:[] ?T, ref spDom:domain) {
      param isSparse = toret.domain.isSparse();
      var done:bool = true;
      var tfmt :string;

      if T == complex {
        tfmt = "%r %r";
        const fmtstr = "%i %i " + tfmt + "\n";
        while done {
          var i, j:int;
          var wr, wi:real;
          done = fin.readf(fmtstr, i, j, wr, wi);
          const w:complex = (wr, wi):complex;
          if done {
            if isSparse then
              spDom += (i,j);
            toret(i,j) = w;
          }
        }

      }
      else {
        if T == real {
          tfmt = "%r";
        }
        else if T == int {
          tfmt = "%d";
        }

        const fmtstr = "%i %i " + tfmt + "\n";
        while done {
          var i, j:int;
          var w: T;
          done = fin.readf(fmtstr, i, j, w);
          if done {
            if isSparse then
              spDom += (i,j);
            toret(i,j) = w;
          }
        }
      }
   }

   proc read_dense_data(toret:[] ?T, ref spDom:domain) {
      param isSparse = toret.domain.isSparse();
      var tfmt :string;

      if T == complex {
        tfmt = "%r %r";
        // double-loop to ensure correct ordering
        for col in toret.domain.dim(1) {
          for row in toret.domain.dim(0) {
            var wr:real;
            var wi:real;
            fin.readf(tfmt, wr, wi);
            var w:complex = (wr, wi):complex;
            if isSparse then
              spDom += (row,col);
            toret(row,col) = w;
          }
        }
      }
      else {
        if T == real {
          tfmt = "%r";
        }
        else if T == int {
          tfmt = "%d";
        }

        // double-loop to ensure correct ordering
        for col in toret.domain.dim(1) {
          for row in toret.domain.dim(0) {
            var w:T;
            fin.readf(tfmt, w);
            if isSparse then
              spDom += (row,col);
            toret(row,col) = w;
          }
        }
      }
   }

   proc read_array_from_file(type eltype) {
     read_header();
     var nrows, ncols:int;


     if finfo.mm_coordfmt == MMCoordFormat.Array {
       (nrows, ncols) = read_dense_info();
     }
     else if finfo.mm_coordfmt == MMCoordFormat.Coordinate {
       var nnz:int;
       (nrows, ncols, nnz) = read_matrix_info();
     }

     var Dtoret = {1..nrows, 1..ncols};
     var toret : [Dtoret] eltype;

     if finfo.mm_types == MMTypes.Real { assert(eltype == real, "expected real, data in file is not real"); }
     if finfo.mm_types == MMTypes.Complex { assert(eltype == complex, "expected complex, data in file is not complex"); }
     if finfo.mm_types == MMTypes.Pattern { assert(eltype == int, "expected int, data in file is not int"); }

     if finfo.mm_coordfmt == MMCoordFormat.Array {
       read_dense_data(toret, Dtoret);
     }
     else if finfo.mm_coordfmt == MMCoordFormat.Coordinate {
       read_sparse_data(toret, Dtoret);
     }

     return toret;
   }

   proc read_sp_array_from_file(type eltype) {
     read_header();
     var nrows, ncols:int;

     var Dtoret : domain(2);

     if finfo.mm_coordfmt == MMCoordFormat.Array {
       (nrows, ncols) = read_dense_info();
     }
     else if finfo.mm_coordfmt == MMCoordFormat.Coordinate {
       var nnz:int;
       (nrows, ncols, nnz) = read_matrix_info();
     }

     Dtoret = {1..nrows, 1..ncols};
     var spDom : sparse subdomain(Dtoret);
     var toret : [spDom] eltype;

     if finfo.mm_types == MMTypes.Real { assert(eltype == real, "expected real, data in file is not real"); }
     if finfo.mm_types == MMTypes.Complex { assert(eltype == complex, "expected complex, data in file is not complex"); }
     if finfo.mm_types == MMTypes.Pattern { assert(eltype == int, "expected int, data in file is not int"); }

     if finfo.mm_coordfmt == MMCoordFormat.Array {
       read_dense_data(toret, spDom);
     }
     else if finfo.mm_coordfmt == MMCoordFormat.Coordinate {
       read_sparse_data(toret, spDom);
     }

     return toret;
   }

   proc close() {
      fin.close();
      fd.close();
   }

   proc deinit() { this.close(); }
}

/* Read a dense Matrix Market file
     :arg eltype: user provides (needs to know) the type of information stored
     :type type eltype
 */
proc mmread(type eltype, const fname:string) {
   var mr = new unmanaged MMReader(fname);
   var toret = mr.read_array_from_file(eltype);
   delete mr;
   return toret;
}

/* Read a sparse Matrix Market file
     :arg eltype: user provides (needs to know) the type of information stored
     :type type eltype
 */
proc mmreadsp(type eltype, const fname:string) {
   var mr = new unmanaged MMReader(fname);
   var toret = mr.read_sp_array_from_file(eltype);
   delete mr;
   return toret;
}

}<|MERGE_RESOLUTION|>--- conflicted
+++ resolved
@@ -129,13 +129,9 @@
         // before we try to update it with a separate channel.
         fout.flush();
 
-<<<<<<< HEAD
-         var tfout = fd.writer(start=HEADER_LINE.numBytes);
+         var tfout = fd.writer(region=HEADER_LINE.numBytes..);
          tfout._writef("%i %i %i", nrows, ncols, nnz);
-=======
-         var tfout = fd.writer(region=HEADER_LINE.numBytes..);
-         tfout.writef("%i %i %i", nrows, ncols, nnz);
->>>>>>> 1fc2ec95
+
          tfout.close();
       }
 
