--- conflicted
+++ resolved
@@ -804,7 +804,60 @@
   return C;
 }
 
-<<<<<<< HEAD
+pragma "no doc"
+/* Helper for Generic matrix-matrix multiplication */
+proc _matmatMultHelper(ref AMat: [?Adom] ?eltType,
+                       ref BMat : [?Bdom] eltType,
+                       ref CMat : [] eltType) 
+{
+  // TODO - Add logic to calculate blockSize 
+  // based on eltType and L1 cache size
+  const blockSize = 32;
+  const bVecRange = 0..#blockSize;
+  const blockDom = {bVecRange, bVecRange};
+  const (Adim0, Adim1) = Adom.dims();
+  const (Bdim0, Bdim1) = Bdom.dims();
+
+  const numTasks = min(here.maxTaskPar, Bdom.shape(1));
+  coforall tid in 0..#numTasks {
+    const myChunk = chunk(Bdim1, numTasks, tid);
+
+    var AA: [blockDom] eltType,
+        BB: [blockDom] eltType,
+        CC: [blockDom] eltType;
+
+    for (jj,kk) in {myChunk by blockSize, Bdim0 by blockSize} {
+      const jMax = min(jj+blockSize-1, myChunk.high);
+      const kMax = min(kk+blockSize-1, Bdim0.high);
+      const jRange = 0..jMax-jj;
+      const kRange = 0..kMax-kk;
+
+      for (jB, j) in zip(jj..jMax, 0..) do
+        for (kB, k) in zip(kk..kMax, 0..) do
+          BB[j,k] = BMat[kB,jB];
+
+      for ii in Adim0 by blockSize {
+        const iMax = min(ii+blockSize-1, Adim0.high);
+        const iRange = 0..iMax-ii;
+
+        for (iB, i) in zip(ii..iMax, 0..) do
+          for (kB, k) in zip(kk..kMax, 0..) do
+            AA[i,k] = AMat[iB, kB];
+
+        for cc in CC do
+          cc = 0;
+
+        for (k,j,i) in {kRange, jRange, iRange} do
+          CC[i,j] += AA[i,k] * BB[j,k];
+
+        for (iB, i) in zip(ii..iMax, 0..) do
+          for (jB, j) in zip(jj..jMax, 0..) do
+            CMat[iB,jB] += CC[i,j];
+      }
+    }
+  }
+}
+
 
 pragma "no doc"
 /* Iterator for blocking up dimension wrt window */
@@ -836,7 +889,6 @@
   }
 }
 
-
 pragma "no doc"
 /* Distributed matrix-matrix multiplication */
 proc _matmatMult(A : [?Adom] ?eltType, B : [?Bdom] eltType, in window : int = -1)
@@ -893,59 +945,6 @@
   }
 
   return C;
-=======
-pragma "no doc"
-/* Helper for Generic matrix-matrix multiplication */
-proc _matmatMultHelper(ref AMat: [?Adom] ?eltType,
-                       ref BMat : [?Bdom] eltType,
-                       ref CMat : [] eltType) 
-{
-  // TODO - Add logic to calculate blockSize 
-  // based on eltType and L1 cache size
-  const blockSize = 32;
-  const bVecRange = 0..#blockSize;
-  const blockDom = {bVecRange, bVecRange};
-  const (Adim0, Adim1) = Adom.dims();
-  const (Bdim0, Bdim1) = Bdom.dims();
-
-  const numTasks = min(here.maxTaskPar, Bdom.shape(1));
-  coforall tid in 0..#numTasks {
-    const myChunk = chunk(Bdim1, numTasks, tid);
-
-    var AA: [blockDom] eltType,
-        BB: [blockDom] eltType,
-        CC: [blockDom] eltType;
-
-    for (jj,kk) in {myChunk by blockSize, Bdim0 by blockSize} {
-      const jMax = min(jj+blockSize-1, myChunk.high);
-      const kMax = min(kk+blockSize-1, Bdim0.high);
-      const jRange = 0..jMax-jj;
-      const kRange = 0..kMax-kk;
-
-      for (jB, j) in zip(jj..jMax, 0..) do
-        for (kB, k) in zip(kk..kMax, 0..) do
-          BB[j,k] = BMat[kB,jB];
-
-      for ii in Adim0 by blockSize {
-        const iMax = min(ii+blockSize-1, Adim0.high);
-        const iRange = 0..iMax-ii;
-
-        for (iB, i) in zip(ii..iMax, 0..) do
-          for (kB, k) in zip(kk..kMax, 0..) do
-            AA[i,k] = AMat[iB, kB];
-
-        for cc in CC do
-          cc = 0;
-
-        for (k,j,i) in {kRange, jRange, iRange} do
-          CC[i,j] += AA[i,k] * BB[j,k];
-
-        for (iB, i) in zip(ii..iMax, 0..) do
-          for (jB, j) in zip(jj..jMax, 0..) do
-            CMat[iB,jB] += CC[i,j];
-      }
-    }
-  }
 }
 
 pragma "no doc"
@@ -953,8 +952,8 @@
   return (if Adom.stridable
           then Adom.dim(0).stride == 1 && Adom.dim(1).stride == 1 
           else true);
->>>>>>> d59235aa
-}
+}
+
 
 /*
   Returns the inverse of ``A`` square matrix A.
