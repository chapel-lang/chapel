--- conflicted
+++ resolved
@@ -3879,7 +3879,7 @@
    */
   class HDF5Preprocessor {
     proc preprocess(A: []) {
-      use HaltWrappers only ;
+      import HaltWrappers;
       HaltWrappers.pureVirtualMethodHalt();
     }
   }
@@ -4126,31 +4126,5 @@
         C_HDF5.H5Fclose(file_id);
       }
     }
-<<<<<<< HEAD
-=======
-
-
-  /* A class to preprocess arrays returned by HDF5 file reading procedures.
-     Procedures in this module that take an `HDF5Preprocessor` argument can
-     accept a subclass of this class with the `preprocess` method overridden
-     to do preprocessing as desired before returning the data read.
-   */
-  class HDF5Preprocessor {
-    proc preprocess(A: []) {
-      import HaltWrappers;
-      HaltWrappers.pureVirtualMethodHalt();
-    }
-  }
-
-
-  /* A record that stores a rectangular array.  An array of `ArrayWrapper`
-     records can store multiple differently sized arrays.
-   */
-  record ArrayWrapper {
-    type eltType;
-    param rank: int;
-    var D: domain(rank);
-    var A: [D] eltType;
->>>>>>> 560d5875
   }
 }