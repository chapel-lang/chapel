/*
 * Copyright 2004-2015 Cray Inc.
 * Other additional copyright holders may be indicated within.
 * 
 * The entirety of this work is licensed under the Apache License,
 * Version 2.0 (the "License"); you may not use this file except
 * in compliance with the License.
 * 
 * You may obtain a copy of the License at
 * 
 *     http://www.apache.org/licenses/LICENSE-2.0
 * 
 * Unless required by applicable law or agreed to in writing, software
 * distributed under the License is distributed on an "AS IS" BASIS,
 * WITHOUT WARRANTIES OR CONDITIONS OF ANY KIND, either express or implied.
 * See the License for the specific language governing permissions and
 * limitations under the License.
 */


/*
  Provide simple assertion capabilities.

  Note that in the current implementation, these asserts never become
  no-ops.  That is, using them will always incur execution-time
  checks.
*/

//
// TODO: Uncomment the following (didn't make it in in time for code
// freeze or a few nights of testing before doc freeze for 1.11)
//
// module Assert {


/*
  Assert that a boolean condition is true.  If it is false, prints
  'assert failed' and halts the program.

  :arg test: the boolean condition
  :type test: `bool`
*/
proc assert(test: bool) {
  if !test then
    __primitive("chpl_error", "assert failed");
}
<<<<<<< HEAD


=======
  

/*
  Assert that a boolean condition is true.  If it is false, prints
  'assert failed - ' followed by all subsequent arguments, as though
  printed using :proc:`~IO.write()`.

  :arg test: the boolean condition
  :type test: `bool`

  :arg args: other arguments to print
*/
>>>>>>> b8133f3d
proc assert(test: bool, args ...?numArgs) {
  if !test {
    var tmpstring: string;
    tmpstring.write((...args));
    __primitive("chpl_error", "assert failed - " + tmpstring.c_str());
  }
}


//
// See TOOO above
//
// }
//<|MERGE_RESOLUTION|>--- conflicted
+++ resolved
@@ -44,10 +44,6 @@
   if !test then
     __primitive("chpl_error", "assert failed");
 }
-<<<<<<< HEAD
-
-
-=======
   
 
 /*
@@ -60,7 +56,6 @@
 
   :arg args: other arguments to print
 */
->>>>>>> b8133f3d
 proc assert(test: bool, args ...?numArgs) {
   if !test {
     var tmpstring: string;
