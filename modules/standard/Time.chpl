--- conflicted
+++ resolved
@@ -2028,19 +2028,14 @@
 
   @chpldoc.nodoc
   proc dateTime.writeThis(f) throws {
-    f.write(this:string);
+    f.write("%?".format(this));
   }
 
   /* Writes this `dateTime` formatted as ``YYYY-MM-DDThh:mm:ss.ssssss``,
      followed by ``±hh:mm`` if a timezone is specified
   */
-<<<<<<< HEAD
   proc dateTime.serialize(writer, ref serializer) throws {
     writeThis(writer);
-=======
-  proc dateTime.writeThis(f) throws {
-    f.write("%?".format(this));
->>>>>>> 98e589c6
   }
 
   @chpldoc.nodoc
