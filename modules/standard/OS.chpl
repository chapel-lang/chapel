/*
 * Copyright 2020-2022 Hewlett Packard Enterprise Development LP
 * Copyright 2004-2019 Cray Inc.
 * Other additional copyright holders may be indicated within.
 *
 * The entirety of this work is licensed under the Apache License,
 * Version 2.0 (the "License"); you may not use this file except
 * in compliance with the License.
 *
 * You may obtain a copy of the License at
 *
 *     http://www.apache.org/licenses/LICENSE-2.0
 *
 * Unless required by applicable law or agreed to in writing, software
 * distributed under the License is distributed on an "AS IS" BASIS,
 * WITHOUT WARRANTIES OR CONDITIONS OF ANY KIND, either express or implied.
 * See the License for the specific language governing permissions and
 * limitations under the License.
 */

/*
   The ``OS`` module provides definitions matching operating system
   interfaces.

   This module provides Chapel declarations for the constants, types,
   and functions defined by various operating systems' programmatic
   interfaces.  It is not complete for any operating system, but does
   define those things that have been needed so far in implementing
   other Chapel modules and user programs.  It is expected to grow as
   needed.  In all respects (naming, capitalization, types, semantics)
   the symbols defined here should match their corresponding operating
   system definitions to the extent Chapel can do so.  For documentation
   on these symbols, please see the operating system manual pages.

 */
module OS {
  /*
     The ``OS.POSIX`` module provides definitions matching the POSIX
     programming interface, specifically POSIX.1-2017.  That standard
     can be found at <https://pubs.opengroup.org/onlinepubs/9699919799/>.

     There is one unavoidable difference between POSIX and ``OS.POSIX``.
     POSIX defines a function named ``select()``, which ``OS.POSIX``
     could not use because ``select`` is itself a Chapel keyword.
  */
  module POSIX {
    public use CTypes;
<<<<<<< HEAD
    private use SysError;
    import SysBasic.fd_t;
=======
    import SysBasic.{qio_err_t, fd_t};
>>>>>>> c404538e

    //
    // sys/types.h
    //
    /*
       Explicit conversions between ``blkcnt_t`` and ``c_int`` are
       also defined, to support usability.
    */
    extern type blkcnt_t;
    pragma "no doc"
    inline operator :(x:blkcnt_t, type t:c_int)
      return __primitive("cast", t, x);
    pragma "no doc"
    inline operator :(x:c_int, type t:blkcnt_t)
      return __primitive("cast", t, x);

    /*
       Explicit conversions between ``blksize_t`` and ``c_int`` are
       also defined, to support usability.
    */
    extern type blksize_t;
    pragma "no doc"
    inline operator :(x:blksize_t, type t:c_int)
      return __primitive("cast", t, x);
    pragma "no doc"
    inline operator :(x:c_int, type t:blksize_t)
      return __primitive("cast", t, x);

    /*
       Explicit conversions between ``dev_t`` and ``c_int`` are
       also defined, to support usability.
    */
    extern type dev_t;
    pragma "no doc"
    inline operator :(x:dev_t, type t:c_int)
      return __primitive("cast", t, x);
    pragma "no doc"
    inline operator :(x:c_int, type t:dev_t)
      return __primitive("cast", t, x);

    /*
       Explicit conversions between ``gid_t`` and ``c_int`` are
       also defined, to support usability.
    */
    extern type gid_t;
    pragma "no doc"
    inline operator :(x:gid_t, type t:c_int)
      return __primitive("cast", t, x);
    pragma "no doc"
    inline operator :(x:c_int, type t:gid_t)
      return __primitive("cast", t, x);

    /*
       Explicit conversions between ``ino_t`` and ``c_uint`` are
       also defined, to support usability.
    */
    extern type ino_t;
    pragma "no doc"
    inline operator :(x:ino_t, type t:c_uint)
      return __primitive("cast", t, x);
    pragma "no doc"
    inline operator :(x:c_uint, type t:ino_t)
      return __primitive("cast", t, x);

    /*
       Bitwise-AND and bitwise-OR operators are defined on ``mode_t``
       operands, to support querying and constructing mode values.
       Explicit conversions between ``mode_t`` and ``c_int`` are
       also defined, to support usability.
    */
    extern type mode_t;
    pragma "no doc"
    inline operator &(a: mode_t, b: mode_t)
      return (a:c_int & b:c_int):mode_t;
    pragma "no doc"
    inline operator |(a: mode_t, b: mode_t)
      return (a:c_int | b:c_int):mode_t;
    pragma "no doc"
    inline operator :(x:mode_t, type t:c_int)
      return __primitive("cast", t, x);
    pragma "no doc"
    inline operator :(x:c_int, type t:mode_t)
      return __primitive("cast", t, x);

    /*
       Explicit conversions between ``nlink_t`` and ``c_int`` are
       also defined, to support usability.
    */
    extern type nlink_t;
    pragma "no doc"
    inline operator :(x:nlink_t, type t:c_int)
      return __primitive("cast", t, x);
    pragma "no doc"
    inline operator :(x:c_int, type t:nlink_t)
      return __primitive("cast", t, x);

    /*
       Explicit conversions between ``off_t`` and ``c_int`` and
       ``off_t`` and integral types are also defined, to support usability.
    */
    extern type off_t;
    pragma "no doc"
    inline operator :(x:off_t, type t:c_int)
      return __primitive("cast", t, x);
    pragma "no doc"
    inline operator :(x:c_int, type t:off_t)
      return __primitive("cast", t, x);
    pragma "no doc"
    inline operator :(x:off_t, type t:integral)
      return __primitive("cast", t, x);
    pragma "no doc"
    inline operator :(x:integral, type t:off_t)
      return __primitive("cast", t, x);


    /*
       Explicit conversions between ``suseconds_t`` and ``c_int`` are
       also defined, to support usability.
    */
    extern type suseconds_t;
    pragma "no doc"
    inline operator :(x:integral, type t:suseconds_t)
      return __primitive("cast", t, x);
    pragma "no doc"
    inline operator :(x:suseconds_t, type t:integral)
      return __primitive("cast", t, x);

    /*
       Explicit conversions between ``time_t`` and ``c_int`` are
       also defined, to support usability.
    */
    extern type time_t;
    pragma "no doc"
    inline operator :(x:integral, type t:time_t)
      return __primitive("cast", t, x);
    pragma "no doc"
    inline operator :(x:time_t, type t:integral)
      return __primitive("cast", t, x);

    /*
       Explicit conversions between ``uid_t`` and ``c_int`` are
       also defined, to support usability.
    */
    extern type uid_t;
    pragma "no doc"
    inline operator :(x:uid_t, type t:c_int)
      return __primitive("cast", t, x);
    pragma "no doc"
    inline operator :(x:c_int, type t:uid_t)
      return __primitive("cast", t, x);

    //
    // time.h (pre-decl for struct_timespec, needed in sys/stat.h)
    //
    extern "struct timespec" record struct_timespec {
      var tv_sec:time_t;  // seconds since Jan. 1, 1970
      var tv_nsec:c_long; // and nanoseconds
    }

    //
    // errno.h
    //

    // The descriptions of these were created by combining the FreeBSD
    // manual and the linux manuals here:
    // http://www.freebsd.org/cgi/man.cgi?query=errno&apropos=0&sektion=0&manpath=FreeBSD+10.1-RELEASE&arch=default&format=html
    // http://linux.die.net/man/3/errno
    // Verified that the POSIX annotations are correct with POSIX.1-2008:
    // http://pubs.opengroup.org/onlinepubs/9699919799/basedefs/errno.h.html
    // Note that these error descriptions are reproduced here for convenience
    // only. These descriptions aren't the authority on the matter.


    /* Argument list too long. The number of bytes used for the argument and
       environment list of the new process exceeded the current limit.
     */
    extern const E2BIG:c_int;

    /* Permission denied. An attempt was made to access a file in a way
       forbidden by its file access permissions. (POSIX.1)
     */
    extern const EACCES:c_int;

    /* Address already in use. Only one usage of each address is normally
       permitted.
     */
    extern const EADDRINUSE:c_int;

    /* Can't assign requested address. Normally results from an attempt to
       create a socket with an address not on this machine.
     */
    extern const EADDRNOTAVAIL:c_int;

    /* Address family not supported by protocol family. An address incompatible
       with the requested protocol was used. For example, you should not
       necessarily expect to be able to use NS addresses with ARPA Internet
       protocols.
     */
    extern const EAFNOSUPPORT:c_int;

    /* Resource temporarily unavailable. This is a temporary condition and
       later calls to the same routine may complete normally.
     */
    extern const EAGAIN:c_int;

    /* Operation already in progress. An operation was attempted on a
       non-blocking object that already had an operation in progress.
     */
    extern const EALREADY:c_int;

    /* Bad file descriptor. A file descriptor argument was out of range,
       referred to no open file, or a read (write) request was made to a file
       that was only open for writing (reading).
     */
    extern const EBADF:c_int;

    /* Bad message. A corrupted message was detected. (POSIX.1) */
    extern const EBADMSG:c_int;

    /* Device or resource busy. An attempt to use a system resource which was
       in use at the time in a manner which would have conflicted with the
       request.
     */
    extern const EBUSY:c_int;

    /* Operation canceled. The scheduled operation was canceled. (POSIX.1) */
    extern const ECANCELED:c_int;

    /* No child processes. A wait or waitpid system call was executed by a
       process that had no existing or unwaited-for child processes. (POSIX.1)
     */
    extern const ECHILD:c_int;

    /* Software caused connection abort. A connection abort was caused internal
       to your host machine.
     */
    extern const ECONNABORTED:c_int;

    /* Connection refused. No connection could be made because the target
       machine actively refused it. This usually results from trying to
       connect to a service that is inactive on the foreign host.
     */
    extern const ECONNREFUSED:c_int;

    /* Connection reset by peer. A connection was forcibly closed by a peer.
       This normally results from a loss of the connection on the remote
       socket due to a timeout or a reboot.
     */
    extern const ECONNRESET:c_int;

    /* Resource deadlock avoided. An attempt was made to lock a system resource
       that would have resulted in a deadlock situation. (POSIX.1)
     */
    extern const EDEADLK:c_int;

    /* Destination address required. A required address was omitted from an
       operation on a socket.
     */
    extern const EDESTADDRREQ:c_int;

    /* Numerical argument out of domain. A numerical input argument was outside
       the defined domain of the mathematical function.
     */
    extern const EDOM:c_int;

    /* Disc quota exceeded. A write system call to an ordinary file, the
       creation of a directory or symbolic link, or the creation of a directory
       entry failed because the user's quota of disk blocks was exhausted, or
       the allocation of an inode for a newly created file failed because the
       user's quota of inodes was exhausted.
     */
    extern const EDQUOT:c_int;

    /* File exists. An existing file was mentioned in an inappropriate context,
       for instance, as the new link name in a link system call.
     */
    extern const EEXIST:c_int;

    /* Bad address. The system detected an invalid address in attempting to
       use an argument of a call.
     */
    extern const EFAULT:c_int;

    /* File too large. The size of a file exceeded the maximum. */
    extern const EFBIG:c_int;

    /* No route to host. A socket operation was attempted to an unreachable
       host.
     */
    extern const EHOSTUNREACH:c_int;

    /* Identifier removed. An IPC identifier was removed while the current
       process was waiting on it.
     */
    extern const EIDRM:c_int;

    /*
       Illegal byte sequence. While decoding a multibyte character the function
       came along an invalid or an incomplete sequence of bytes or the given
       wide character is invalid.

       This error might be returned for example in the case of an illegal UTF-8
       byte sequence.
     */
    extern const EILSEQ:c_int;

    /* Operation now in progress. An operation that takes a long time to
       complete (such as a connect system call) was attempted on a
       non-blocking object.
     */
    extern const EINPROGRESS:c_int;

    /* Interrupted system call. An asynchronous signal (such as SIGINT or
       SIGQUIT) was caught by the process during the execution of an
       interruptible function.  If the signal handler performs a normal return,
       the interrupted system call will seem to have returned the error
       condition.
     */
    extern const EINTR:c_int;

    /* Invalid argument. Some invalid argument was supplied. (For example,
       specifying an undefined signal to a signal system call or a kill system
       call).
     */
    extern const EINVAL:c_int;

   /* Input/output error. Some physical input or output error occurred. This
      error will not be reported until a subsequent operation on the same file
      descriptor and may be lost (over written) by any subsequent errors.
     */
    extern const EIO:c_int;

    /* Socket is already connected. A connect system call was made on an
       already connected socket; or, a sendto or sendmsg system call on a
       connected socket specified a destination when already connected.
     */
    extern const EISCONN:c_int;

    /* Is a directory. An attempt was made to open a directory with write mode
       specified.
     */
    extern const EISDIR:c_int;

    /* Too many levels of symbolic links. A path name lookup involved more than
       32 (MAXSYMLINKS) symbolic links.
     */
    extern const ELOOP:c_int;

    /* Too many open files. Maximum number of file descriptors
       allowable in the process has been reached and requests for an
       open cannot be satisfied until at least one has been
       closed. The getdtablesize system call will obtain the current
       limit.
     */
    extern const EMFILE:c_int;

    /* Too many links. Maximum allowable hard links to a single file has been
       exceeded.
     */
    extern const EMLINK:c_int;

    /* Message too long. A message sent on a socket was larger than the
       internal message buffer or some other network limit.
     */
    extern const EMSGSIZE:c_int;

    /* Multihop attempted.
     */
    extern const EMULTIHOP:c_int;

    /* File name too long. A component of a path name exceeded {NAME_MAX}
       characters, or an entire path name exceeded {PATH_MAX} characters.
     */
    extern const ENAMETOOLONG:c_int;

    /* Network is down. A socket operation encountered a dead network. */
    extern const ENETDOWN:c_int;

    /* Network dropped connection on reset. The host you were connected to
       crashed and rebooted.
     */
    extern const ENETRESET:c_int;

    /* Network is unreachable. A socket operation was attempted to an
       unreachable network.
     */
    extern const ENETUNREACH:c_int;

    /* Too many open files in system. Maximum number of open files allowable on
       the system has been reached and requests for an open cannot be satisfied
       until at least one has been closed.
     */
    extern const ENFILE:c_int;

    /* No buffer space available. An operation on a socket or pipe was not
       performed because the system lacked sufficient buffer space or because a
       queue was full.
     */
    extern const ENOBUFS:c_int;

    /* Operation not supported by device. An attempt was made to apply an
       inappropriate function to a device, for example, trying to read a
       write-only device such as a printer.
     */
    extern const ENODEV:c_int;

    /* No such file or directory. A component of a specified pathname did not
       exist, or the pathname was an empty string.
     */
    extern const ENOENT:c_int;

    /* Exec format error. A request was made to execute a file that, although
       it has the appropriate permissions, was not in the format required for
       an executable file.
     */
    extern const ENOEXEC:c_int;

    /* No locks available. A system-imposed limit on the number of simultaneous
      file locks was reached.
     */
    extern const ENOLCK:c_int;

    /* Link has been severed.
     */
    extern const ENOLINK:c_int;

    /* Cannot allocate memory. The new process image required more memory than
       was allowed by the hardware or by system-imposed memory management
       constraints. A lack of swap space is normally temporary; however, a lack
       of core is not. Soft limits may be increased to their corresponding hard
       limits.
     */
    extern const ENOMEM:c_int;

    /* No message of desired type. An IPC message queue does not contain a
       message of the desired type, or a message catalog does not contain the
       requested message.
     */
    extern const ENOMSG:c_int;

    /* Protocol not available. A bad option or level was specified in a
       getsockopt or setsockopt system call.
     */
    extern const ENOPROTOOPT:c_int;

    /* No space left on device. A write system call to an ordinary file, the
       creation of a directory or symbolic link, or the creation of a directory
       entry failed because no more disk blocks were available on the file
       system, or the allocation of an inode for a newly created file failed
       because no more inodes were available on the file system.
     */
    extern const ENOSPC:c_int;

    /* Function not implemented. Attempted a system call that is not available
       on this system.
     */
    extern const ENOSYS:c_int;


    /* Socket is not connected. An request to send or receive data was
       disallowed because the socket was not connected and (when
       sending on a datagram socket) no address was
       supplied.
     */
    extern const ENOTCONN:c_int;

    /* Not a directory. A component of the specified pathname existed, but it
       was not a directory, when a directory was expected.
     */
    extern const ENOTDIR:c_int;

    /* Directory not empty. A directory with entries other than '.' and '..'
       was supplied to a remove directory or rename call.
     */
    extern const ENOTEMPTY:c_int;

    extern const ENOTRECOVERABLE:c_int;

    /* Socket operation on non-socket. */
    extern const ENOTSOCK:c_int;

    /* Operation not supported. The attempted operation is not supported for
       the type of object referenced. Usually this occurs when a file
       descriptor refers to a file or socket that cannot support this
       operation, for example, trying to accept a connection on a datagram
       socket.
     */
    extern const ENOTSUP:c_int;

    /* Inappropriate ioctl for device. A control function (e.g. ioctl system
       call) was attempted for a file or special device for which the operation
       was inappropriate.
     */
    extern const ENOTTY:c_int;

    /* Device not configured. Input or output on a special file referred to a
       device that did not exist, or made a request beyond the limits of the
       device. This error may also occur when, for example, a tape drive is
       not online or no disk pack is loaded on a drive.
     */
    extern const ENXIO:c_int;

    /* Operation not supported. The attempted operation is not supported for
       the type of object referenced. Usually this occurs when a file
       descriptor refers to a file or socket that cannot support this
       operation, for example, trying to accept a connection on a datagram
       socket.
     */
    extern const EOPNOTSUPP:c_int;

    /* Value too large to be stored in data type. A numerical result of the
       function was too large to be stored in the caller provided space.
     */
    extern const EOVERFLOW:c_int;

    extern const EOWNERDEAD:c_int;

    /* Operation not permitted. An attempt was made to perform an operation
       limited to processes with appropriate privileges or to the owner of a
       file or other resources.
     */
    extern const EPERM:c_int;

    /* Broken pipe. A write on a pipe, socket or FIFO for which there is no
       process to read the data.
     */
    extern const EPIPE:c_int;

    /* Protocol error. A device or socket encountered an unrecoverable
       protocol error.
     */
    extern const EPROTO:c_int;

    /* Protocol not supported. The protocol has not been configured into the
       system or no implementation for it exists.
     */
    extern const EPROTONOSUPPORT:c_int;

    /* Protocol wrong type for socket. A protocol was specified that does not
       support the semantics of the socket type requested. For example, you
       cannot use the ARPA Internet UDP protocol with type SOCK_STREAM.
     */
    extern const EPROTOTYPE:c_int;

    /* Result too large. A numerical result of the function was too large to
       fit in the available space (perhaps exceeded precision).
     */
    extern const ERANGE:c_int;

    /* Read-only file system. An attempt was made to modify a file or directory
       on a file system that was read-only at the time.
     */
    extern const EROFS:c_int;

    /* Illegal seek. An lseek system call was issued on a socket, pipe or FIFO.
     */
    extern const ESPIPE:c_int;

    /* No such process. No process could be found corresponding to that
       specified by the given process ID.
     */
    extern const ESRCH:c_int;

    /* Stale NFS file handle. An attempt was made to access an open file (on an
       NFS file system) which is now unavailable as referenced by the file
       descriptor. This may indicate the file was deleted on the NFS server or
       some other catastrophic event occurred.
     */
    extern const ESTALE:c_int;

    /* Operation timed out. A connect or send system call failed because the
       connected party did not properly respond after a period of time (The
       timeout period is dependent on the communication protocol).
     */
    extern const ETIMEDOUT:c_int;

    /* Text file busy. The new process was a pure procedure (shared text) file
       which was open for writing by another process, or while the pure
       procedure file was being executed an open system call requested write
       access.
     */
    extern const ETXTBSY:c_int;

    /* Operation would block (may be same value as EAGAIN).
     */
    extern const EWOULDBLOCK:c_int;

    /* Cross-device link. A hard link to a file on another file system was
       attempted.
     */
    extern const EXDEV:c_int;

    /*
       POSIX says that errno is a "modifiable lvalue of type int", but
       for now we only support reading from it, not assigning to it.
    */
    inline proc errno:c_int {
      extern proc chpl_os_posix_errno_val():c_int;
      return chpl_os_posix_errno_val();
    }

    // Signals as required by POSIX.1-2008, 2013 edition
    // See note below about signals intentionally not included

    /* Abort Signal (from abort(3))
    */
    extern const SIGABRT: c_int;
    /* Timer Signal (from alarm(2))
    */
    extern const SIGALRM: c_int;
    /* Bus error (bad memory access)
    */
    extern const SIGBUS: c_int;
    /* Child stopped or terminated
    */
    extern const SIGCHLD: c_int;
    /* Continue if stopped
    */
    extern const SIGCONT: c_int;
    /*Floating-point exception
    */
    extern const SIGFPE: c_int;
    /* Hangup detected on controlling terminal
    or death of controlling process
    */
    extern const SIGHUP: c_int;
    /* Illegal Instruction
    */
    extern const SIGILL: c_int;
    /* Interrupt from keyboard
    */
    extern const SIGINT: c_int;
    /* Kill signal
    */
    extern const SIGKILL: c_int;
    /* Broken pipe: write to pipe with no readers
    */
    extern const SIGPIPE: c_int;
    /* Quit from keyboard
    */
    extern const SIGQUIT: c_int;
    /* Invalid memory reference
    */
    extern const SIGSEGV: c_int;
    /* Stop process
    */
    extern const SIGSTOP: c_int;
    /* Termination signal
    */
    extern const SIGTERM: c_int;
    /* Trace/breakpoint trap
    */
    extern const SIGTRAP: c_int;
    /* Stop typed at terminal
    */
    extern const SIGTSTP: c_int;
    /* Terminal input for background process
    */
    extern const SIGTTIN: c_int;
    /* Terminal output for background process
    */
    extern const SIGTTOU: c_int;
    /* Urgent condition on socket
    */
    extern const SIGURG: c_int;
    /* User-defined signal 1
    */
    extern const SIGUSR1: c_int;
    /* User-defined signal 2
    */
    extern const SIGUSR2: c_int;
    /* CPU time limit exceeded
    */
    extern const SIGXCPU: c_int;
    /* File size limit exceeded
    */
    extern const SIGXFSZ: c_int;

    // These signals are not strictly required by POSIX.1.2008 2013 edition
    // and so should not be included here:

    // SIGPOLL is Obsolescent and optional as part of XSI STREAMS
    // SIGPROF is Obsolescent and optional as part of XSI STREAMS
    // SIGSYS is optional as part of X/Open Systems Interface
    // SIGVTALRM is optional as part of X/Open Systems Interface

    //
    // fcntl.h
    //
    extern const O_ACCMODE:c_int;
    extern const O_APPEND:c_int;
    extern const O_CLOEXEC:c_int;
    extern const O_CREAT:c_int;
    extern const O_DIRECTORY:c_int;
    extern const O_DSYNC:c_int;
    extern const O_EXCL:c_int;
    extern const O_NOCTTY:c_int;
    extern const O_NOFOLLOW:c_int;
    extern const O_NONBLOCK:c_int;
    extern const O_RDONLY:c_int;
    extern const O_RDWR:c_int;
    extern const O_SYNC:c_int;
    extern const O_TRUNC:c_int;
    extern const O_WRONLY:c_int;
    // Note: O_EXEC, O_SEARCH, O_TTY_INIT
    // are documented in POSIX but don't seem to exist on linux
    // Note: O_RSYNC
    // is documented in POSIX but doesn't seem to exist on Mac OS

    extern proc creat(path:c_string, mode:mode_t = 0):c_int;
    inline proc open(path:c_string, oflag:c_int, mode:mode_t = 0:mode_t)
                  :c_int {
      extern proc chpl_os_posix_open(path:c_string, oflag:c_int, mode:mode_t)
                    :c_int;
      return chpl_os_posix_open(path, oflag, mode);
    }

    //
    // stdlib.h
    //
    extern proc getenv(name:c_string):c_ptr(c_char);

    //
    // string.h
    //
    extern proc strerror(errnum:c_int):c_string;
    extern proc strlen(s:c_string):c_size_t;

    //
    // sys/select.h
    //
    extern const FD_SETSIZE:c_int;

    extern record fd_set {};

    proc FD_CLR(fd:c_int, fdset:c_ptr(fd_set)) {
      extern proc chpl_os_posix_FD_CLR(fd:c_int, fdset:c_ptr(fd_set));
      chpl_os_posix_FD_CLR(fd, fdset);
    }

    proc FD_ISSET(fd:c_int, fdset:c_ptr(fd_set)):c_int {
      extern proc chpl_os_posix_FD_ISSET(fd:c_int, fdset:c_ptr(fd_set)):c_int;
      return chpl_os_posix_FD_ISSET(fd, fdset);
    }

    proc FD_SET(fd:c_int, fdset:c_ptr(fd_set)) {
      extern proc chpl_os_posix_FD_SET(fd:c_int, fdset:c_ptr(fd_set));
      chpl_os_posix_FD_SET(fd, fdset);
    }

    proc FD_ZERO(fdset:c_ptr(fd_set)) {
      extern proc chpl_os_posix_FD_ZERO(fdset:c_ptr(fd_set));
      chpl_os_posix_FD_ZERO(fdset);
    }

    // No way around this -- 'select' is a keyword in Chapel.
    extern 'select' proc select_posix(nfds:c_int,
                                      readfds:c_ptr(fd_set),
                                      writefds:c_ptr(fd_set),
                                      errorfds:c_ptr(fd_set),
                                      timeout:c_ptr(struct_timeval)):c_int;

    //
    // sys/stat.h
    //
    inline proc S_IRWXU:mode_t {
      extern proc chpl_os_posix_S_IRWXU():mode_t;
      return chpl_os_posix_S_IRWXU();
    }
    inline proc S_IRUSR:mode_t {
      extern proc chpl_os_posix_S_IRUSR():mode_t;
      return chpl_os_posix_S_IRUSR();
    }
    inline proc S_IWUSR:mode_t {
      extern proc chpl_os_posix_S_IWUSR():mode_t;
      return chpl_os_posix_S_IWUSR();
    }
    inline proc S_IXUSR:mode_t {
      extern proc chpl_os_posix_S_IXUSR():mode_t;
      return chpl_os_posix_S_IXUSR();
    }

    inline proc S_IRWXG:mode_t {
      extern proc chpl_os_posix_S_IRWXG():mode_t;
      return chpl_os_posix_S_IRWXG();
    }
    inline proc S_IRGRP:mode_t {
      extern proc chpl_os_posix_S_IRGRP():mode_t;
      return chpl_os_posix_S_IRGRP();
    }
    inline proc S_IWGRP:mode_t {
      extern proc chpl_os_posix_S_IWGRP():mode_t;
      return chpl_os_posix_S_IWGRP();
    }
    inline proc S_IXGRP:mode_t {
      extern proc chpl_os_posix_S_IXGRP():mode_t;
      return chpl_os_posix_S_IXGRP();
    }

    inline proc S_IRWXO:mode_t {
      extern proc chpl_os_posix_S_IRWXO():mode_t;
      return chpl_os_posix_S_IRWXO();
    }
    inline proc S_IROTH:mode_t {
      extern proc chpl_os_posix_S_IROTH():mode_t;
      return chpl_os_posix_S_IROTH();
    }
    inline proc S_IWOTH:mode_t {
      extern proc chpl_os_posix_S_IWOTH():mode_t;
      return chpl_os_posix_S_IWOTH();
    }
    inline proc S_IXOTH:mode_t {
      extern proc chpl_os_posix_S_IXOTH():mode_t;
      return chpl_os_posix_S_IXOTH();
    }

    inline proc S_ISUID:mode_t {
      extern proc chpl_os_posix_S_ISUID():mode_t;
      return chpl_os_posix_S_ISUID();
    }
    inline proc S_ISGID:mode_t {
      extern proc chpl_os_posix_S_ISGID():mode_t;
      return chpl_os_posix_S_ISGID();
    }
    inline proc S_ISVTX:mode_t {
      extern proc chpl_os_posix_S_ISVTX():mode_t;
      return chpl_os_posix_S_ISVTX();
    }

    extern 'struct chpl_os_posix_struct_stat' record struct_stat {
      var st_dev:dev_t;            // Device.
      var st_ino:ino_t;            // File serial number.
      var st_mode:mode_t;          // File mode.
      var st_nlink:nlink_t;        // Link count.
      var st_uid:uid_t;            // User ID of the file's owner.
      var st_gid:gid_t;            // Group ID of the file's group.
      var st_rdev:dev_t;           // Device number, if device.
      var st_size:off_t;           // Size of file, in bytes.
      var st_atim:struct_timespec; // Last data access timestamp.
      var st_mtim:struct_timespec; // Last data modification timestamp.
      var st_ctim:struct_timespec; // Last file status change timestamp.
      var st_blksize:blksize_t;    // Optimal block size for I/O.
      var st_blocks:blkcnt_t;      // Number 512-byte blocks allocated.
    }

    extern proc chmod(path:c_string, mode:mode_t):c_int;
    extern 'chpl_os_posix_stat' proc stat(path:c_string,
                                          buf:c_ptr(struct_stat)):c_int;

    //
    // sys/time.h
    //
    extern "struct timeval" record struct_timeval {
      var tv_sec:time_t;       // seconds since Jan. 1, 1970
      var tv_usec:suseconds_t; // and microseconds
    }

    proc struct_timeval.init() {}

    proc struct_timeval.init(tv_sec: integral, tv_usec: integral) {
      this.tv_sec = tv_sec:time_t;
      this.tv_usec = tv_usec:suseconds_t;
    }

    proc struct_timeval.init(tv_sec: time_t, tv_usec: suseconds_t) {
      this.tv_sec = tv_sec;
      this.tv_usec = tv_usec;
    }

    extern "struct timezone" record struct_timezone {
      var tz_minuteswest:c_int; // of Greenwich
      var tz_dsttime:c_int;     // type of dst correction to apply
    };

    extern proc gettimeofday(tp:c_ptr(struct_timeval),
                             tzp:c_ptr(struct_timezone)):c_int;

    //
    // time.h
    //
    extern "struct tm" record struct_tm {
      var tm_sec:c_int;   // Seconds [0,60] (60 allows for leap seconds)
      var tm_min:c_int;   // Minutes [0,59]
      var tm_hour:c_int;  // Hour [0,23]
      var tm_mday:c_int;  // Day of month [1,31]
      var tm_mon:c_int;   // Month of year [0,11]
      var tm_year:c_int;  // Years since 1900
      var tm_wday:c_int;  // Day of week [0,6] (Sunday =0)
      var tm_yday:c_int;  // Day of year [0,365]
      var tm_isdst:c_int; // Daylight Savings flag
    };

    extern proc asctime(timeptr:c_ptr(struct_tm)):c_ptr(c_char);
    extern proc asctime_r(timeptr:c_ptr(struct_tm), buf:c_ptr(c_char))
                  :c_ptr(c_char);
    extern proc localtime(timer:c_ptr(time_t)):c_ptr(struct_tm);
    extern proc localtime_r(timer:c_ptr(time_t), result:c_ptr(struct_tm))
                  :c_ptr(struct_tm);
    extern proc time(tloc:c_ptr(time_t)):time_t;

    //
    // unistd.h
    //
    extern proc close(fildes:c_int):c_int;
    extern proc pipe(fildes:c_ptr(c_array(c_int, 2))):c_int;
    extern proc read(fildes:c_int, buf:c_void_ptr, size:c_size_t):c_ssize_t;
    extern proc write(fildes:c_int, buf:c_void_ptr, size:c_size_t):c_ssize_t;

  } // end POSIX


  private use CTypes;
  private use POSIX;
  import SysBasic.{EFORMAT,ESHORT,EEOF,ESHUTDOWN,qio_err_t,ENOERR,syserr};
  /*
     :class:`SystemError` is a base class for :class:`Errors.Error` s
     generated from ``syserr``. It provides factory methods to create different
     subtypes based on the ``syserr`` that is passed.

  */
  class SystemError : Error {
    var err:     syserr;
    var details: string;

    proc init(err: syserr, details: string = "") {
      this.err     = err;
      this.details = details;
    }

    /*
       Provides a formatted string output for :class:`SystemError`, generated
       from the internal ``err`` and the ``details`` string.
    */
    override proc message() {
      var strerror_err: qio_err_t = ENOERR;
      var errstr              = sys_strerror_syserr_str(err, strerror_err);
      var err_msg: string;
      try! {
        err_msg = createStringWithOwnedBuffer(errstr);
      }

      if !details.isEmpty() then
        err_msg += " (" + details + ")";

      return err_msg;
    }

    /*
      Return the matching :class:`SystemError` subtype for a given ``syserr``,
      with an optional string containing extra details.

      :arg err: the syserr to generate from
      :arg details: extra information to include with the error
    */
    pragma "insert line file info"
    pragma "always propagate line file info"
    proc type fromSyserr(err: syserr, details: string = "") {
      if err == EAGAIN || err == EALREADY || err == EWOULDBLOCK || err == EINPROGRESS {
        return new owned BlockingIOError(details, err);
      } else if err == ECHILD {
        return new owned ChildProcessError(details, err);
      } else if err == EPIPE || err == ESHUTDOWN {
        return new owned BrokenPipeError(details, err);
      } else if err == ECONNABORTED {
        return new owned ConnectionAbortedError(details, err);
      } else if err == ECONNREFUSED {
        return new owned ConnectionRefusedError(details, err);
      } else if err == ECONNRESET {
        return new owned ConnectionResetError(details, err);
      } else if err == EEXIST {
        return new owned FileExistsError(details, err);
      } else if err == ENOENT {
        return new owned FileNotFoundError(details, err);
      } else if err == EINTR {
        return new owned InterruptedError(details, err);
      } else if err == EISDIR {
        return new owned IsADirectoryError(details, err);
      } else if err == ENOTDIR {
        return new owned NotADirectoryError(details, err);
      } else if err == EACCES || err == EPERM {
        return new owned PermissionError(details, err);
      } else if err == ESRCH {
        return new owned ProcessLookupError(details, err);
      } else if err == ETIMEDOUT {
        return new owned TimeoutError(details, err);
      } else if err == EEOF {
        return new owned EOFError(details, err);
      } else if err == ESHORT {
        return new owned UnexpectedEOFError(details, err);
      } else if err == EFORMAT {
        return new owned BadFormatError(details, err);
      } else if err == EIO {
        return new owned IOError(err, details);
      }

      return new owned SystemError(err, details);
    }

    /*
      Return the matching :class:`SystemError` subtype for a given error number,
      with an optional string containing extra details.

      :arg err: the number to generate from
      :arg details: extra information to include with the error
    */
    pragma "insert line file info"
    pragma "always propagate line file info"
    proc type fromSyserr(err: int, details: string = "") {
      return fromSyserr(err:syserr, details);
    }
  }

  /*
     :class:`BlockingIOError` is the subclass of :class:`SystemError`
     corresponding to :const:`SysBasic.EAGAIN`, :const:`SysBasic.EALREADY`,
     :const:`SysBasic.EWOULDBLOCK`, and :const:`SysBasic.EINPROGRESS`.
  */
  class BlockingIOError : SystemError {
    proc init(details: string = "", err: syserr = EWOULDBLOCK:syserr) {
      super.init(err, details);
    }
  }

  /*
     :class:`ChildProcessError` is the subclass of :class:`SystemError`
     corresponding to :const:`SysBasic.ECHILD`.
  */
  class ChildProcessError : SystemError {
    proc init(details: string = "", err: syserr = ECHILD:syserr) {
      super.init(err, details);
    }
  }

  /*
     :class:`ConnectionError` is the subclass of :class:`SystemError` that
     serves as the base class for all system errors regarding connections.
  */
  class ConnectionError : SystemError {
    proc init(err: syserr, details: string = "") {
      super.init(err, details);
    }
  }

  /*
     :class:`BrokenPipeError` is the subclass of :class:`ConnectionError`
     corresponding to :const:`SysBasic.EPIPE` and :const:`SysBasic.ESHUTDOWN`.
  */
  class BrokenPipeError : ConnectionError {
    proc init(details: string = "", err: syserr = EPIPE:syserr) {
      super.init(err, details);
    }
  }

  /*
     :class:`ConnectionAbortedError` is the subclass of :class:`ConnectionError`
     corresponding to :const:`SysBasic.ECONNABORTED`.
  */
  class ConnectionAbortedError : ConnectionError {
    proc init(details: string = "", err: syserr = ECONNABORTED:syserr) {
      super.init(err, details);
    }
  }

  /*
     :class:`ConnectionRefusedError` is the subclass of :class:`ConnectionError`
     corresponding to :const:`SysBasic.ECONNREFUSED`.
  */
  class ConnectionRefusedError : ConnectionError {
    proc init(details: string = "", err: syserr = ECONNREFUSED:syserr) {
      super.init(err, details);
    }
}

  /*
     :class:`ConnectionResetError` is the subclass of :class:`ConnectionError`
     corresponding to :const:`SysBasic.ECONNRESET`.
  */
  class ConnectionResetError : ConnectionError {
    proc init(details: string = "", err: syserr = ECONNRESET:syserr) {
      super.init(err, details);
    }
  }

  /*
     :class:`FileExistsError` is the subclass of :class:`SystemError`
     corresponding to :const:`SysBasic.EEXIST`.
  */
  class FileExistsError : SystemError {
    proc init(details: string = "", err: syserr = EEXIST:syserr) {
      super.init(err, details);
    }
  }

  /*
     :class:`FileNotFoundError` is the subclass of :class:`SystemError`
     corresponding to :const:`SysBasic.ENOENT`.
  */
  class FileNotFoundError : SystemError {
    proc init(details: string = "", err: syserr = ENOENT:syserr) {
      super.init(err, details);
    }
  }

  /*
     :class:`InterruptedError` is the subclass of :class:`SystemError`
     corresponding to :const:`SysBasic.EINTR`.
  */
  class InterruptedError : SystemError {
    proc init(details: string = "", err: syserr = EINTR:syserr) {
      super.init(err, details);
    }
  }

  /*
     :class:`IsADirectoryError` is the subclass of :class:`SystemError`
     corresponding to :const:`SysBasic.EISDIR`.
  */
  class IsADirectoryError : SystemError {
    proc init(details: string = "", err: syserr = EISDIR:syserr) {
      super.init(err, details);
    }
  }

  /*
     :class:`NotADirectoryError` is the subclass of :class:`SystemError`
     corresponding to :const:`SysBasic.ENOTDIR`.
  */
  class NotADirectoryError : SystemError {
    proc init(details: string = "", err: syserr = ENOTDIR:syserr) {
      super.init(err, details);
    }
  }

  /*
     :class:`PermissionError` is the subclass of :class:`SystemError`
     corresponding to :const:`SysBasic.EACCES` and :const:`SysBasic.EPERM`.
  */
  class PermissionError : SystemError {
    proc init(details: string = "", err: syserr = EPERM:syserr) {
      super.init(err, details);
    }
  }

  /*
     :class:`ProcessLookupError` is the subclass of :class:`SystemError`
     corresponding to :const:`SysBasic.ESRCH`.
  */
  class ProcessLookupError : SystemError {
    proc init(details: string = "", err: syserr = ESRCH:syserr) {
      super.init(err, details);
    }
  }

  /*
     :class:`TimeoutError` is the subclass of :class:`SystemError` corresponding
     to :const:`SysBasic.ETIMEDOUT`.
  */
  class TimeoutError : SystemError {
    proc init(details: string = "", err: syserr = ETIMEDOUT:syserr) {
      super.init(err, details);
    }
  }

  /*
     :class:`IOError` is the subclass of :class:`SystemError` that serves as the
     base class for all errors regarding inputs and their formatting.
     They are typically not directly generated by the OS, but they are
     used and emitted by the IO module.
  */
  class IOError : SystemError {
    proc init(err: syserr, details: string = "") {
      super.init(err, details);
    }
  }

  /*
     :class:`EOFError` is the subclass of :class:`IOError` corresponding to
     :const:`SysBasic.EEOF`.
  */
  class EOFError : IOError {
    proc init(details: string = "", err: syserr = EEOF:syserr) {
      super.init(err, details);
    }
  }

  /*
     :class:`UnexpectedEOFError` is the subclass of :class:`IOError`
     corresponding to :const:`SysBasic.ESHORT`.
  */
  class UnexpectedEOFError : IOError {
    proc init(details: string = "", err: syserr = ESHORT:syserr) {
      super.init(err, details);
    }
  }

  /*
     :class:`BadFormatError` is the subclass of :class:`IOError` corresponding
     to :const:`SysBasic.EFORMAT`.
  */
  class BadFormatError : IOError {
    proc init(details: string = "", err: syserr = EFORMAT:syserr) {
      super.init(err, details);
    }
  }

  // here's what we need from Sys
  private extern proc sys_strerror_syserr_str(error:syserr, out err_in_strerror:qio_err_t):c_string;

  /* This function takes in a string and returns it in double-quotes,
     with internal double-quotes escaped with backslash.
     */
  private proc quote_string(s:string, len:c_ssize_t) {
    extern const QIO_STRING_FORMAT_CHPL: uint(8);
    extern proc qio_quote_string(s:uint(8), e:uint(8), f:uint(8),
                                 ptr: c_string, len:c_ssize_t,
                                 ref ret:c_string, ti: c_void_ptr): syserr;
    extern proc qio_strdup(s: c_string): c_string;

    var ret: c_string;
    // 34 is ASCII double quote
    var err: syserr = qio_quote_string(34:uint(8), 34:uint(8),
                                      QIO_STRING_FORMAT_CHPL,
                                      s.localize().c_str(), len, ret, c_nil);
    // This doesn't handle the case where ret==NULL as did the previous
    // version in QIO, but I'm not sure how that was used.

    try! {
      if err then return createStringWithOwnedBuffer(qio_strdup("<error>"));
      return createStringWithOwnedBuffer(ret);
    }
}

  /* Create and throw a :class:`SystemError` if an error occurred, formatting a
     useful message based on the provided arguments. Do nothing if the error
     argument does not indicate an error occurred.

     :arg error: the error code
     :arg msg: extra information to include in the thrown error
     :arg path: optionally, a path to include in the thrown error
     :arg offset: optionally, an offset to include in the thrown error

     :throws SystemError: A subtype is thrown when the error argument
                          indicates an error occurred
 */
  pragma "insert line file info"
  pragma "always propagate line file info"
  proc ioerror(error:syserr, msg:string, path:string, offset:int(64)) throws
  {
    if error {
      const quotedpath = quote_string(path, path.numBytes:c_ssize_t);
      var   details    = msg + " with path " + quotedpath +
                         " offset " + offset:string;
      throw SystemError.fromSyserr(error, details);
    }
  }

  pragma "no doc" // documented in the offset version
  pragma "insert line file info"
  pragma "always propagate line file info"
  proc ioerror(error:syserr, msg:string, path:string) throws
  {
    if error {
      const quotedpath = quote_string(path, path.numBytes:c_ssize_t);
      var   details    = msg + " with path " + quotedpath;
      throw SystemError.fromSyserr(error, details);
    }
  }

  pragma "no doc" // documented in the offset version
  pragma "insert line file info"
  pragma "always propagate line file info"
  proc ioerror(error:syserr, msg:string) throws
  {
    if error then throw SystemError.fromSyserr(error, msg);
  }

  /* Create and throw an :class:`IOError` and include a formatted message
     based on the provided arguments.

     :arg errstr: the error string
     :arg msg: extra information to print after the error description
     :arg path: a path to print out that is related to the error
     :arg offset: an offset to print out that is related to the error

     :throws IOError: always throws an IOError
   */
  pragma "insert line file info"
  pragma "always propagate line file info"
  proc ioerror(errstr:string, msg:string, path:string, offset:int(64)) throws
  {
    const quotedpath = quote_string(path, path.numBytes:c_ssize_t);
    const details    = errstr + " " + msg + " with path " + quotedpath +
                       " offset " + offset:string;
    throw SystemError.fromSyserr(EIO:syserr, details);
  }

  /* Convert a syserr code to a human-readable string describing the error.

     :arg error: the error code
     :returns: a string describing the error
   */
  proc errorToString(error:syserr):string
  {
    var strerror_err:qio_err_t = ENOERR;
    const errstr = sys_strerror_syserr_str(error, strerror_err);
    try! {
      return createStringWithOwnedBuffer(errstr);
    }
  }


}<|MERGE_RESOLUTION|>--- conflicted
+++ resolved
@@ -45,12 +45,7 @@
   */
   module POSIX {
     public use CTypes;
-<<<<<<< HEAD
-    private use SysError;
-    import SysBasic.fd_t;
-=======
     import SysBasic.{qio_err_t, fd_t};
->>>>>>> c404538e
 
     //
     // sys/types.h
