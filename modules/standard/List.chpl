/*
 * Copyright 2020 Hewlett Packard Enterprise Development LP
 * Copyright 2004-2019 Cray Inc.
 * Other additional copyright holders may be indicated within.
 *
 * The entirety of this work is licensed under the Apache License,
 * Version 2.0 (the "License"); you may not use this file except
 * in compliance with the License.
 *
 * You may obtain a copy of the License at
 *
 *     http://www.apache.org/licenses/LICENSE-2.0
 *
 * Unless required by applicable law or agreed to in writing, software
 * distributed under the License is distributed on an "AS IS" BASIS,
 * WITHOUT WARRANTIES OR CONDITIONS OF ANY KIND, either express or implied.
 * See the License for the specific language governing permissions and
 * limitations under the License.
 */

/*
  This module contains the implementation of the list type.

  A list is a lightweight container similar to an array that is suitable for
  building up and iterating over a collection of elements in a structured
  manner.

  The highly parallel nature of Chapel means that great care should be taken
  when performing operations that may invalidate references to list elements.
  Inserts and removals into the middle of a list are example operations that
  may invalidate references. Appending an element to the end of a list will
  never invalidate references to elements contained in the list.

  The following operations may invalidate references to elements contained in
  a list:

      - insert
      - remove
      - sort
      - pop
      - clear

  Additionally, all references to list elements are invalidated when the list
  is deinitialized.

  Lists are not parallel safe by default, but can be made parallel safe by
  setting the param formal `parSafe` to true in any list constructor. When
  constructed from another list, the new list will inherit the parallel safety
  mode of its originating list.

  Inserts and removals into a list are O(n) worst case and should be performed
  with care. Appends into a list have an amortized speed of O(1). Indexing
  into a list is O(1).
*/
module List {
  import ChapelLocks;
  private use HaltWrappers;
  private use Sort;

  pragma "no doc"
  private const _initialCapacity = 8;

  pragma "no doc"
  private const _initialArrayCapacity = 16;

  pragma "no doc"
  private param _sanityChecks = false;

  //
  // Some asserts are useful while developing, but can be turned off when the
  // implementation is correct.
  //
  private inline proc _sanity(expr: bool) {
    if _sanityChecks then
      assert(expr);
  }

  //
  // We can change the lock type later. Use a spinlock for now, even if it
  // is suboptimal in cases where long critical sections have high
  // contention (IE, lots of tasks trying to insert into the middle of this
  // list, or any operation that is O(n)).
  //
  pragma "no doc"
  type _lockType = ChapelLocks.chpl_LocalSpinlock;

  //
  // Use a wrapper class to let list methods have a const ref receiver even
  // when `parSafe` is `true` and the list lock is used.
  //
  pragma "no doc"
  class _LockWrapper {
    var lock$ = new _lockType();

    inline proc lock() {
      lock$.lock();
    }

    inline proc unlock() {
      lock$.unlock();
    }
  }

  /* Check that element type is supported by list */
  proc _checkType(type eltType) {
    // Also unsupported but not checked: tuples of non-nilable class types
    if isBorrowedClass(eltType) {
      compilerError('list element type cannot currently be borrowed');
    }
    if isGenericType(eltType) {
      compilerWarning("creating a list with element type " +
                      eltType:string);
      if isClassType(eltType) && !isGenericType(borrowed eltType) {
        compilerWarning("which now means class type with generic management");
      }
      compilerError("list element type cannot currently be generic");
      // In the future we might support it if the list is not default-inited
    }
  }

  private use IO;

  /*
    A list is a lightweight container suitable for building up and iterating
    over a collection of elements in a structured manner. Unlike a stack, the
    list type also supports inserts or removals into the middle of the list.
    The list type is close in spirit to its Python counterpart, with fast O(1)
    random access and append operations.

    The list type is not parallel safe by default. For situations in which
    such protections are desirable, parallel safety can be enabled by setting
    `parSafe = true` in any list constructor.

    Unlike an array, the set of indices of a list is always `0..size-1`.
  */
  record list {

    /* The type of the elements contained in this list. */
    type eltType;

    /* If `true`, this list will perform parallel safe operations. */
    param parSafe = false;

    pragma "no doc"
    var _size = 0;

    pragma "no doc"
    var _lock$ = if parSafe then new _LockWrapper() else none;

    pragma "no doc"
    var _arrays: _ddata(_ddata(eltType)) = nil;

    pragma "no doc"
    var _arrayCapacity = 0;

    pragma "no doc"
    var _totalCapacity = 0;

    /*
      Initializes an empty list.

      :arg eltType: The type of the elements of this list.

      :arg parSafe: If `true`, this list will use parallel safe operations.
      :type parSafe: `param bool`
    */
    proc init(type eltType, param parSafe=false) {
      _checkType(eltType);
      this.eltType = eltType;
      this.parSafe = parSafe;
      this.complete();
      this._firstTimeInitializeArrays();
    }

    /*
      Initializes a list containing elements that are copy initialized from
      the elements contained in another list.

      Used in new expressions.

      :arg other: The list to initialize from.

      :arg parSafe: If `true`, this list will use parallel safe operations.
      :type parSafe: `param bool`
    */
    proc init(other: list(?t), param parSafe=false) {
      if !isCopyableType(this.type.eltType) then
        compilerError("Cannot copy list with element type that cannot be copied");
      this.eltType = t;
      this.parSafe = parSafe;
      this.complete();
      _commonInitFromIterable(other);
    }

    /*
      Initializes a list containing elements that are copy initialized from
      the elements contained in an array.

      Used in new expressions.

      :arg other: The array to initialize from.

      :arg parSafe: If `true`, this list will use parallel safe operations.
      :type parSafe: `param bool`
    */
    proc init(other: [?d] ?t, param parSafe=false) {
      _checkType(t);
      if !isCopyableType(t) then
        compilerError("Cannot construct list from array with element type that cannot be copied");

      this.eltType = t;
      this.parSafe = parSafe;
      this.complete();
      _commonInitFromIterable(other);
    }

    /*
      Initializes a list containing elements that are copy initialized from
      the elements yielded by a range.

      Used in new expressions.

      .. note::

        Attempting to initialize a list from an unbounded range will trigger
        a compiler error.

      :arg other: The range to initialize from.

      :arg parSafe: If `true`, this list will use parallel safe operations.
      :type parSafe: `param bool`
    */
    proc init(other: range(?t), param parSafe=false) {
      _checkType(t);
      this.eltType = t;
      this.parSafe = parSafe;

      if !isBoundedRange(other) {
        param e = this.type:string;
        param f = other.type:string;
        param msg = "Cannot init " + e + " from unbounded " + f;
        compilerError(msg);
      }

      this.complete();
      _commonInitFromIterable(other);
    }

    /*
      Initializes a list containing elements that are copy initialized from
      the elements contained in another list.

      :arg other: The list to initialize from.
    */
    proc init=(other: list(this.type.eltType, ?p)) {
      if !isCopyableType(this.type.eltType) then
        compilerError("Cannot copy list with element type that cannot be copied");

      this.eltType = this.type.eltType;
      this.parSafe = this.type.parSafe;
      this.complete();
      _commonInitFromIterable(other);
    }

    /*
      Initializes a list containing elements that are copy initialized from
      the elements contained in an array.

      :arg other: The array to initialize from.
    */
    proc init=(other: [?d] this.type.eltType) {
      if !isCopyableType(this.type.eltType) then
        compilerError("Cannot copy list from array with element type that cannot be copied");

      this.eltType = this.type.eltType;
      this.parSafe = this.type.parSafe;
      this.complete();
      _commonInitFromIterable(other);
    }

    /*
      Initializes a list containing elements that are copy initialized from
      the elements yielded by a range.

      .. note::

        Attempting to initialize a list from an unbounded range will trigger
        a compiler error.

      :arg other: The range to initialize from.
      :type other: `range(this.type.eltType)`
    */
    proc init=(other: range(this.type.eltType, ?b, ?d)) {
      this.eltType = this.type.eltType;
      this.parSafe = this.type.parSafe;

      if !isBoundedRange(other) {
        param e = this.type:string;
        param f = other.type:string;
        param msg = "Cannot init " + e + " from unbounded " + f;
        compilerError(msg);
      }

      this.complete();
      _commonInitFromIterable(other);
    }


    pragma "no doc"
    proc _commonInitFromIterable(iterable) {
      this._firstTimeInitializeArrays();
      for x in iterable do
        append(x);
    }

    pragma "no doc"
    proc _firstTimeInitializeArrays() {
      _sanity(_arrays == nil);
      _sanity(_totalCapacity == 0);
      _sanity(_size == 0);
      _arrays = _makeBlockArray(_initialArrayCapacity);
      _arrayCapacity = _initialArrayCapacity;
      _arrays[0] = _makeArray(_initialCapacity);
      _totalCapacity = _initialCapacity;
    }

    pragma "no doc"
    inline proc deinit() {
      _fireAllDestructors();
      _freeAllArrays();
      _sanity(_totalCapacity == 0);
      _sanity(_size == 0);
      _sanity(_arrays == nil);
    }

    pragma "no doc"
    inline proc _destroy(ref item: eltType) {
      chpl__autoDestroy(item);
    }

    pragma "no doc"
    pragma "unsafe"
    inline proc _move(ref src: ?t, ref dst: t) lifetime src == dst {
      __primitive("=", dst, src);
    }

    pragma "no doc"
    inline proc _getArrayCapacity(array: int): int {
      const exp = array + log2(_initialCapacity);
      const result = 2 ** exp;
      return result;
    }

    pragma "no doc"
    inline proc _getArrayIdx(zpos: int): int {
      const adj = zpos + _initialCapacity;
      const result = log2(adj) - log2(_initialCapacity);
      return result;
    }

    pragma "no doc"
    inline proc _getLastArrayIdx(): int {
      const result = _getArrayIdx(_size - 1);
      _sanity(result >= 0);
      return result;
    }

    pragma "no doc"
    inline proc _getItemIdx(zpos: int): int {
      const adj = zpos + _initialCapacity;
      const result = adj ^ (1 << log2(adj));
      return result;
    }

    //
    // Performs conversion from one-based to zero-based indexing, all one-based
    // accesses of list elements should go through this function.
    //
    pragma "no doc"
    inline proc const ref _getRef(idx: int) ref {
      _sanity(idx >= 0 && idx < _totalCapacity);
      const arrayIdx = _getArrayIdx(idx);
      const itemIdx = _getItemIdx(idx);
      const array = _arrays[arrayIdx];
      //      writeln("got ", (arrayIdx, itemIdx));
      _sanity(array != nil);
      ref result = array[itemIdx];
      return result;
    }

    pragma "no doc"
    inline proc _enter() {
      if parSafe then
        _lock$.lock();
    }

    pragma "no doc"
    inline proc _leave() {
      if parSafe then
        _lock$.unlock();
    }

    pragma "no doc"
    inline proc const _withinBounds(idx: int): bool {
      return (idx >= 0 && idx < _size);
    }

    //
    // This call assumes that a lock (acquired by `_enter`) is already
    // held (if parSafe==true), and releases it before throwing an error if
    // a bounds check fails.
    //
    pragma "no doc"
    inline proc const _boundsCheckLeaveOnThrow(i: int, umsg: string="") throws {
      if !_withinBounds(i) {
        _leave();
        const msg = if umsg != "" then umsg else
          "Index out of bounds: " + i:string;
        throw new owned
          IllegalArgumentError(msg);
      }
    }

    pragma "no doc"
    proc _makeBlockArray(size: int) {
      return _ddata_allocate(_ddata(eltType), size);
    }

    pragma "no doc"
    proc _freeBlockArray(data: _ddata(_ddata(eltType)), size: int) {
      _ddata_free(data, size);
    }

    pragma "no doc"
    proc _makeArray(size: int) {
      return _ddata_allocate(eltType, size, initElts=false);
    }

    pragma "no doc"
    proc _freeArray(data: _ddata(eltType), size: int) {
      _ddata_free(data, size);
    }

    pragma "no doc"
    proc _maybeAcquireMem(amount: int) {

      const remaining = _totalCapacity - _size;
      _sanity(remaining >= 0);

      if remaining >= amount then
        return;

      var lastArrayIdx = if _size == 0 then 0 else _getLastArrayIdx();
      var req = amount - remaining;

      while req > 0 {

        //
        // Double the block array if we've run out of space.
        //
        if lastArrayIdx >= (_arrayCapacity - 1) then
          on this {
            var _narrays = _makeBlockArray(_arrayCapacity * 2);

            for i in 0..#_arrayCapacity do
              _narrays[i] = _arrays[i];

            _freeBlockArray(_arrays, _arrayCapacity);
            _arrays = _narrays;
            _arrayCapacity *= 2;
          }

        //
        // Add a new block to the block array that is twice the size of the
        // previous block.
        //
        on this {
          const oldLast = _arrays[lastArrayIdx];
          const oldLastCapacity = _getArrayCapacity(lastArrayIdx);
          lastArrayIdx += 1;

          ref newLast = _arrays[lastArrayIdx];
          const newLastCapacity = oldLastCapacity * 2;

          _sanity(oldLast != nil);
          _sanity(newLast == nil);

          newLast = _makeArray(newLastCapacity);

          _totalCapacity += newLastCapacity;
          req -= newLastCapacity;
        }
      }
      return;
    }

    //
    // If the current size (occupied slots) minus a given amount is small
    // enough such that no slots in the last "sub-block" are occupied, then
    // preemptively free that block.
    //
    // This method _does not_ fire destructors!
    //
    pragma "no doc"
    proc _maybeReleaseMem(amount: int) {

      //
      // If we're down to one single "sub array", then there's no sense in
      // doing anymore work (upon repeated appends/pops, we'd just have to
      // reinitialize/deinitialize the whole segment array repeatedly).
      //
      if _totalCapacity <= _initialCapacity then
        return;

      const lastArrayIdx = _getLastArrayIdx();
      _sanity(lastArrayIdx != 0);

      const lastArrayCapacity = _getArrayCapacity(lastArrayIdx);
      const threshold = _totalCapacity - lastArrayCapacity;
      const nsize = _size - amount;

      if nsize > threshold then
        return;

      ref array = _arrays[lastArrayIdx];
      _sanity(array != nil);

      _freeArray(array, lastArrayCapacity);
      _totalCapacity -= lastArrayCapacity;
      array = nil;
    }

    //
    // Shift elements including and after index `idx` so that they are moved
    // `shift` positions to the right in memory, possibly resizing. May
    // expand memory if necessary.
    //
    pragma "no doc"
    proc ref _expand(idx: int, shift: int=1) {
      _sanity(_withinBounds(idx));

      if shift <= 0 then
        return;

      on this {
        _maybeAcquireMem(shift);

        for i in idx.._size-1 by -1 {
          ref src = _getRef(i);
          ref dst = _getRef(i + shift);
          _move(src, dst);
        }
      }
      return;
    }

    //
    // Move all elements at and following the index `shift` left in memory
    // so that they begin at index `idx`, possibly resizing. May release
    // memory if possible.
    //
    // This method does not fire destructors, so do so before calling it.
    //
    pragma "no doc"
    proc ref _collapse(idx: int, shift: int=1) {
      _sanity(_withinBounds(idx));

      if idx == _size-1 then
        return;
      
      on this {
        for i in idx..(_size - 2) {
          ref src = _getRef(i + 1);
          ref dst = _getRef(i);
          _move(src, dst);
        }

        _maybeReleaseMem(1);
      }
      return;
    }

    //
    // Assumes that a copy of the input element has already been made at some
    // previous boundary, IE giving a parameter the "in" intent. Whatever 
    // copy you've made, make sure that the "no auto destroy" pragma is
    // attached so that you avoid firing a destructor early (and in the worst
    // case, fire it twice).
    //
    pragma "no doc"
    proc ref _appendByRef(ref x: eltType) {
      _maybeAcquireMem(1);
      ref src = x;
      ref dst = _getRef(_size);
      _move(src, dst);
      _size += 1;
    }

    /*
      Add an element to the end of this list.

      :arg x: An element to append.
      :type x: `eltType`
    */
    proc ref append(pragma "no auto destroy" in x: eltType) lifetime this < x {
      _enter();

      //
      // TODO: Can't use on statement here without getting a memory leak on
      // gasnet/multilocale configurations.
      //
      _appendByRef(x);
      _leave();
    }

    /*
      Returns `true` if this list contains an element equal to the value of
      `x`, and `false` otherwise.

      :arg x: An element to search for.
      :type x: `eltType`

      :return: `true` if this list contains `x`.
      :rtype: `bool`
    */
    proc const contains(x: eltType): bool {
      var result = false;

      on this {
        _enter();

        for item in this do
          if item == x {
            result = true;
            break;
          }

        _leave();
      }

      return result;
    }

    /*
      Returns a reference to the first item in this list.

      .. warning::

        Calling this method on an empty list will cause the currently running
        program to halt. If the `--fast` flag is used, no safety checks will
        be performed.

      :return: A reference to the first item in this list.
      :rtype: `ref eltType`
    */
    proc ref first() ref {
      _enter();

      if boundsChecking && _size == 0 {
        _leave();
        boundsCheckHalt("Called \"list.first\" on an empty list.");
      }

      // TODO: How to make this work with on clauses?
      ref result = _getRef(0);
      _leave();

      return result;
    }

    /*
      Returns a reference to the last item in this list.

      .. warning::

        Calling this method on an empty list will cause the currently running
        program to halt. If the `--fast` flag is used, no safety checks will
        be performed.

      :return: A reference to the last item in this list.
      :rtype: `ref eltType`
    */
    proc ref last() ref {
      _enter();

      if boundsChecking && _size == 0 {
        _leave();
        boundsCheckHalt("Called \"list.last\" on an empty list.");
      }
     
      // TODO: How to make this work with on clauses?
      ref result = _getRef(_size-1);
      _leave();

      return result;  
    }

    pragma "no doc"
    inline proc ref _extendGeneric(collection) {

      //
      // TODO: This could avoid repeated resizes at smaller total capacities
      // if we resized once and then performed repeated moves, rather than
      // calling _append().
      //
      on this {
        for item in collection {
          pragma "no auto destroy"
          var cpy = item;
          _appendByRef(cpy);
        }
      }
    }

    /*
      Extend this list by appending a copy of each element contained in
      another list.

      :arg other: A list containing elements of the same type as those
        contained in this list.
      :type other: `list(eltType)`
    */
    proc ref extend(other: list(eltType, ?p)) lifetime this < other {
      on this {
        _enter();
        _extendGeneric(other);
        _leave();
      }
    }

    /*
      Extend this list by appending a copy of each element contained in an
      array.

      :arg other: An array containing elements of the same type as those
        contained in this list.
      :type other: `[?d] eltType`
    */
    proc ref extend(other: [?d] eltType) lifetime this < other {
      on this {
        _enter();
        _extendGeneric(other);
        _leave();
      }
    }

    /*
      Extends this list by appending a copy of each element yielded by a
      range.

      .. note::

        Attempting to initialize a list from an unbounded range will trigger
        a compiler error.

      :arg other: The range to initialize from.
      :type other: `range(eltType)`
    */
    proc ref extend(other: range(eltType, ?b, ?d)) lifetime this < other {
      if !isBoundedRange(other) {
        param e = this.type:string;
        param f = other.type:string;
        param msg = "Cannot extend " + e + " with unbounded " + f;
        compilerError(msg);
      }

      on this {
        _enter();
        _extendGeneric(other);
        _leave();
      }
    }

    /*
      Insert an element at a given position in this list, shifting all elements
      currently at and following that index one to the right. The call
      ``a.insert(0, x)`` inserts an element at the front of the list `a`, and
      ``a.insert((a.size), x)`` is equivalent to ``a.append(x)``.

      If the insertion is successful, this method returns `true`. If the given
      index is out of bounds, this method does nothing and returns `false`.

      .. warning::
      
        Inserting an element into this list may invalidate existing references
        to the elements contained in this list.

      :arg idx: The index into this list at which to insert.
      :type idx: `int`

      :arg x: The element to insert.
      :type x: `eltType`

      :return: `true` if `x` was inserted, `false` otherwise.
      :rtype: `bool`
    */
    proc ref insert(idx: int, pragma "no auto destroy" in x: eltType): bool
         lifetime this < x {
      var result = false;

      on this {
        _enter();

      // Handle special case of `a.insert((a.size), x)` here.
      if idx == _size {
        _appendByRef(x);
        result = true;
      } else if _withinBounds(idx) {
        _expand(idx);
        ref src = x;
        ref dst = _getRef(idx);
        _move(src, dst);
        _size += 1;
        result = true;
      }

        _leave();
      }

      // Destroy our copy if it was never used.
      if !result then
        _destroy(x);

      return result;  
    }

    pragma "no doc"
    proc ref _insertGenericKnownSize(idx: int, items, size: int): bool {
      var result = false;

      _sanity(size >= 0);

      if size == 0 then
        return true;

      on this {
        if idx == _size {
          // TODO: In an ideal world, we'd resize only once.
          _extendGeneric(items);
          result = true;
        } else if _withinBounds(idx) {
          _expand(idx, size);

          var i = idx;
          for x in items {
            pragma "no auto destroy"
            var cpy = x;
            ref src = cpy;
            ref dst = _getRef(i);
            _move(src, dst);
            _size += 1;
            i += 1;
          }

          result = true;
        }
      }

      return result;
    }

    /*
      Insert an array of elements `arr` into this list at index `idx`,
      shifting all elements at and following the index `arr.size` positions
      to the right. 

      If the insertion is successful, this method returns `true`. If the given
      index is out of bounds, this method does nothing and returns `false`.

      .. warning::

        Inserting elements into this list may invalidate existing references
        to the elements contained in this list.

      :arg idx: The index into this list at which to insert.
      :type idx: `int`

      :arg arr: An array of elements to insert.
      :type x: `[] eltType`

      :return: `true` if `arr` was inserted, `false` otherwise.
      :rtype: `bool`
    */
    proc ref insert(idx: int, arr: [?d] eltType): bool lifetime this < arr {

      var result = false;

      on this {
        _enter();
        result = _insertGenericKnownSize(idx, arr, arr.size);
        _leave();
      }

      return result;
    }

    /*
      Insert a list of elements `lst` into this list at index `idx`, shifting
      all elements at and following the index `lst.size` positions to the
      right.

      If the insertion is successful, this method returns `true`. If the given
      index is out of bounds, this method does nothing and returns `false`.

      .. warning::

        Inserting elements into this list may invalidate existing references
        to the elements contained in this list.

      :arg idx: The index into this list at which to insert.
      :type idx: `int`

      :arg lst: A list of elements to insert.
      :type lst: `list(eltType)`

      :return: `true` if `lst` was inserted, `false` otherwise.
      :rtype: `bool`
    */
    proc ref insert(idx: int, lst: list(eltType)): bool lifetime this < lst {
      
      var result = false;
      
      // Prevent deadlock if we are trying to insert this into itself.
      const size = lst.size;

      on this {
        _enter();
        result = _insertGenericKnownSize(idx, lst, size);
        _leave();
      }

      return result;
    }

    /*
      Remove the first `count` elements from this list with values equal to
      `x`, shifting all elements following the removed item left.

      If the count of elements to remove is less than or equal to zero, then
      all elements from this list equal to the value of `x` will be removed.

      .. warning::

        Removing elements from this list may invalidate existing references
        to the elements contained in this list.

      :arg x: The value of the element to remove.
      :type x: `eltType`

      :arg count: The number of elements to remove.
      :type count: `int`

      :return: The number of elements removed.
      :rtype: `int`
    */
    proc ref remove(x: eltType, count:int=1): int {
      var result = 0;

      on this {
        _enter();

        var removed = 0;

        for i in 0..#(_size - removed) {
          ref item = _getRef(i);
        
          // TODO: Reduce total work to O(n) by marking holes?
          if x == item {
            _destroy(item);
            _collapse(i);
            removed += 1;
          }

          if count > 0 && removed >= count then
            break;
        }
        
        _maybeReleaseMem(removed);
        _size = _size - removed;
        result = removed;

        _leave();
      }

      return result;
    }

    //
    // Not sure if strictly necessary, since we're probably only going to
    // call this from `pop`, but I added `unlockBeforeHalt` all the same.
    //
    pragma "no doc"
    proc ref _popAtIndex(idx: int, unlockBeforeHalt=true): eltType {

      //
      // TODO: We would like to put this in an on statement, but we can't yet
      // because there is no way to "default initialize a non-nilable class",
      // even if the variable is pragma "no init". Either we need to support
      // returning from on statements, or make the "no init" pragma work with
      // non-nilable classes.
      //

      if boundsChecking && _size <= 0 {
        if unlockBeforeHalt then
          _leave();
        boundsCheckHalt("Called \"list.pop\" on an empty list.");
      }

      if boundsChecking && !_withinBounds(idx) {
        if unlockBeforeHalt then
          _leave();
        const msg = "Index for \"list.pop\" out of bounds: " + idx:string;
        boundsCheckHalt(msg);
      }

      ref item = _getRef(idx);

      pragma "no init"
      var result:eltType;
      _move(item, result);

      // May release memory based on size before pop.
      _collapse(idx);
      _size -= 1;

      return result;
    }

    /*
      Remove the element at the end of this list and return it.

      .. warning::

        Popping an element from this list will invalidate any reference to
        the element taken while it was contained in this list.

      .. warning::

        Calling this method on an empty list will cause the currently running
        program to halt. If the `--fast` flag is used, no safety checks will
        be performed.

      :return: The element popped.
      :rtype: `eltType`
    */
    proc ref pop(): eltType {
      _enter();
      var result = _popAtIndex(_size-1);
      _leave();
      return result;
    }

    /*
      Remove the element at the index `idx` from this list and return it. The
      elements at indices after `idx` are shifted one to the left in memory,
      making this operation O(n).

      .. warning::

        Popping an element from this list will invalidate any reference to
        the element taken while it was contained in this list.

      .. warning::

        Calling this method on an empty list or with values of `idx` that
        are out of bounds will cause the currently running program to halt.
        If the `--fast` flag is used, no safety checks will be performed.

      :arg idx: The index of the element to remove.
      :type idx: `int`

      :return: The element popped.
      :rtype: `eltType`
    */
    proc ref pop(idx: int): eltType {
      _enter();
      var result = _popAtIndex(idx);
      _leave();
      return result;
    }

    //
    // Manually call destructors on each currently allocated element. Use
    // one-based indexing here since we're going through _getRef(). For
    // logical consistency, set size to zero once all destructors have been
    // fired.
    //
    pragma "no doc"
    proc _fireAllDestructors() {
      on this {
        for i in 0..#_size {
          ref item = _getRef(i);
          _destroy(item);
        }
        _size = 0;
      }
      return;
    }

    pragma "no doc"
    proc _freeAllArrays() {

      if _arrays == nil then
        return;

      _sanity(_totalCapacity != 0);
      _sanity(_arrayCapacity != 0);
    
      on this {
        // Remember to use zero-based indexing with `_ddata`!
        for i in 0..#_arrayCapacity {
          ref array = _arrays[i];
          if array == nil then
            continue;
          const capacity = _getArrayCapacity(i);
          _totalCapacity -= capacity;
          _freeArray(array, capacity);
          array = nil;
        }

        _sanity(_totalCapacity == 0);

        _freeBlockArray(_arrays, _arrayCapacity);
        _arrays = nil;
        _size = 0;
      }
      return;
    }

    /*
      Clear the contents of this list.

      .. warning::

        Clearing the contents of this list will invalidate all existing
        references to the elements contained in this list.
    */
    proc ref clear() {
      on this {
        _enter();

        _fireAllDestructors();
        _freeAllArrays();
        _sanity(_totalCapacity == 0);
        _sanity(_size == 0);
        _sanity(_arrays == nil);

        // All array operations assume a consistent initial state.
        _firstTimeInitializeArrays();

        _leave();
      }
    }

    /*
      Return a one-based index into this list of the first item whose value
      is equal to `x`. If no such element can be found this method returns
      the value `-1`.

      .. warning::

        Calling this method on an empty list or with values of `start` or 
        `end` that are out of bounds will cause the currently running program
        to halt. If the `--fast` flag is used, no safety checks will be
        performed.

      :arg x: An element to search for.
      :type x: `eltType`

      :arg start: The start index to start searching from.
      :type start: `int`

      :arg end: The end index to stop searching at. A value less than
                `0` will search the entire list.
      :type end: `int`

      :return: The index of the element to search for, or `-1` on error.
      :rtype: `int`
    */
    proc const indexOf(x: eltType, start: int=0, end: int=-1): int {
      if boundsChecking {
        const msg = " index for \"list.indexOf\" out of bounds: ";

        if end >= 0 && !_withinBounds(end) then
          boundsCheckHalt("End" + msg + end:string);

        if !_withinBounds(start) then
          boundsCheckHalt("Start" + msg + start:string);
      }

      param error = -1;

      if end >= 0 && end < start then
        return error;

      var result = error;

      on this {
        _enter();

        const stop = if end < 0 then _size-1 else end;

        for i in start..stop do {
          if x == _getRef(i) {
            result = i;
            break;
          }
          }

        _leave();
      }

      return result;
    }

    /*
      Return the number of times a given element is found in this list.

      :arg x: An element to count.
      :type x: `eltType`

      :return: The number of times a given element is found in this list.
      :rtype: `int`
    */
    proc const count(x: eltType): int {
      var result = 0;

      on this {
        _enter();

        var count = 0;

        for item in this do
          if x == item then
            count += 1;

        result = count;

        _leave();
      }

      return result;
    }

    /*
      Sort the items of this list in place using a comparator. If no comparator
      is provided, sort this list using the default sort order of its elements.

      .. warning::

        Sorting the elements of this list may invalidate existing references
        to the elements contained in this list.

      :arg comparator: A comparator used to sort this list.
    */
    proc ref sort(comparator: ?rec=Sort.defaultComparator) {
      on this {
        _enter();

        //
        // TODO: This is not ideal, but the Sort API needs to be adjusted
        // before we can sort over lists directly.
        //
        if _size > 1 {

          // Copy current list contents into an array.
          var arr: [0..#_size] eltType;
          for i in 0..#_size do
            arr[i] = this[i];

          Sort.sort(arr, comparator);

          // This is equivalent to the clear routine.
          _fireAllDestructors();
          _freeAllArrays();
          _firstTimeInitializeArrays();
          _extendGeneric(arr);
        }
        
        _leave();
      }
      return;
    }

    /*
      Index this list via subscript. Returns a reference to the element at a
      given index in this list.

      :arg i: The index of the element to access.

      .. warning::

        Use of the `this` method with an out of bounds index (while bounds
        checking is on) will cause the currently running program to halt.

      :return: An element from this list.
    */
    proc ref this(i: int) ref {
      if boundsChecking && !_withinBounds(i) {
        const msg = "Invalid list index: " + i:string;
        boundsCheckHalt(msg);
      }

      ref result = _getRef(i);
      return result;
    }
    proc const ref this(i: int) const ref {
      if boundsChecking && !_withinBounds(i) {
        const msg = "Invalid list index: " + i:string;
        halt(msg);
      }

      const ref result = _getRef(i);
      return result;
    }

    // TODO - make const ref return intent overloads for `these`
    // and make the ref-return overload accept this by `ref`
    // once #12944 is fixed.

    /*
      Iterate over the elements of this list.

      :yields: A reference to one of the elements contained in this list.
    */
    iter these() ref {
      // TODO: We can just iterate through the _ddata directly here.
      for i in 0..#_size {
        ref result = _getRef(i);
        yield result;
      }
    }

    pragma "no doc"
    iter these(param tag: iterKind) ref where tag == iterKind.standalone {
      const osz = _size;
      const minChunkSize = 64;
      const hasOneChunk = osz <= minChunkSize;
      const numTasks = if hasOneChunk then 1 else here.maxTaskPar;
      const chunkSize = floor(osz / numTasks):int;
      const trailing = osz - chunkSize * numTasks;

      coforall tid in 0..#numTasks {
        var chunk = _computeChunk(tid, chunkSize, trailing);
<<<<<<< HEAD
        for i in chunk(1) do
          yield this[i];
=======
        for i in chunk(0) do
          yield this[i + 1];
>>>>>>> 899947ca
      }
    }

    pragma "no doc"
    proc _computeChunk(tid, chunkSize, trailing) {
      var lo, hi = 0;

      if tid <= 0 {
        lo = 0;
        hi = chunkSize + trailing - 1;
      } else {
        lo = chunkSize * tid + trailing;
        hi = lo + chunkSize - 1;
      }

      return (lo..hi,);
    }

    pragma "no doc"
    iter these(param tag) ref where tag == iterKind.leader {
      const osz = _size;
      const minChunkSize = 32;
      const hasOneChunk = osz <= minChunkSize;
      const numTasks = if hasOneChunk then 1 else dataParTasksPerLocale;
      const chunkSize = floor(osz / numTasks):int;
      const trailing = osz - chunkSize * numTasks;

      // TODO: We can just use the range iterator like above.
      coforall tid in 0..#numTasks {
        var chunk = _computeChunk(tid, chunkSize, trailing);
        yield chunk;
      }
    }

    pragma "no doc"
    iter these(param tag, followThis) ref where tag == iterKind.follower {

      //
      // TODO: A faster scheme would access the _ddata directly to avoid
      // the penalty of logarithmic indexing over and over again.
      //
<<<<<<< HEAD
      for i in followThis(1) do
        yield this[i];
=======
      for i in followThis(0) do
        yield this[i + 1];
>>>>>>> 899947ca
    }

    /*
      Write the contents of this list to a channel.

      :arg ch: A channel to write to.
    */
    proc readWriteThis(ch: channel) throws {
      _enter();
      
      ch <~> "[";

      for i in 0..(_size - 2) do
        ch <~> _getRef(i) <~> ", ";

      if _size > 0 then
        ch <~> _getRef(_size-1);

      ch <~> "]";

      _leave();
    }

    /*
      Returns `true` if this list contains zero elements.

      :return: `true` if this list is empty.
      :rtype: `bool`
    */
    proc const isEmpty(): bool {

      //
      // TODO: We can make _size atomic to avoid having to worry about guard-
      // ing access to it like this. Haven't done yet because I was getting
      // some compiler errors related to atomics.
      //
      _enter();
      var result = (_size == 0);
      _leave();
      return result;
    }

    /*
      The current number of elements contained in this list.
    */
    inline proc const size {
      var result = 0;

      //
      // TODO: Ditto the above code comment.
      //
      on this {
        _enter();
        result = _size;
        _leave();
      }

      return result;
    }

    /*
      Returns the list's legal indices as the range ``1..this.size``.

      :return: ``1..this.size``
      :rtype: `range`
    */
    proc indices {
      return 1..this.size;
    }

    /*
      Returns a new DefaultRectangular array containing a copy of each of the
      elements contained in this list.

      :return: A new DefaultRectangular array.
    */
    proc const toArray(): [] eltType {
      if isNonNilableClass(eltType) && isOwnedClass(eltType) then
        compilerError("toArray() method is not available on a 'list'",
                      " with elements of a non-nilable owned type, here: ",
                      eltType:string);

      // Once GitHub Issue #7704 is resolved, replace pragma "unsafe"
      // with a remote var declaration.
      pragma "unsafe" var result: [0..#_size] eltType;

      on this {
        _enter();

        var tmp: [0..#_size] eltType =
          forall i in 0..#_size do _getRef(i);

        result = tmp;

        _leave();
      }

      return result;
    }

  } // End record "list".

  /*
    Clear the contents of this list, then extend this now empty list with the
    elements contained in another list.

    .. warning::

      This will invalidate any references to elements previously contained in
      `lhs`.

    :arg lhs: The list to assign to.
    :arg rhs: The list to assign from. 
  */
  proc =(ref lhs: list(?t, ?), rhs: list(t, ?)) {
    lhs.clear();
    lhs.extend(rhs);
  }

  /*
    Returns `true` if the contents of two lists are the same.

    :arg a: A list to compare.
    :arg b: A list to compare.

    :return: `true` if the contents of two lists are equal.
    :rtype: `bool`
  */
  proc ==(a: list(?t, ?), b: list(t, ?)): bool {
    if a.size != b.size then
      return false;

    //
    // TODO: Make this a forall loop eventually.
    //
    for i in 0..#(a.size) do
      if a[i] != b[i] then
        return false;

    return true;
  }

  /*
    Return `true` if the contents of two lists are not the same.

    :arg a: A list to compare.
    :arg b: A list to compare.

    :return: `true` if the contents of two lists are not equal.
    :rtype: `bool`
  */
  proc !=(a: list(?t, ?), b: list(t, ?)): bool {
    return !(a == b);
  }

} // End module "Lists".
<|MERGE_RESOLUTION|>--- conflicted
+++ resolved
@@ -1342,13 +1342,8 @@
 
       coforall tid in 0..#numTasks {
         var chunk = _computeChunk(tid, chunkSize, trailing);
-<<<<<<< HEAD
-        for i in chunk(1) do
+        for i in chunk(0) do
           yield this[i];
-=======
-        for i in chunk(0) do
-          yield this[i + 1];
->>>>>>> 899947ca
       }
     }
 
@@ -1390,13 +1385,8 @@
       // TODO: A faster scheme would access the _ddata directly to avoid
       // the penalty of logarithmic indexing over and over again.
       //
-<<<<<<< HEAD
-      for i in followThis(1) do
+      for i in followThis(0) do
         yield this[i];
-=======
-      for i in followThis(0) do
-        yield this[i + 1];
->>>>>>> 899947ca
     }
 
     /*
