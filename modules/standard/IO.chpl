/*
 * Copyright 2004-2015 Cray Inc.
 * Other additional copyright holders may be indicated within.
 * 
 * The entirety of this work is licensed under the Apache License,
 * Version 2.0 (the "License"); you may not use this file except
 * in compliance with the License.
 * 
 * You may obtain a copy of the License at
 * 
 *     http://www.apache.org/licenses/LICENSE-2.0
 * 
 * Unless required by applicable law or agreed to in writing, software
 * distributed under the License is distributed on an "AS IS" BASIS,
 * WITHOUT WARRANTIES OR CONDITIONS OF ANY KIND, either express or implied.
 * See the License for the specific language governing permissions and
 * limitations under the License.
 */

/* "channel" I/O contributed by Michael Ferguson

   Future Work:
    - We would like to have a 'serialization' system, including allowing
      the writing of data structures with circular references, and
      encoding the types of classes.
    - Currently, the union tag numbers are per-compile; you could not read
      binary union data written in one Chapel program with another. This problem
      will also apply to class tag numbers once we start encoding types.
    - The Chapel compiler does not currently allow RAII/reference counting
      to work correctly in all cases (bug report 'records containing pointers'
      and test files in test/users/ferguson/{byvalue.chpl,refcnt.chpl};
      as a result, current code might need to close channels and files
      explicitly and/or sharing of channels and files between variables might
      not work correctly.
    - Channels have a lock, and some methods on a channel only make sense
      when the lock is held. In the future (again, once RAII makes sense),
      we might replace this with 'get locked channel' that returns a different
      type that has the methods that can only be used on a locked channel.
    - The error handling strategy here is a bit awkward for the library-writer
      (not so much for the user). A broader exceptions strategy would help
      quite a bit - and some of these interfaces will change when that happens.
    - Fancy features, like adding a bytes or buffer object to a channel
      (so that the channel just refers to it and does not copy it) are
      implemented but not well tested.
    - It would be nice if ioBits:string printed itself in binary instead of
      decimal.
    - Cleaning up to reduce the number of exported symbols, and using enums for
      all constants once 'use enum' is available and we have a way to get
      C constants into Chapel enums.
    - Support for libevent/qthreads system call thread so that we have
      something suitable for writing (in a straightforward manner) a
      multithreaded webserver
    - Doing something reasonable with a file that moves from one node to
      another - namely, when a channel is created with a file that resides
      remotely, if that same file is accessible locally (e.g. with Lustre or
      NFS), we should open a local copy of that file and use that in the
      channel. (not sure how to avoid opening # channels copies of these files
      -- seems that we'd want some way to cache that...).
    - Create leader/follower iterators for ItemReader/ItemWriter so that these
      are as efficient as possible when working with fixed-size data types
      (ie, they can open up channels that are not shared).
*/


use SysBasic;
use Error;

enum iomode {
  r = 1,
  cw = 2,
  rw = 3,
  cwr = 4,
}

enum iokind {
  /* don't change these without updating qio_style.h QIO_NATIVE, etc
     a default of 0 is always reasonable, but you can avoid some
     branches to get faster I/O by setting this to native, big, or little.
     In that case, the style is only consulted for text or string I/O.
     */
  dynamic = 0, // look in iostyle
  native = 1,
  big = 2, /* aka "network" */
  little = 3
}
param iodynamic = iokind.dynamic;
param ionative = iokind.native;
param iobig = iokind.big;
param iolittle = iokind.little;


enum iostringstyle {
  len1b_data = -1,
  len2b_data = -2,
  len4b_data = -4,
  len8b_data = -8,
  lenVb_data = -10,
  data_toeof = -0xff00,
  data_null = -0x0100,
}
proc stringStyleTerminated(terminator:uint(8)) {
  return -(terminator - iostringstyle.data_null);
}
proc stringStyleNullTerminated() {
  return iostringstyle.data_null;
}
proc stringStyleExactLen(len:int(64)) {
  return len;
}
proc stringStyleWithVariableLength() {
  return iostringstyle.lenVb_data;
}
proc stringStyleWithLength(lengthBytes:int) {
  var x = iostringstyle.lenVb_data;
  select lengthBytes {
    when 0 do x = iostringstyle.lenVb_data;
    when 1 do x = iostringstyle.len1b_data;
    when 2 do x = iostringstyle.len2b_data;
    when 4 do x = iostringstyle.len4b_data;
    when 8 do x = iostringstyle.len8b_data;
    otherwise halt("Unhandled string length prefix size");
  }
  return x;
}

extern const QIO_FDFLAG_UNK:c_int;
extern const QIO_FDFLAG_READABLE:c_int;
extern const QIO_FDFLAG_WRITEABLE:c_int;
extern const QIO_FDFLAG_SEEKABLE:c_int;

extern const QIO_CH_ALWAYS_UNBUFFERED:c_int;
extern const QIO_CH_ALWAYS_BUFFERED:c_int;
extern const QIO_CH_BUFFERED:c_int;

extern const QIO_METHOD_DEFAULT:c_int;
extern const QIO_METHOD_READWRITE:c_int;
extern const QIO_METHOD_PREADPWRITE:c_int;
extern const QIO_METHOD_FREADFWRITE:c_int;
extern const QIO_METHOD_MMAP:c_int;
extern const QIO_METHODMASK:c_int;
extern const QIO_HINT_RANDOM:c_int;
extern const QIO_HINT_SEQUENTIAL:c_int;
extern const QIO_HINT_LATENCY:c_int;
extern const QIO_HINT_BANDWIDTH:c_int;
extern const QIO_HINT_CACHED:c_int;
extern const QIO_HINT_PARALLEL:c_int;
extern const QIO_HINT_DIRECT:c_int;
extern const QIO_HINT_NOREUSE:c_int;

/*  NONE means normal operation, nothing special
    to hint. Expect to use NONE most of the time.
    The other hints can be bitwise-ORed in.
 */
const IOHINT_NONE = 0:c_int;

/** RANDOM means we expect random access to a file */
const IOHINT_RANDOM = QIO_HINT_RANDOM;

/*  SEQUENTIAL means expect sequential access. On
    Linux, this should double the readahead.
 */
const IOHINT_SEQUENTIAL = QIO_HINT_SEQUENTIAL;

/*  CACHED means we expect the entire file
    to be cached and/or we pull it in all at
    once. May request readahead on the entire file.
 */
const IOHINT_CACHED = QIO_HINT_CACHED;

/*  PARALLEL means that we expect to have many
    channels working with this file in parallel.
    It might change the reading/writing implementation
    to something more efficient in that scenario.
 */
const IOHINT_PARALLEL = QIO_HINT_PARALLEL;

extern type qio_file_ptr_t;
extern const QIO_FILE_PTR_NULL:qio_file_ptr_t;

extern type qio_file_functions_ptr_t; // pointer to function ptr struct
extern type qio_file_functions_t;     // function ptr struct

extern type qio_channel_ptr_t;
extern const QIO_CHANNEL_PTR_NULL:qio_channel_ptr_t;

// also the type for a buffer for qio_file_open_mem.
extern type qbuffer_ptr_t;
extern const QBUFFER_PTR_NULL:qbuffer_ptr_t;

extern type style_char_t = uint(8);

extern const QIO_STRING_FORMAT_WORD:uint(8);
extern const QIO_STRING_FORMAT_BASIC:uint(8);
extern const QIO_STRING_FORMAT_CHPL:uint(8);
extern const QIO_STRING_FORMAT_JSON:uint(8);
extern const QIO_STRING_FORMAT_TOEND:uint(8);
extern const QIO_STRING_FORMAT_TOEOF:uint(8);

extern record iostyle { // aka qio_style_t
  var binary:uint(8) = 0;
  // binary style choices
  var byteorder:uint(8) = iokind.native:uint(8);
  // string binary style:
  // -1 -- 1 byte of length before
  // -2 -- 2 bytes of length before
  // -4 -- 4 bytes of length before
  // -8 -- 8 bytes of length before
  // -10 -- variable byte length before (hi-bit 1 means more, little endian)
  // -0x01XX -- read until terminator XX is read
  //  + -- nonzero positive -- read exactly this length.
  var str_style:int(64) = -10;
  // text style choices
  var min_width_columns:uint(32) = 0;
  var max_width_columns:uint(32) = max(uint(32));
  var max_width_characters:uint(32) = max(uint(32));
  var max_width_bytes:uint(32) = max(uint(32));

  var string_start:style_char_t = 0x22; // "
  var string_end:style_char_t = 0x22; // "

  /* QIO_STRING_FORMAT_WORD  string is as-is; reading reads until whitespace.
     QIO_STRING_FORMAT_BASIC only escape string_end and \ with \
     QIO_STRING_FORMAT_CHPL  escape string_end \ ' " \n with \
                             and nonprinting characters c = 0xXY with \xXY
     QIO_STRING_FORMAT_JSON  escape string_end " and \ with \,
                             and nonprinting characters c = \uABCD
     QIO_STRING_FORMAT_TOEND string is as-is; reading reads until string_end
   */
  /* */
  var string_format:uint(8) = 0;
  // numeric scanning/printing choices
  var base:uint(8) = 0;
  var point_char:style_char_t = 0x2e; // .
  var exponent_char:style_char_t = 0x65; // e
  var other_exponent_char:style_char_t = 0x70; // p
  var positive_char:style_char_t = 0x2b; // +;
  var negative_char:style_char_t = 0x2d; // -;
  var i_char:style_char_t = 0x69; // i
  var prefix_base:uint(8) = 1;
  // numeric printing choices
  var pad_char:style_char_t = 0x20; // ' '
  var showplus:uint(8) = 0;
  var uppercase:uint(8) = 0;
  var leftjustify:uint(8) = 0;
  var showpoint:uint(8) = 0;
  var showpointzero:uint(8) = 1;
  var precision:int(32) = -1;
  var realfmt:uint(8) = 0;

  var complex_style:uint(8) = 0;
  var array_style:uint(8) = 0;
  var aggregate_style:uint(8) = 0;
  var tuple_style:uint(8) = 0;
}

extern proc qio_style_init_default(ref s: iostyle);

/* Extern functions */
extern proc qio_file_retain(f:qio_file_ptr_t);
extern proc qio_file_release(f:qio_file_ptr_t);

pragma "no prototype" // FIXME
extern proc qio_file_init(ref file_out:qio_file_ptr_t, fp:_file, fd:fd_t, iohints:c_int, const ref style:iostyle, usefilestar:c_int):syserr;
extern proc qio_file_open_access(ref file_out:qio_file_ptr_t, path:c_string, access:c_string, iohints:c_int, const ref style:iostyle):syserr;
extern proc qio_file_open_tmp(ref file_out:qio_file_ptr_t, iohints:c_int, const ref style:iostyle):syserr;
extern proc qio_file_open_mem(ref file_out:qio_file_ptr_t, buf:qbuffer_ptr_t, const ref style:iostyle):syserr;

// Same as qio_file_open_access in, except this time we pass though our
// struct that will initilize the file with the appropriate functions for that FS
extern proc qio_file_open_access_usr(out file_out:qio_file_ptr_t, path:c_string,
                                     access:c_string, iohints:c_int, /*const*/ ref style:iostyle,
                                     fs:c_void_ptr, s: qio_file_functions_ptr_t):syserr;

extern proc qio_file_close(f:qio_file_ptr_t):syserr;

extern proc qio_file_lock(f:qio_file_ptr_t):syserr;
extern proc qio_file_unlock(f:qio_file_ptr_t);

/* The general way to make sure data is written without error */
extern proc qio_file_sync(f:qio_file_ptr_t):syserr;

extern proc qio_channel_end_offset_unlocked(ch:qio_channel_ptr_t):int(64);
extern proc qio_file_get_style(f:qio_file_ptr_t, ref style:iostyle);
extern proc qio_file_length(f:qio_file_ptr_t, ref len:int(64)):syserr;

pragma "no prototype" // FIXME
extern proc qio_channel_create(ref ch:qio_channel_ptr_t, file:qio_file_ptr_t, hints:c_int, readable:c_int, writeable:c_int, start:int(64), end:int(64), const ref style:iostyle):syserr;

pragma "no prototype" // FIXME
extern proc qio_channel_path_offset(threadsafe:c_int, ch:qio_channel_ptr_t, ref path:c_string, ref offset:int(64)):syserr;

extern proc qio_channel_retain(ch:qio_channel_ptr_t);
extern proc qio_channel_release(ch:qio_channel_ptr_t);

extern proc qio_channel_lock(ch:qio_channel_ptr_t):syserr;
extern proc qio_channel_unlock(ch:qio_channel_ptr_t);

extern proc qio_channel_get_style(ch:qio_channel_ptr_t, ref style:iostyle);
extern proc qio_channel_set_style(ch:qio_channel_ptr_t, const ref style:iostyle);

extern proc qio_channel_binary(ch:qio_channel_ptr_t):uint(8);
extern proc qio_channel_byteorder(ch:qio_channel_ptr_t):uint(8);
extern proc qio_channel_str_style(ch:qio_channel_ptr_t):int(64);
extern proc qio_channel_style_element(ch:qio_channel_ptr_t, element:int(64)):int(64);

extern proc qio_channel_flush(threadsafe:c_int, ch:qio_channel_ptr_t):syserr;
extern proc qio_channel_close(threadsafe:c_int, ch:qio_channel_ptr_t):syserr;

extern proc qio_channel_read(threadsafe:c_int, ch:qio_channel_ptr_t, ref ptr, len:ssize_t, ref amt_read:ssize_t):syserr;
extern proc qio_channel_read_amt(threadsafe:c_int, ch:qio_channel_ptr_t, ref ptr, len:ssize_t):syserr;
// A specialization is needed for _ddata as the value is the pointer its memory
extern proc qio_channel_read_amt(threadsafe:c_int, ch:qio_channel_ptr_t, ptr:_ddata, len:ssize_t):syserr;
extern proc qio_channel_read_byte(threadsafe:c_int, ch:qio_channel_ptr_t):int(32);

extern proc qio_channel_write(threadsafe:c_int, ch:qio_channel_ptr_t, const ref ptr, len:ssize_t, ref amt_written:ssize_t):syserr;
extern proc qio_channel_write_amt(threadsafe:c_int, ch:qio_channel_ptr_t, const ref ptr, len:ssize_t):syserr;
// A specialization is needed for _ddata as the value is the pointer its memory
extern proc qio_channel_write_amt(threadsafe:c_int, ch:qio_channel_ptr_t, const ptr:_ddata, len:ssize_t):syserr;
extern proc qio_channel_write_byte(threadsafe:c_int, ch:qio_channel_ptr_t, byte:uint(8)):syserr;

extern proc qio_channel_offset_unlocked(ch:qio_channel_ptr_t):int(64);
extern proc qio_channel_advance(threadsafe:c_int, ch:qio_channel_ptr_t, nbytes:int(64)):syserr;
extern proc qio_channel_mark(threadsafe:c_int, ch:qio_channel_ptr_t):syserr;
extern proc qio_channel_revert_unlocked(ch:qio_channel_ptr_t);
extern proc qio_channel_commit_unlocked(ch:qio_channel_ptr_t);

extern proc qio_channel_write_bits(threadsafe:c_int, ch:qio_channel_ptr_t, v:uint(64), nbits:int(8)):syserr;
extern proc qio_channel_flush_bits(threadsafe:c_int, ch:qio_channel_ptr_t):syserr;
extern proc qio_channel_read_bits(threadsafe:c_int, ch:qio_channel_ptr_t, ref v:uint(64), nbits:int(8)):syserr;

extern proc qio_locales_for_region(fl:qio_file_ptr_t, start:int(64), end:int(64), ref
    loc_names:c_ptr(c_string), ref num_locs_out:c_int):syserr;
extern proc qio_get_chunk(fl:qio_file_ptr_t, ref len:int(64)):syserr;
extern proc qio_get_fs_type(fl:qio_file_ptr_t, ref tp:c_int):syserr;
extern proc qio_free_string(arg:c_string);

pragma "no prototype" // FIXME
extern proc qio_file_path_for_fd(fd:fd_t, ref path:c_string_copy):syserr;
pragma "no prototype" // FIXME
extern proc qio_file_path_for_fp(fp:_file, ref path:c_string_copy):syserr;
pragma "no prototype" // FIXME
extern proc qio_file_path(f:qio_file_ptr_t, ref path:c_string_copy):syserr;
pragma "no prototype" // FIXME
extern proc qio_shortest_path(fl: qio_file_ptr_t, ref path_out:c_string_copy, path_in:c_string):syserr;

extern proc qio_channel_read_int(threadsafe:c_int, byteorder:c_int, ch:qio_channel_ptr_t, ref ptr, len:size_t, issigned:c_int):syserr;
pragma "no prototype" // FIXME
extern proc qio_channel_write_int(threadsafe:c_int, byteorder:c_int, ch:qio_channel_ptr_t, const ref ptr, len:size_t, issigned:c_int):syserr;

extern proc qio_channel_read_float(threadsafe:c_int, byteorder:c_int, ch:qio_channel_ptr_t, ref ptr, len:size_t):syserr;
pragma "no prototype" // FIXME
extern proc qio_channel_write_float(threadsafe:c_int, byteorder:c_int, ch:qio_channel_ptr_t, const ref ptr, len:size_t):syserr;

extern proc qio_channel_read_complex(threadsafe:c_int, byteorder:c_int, ch:qio_channel_ptr_t, ref re_ptr, ref im_ptr, len:size_t):syserr;
extern proc qio_channel_write_complex(threadsafe:c_int, byteorder:c_int, ch:qio_channel_ptr_t, const ref re_ptr, const ref im_ptr, len:size_t):syserr;

extern proc qio_channel_read_string(threadsafe:c_int, byteorder:c_int, str_style:int(64), ch:qio_channel_ptr_t, ref s:c_string_copy, ref len:int(64), maxlen:ssize_t):syserr;
extern proc qio_channel_write_string(threadsafe:c_int, byteorder:c_int, str_style:int(64), ch:qio_channel_ptr_t, const s:c_string, len:ssize_t):syserr;

extern proc qio_channel_scan_int(threadsafe:c_int, ch:qio_channel_ptr_t, ref ptr, len:size_t, issigned:c_int):syserr;
pragma "no prototype" // FIXME
extern proc qio_channel_print_int(threadsafe:c_int, ch:qio_channel_ptr_t, const ref ptr, len:size_t, issigned:c_int):syserr;

extern proc qio_channel_scan_float(threadsafe:c_int, ch:qio_channel_ptr_t, ref ptr, len:size_t):syserr;
pragma "no prototype" // FIXME
extern proc qio_channel_print_float(threadsafe:c_int, ch:qio_channel_ptr_t, const ref ptr, len:size_t):syserr;

// These are the same as scan/print float but they assume an 'i' afterwards.
extern proc qio_channel_scan_imag(threadsafe:c_int, ch:qio_channel_ptr_t, ref ptr, len:size_t):syserr;
pragma "no prototype" // FIXME
extern proc qio_channel_print_imag(threadsafe:c_int, ch:qio_channel_ptr_t, const ref ptr, len:size_t):syserr;


extern proc qio_channel_scan_complex(threadsafe:c_int, ch:qio_channel_ptr_t, ref re_ptr, ref im_ptr, len:size_t):syserr;
extern proc qio_channel_print_complex(threadsafe:c_int, ch:qio_channel_ptr_t, const ref re_ptr, const ref im_ptr, len:size_t):syserr;


extern proc qio_channel_read_char(threadsafe:c_int, ch:qio_channel_ptr_t, ref char:int(32)):syserr;

extern proc qio_nbytes_char(chr:int(32)):c_int;
extern proc qio_encode_to_string(chr:int(32)):c_string_copy;
extern proc qio_decode_char_buf(ref chr:int(32), ref nbytes:c_int, buf:c_string, buflen:ssize_t):syserr;

extern proc qio_channel_write_char(threadsafe:c_int, ch:qio_channel_ptr_t, char:int(32)):syserr;
extern proc qio_channel_skip_past_newline(threadsafe:c_int, ch:qio_channel_ptr_t, skipOnlyWs:c_int):syserr;
extern proc qio_channel_write_newline(threadsafe:c_int, ch:qio_channel_ptr_t):syserr;

// Note, the returned ptr argument behaves like an allocated c_string
// (i.e. c_string_copy).  It should be freed by the caller, or stored and freed
// later.
extern proc qio_channel_scan_string(threadsafe:c_int, ch:qio_channel_ptr_t, ref ptr:c_string_copy, ref len:int(64), maxlen:ssize_t):syserr;
extern proc qio_channel_print_string(threadsafe:c_int, ch:qio_channel_ptr_t, const ptr:c_string, len:ssize_t):syserr;

extern proc qio_channel_scan_literal(threadsafe:c_int, ch:qio_channel_ptr_t, const match:c_string, len:ssize_t, skipws:c_int):syserr;
extern proc qio_channel_scan_literal_2(threadsafe:c_int, ch:qio_channel_ptr_t, match:c_void_ptr, len:ssize_t, skipws:c_int):syserr;
extern proc qio_channel_print_literal(threadsafe:c_int, ch:qio_channel_ptr_t, const match:c_string, len:ssize_t):syserr;
extern proc qio_channel_print_literal_2(threadsafe:c_int, ch:qio_channel_ptr_t, match:c_void_ptr, len:ssize_t):syserr;


/*********************** Curl/HDFS support ******************/

/***************** C U R L *******************/
extern type curl_handle;
extern const curl_function_struct:qio_file_functions_t;
extern const curl_function_struct_ptr:qio_file_functions_ptr_t;

/****************** H D F S ******************/
extern const hdfs_function_struct_ptr:qio_file_functions_ptr_t;
extern proc hdfs_connect(out fs: c_void_ptr, path: c_string, port: int): syserr; 
extern proc hdfs_do_release(fs:c_void_ptr);
// End

extern record qio_conv_t {
  var preArg1:uint(8);
  var preArg2:uint(8);
  var preArg3:uint(8);
  var argType:uint(8);
  var literal_is_whitespace:uint(8);
  var literal_length:uint(32);
  var literal:c_void_ptr;
  var regexp_length:uint(32);
  var regexp:c_void_ptr;
  var regexp_flags_length:uint(32);
  var regexp_flags:c_void_ptr;
}

extern const QIO_CONV_UNK:c_int;

extern const QIO_CONV_ARG_TYPE_NUMERIC:c_int;
extern const QIO_CONV_ARG_TYPE_SIGNED:c_int;
extern const QIO_CONV_ARG_TYPE_BINARY_SIGNED:c_int;
extern const QIO_CONV_ARG_TYPE_UNSIGNED:c_int;
extern const QIO_CONV_ARG_TYPE_BINARY_UNSIGNED:c_int;
extern const QIO_CONV_ARG_TYPE_REAL:c_int;
extern const QIO_CONV_ARG_TYPE_BINARY_REAL:c_int;
extern const QIO_CONV_ARG_TYPE_IMAG:c_int;
extern const QIO_CONV_ARG_TYPE_BINARY_IMAG:c_int;
extern const QIO_CONV_ARG_TYPE_COMPLEX:c_int;
extern const QIO_CONV_ARG_TYPE_BINARY_COMPLEX:c_int;

extern const QIO_CONV_ARG_TYPE_CHAR:c_int;
extern const QIO_CONV_ARG_TYPE_STRING:c_int;
extern const QIO_CONV_ARG_TYPE_REPR:c_int;
extern const QIO_CONV_ARG_TYPE_REGEXP:c_int;
extern const QIO_CONV_ARG_TYPE_NONE_REGEXP_LITERAL:c_int;
extern const QIO_CONV_ARG_TYPE_NONE_LITERAL:c_int;

extern const QIO_CONV_SET_MIN_WIDTH_COLS:c_int;
extern const QIO_CONV_SET_MAX_WIDTH_COLS:c_int;
extern const QIO_CONV_SET_MAX_WIDTH_CHARS:c_int;
extern const QIO_CONV_SET_MAX_WIDTH_BYTES:c_int;
extern const QIO_CONV_SET_PRECISION:c_int;
extern const QIO_CONV_SET_STRINGLEN:c_int;
extern const QIO_CONV_SET_TERMINATOR:c_int;
extern const QIO_CONV_SET_STRINGSTART:c_int;
extern const QIO_CONV_SET_STRINGSTARTEND:c_int;
extern const QIO_CONV_SET_STRINGEND:c_int;
extern const QIO_CONV_SET_CAPTURE:c_int;
extern const QIO_CONV_SET_DONE:c_int;

extern proc qio_conv_parse(const fmt:c_string, start:size_t, ref end:uint(64), scanning:c_int, ref spec:qio_conv_t, ref style:iostyle):syserr;

extern proc qio_format_error_too_many_args():syserr;
extern proc qio_format_error_too_few_args():syserr;
extern proc qio_format_error_arg_mismatch(arg:int):syserr;
extern proc qio_format_error_bad_regexp():syserr;
extern proc qio_format_error_write_regexp():syserr;

proc defaultIOStyle():iostyle {
  var ret:iostyle;
  qio_style_init_default(ret);
  return ret;
}

proc iostyle.native(str_style:int(64)=stringStyleWithVariableLength()):iostyle {
  var ret = this;
  ret.binary = 1;
  ret.byteorder = iokind.native:uint(8);
  ret.str_style = str_style;
  return ret;
}
proc iostyle.big(str_style:int(64)=stringStyleWithVariableLength()):iostyle {
  var ret = this;
  ret.binary = 1;
  ret.byteorder = iokind.big:uint(8);
  ret.str_style = str_style;
  return ret;
}
proc iostyle.little(str_style:int(64)=stringStyleWithVariableLength()):iostyle  {
  var ret = this;
  ret.binary = 1;
  ret.byteorder = iokind.little:uint(8);
  ret.str_style = str_style;
  return ret;
}
proc iostyle.text(/* args coming later */):iostyle  {
  var ret = this;
  ret.binary = 0;
  return ret;
}



/* fdflag_t specifies how a file can be used. It can be:
  QIO_FDFLAG_UNK,
  QIO_FDFLAG_READABLE,
  QIO_FDFLAG_WRITEABLE,
  QIO_FDFLAG_SEEKABLE
*/
extern type fdflag_t = c_int;

/* Access hints describe how a file will be used.
   These can help optimize. These might be:

  QIO_METHOD_DEFAULT,
  QIO_METHOD_READWRITE,
  QIO_METHOD_P_READWRITE,
  QIO_METHOD_MMAP,
  QIO_HINT_RANDOM,
  QIO_HINT_SEQUENTIAL,
  QIO_HINT_LATENCY,
  QIO_HINT_BANDWIDTH,
  QIO_HINT_CACHED,
  QIO_HINT_NOREUSE

*/
extern type iohints = c_int;

/* TODO: document file record. */
pragma "ignore noinit"
record file {
  var home: locale = here;
  var _file_internal:qio_file_ptr_t = QIO_FILE_PTR_NULL;
}

// TODO -- shouldn't have to write this this way!
pragma "init copy fn"
proc chpl__initCopy(x: file) {
  on x.home {
    qio_file_retain(x._file_internal);
  }
  return x;
}

proc =(ref ret:file, x:file) {
  // retain -- release
  on x.home {
    qio_file_retain(x._file_internal);
  }

  on ret.home {
    qio_file_release(ret._file_internal);
  }

  // compiler will do this copy.
  ret.home = x.home;
  ret._file_internal = x._file_internal;
}

proc file.check() {
  if(is_c_nil(_file_internal)) {
    halt("Operation attempted on an invalid file");
  }
}

proc file.~file() {
  on this.home {
    qio_file_release(_file_internal);
    this._file_internal = QIO_FILE_PTR_NULL;
  }
}

/*
   We could support file locking and unlocking, but
   at the moment I don't see any use case in which
   it would make sense. 
proc file.lock() {
  on this.home {
    seterr(nil, qio_file_lock(_file_internal));
  }
}
proc file.unlock() {
  on this.home {
    qio_file_unlock(_file_internal);
  }
}
*/

// File style cannot be modified after the file is created;
// this prevents race conditions;
// channel style is protected by channel lock, can be modified.
pragma "no doc"
proc file._style:iostyle {
  check();

  var ret:iostyle;
  on this.home {
    var local_style:iostyle;
    qio_file_get_style(_file_internal, local_style);
    ret = local_style;
  }
  return ret;
}

/* Close a file.
   Alternately, file will be closed when it is no longer referred to */
proc file.close(out error:syserr) {
  check();
  on this.home {
    error = qio_file_close(_file_internal);
  }
}

proc file.close() {
  var err:syserr = ENOERR;
  this.close(err);
  if err then ioerror(err, "in file.close", this.tryGetPath());
}

/* Sync a file to disk. */
proc file.fsync(out error:syserr) {
  check();
  on this.home {
    error = qio_file_sync(_file_internal);
  }
}
proc file.fsync() {
  var err:syserr = ENOERR;
  this.fsync(err);
  if err then ioerror(err, "in file.fsync", this.tryGetPath());
}


/* Get the path to a file. */
proc file.getPath(out error:syserr) : string {
  check();
  var ret:string;
  on this.home {
    var tmp:c_string_copy;
    var tmp2:c_string_copy;
    error = qio_file_path(_file_internal, tmp);
    if !error {
      error = qio_shortest_path(_file_internal, tmp2, tmp);
    }
    chpl_free_c_string_copy(tmp);
    if !error {
      // This uses the version of toString that steals its operand.
      // No need to free.
      ret = toString(tmp2);
    } else {
      ret = "unknown";
    }
  }
 return ret; 
}

proc file.tryGetPath() : string {
  var err:syserr = ENOERR;
  var ret:string;
  ret = this.getPath(err);
  if err then return "unknown";
  else return ret;
}

proc file.path : string {
  var err:syserr = ENOERR;
  var ret:string;
  ret = this.getPath(err);
  if err then ioerror(err, "in file.path");
  return ret;
}

proc file.length():int(64) {
  var err:syserr = ENOERR;
  var len:int(64) = 0;
  on this.home {
    err = qio_file_length(this._file_internal, len);
  }
  if err then ioerror(err, "in file.length()");
  return len;
}

<<<<<<< HEAD
/* These are constant values of the form S_I[R | W | X][USR | GRP | OTH],
   S_IRWX[U | G | O], S_ISUID, S_ISGID, or S_ISVTX, where R corresponds to
   readable, W corresponds to writable, X corresponds to executable, USR and
   U correspond to user, GRP and G correspond to group, OTH and O correspond
   to other, directly tied to the C idea of these constants.  They are intended
   for use with functions that alter the permissions of files or directories.
*/
extern const S_IRUSR: int;
extern const S_IWUSR: int;
extern const S_IXUSR: int;
extern const S_IRWXU: int;

extern const S_IRGRP: int;
extern const S_IWGRP: int;
extern const S_IXGRP: int;
extern const S_IRWXG: int;

extern const S_IROTH: int;
extern const S_IWOTH: int;
extern const S_IXOTH: int;
extern const S_IRWXO: int;

extern const S_ISUID: int;
extern const S_ISGID: int;
extern const S_ISVTX: int;

/* Attempt to create a directory with the given path.  If parents is true,
   will attempt to create any directory in the path that did not previously
   exist.  Returns any errors that occurred via an out parameter
   err: a syserr used to indicate if an error occurred
   name: the name of the directory to be created, fully specified.
   mode: an integer representing the permissions desired for the file
         in question.  See description of the provided constants for potential
         values.
   parents: a boolean indicating if parent directories should be created.
            If set to false, any nonexistent parent will cause an error to
            occur.
*/
proc mkdir(out err: syserr, name: string, mode: int = 511,
           parents: bool=false) {
  err = qio_mkdir(name.c_str(), mode, parents);
}

/* Attempt to create a directory with the given path.  If parents is true,
   will attempt to create any directory in the path that did not previously
   exist.  Generates an error if one occurred.
   name: the name of the directory to be created, fully specified.
   mode: an integer representing the permissions desired for the file
         in question.  See description of the provided constants for potential
         values.
   parents: a boolean indicating if parent directories should be created.
            If set to false, any nonexistent parent will cause an error to
            occur.
*/
proc mkdir(name: string, mode: int = 511, parents: bool=false) {
  var err: syserr = ENOERR;
  mkdir(err, name, mode, parents);
  if err then ioerror(err, "in mkdir", name);
}

=======
>>>>>>> 6d9fa012
// these strings are here (vs in _modestring)
// in an attempt to avoid string copies, leaks,
// and unnecessary allocations.
const _r = "r";
const _rw  = "r+";
const _cw = "w";
const _cwr = "w+";

proc _modestring(mode:iomode) {
  select mode {
    when iomode.r do return _r;
    when iomode.rw do return _rw;
    when iomode.cw do return _cw;
    when iomode.cwr do return _cwr;
    otherwise halt("Invalid mode");
  }
}

proc open(out error:syserr, path:string="", mode:iomode, hints:iohints=IOHINT_NONE,
    style:iostyle = defaultIOStyle(), url:string=""):file {
  // hdfs paths are expected to be of the form:
  // hdfs://<host>:<port>/<path>
  proc parse_hdfs_path(path:string): (string, int, string) {

    var hostidx_start = path.indexOf("//");
    var new_str = path.substring(hostidx_start+2..path.length);
    var hostidx_end = new_str.indexOf(":");
    var host = new_str.substring(0..hostidx_end-1);

    new_str = new_str.substring(hostidx_end+1..new_str.length);

    var portidx_end = new_str.indexOf("/");
    var port = new_str.substring(0..portidx_end-1);

    //the file path is whatever we have left
    var file_path = new_str.substring(portidx_end+1..new_str.length);

    return (host, port:int, file_path);
  }

  var local_style = style;
  var ret:file;
  ret.home = here;
  if (url != "") {
    if (url.startsWith("hdfs://")) { // HDFS
      var (host, port, file_path) = parse_hdfs_path(url);
      var fs:c_void_ptr;
      error = hdfs_connect(fs, host.c_str(), port);
      if error then ioerror(error, "Unable to connect to HDFS", host);
      /* TODO: This code is an alternative to the above line, which breaks the
         function's original invariant of not generating errors within itself.
         This is better style and should still work, but we can't be certain
         until we test it and aren't capable of testing HDFS at this point.
         When further work with HDFS is done, please test and edit this function
         to behave appropriately by removing the above line and replacing it
         with the following three. (2015-02-04, lydia)

      if error then return ret;
      // connect fully specifies the error message so all we'd need to do is
      // return.
      */
      error = qio_file_open_access_usr(ret._file_internal, file_path.c_str(), _modestring(mode).c_str(), hints, local_style, fs, hdfs_function_struct_ptr);
      // Since we don't have an auto-destructor for this, we actually need to make
      // the reference count 1 on this FS after we open this file so that we will
      // disconnect once we close this file.
      hdfs_do_release(fs);
      if error then ioerror(error, "Unable to open file in HDFS", url);
      /* TODO: The above line breaks the function's original invariant of not
         generating errors within itself.  It is better style to remove this
         line.  Doing so should still work, but we can't be certain until we
         test it and aren't capable of testing HDFS at this point.  When
         further work with HDFS is done, please test and edit this function to
         behave appropriately by removing the above line (2015-02-04, lydia)

      */
    } else if (url.startsWith("http://", "https://", "ftp://", "ftps://", "smtp://", "smtps://", "imap://", "imaps://"))  { // Curl
      error = qio_file_open_access_usr(ret._file_internal, url.c_str(), _modestring(mode).c_str(), hints, local_style, c_nil, curl_function_struct_ptr);
      if error then ioerror(error, "Unable to open URL", url);
      /* TODO: The above line breaks the function's original invariant of not
         generating errors within itself.  It is better style to remove this
         line.  Doing so should still work, but we can't be certain until we
         test it and aren't capable of regularly testing curl at this point.
         When further work with auxiliary file systems are done, please test and
         edit this function to behave appropriately by removing the above line
         (2015-02-04, lydia)

      */
    } else {
      ioerror(ENOENT:syserr, "Invalid URL passed to open");
      /* TODO: This code is an alternative to the above line, which breaks the
         function's original invariant of not generating errors within itself.
         This is better style and should still work, but we can't be certain
         until we test it and aren't capable of testing HDFS at this point.
         When further work with HDFS is done, please test and edit this function
         to behave appropriately by removing the above line and replacing it
         with the following one. (2015-02-04, lydia)

      error = ENOENT:syserr; // Invalid URL provided
      */
    }
  } else {
    if (path == "") then
      ioerror(ENOENT:syserr, "in open: Both path and url were path");
    /* TODO: The above two lines breaks the function's original invariant of not
       generating errors within itself.  It is better style to remove these
       lines.  Doing so should still work, but we can't be certain until we
       test it and aren't capable of regularly testing auxiliary file systems at
       this point.  When further work with auxiliary file systems are done,
       please test and edit this function to behave appropriately by removing
       the above two lines. (2015-02-04, lydia)

    */
    error = qio_file_open_access(ret._file_internal, path.c_str(), _modestring(mode).c_str(), hints, local_style);
  }

  return ret;
}

proc open(path:string="", mode:iomode, hints:iohints=IOHINT_NONE, style:iostyle =
    defaultIOStyle(), url:string=""):file {
  var err:syserr = ENOERR;
  var ret = open(err, path, mode, hints, style, url);
  if err then ioerror(err, "in open", path);
  return ret;
}

proc openfd(fd: fd_t, out error:syserr, hints:iohints=IOHINT_NONE, style:iostyle = defaultIOStyle()):file {
  var local_style = style;
  var ret:file;
  ret.home = here;
  error = qio_file_init(ret._file_internal, chpl_cnullfile(), fd, hints, local_style, 0);
  // On return, either ret._file_internal.ref_cnt == 1, or ret._file_internal is NULL.
  // error should be nonzero in the latter case.
  return ret;
}
proc openfd(fd: fd_t, hints:iohints=IOHINT_NONE, style:iostyle = defaultIOStyle()):file {
  var err:syserr = ENOERR;
  var ret = openfd(fd, err, hints, style);
  if err {
    var path:c_string_copy;
    var e2:syserr = ENOERR;
    e2 = qio_file_path_for_fd(fd, path);
    if e2 then path = "unknown".c_str();
    // FIX ME: could use a toString() that doesn't allocate space
    ioerror(err, "in openfd", toString(path));
  }
  return ret;
}
proc openfp(fp: _file, out error:syserr, hints:iohints=IOHINT_NONE, style:iostyle = defaultIOStyle()):file {
  var local_style = style;
  var ret:file;
  ret.home = here;
  error = qio_file_init(ret._file_internal, fp, -1, hints, local_style, 1);
  // On return either ret._file_internal.ref_cnt == 1, or ret._file_internal is NULL.
  // error should be nonzero in the latter case.
  return ret;
}
proc openfp(fp: _file, hints:iohints=IOHINT_NONE, style:iostyle = defaultIOStyle()):file {
  var err:syserr = ENOERR;
  var ret = openfp(fp, err, hints, style);
  if err {
    var path:c_string_copy;
    var e2:syserr = ENOERR;
    e2 = qio_file_path_for_fp(fp, path);
    if e2 then path = "unknown".c_str();
    ioerror(err, "in openfp", toString(path));
    // c_string path leaked, but ioerror will exit
  }
  return ret;
}

proc opentmp(out error:syserr, hints:iohints=IOHINT_NONE, style:iostyle = defaultIOStyle()):file {
  var local_style = style;
  var ret:file;
  ret.home = here;
  error = qio_file_open_tmp(ret._file_internal, hints, local_style);
  // On return ret._file_internal.ref_cnt == 1.
  return ret;
}
proc opentmp(hints:iohints=IOHINT_NONE, style:iostyle = defaultIOStyle()):file {
  var err:syserr = ENOERR;
  var ret = opentmp(err, hints, style);
  if err then ioerror(err, "in opentmp");
  return ret;
}

proc openmem(out error:syserr, style:iostyle = defaultIOStyle()) {
  var local_style = style;
  var ret:file;
  ret.home = here;
  error = qio_file_open_mem(ret._file_internal, QBUFFER_PTR_NULL, local_style);
  // On return ret._file_internal.ref_cnt == 1.
  return ret;
}
proc openmem(style:iostyle = defaultIOStyle()):file {
  var err:syserr = ENOERR;
  var ret = openmem(err, style);
  if err then ioerror(err, "in openmem");
  return ret;
}

/* in the future, this will be an interface.
   */
pragma "ignore noinit"
record channel {
  param writing:bool;
  param kind:iokind;
  param locking:bool;
  var home:locale;
  var _channel_internal:qio_channel_ptr_t = QIO_CHANNEL_PTR_NULL;
}

// TODO -- shouldn't have to write this this way!
pragma "init copy fn"
proc chpl__initCopy(x: channel) {
  on x.home {
    qio_channel_retain(x._channel_internal);
  }
  return x;
}

proc =(ref ret:channel, x:channel) {
  // retain -- release
  on x.home {
    qio_channel_retain(x._channel_internal);
  }

  on ret.home {
    qio_channel_release(ret._channel_internal);
  }

  ret.home = x.home;
  ret._channel_internal = x._channel_internal;
}

proc channel.channel(param writing:bool, param kind:iokind, param locking:bool, f:file, out error:syserr, hints:c_int, start:int(64), end:int(64), in local_style:iostyle) {
  on f.home {
    this.home = f.home;
    if kind != iokind.dynamic {
      local_style.binary = true;
      local_style.byteorder = kind:uint(8);
    }
    error = qio_channel_create(this._channel_internal, f._file_internal, hints, !writing, writing, start, end, local_style);
    // On return this._channel_internal.ref_cnt == 1.
    // Failure to check the error return code may result in a double-deletion error.
  }
}

proc channel.~channel() {
  on this.home {
    qio_channel_release(_channel_internal);
    this._channel_internal = QIO_CHANNEL_PTR_NULL;
  }
}

// Used to represent a Unicode character
record ioChar {
  var ch:int(32);
  proc writeThis(f: Writer) {
    halt("ioChar.writeThis must be written in Writer subclasses");
  }
}

// Note: This returns a c_string_copy.
// The caller has responsibility for freeing the returned string.
inline proc _cast(type t, x: ioChar) where t == c_string_copy {
  return qio_encode_to_string(x.ch);
}


// Used to represent "\n", but never escaped...
record ioNewline {
  // Normally, we will skip anything at all to get to a \n,
  // but if skipWhitespaceOnly is set, it will be an error
  // if we run into non-space charcters other than \n.
  var skipWhitespaceOnly: bool = false;
  proc writeThis(f: Writer) {
    // Normally this is handled explicitly in read/write.
    f.write("\n");
  }
}

inline proc _cast(type t, x: ioNewline) where t == c_string {
  return "\n";
}

inline proc _cast(type t, x: ioNewline) where t == c_string_copy {
  return __primitive("string_copy", "\n");
}

// Used to represent a constant string we want to read or write...
record ioLiteral {
  var val: c_string;
  var ignoreWhiteSpace: bool = true;
  proc writeThis(f: Writer) {
    // Normally this is handled explicitly in read/write.
    f.write(val);
  }
}

inline proc _cast(type t, x: ioLiteral) where t == c_string {
  return x.val;
}

inline proc _cast(type t, x: ioLiteral) where t == c_string_copy {
  return __primitive("string_copy", x.val);
}

// Used to represent some number of bits we want to read or write...
record ioBits {
  var v:uint(64);
  var nbits:int(8);
  proc writeThis(f: Writer) {
    // Normally this is handled explicitly in read/write.
    f.write(v);
  }
}

inline proc _cast(type t, x: ioBits) where t == c_string {
  const ret = "ioBits(v=" + x.v:string + ", nbits=" + x.nbits:string + ")";
  // FIX ME: should this be copied?
  return ret.c_str();
}


proc channel._ch_ioerror(error:syserr, msg:string) {
  var path:string = "unknown";
  var offset:int(64) = -1;
  on this.home {
    var tmp_path:c_string;
    var tmp_offset:int(64);
    var err:syserr = ENOERR;
    err = qio_channel_path_offset(locking, _channel_internal, tmp_path, tmp_offset);
    if !err {
      path = toString(tmp_path);
      offset = tmp_offset;
    }
  }
  ioerror(error, msg, path, offset);
  // c_string tmp_path leaked, but ioerror will exit
}
proc channel._ch_ioerror(errstr:string, msg:string) {
  var path:string = "unknown";
  var offset:int(64) = -1;
  on this.home {
    var tmp_path:c_string;
    var tmp_offset:int(64);
    var err:syserr = ENOERR;
    err = qio_channel_path_offset(locking, _channel_internal, tmp_path, tmp_offset);
    if !err {
      path = toString(tmp_path);
      offset = tmp_offset;
    }
  }
  ioerror(errstr, msg, path, offset);
  // c_string tmp_path leaked, but ioerror will exit
}


inline proc channel.lock(out error:syserr) {
  error = ENOERR;
  if locking {
    on this.home {
      error = qio_channel_lock(_channel_internal);
    }
  }
}
inline proc channel.lock() {
  var err:syserr = ENOERR;
  this.lock(err);
  if err then this._ch_ioerror(err, "in lock");
}

inline proc channel.unlock() {
  if locking {
    on this.home {
      qio_channel_unlock(_channel_internal);
    }
  }
}

proc channel.offset():int(64) {
  var ret:int(64);
  on this.home {
    this.lock();
    ret = qio_channel_offset_unlocked(_channel_internal);
    this.unlock();
  }
  return ret;
}

proc channel.advance(amount:int(64), ref error:syserr) {
  on this.home {
    this.lock();
    error = qio_channel_advance(false, _channel_internal);
    this.unlock();
  }
}
proc channel.advance(amount:int(64)) {
  on this.home {
    this.lock();
    var err = qio_channel_advance(false, _channel_internal);
    if err then this._ch_ioerror(err, "in advance");
    this.unlock();
  }
}



// you should have a lock before you use these...

inline proc channel._offset():int(64) {
  var ret:int(64);
  on this.home {
    ret = qio_channel_offset_unlocked(_channel_internal);
  }
  return ret;
}

inline proc channel._mark():syserr {
  return qio_channel_mark(false, _channel_internal);
}
inline proc channel._revert() {
  qio_channel_revert_unlocked(_channel_internal);
}
inline proc channel._commit() {
  qio_channel_commit_unlocked(_channel_internal);
}
proc channel._style():iostyle {
  var ret:iostyle;
  on this.home {
    var local_style:iostyle;
    qio_channel_get_style(_channel_internal, local_style);
    ret = local_style;
  }
  return ret;
}
proc channel._set_style(style:iostyle) {
  on this.home {
    var local_style:iostyle = style;
    qio_channel_set_style(_channel_internal, local_style);
  }
}

// We can simply call channel.close() on these, since the underlying file will be
// closed once we no longer have any references to it (which in this case, since we
// only will have one reference, will be right after we close this channel
// presumably).
proc openreader(out err: syserr, path:string="", param kind=iokind.dynamic, param locking=true,
    start:int(64) = 0, end:int(64) = max(int(64)), hints:iohints = IOHINT_NONE,
    url:string=""): channel(false, kind, locking) {
  var fl:file = open(err, path, iomode.r, url=url);
  var reader = fl.reader(kind, locking, start, end, hints, fl._style);
  // If we decrement the ref count after we open this channel, ref_cnt fl == 1.
  // Then, when we leave this function, Chapel will view this file as leaving scope,
  // and not having any handles attached to it, it will close the underlying file for the channel.
  /*qio_file_release(fl._file_internal);*/
  return reader;
}

proc openreader(path:string="", param kind=iokind.dynamic, param locking=true,
    start:int(64) = 0, end:int(64) = max(int(64)), hints:iohints = IOHINT_NONE,
    url:string=""):channel(false, kind, locking) {
  var err:syserr = ENOERR;
  var reader = openreader(err=err, path=path, kind=kind, locking=locking, start=start, end=end, hints=hints, url=url);
  if err then ioerror(err, "in openreader()");
  return reader;
}

proc openwriter(out err: syserr, path:string="", param kind=iokind.dynamic, param locking=true,
    start:int(64) = 0, end:int(64) = max(int(64)), hints:iohints = IOHINT_NONE,
    url:string=""): channel(true, kind, locking) {
  var fl:file = open(err, path, iomode.cw, url=url);
  var writer = fl.writer(kind, locking, start, end, hints, fl._style);
  // Need to look at this some more and verify it:
  // If we decrement the ref count after we open this channel, ref_cnt fl == 1.
  // Then, when we leave this function, Chapel will view this file as leaving scope,
  // and not having any handles attached to it, it will close the underlying file for the channel.
  /*qio_file_release(fl._file_internal);*/
  return writer;
}

proc openwriter(path:string="", param kind=iokind.dynamic, param locking=true,
    start:int(64) = 0, end:int(64) = max(int(64)), hints:iohints = IOHINT_NONE,
    url:string=""): channel(true, kind, locking) {
  var err: syserr = ENOERR;
  var writer = openwriter(err=err, path=path, kind=kind, locking=locking, start=start, end=end, hints=hints, url=url);
  if err then ioerror(err, "in openwriter()");
  return writer;
}

// It is the responsibility of the caller to release the returned channel
// if the error code is nonzero.
// The return error code should be checked to avoid double-deletion errors.
proc file.reader(out error:syserr, param kind=iokind.dynamic, param locking=true, start:int(64) = 0, end:int(64) = max(int(64)), hints:iohints = IOHINT_NONE, style:iostyle = this._style): channel(false, kind, locking) {
  check();

  var ret:channel(false, kind, locking);
  on this.home {
    ret = new channel(false, kind, locking, this, error, hints, start, end, style);
  }
  return ret;
}

proc file.reader(param kind=iokind.dynamic, param locking=true, start:int(64) = 0, end:int(64) = max(int(64)), hints:iohints = IOHINT_NONE, style:iostyle = this._style): channel(false, kind, locking) {
  var err:syserr = ENOERR;
  var ret = this.reader(err, kind, locking, start, end, hints, style);
  if err then ioerror(err, "in file.reader", this.tryGetPath());
  return ret;
}

// for convenience..
proc file.lines(out error:syserr, param locking:bool = true, start:int(64) = 0, end:int(64) = max(int(64)), hints:iohints = IOHINT_NONE, in local_style:iostyle = this._style) {
  check();

  local_style.string_format = QIO_STRING_FORMAT_TOEND;
  local_style.string_end = 0x0a; // '\n'

  param kind = iokind.dynamic;
  var ret:ItemReader(string, kind, locking);
  on this.home {
    var ch = new channel(false, kind, locking, this, error, hints, start, end, local_style);
    ret = new ItemReader(string, kind, locking, ch);
  }
  return ret;
}

proc file.lines(param locking:bool = true, start:int(64) = 0, end:int(64) = max(int(64)), hints:iohints = IOHINT_NONE, style:iostyle = this._style) {
  var err:syserr = ENOERR;
  var ret = this.lines(err, locking, start, end, hints, style);
  if err then ioerror(err, "in file.lines", this.tryGetPath());
  return ret;
}

// It is the responsibility of the caller to retain and release the returned channel.
// If the return error code is nonzero, the ref count will be 0 not 1.
// The error code should be checked to avoid double-deletion errors.
proc file.writer(out error:syserr, param kind=iokind.dynamic, param locking=true, start:int(64) = 0, end:int(64) = max(int(64)), hints:iohints = IOHINT_NONE, style:iostyle = this._style): channel(true,kind,locking) {
  check();

  var ret:channel(true, kind, locking);
  on this.home {
    ret = new channel(true, kind, locking, this, error, hints, start, end, style);
  }
  return ret;
}

proc file.writer(param kind=iokind.dynamic, param locking=true, start:int(64) = 0, end:int(64) = max(int(64)), hints:c_int = 0, style:iostyle = this._style): channel(true,kind,locking) 
{
  var err:syserr = ENOERR;
  var ret = this.writer(err, kind, locking, start, end, hints, style);

  if err then ioerror(err, "in file.writer", this.tryGetPath());
  return ret;
}

proc _isSimpleIoType(type t) param return
  isBoolType(t) || isNumericType(t) || isEnumType(t);

proc _isIoPrimitiveType(type t) param return
  _isSimpleIoType(t) || (t == c_string) || (t == string);

 proc _isIoPrimitiveTypeOrNewline(type t) param return
  _isIoPrimitiveType(t) || t == ioNewline || t == ioLiteral || t == ioChar || t == ioBits;

const _trues: 1*c_string  = ("true",);
const _falses: 1*c_string = ("false",);
const _i = "i";

// Read routines for all primitive types.
proc _read_text_internal(_channel_internal:qio_channel_ptr_t, out x:?t):syserr where _isIoPrimitiveType(t) {
  if isBoolType(t) {
    var num = _trues.size;
    var err:syserr = ENOERR;
    var got:bool;

    err = EFORMAT;

    for i in 1..num {
      err = qio_channel_scan_literal(false, _channel_internal, _trues(i), (_trues(i).length):ssize_t, 1);
      if !err {
        got = true;
        break;
      } else if err == EEOF {
        break;
      }
      err = qio_channel_scan_literal(false, _channel_internal, _falses(i), (_falses(i).length):ssize_t, 1);
      if !err {
        got = false;
        break;
      } else if err == EEOF {
        break;
      }
    }

    if !err then x = got;
    return err;
  } else if isIntegralType(t) {
    // handles int types
    return qio_channel_scan_int(false, _channel_internal, x, numBytes(t), isIntType(t));
  } else if isRealType(t) {
    // handles real
    return qio_channel_scan_float(false, _channel_internal, x, numBytes(t));
  } else if isImagType(t) {
    return qio_channel_scan_imag(false, _channel_internal, x, numBytes(t));
    /*
    var err = qio_channel_mark(false, _channel_internal);
    if err then return err;

    err = qio_channel_scan_float(false, _channel_internal, x, numBytes(t));
    if !err {
      err = qio_channel_scan_literal(false, _channel_internal, _i, 1, false);
    }
    if !err {
      qio_channel_commit_unlocked(_channel_internal);
    } else {
      qio_channel_revert_unlocked(_channel_internal);
    }
    return err;
    */
  } else if isComplexType(t)  {
    // handle complex types
    var re:x.re.type;
    var im:x.im.type;
    var err:syserr = ENOERR;
    err = qio_channel_scan_complex(false, _channel_internal, re, im, numBytes(x.re.type));
    x = (re, im):t; // cast tuple to complex to get complex num.
    return err;
  } else if (t == c_string) || (t == string) {
    // handle c_string and string
    var len:int(64);
    var tx: c_string_copy;
    var ret = qio_channel_scan_string(false, _channel_internal, tx, len, -1);
    // FIX ME: Should deprecate the t == c_string path, because we always
    // return an "owned" char* buffer (or NULL).
    x = toString(tx);
    return ret;
  } else if isEnumType(t) {
    var err:syserr = ENOERR;
    for i in chpl_enumerate(t) {
      var str = i:c_string;
      var slen:ssize_t = str.length:ssize_t;
      err = qio_channel_scan_literal(false, _channel_internal, str, slen, 1);
      // Do not free str, because enum literals are C string literals
      if !err {
        x = i;
        break;
      } else if err != EFORMAT then break;
    }
    return err;
  } else {
    compilerError("Unknown primitive type in _read_text_internal ", typeToString(t));
  }
  return EINVAL;
}

proc _write_text_internal(_channel_internal:qio_channel_ptr_t, x:?t):syserr where _isIoPrimitiveType(t) {
  if isBoolType(t) {
    if x {
      return qio_channel_print_literal(false, _channel_internal, _trues(1), _trues(1).length:ssize_t);
    } else {
      return qio_channel_print_literal(false, _channel_internal, _falses(1), _falses(1).length:ssize_t);
    }
  } else if isIntegralType(t) {
    // handles int types
    return qio_channel_print_int(false, _channel_internal, x, numBytes(t), isIntType(t));

  } else if isRealType(t) {
    // handles real
    return qio_channel_print_float(false, _channel_internal, x, numBytes(t));
  } else if isImagType(t) {
    return qio_channel_print_imag(false, _channel_internal, x, numBytes(t));
    /*var err = qio_channel_mark(false, _channel_internal);
    if err then return err;

    err = qio_channel_print_float(false, _channel_internal, x, numBytes(t));
    if err == 0 {
      err = qio_channel_print_literal(false, _channel_internal, _i, 1);
    }
    if err == 0 {
      qio_channel_commit_unlocked(_channel_internal);
    } else {
      qio_channel_revert_unlocked(_channel_internal);
    }
    return err;*/
  } else if isComplexType(t)  {
    // handle complex types
    var re = x.re;
    var im = x.im;
    return qio_channel_print_complex(false, _channel_internal, re, im, numBytes(x.re.type));
  } else if t == c_string {
    // handle c_string
    return qio_channel_print_string(false, _channel_internal, x, x.length:ssize_t);
  } else if t == string {
    // handle string
    return qio_channel_print_string(false, _channel_internal, x.c_str(), x.length:ssize_t);
  } else if isEnumType(t) {
    var s = x:c_string;
    return qio_channel_print_literal(false, _channel_internal, s, s.length:ssize_t);
  } else {
    compilerError("Unknown primitive type in _write_text_internal ", typeToString(t));
  }
  return EINVAL;
}

inline proc _read_binary_internal(_channel_internal:qio_channel_ptr_t, param byteorder:iokind, out x:?t):syserr where _isIoPrimitiveType(t) {
  if isBoolType(t) {
    var got:int(32);
    got = qio_channel_read_byte(false, _channel_internal);
    if got >= 0 {
      x = (got != 0);
      return ENOERR;
    } else {
      return (-got):syserr;
    }
  } else if isIntegralType(t) {
    if numBytes(t) == 1 {
      var got:int(32);
      got = qio_channel_read_byte(false, _channel_internal);
      if got >= 0 {
        x = (got:uint(8)):t;
        return ENOERR;
      } else {
        return (-got):syserr;
      }
    } else {
      // handles int types
      return qio_channel_read_int(false, byteorder, _channel_internal, x, numBytes(t), isIntType(t));
    }
  } else if isFloatType(t) {
    // handles real, imag
    return qio_channel_read_float(false, byteorder, _channel_internal, x, numBytes(t));
  } else if isComplexType(t)  {
    // handle complex types
    var re:x.re.type;
    var im:x.im.type;
    var err:syserr = ENOERR;
    err = qio_channel_read_complex(false, byteorder, _channel_internal, re, im, numBytes(x.re.type));
    x = (re, im):t; // cast tuple to complex to get complex num.
    return err;
  } else if (t == c_string) || (t == string) {
    // handle c_string and string
    var len:int(64);
    var tx: c_string_copy;
    var ret = qio_channel_read_string(false, byteorder, qio_channel_str_style(_channel_internal), _channel_internal, tx, len, -1);
    // TODO: Deprecate the c_string return type, since this routine always
    // returns an "owned" string thingy.  Using the c_string return type will
    // cause leaks.
    x = toString(tx);
    return ret;
  } else if isEnumType(t) {
    var i:enum_mintype(t);
    var err:syserr = ENOERR;
    err = qio_channel_read_int(false, byteorder, _channel_internal, i, numBytes(i.type), isIntType(i.type));
    x = i:t;
    return err;
  } else {
    compilerError("Unknown primitive type in _read_binary_internal ", typeToString(t));
  }
  return EINVAL;
}

inline proc _write_binary_internal(_channel_internal:qio_channel_ptr_t, param byteorder:iokind, x:?t):syserr where _isIoPrimitiveType(t) {
  if isBoolType(t) {
    var zero_one:uint(8) = if x then 1:uint(8) else 0:uint(8);
    return qio_channel_write_byte(false, _channel_internal, zero_one);
  } else if isIntegralType(t) {
    if numBytes(t) == 1 {
      return qio_channel_write_byte(false, _channel_internal, x:uint(8));
    } else {
      // handles int types
      return qio_channel_write_int(false, byteorder, _channel_internal, x, numBytes(t), isIntType(t));
    }
  } else if isFloatType(t) {
    // handles real, imag
    return qio_channel_write_float(false, byteorder, _channel_internal, x, numBytes(t));
  } else if isComplexType(t)  {
    // handle complex types
    var re = x.re;
    var im = x.im;
    return qio_channel_write_complex(false, byteorder, _channel_internal, re, im, numBytes(x.re.type));
  } else if t == c_string {
    return qio_channel_write_string(false, byteorder, qio_channel_str_style(_channel_internal), _channel_internal, x, x.length: ssize_t);
  } else if t == string {
    return qio_channel_write_string(false, byteorder, qio_channel_str_style(_channel_internal), _channel_internal, x.c_str(), x.length: ssize_t);
  } else if isEnumType(t) {
    var i:enum_mintype(t) = x:enum_mintype(t);
    return qio_channel_write_int(false, byteorder, _channel_internal, i, numBytes(i.type), isIntType(i.type));
  } else {
    compilerError("Unknown primitive type in write_binary_internal ", typeToString(t));
  }
  return EINVAL;
}

// Channel must be locked, must be running on this.home
// x is ref (vs out) because it might contain a literal string.
inline proc _read_one_internal(_channel_internal:qio_channel_ptr_t, param kind:iokind, ref x:?t):syserr where _isIoPrimitiveTypeOrNewline(t) {
  var e:syserr = ENOERR;
  if t == ioNewline {
    return qio_channel_skip_past_newline(false, _channel_internal, x.skipWhitespaceOnly);
  } else if t == ioChar {
    return qio_channel_read_char(false, _channel_internal, x.ch);
  } else if t == ioLiteral {
    //writeln("in scan literal ", x.val);
    return qio_channel_scan_literal(false, _channel_internal, x.val, x.val.length: ssize_t, x.ignoreWhiteSpace);
    //e = qio_channel_scan_literal(false, _channel_internal, x.val, x.val.length, x.ignoreWhiteSpace);
    //writeln("Scanning literal ", x.val,  " yeilded error ", e);
    //return e;
  } else if t == ioBits {
    return qio_channel_read_bits(false, _channel_internal, x.v, x.nbits);
  } else if kind == iokind.dynamic {
    var binary:uint(8) = qio_channel_binary(_channel_internal);
    var byteorder:uint(8) = qio_channel_byteorder(_channel_internal);
    if binary {
      select byteorder {
        when iokind.big    do e = _read_binary_internal(_channel_internal, iokind.big, x);
        when iokind.little do e = _read_binary_internal(_channel_internal, iokind.little, x);
        otherwise             e = _read_binary_internal(_channel_internal, iokind.native, x);
      }
    } else {
      e = _read_text_internal(_channel_internal, x);
    }
  } else {
    e = _read_binary_internal(_channel_internal, kind, x);
  }
  return e;
}

// Channel must be locked, must be running on this.home
inline proc _write_one_internal(_channel_internal:qio_channel_ptr_t, param kind:iokind, x:?t):syserr where _isIoPrimitiveTypeOrNewline(t) {
  var e:syserr = ENOERR;
  if t == ioNewline {
    return qio_channel_write_newline(false, _channel_internal);
  } else if t == ioChar {
    return qio_channel_write_char(false, _channel_internal, x.ch);
  } else if t == ioLiteral {
    return qio_channel_print_literal(false, _channel_internal, x.val, x.val.length:ssize_t);
  } else if t == ioBits {
    return qio_channel_write_bits(false, _channel_internal, x.v, x.nbits);
  } else if kind == iokind.dynamic {
    var binary:uint(8) = qio_channel_binary(_channel_internal);
    var byteorder:uint(8) = qio_channel_byteorder(_channel_internal);
    if binary {
      select byteorder {
        when iokind.big    do e = _write_binary_internal(_channel_internal, iokind.big, x);
        when iokind.little do e = _write_binary_internal(_channel_internal, iokind.little, x);
        otherwise             e = _write_binary_internal(_channel_internal, iokind.native, x);
      }
    } else {
      e = _write_text_internal(_channel_internal, x);
    }
  } else {
    e = _write_binary_internal(_channel_internal, kind, x);
  }
  return e;
}

inline proc _read_one_internal(_channel_internal:qio_channel_ptr_t, param kind:iokind, ref x:?t):syserr {
  var reader = new ChannelReader(_channel_internal=_channel_internal);
  var err:syserr = ENOERR;
  reader.read(x);
  err = reader.err;
  delete reader;
  return err;
}

inline proc _write_one_internal(_channel_internal:qio_channel_ptr_t, param kind:iokind, x:?t):syserr {
  var writer = new ChannelWriter(_channel_internal=_channel_internal);
  var err:syserr = ENOERR;
  writer.write(x);
  err = writer.err;
  delete writer;
  return err;
}

/* Returns true if we read all the args,
   false if we encountered EOF (or possibly another error and didn't halt)*/
inline proc channel.read(ref args ...?k,
                  out error:syserr):bool {
  if writing then compilerError("read on write-only channel");
  error = ENOERR;
  on this.home {
    this.lock();
    for param i in 1..k {
      if !error {
        if args[i].locale == here {
          error = _read_one_internal(_channel_internal, kind, args[i]);
        } else {
          var tmp:args[i].type;
          error = _read_one_internal(_channel_internal, kind, tmp);
          args[i] = tmp;
        }
      }
    }
    this.unlock();
  }
  return !error;
}
var _arg_to_proto_names = ("a", "b", "c", "d", "e", "f");
proc _args_to_proto(args ...?k,
                    preArg:string) {
  // FIX ME: lot of potential leaking going on here with string concat
  // But this is used for error handlling so maybe we don't care.
  var err_args:c_string;
  for param i in 1..k {
    var name:c_string;
    if i <= _arg_to_proto_names.size then name = _arg_to_proto_names[i];
    else name = "x" + i:c_string_copy;
    // FIX ME: leak c_string due to concatenation
    // Actually, don't fix me.  Fix concatenation to consume its c_string_copy args.
    err_args += preArg + name + ":" + typeToString(args(i).type);
    if i != k then err_args += ", ";
  }
  const ret = toString(err_args);
  return ret;
}

inline proc channel.read(ref args ...?k):bool {
  var e:syserr = ENOERR;
  this.read((...args), error=e);
  if !e then return true;
  else if e == EEOF then return false;
  else {
    this._ch_ioerror(e, "in channel.read(" +
                        _args_to_proto((...args), preArg="ref ") +
                        ")");
    return false;
  }
}
proc channel.read(ref args ...?k,
                  style:iostyle,
                  out error:syserr):bool {
  if writing then compilerError("read on write-only channel");
  error = ENOERR;
  on this.home {
    this.lock();
    var save_style = this._style();
    this._set_style(style);
    for param i in 1..k {
      if !error {
        error = _read_one_internal(_channel_internal, kind, args[i]);
      }
    }
    this._set_style(save_style);
    this.unlock();
  }
  return !error;
}
proc channel.read(ref args ...?k,
                  style:iostyle):bool {
  var e:syserr = ENOERR;
  this.read((...args), style=iostyle, error=e);
  if !e then return true;
  else if e == EEOF then return false;
  else {
    this._ch_ioerror(e, "in channel.read(" +
                        _args_to_proto((...args), preArg="ref ") +
                        "style:iostyle)");
    return false;
  }
}

proc channel.readline(arg: [] uint(8), out numRead : int, start = arg.domain.low, amount = arg.domain.high - start) : bool
where arg.rank == 1 && isRectangularArr(arg)
{
  var e:syserr = ENOERR;
  var got = this.readline(arg, numRead, start, amount, error=e);
  if !e && got then return true;
  else if e == EEOF || !got then return false;
  else {
    this._ch_ioerror(e, "in channel.readline(arg : [] uint(8))");
    return false;
  }
}

/*
  Read a line of bytes into a Chapel array.

  arg:       A 1D DefaultRectangular array which must have at least 1 element.
  numRead:   The number of bytes read.
  start:     Index to begin reading into.
  amount:    The maximum amount of bytes to read.

  Returns true if bytes were read without error.
*/
proc channel.readline(arg: [] uint(8), out numRead : int, start = arg.domain.low, amount = arg.domain.high - start, out error:syserr) : bool
where arg.rank == 1 && isRectangularArr(arg)
{
  error = ENOERR;

  // Make sure the arguments are valid
  if arg.size == 0 || !arg.domain.member(start) || amount <= 0 || (start + amount > arg.domain.high)  then return false;

  on this.home {
    this.lock();
    param newLineChar = 0x0A;
    var got : int;
    var i = start;
    const maxIdx = start + amount;
    while i <= maxIdx {
      got = qio_channel_read_byte(false, this._channel_internal);
      arg[i] = got:uint(8);
      i += 1;
      if got < 0 || got == newLineChar then break;
    }
    numRead = i - start;
    if got < 0 then error = (-got):syserr;
    this.unlock();
  }
  return !error;
}

proc channel.readline(ref arg:string, out error:syserr):bool {
  if writing then compilerError("read on write-only channel");
  error = ENOERR;
  on this.home {
    this.lock();
    var save_style = this._style();
    var mystyle = save_style.text();
    mystyle.string_format = QIO_STRING_FORMAT_TOEND;
    mystyle.string_end = 0x0a; // ascii newline.
    this._set_style(mystyle);
    error = _read_one_internal(_channel_internal, iokind.dynamic, arg);
    this._set_style(save_style);
    this.unlock();
  }
  return !error;
}
proc channel.readline(ref arg:string):bool {
  var e:syserr = ENOERR;
  this.readline(arg, error=e);
  if !e then return true;
  else if e == EEOF then return false;
  else {
    this._ch_ioerror(e, "in channel.readline(ref arg:string)");
    return false;
  }
}

// channel.readstring: read a given amount of bytes from a channel
// arg: str_out  -> The string to be read into
// arg: len      -> Read up to len bytes from the channel, up until EOF
//                  (or some kind of I/O error). If the default value of -1
//                  is provided, read until EOF starting from the channel's
//                  current offset.
// arg: out error-> On completion, the error code (possibly EOF)
// return: true  -> We have not encountered EOF
//         false -> We have encountered EOF or another error
proc channel.readstring(ref str_out:string, len:int(64) = -1, out error:syserr):bool {
  error = ENOERR;
  on this.home {
    var ret:c_string;
    var lenread:int(64);
    var tx:c_string_copy;
    var lentmp:int(64);
    var actlen:int(64);
    var uselen:ssize_t;

    if len == -1 then uselen = max(ssize_t);
    else {
      uselen = len:ssize_t;
      if ssize_t != int(64) then assert( len == uselen );
    }

    this.lock();

    var binary:uint(8) = qio_channel_binary(_channel_internal);
    var byteorder:uint(8) = qio_channel_byteorder(_channel_internal);

    if binary { 
      error = qio_channel_read_string(false, byteorder,
                                      iostringstyle.data_toeof,
                                      this._channel_internal, tx,
                                      lenread, uselen);
    } else {
      var save_style = this._style();
      var style = this._style();
      style.string_format = QIO_STRING_FORMAT_TOEOF;
      this._set_style(style);

      error = qio_channel_scan_string(false,
                                      this._channel_internal, tx,
                                      lenread, uselen);
      this._set_style(save_style);
    }

    this.unlock();

    str_out = toString(tx);
  }

  return !error;
}

proc channel.readstring(ref str_out:string, len:int(64) = -1):bool {
  var e:syserr = ENOERR;
  this.readstring(str_out, len, error=e);
  if !e then return true;
  else if e == EEOF then return false;
  else {
    this._ch_ioerror(e, "in channel.readstring(ref str_out:string, len:int(64))");
    return false;
  }
}

inline proc channel.readbits(out v:uint(64), nbits:int(8), out error:syserr):bool {
  var tmp:ioBits;
  var ret:bool;

  error = ENOERR;

  tmp.nbits = nbits;
  ret = this.read(tmp, error=error);
  v = tmp.v;

  return ret;
}
proc channel.readbits(out v:uint(64), nbits:int(8)):bool {
  var e:syserr = ENOERR;
  this.readbits(v, nbits, error=e);
  if !e then return true;
  else if e == EEOF then return false;
  else {
    this._ch_ioerror(e, "in channel.readbits(out v:uint(64), nbits:int(8))");
    return false;
  }
}

inline proc channel.writebits(v:uint(64), nbits:int(8), out error:syserr):bool {
  return this.write(new ioBits(v, nbits), error=error);
}
proc channel.writebits(v:uint(64), nbits:int(8)):bool {
  var e:syserr = ENOERR;
  this.writebits(v, nbits, error=e);
  if !e then return true;
  else {
    this._ch_ioerror(e, "in channel.writebits(v:uint(64), nbits:int(8))");
    return false;
  }
}



proc channel.readln(out error:syserr):bool {
  var nl = new ioNewline();
  return this.read(nl, error=error);
}
proc channel.readln():bool {
  var nl = new ioNewline();
  return this.read(nl);
}


proc channel.readln(ref args ...?k):bool {
  var nl = new ioNewline();
  return this.read((...args), nl);
}
proc channel.readln(ref args ...?k,
                    out error:syserr):bool {
  var nl = new ioNewline();
  return this.read((...args), nl, error=error);
}
proc channel.readln(ref args ...?k,
                    style:iostyle,
                    out error:syserr):bool {
  var nl = new ioNewline();
  return this.read((...args), nl, style=style, error=error);
}
proc channel.readln(ref args ...?k,
                    style:iostyle):bool {
  var nl = new ioNewline();
  return this.read((...args), nl, style=style);
}

proc channel.read(type t) {
  var tmp:t;
  var e:syserr = ENOERR;
  this.read(tmp, error=e);
  if e then this._ch_ioerror(e, "in channel.read(type)");
  return tmp;
}
proc channel.readln(type t) {
  var tmp:t;
  var e:syserr = ENOERR;
  this.readln(tmp, error=e);
  if e then this._ch_ioerror(e, "in channel.readln(type)");
  return tmp;
}
// Read/write tuples of types.
proc channel.readln(type t ...?numTypes) where numTypes > 1 {
  var tupleVal: t;
  for param i in 1..(numTypes-1) do
    tupleVal(i) = this.read(t(i));
  tupleVal(numTypes) = this.readln(t(numTypes));
  return tupleVal;
}
proc channel.read(type t ...?numTypes) where numTypes > 1 {
  var tupleVal: t;
  for param i in 1..numTypes do
    tupleVal(i) = this.read(t(i));
  return tupleVal;
}

inline proc channel.write(args ...?k, out error:syserr):bool {
  if !writing then compilerError("write on read-only channel");
  error = ENOERR;
  on this.home {
    this.lock();
    for param i in 1..k {
      if !error {
        error = _write_one_internal(_channel_internal, kind, args(i));
      }
    }
    this.unlock();
  }
  return !error;
}

inline proc channel.write(args ...?k):bool {
  var e:syserr = ENOERR;
  this.write((...args), error=e);
  if !e then return true;
  else {
    this._ch_ioerror(e, "in channel.write(" +
                        _args_to_proto((...args), preArg="") +
                        ")");
    return false;
  }
}

proc channel.write(args ...?k,
                   style:iostyle,
                   out error:syserr):bool {
  if !writing then compilerError("write on read-only channel");
  error = ENOERR;
  on this.home {
    this.lock();
    var save_style = this._style();
    this._set_style(style);
    for param i in 1..k {
      if !error {
        error = _write_one_internal(_channel_internal, iokind.dynamic, args(i));
      }
    }
    this._set_style(save_style);
    this.unlock();
  }
  return !error;
}
proc channel.write(args ...?k,
                   style:iostyle):bool {
  var e:syserr = ENOERR;
  this.write((...args), style=style, error=e);
  if !e then return true;
  else {
    this._ch_ioerror(e, "in channel.write(" +
                        _args_to_proto((...args), preArg="") +
                        "style:iostyle)");
    return false;
  }
}

proc channel.writeln(out error:syserr):bool {
  return this.write(new ioNewline(), error=error);
}
proc channel.writeln():bool {
  return this.write(new ioNewline());
}
proc channel.writeln(args ...?k, out error:syserr):bool {
  return this.write((...args), new ioNewline(), error=error);
}
proc channel.writeln(args ...?k):bool {
  return this.write((...args), new ioNewline());
}
proc channel.writeln(args ...?k,
                     style:iostyle):bool {
  return this.write((...args), new ioNewline(), style=style);
}
proc channel.writeln(args ...?k,
                     style:iostyle,
                     out error:syserr):bool {
  return this.write((...args), new ioNewline(), style=style, error=error);
}

proc channel.flush(out error:syserr) {
  error = ENOERR;
  on this.home {
    error = qio_channel_flush(locking, _channel_internal);
  }
}
proc channel.flush() {
  var e:syserr = ENOERR;
  this.flush(error=e);
  if e then this._ch_ioerror(e, "in channel.flush");
}

proc channel.assertEOF(error:string) {
  if writing {
    this._ch_ioerror(EINVAL, "assertEOF on writing channel");
  } else {
    var tmp:uint(8);
    var err:syserr;
    this.read(tmp, error=err);
    if err != EEOF {
      this._ch_ioerror("assert failed", error);
    }
  }
}
proc channel.assertEOF() {
  this.assertEOF("- Not at EOF");
}

proc channel.close(out error:syserr) {
  error = ENOERR;
  on this.home {
    error = qio_channel_close(locking, _channel_internal);
  }
}

proc channel.close() {
  var e:syserr = ENOERR;
  this.close(error=e);
  if e then this._ch_ioerror(e, "in channel.close");
}

/*
proc channel.modifyStyle(f:func(iostyle, iostyle))
{
  on this.home {
    this.lock();
    var style = this._style();
    style = f(style);
    this._set_style(style);
    this.unlock();
  }
}
*/

/* TODO: document ItemReader record. */
record ItemReader {
  type ItemType;
  param kind:iokind;
  param locking:bool;
  var ch:channel(false,kind,locking);
  proc read(out arg:ItemType, out error:syserr):bool {
    return ch.read(arg, error=error);
  }
  proc read(out arg:ItemType):bool {
    return ch.read(arg);
  }

  iter these() {
    while true {
      var x:ItemType;
      var gotany = ch.read(x);
      if ! gotany then break;
      yield x;
    }
  }

  /* It would be nice to be able to handle errors
     when reading with these()
     but it's not clear how to get the error argument
     out. Exceptions would sort us out...
  iter these(out error:syserr) {
    while true {
      var x:ItemType;
      var gotany = ch.read(x, error=error);
      if ! gotany then break;
      yield x;
    }
  }*/
}

/* */
proc channel.itemReader(type ItemType, param kind:iokind=iokind.dynamic) {
  if writing then compilerError(".itemReader on write-only channel");
  return new ItemReader(ItemType, kind, locking, this);
}

record ItemWriter {
  type ItemType;
  param kind:iokind;
  param locking:bool;
  var ch:channel(false,kind);
  proc write(arg:ItemType, out error:syserr):bool {
    return ch.write(arg, error=error);
  }
  proc write(arg:ItemType):bool {
    return ch.write(arg);
  }
}

proc channel.itemWriter(type ItemType, param kind:iokind=iokind.dynamic) {
  if !writing then compilerError(".itemWriter on read-only channel");
  return new ItemWriter(ItemType, kind, locking, this);
}

// And now, the toplevel items.

const stdin:channel(false, iokind.dynamic, true) = openfd(0).reader(); 
const stdout:channel(true, iokind.dynamic, true) = openfp(chpl_cstdout()).writer(); 
const stderr:channel(true, iokind.dynamic, true) = openfp(chpl_cstderr()).writer(); 

proc write(args ...?n) {
  stdout.write((...args));
}
proc writeln(args ...?n) {
  stdout.writeln((...args));
}
proc writeln() {
  stdout.writeln();
}

proc read(ref args ...?n):bool {
  return stdin.read((...args));
}
proc readln(ref args ...?n):bool {
  return stdin.readln((...args));
}
proc readln():bool {
  return stdin.readln();
}

proc readln(type t ...?numTypes) {
  return stdin.readln((...t));
}
proc read(type t ...?numTypes) {
  return stdin.read((...t));
}

class ChannelWriter : Writer {
  var _channel_internal:qio_channel_ptr_t = QIO_CHANNEL_PTR_NULL;
  var err:syserr = ENOERR;
  proc binary():bool {
    var ret:uint(8);
    on this {
      ret = qio_channel_binary(_channel_internal);
    }
    return ret != 0;
  }
  proc styleElement(element:int):int {
    var ret:int = 0;
    on this {
      ret = qio_channel_style_element(_channel_internal, element);
    }
    return ret;
  }

  proc error():syserr {
    return err;
  }
  proc setError(e:syserr) {
    err = e;
  }
  proc clearError() {
    err = 0;
  }
  proc writePrimitive(x) {
    if !err {
      on this {
        err = _write_one_internal(_channel_internal, iokind.dynamic, x);
      }
    }
  }

  proc writeBytes(x, len:ssize_t) {
    if ! err {
      on this {
        err = qio_channel_write_amt(false, _channel_internal, x, len);
      }
    }
  }

  proc writeThis(w:Writer) {
    // MPF - I don't understand why I had to add this,
    // but without it test/modules/diten/returnClassDiffModule5.chpl fails.
    compilerError("writeThis on ChannelWriter called");
  }
  // writeThis + no readThis -> ChannelWriter itself cannot be read
}
class ChannelReader : Reader {
  var _channel_internal:qio_channel_ptr_t = QIO_CHANNEL_PTR_NULL;
  var err:syserr = ENOERR;
  proc binary():bool {
    var ret:uint(8);
    on this {
      ret = qio_channel_binary(_channel_internal);
    }
    return ret != 0;
  }
  proc styleElement(element:int):int {
    var ret:int = 0;
    on this {
      ret = qio_channel_style_element(_channel_internal, element);
    }
    return ret;
  }

  proc error():syserr {
    return err;
  }
  proc setError(e:syserr) {
    err = e;
  }
  proc clearError() {
    err = ENOERR;
  }

  proc readPrimitive(ref x:?t) where _isIoPrimitiveTypeOrNewline(t) {
    if !err {
      on this {
        err = _read_one_internal(_channel_internal, iokind.dynamic, x);
      }
    }
  }

  proc readBytes(x, len:ssize_t) {
    if ! err {
      on this {
        err = qio_channel_read_amt(false, _channel_internal, x, len);
      }
    }
  }

  proc writeThis(w:Writer) {
    compilerError("writeThis on ChannelReader called");
  }
  // writeThis + no readThis -> ChannelReader itself cannot be read
}

// Delete a file.
proc unlink(path:string, out error:syserr) {
  extern proc sys_unlink(path:c_string):err_t;
  error = sys_unlink(path.c_str());
}
proc unlink(path:string) {
  var err:syserr = ENOERR;
  unlink(path, err);
  if err then ioerror(err, "in unlink", path);
}

proc unicodeSupported():bool {
  extern proc qio_unicode_supported():c_int;
  return qio_unicode_supported() > 0;
}

inline
proc _toIntegral(x:?t) where isIntegralType(t)
{
  return (x, true);
}
inline
proc _toIntegral(x:?t) where _isIoPrimitiveType(t) && !isIntegralType(t)
{
  return (x:int, true);
}
inline
proc _toIntegral(x:?t) where !_isIoPrimitiveType(t)
{
  return (0, false);
}

inline
proc _toSigned(x:?t) where isIntType(t)
{
  return (x, true);
}
inline
proc _toSigned(x:uint(8))
{
  return (x:int(8), true);
}
inline
proc _toSigned(x:uint(16))
{
  return (x:int(16), true);
}
inline
proc _toSigned(x:uint(32))
{
  return (x:int(32), true);
}
inline
proc _toSigned(x:uint(64))
{
  return (x:int(64), true);
}

inline
proc _toSigned(x:?t) where _isIoPrimitiveType(t) && !isIntegralType(t)
{
  return (x:int, true);
}
inline
proc _toSigned(x:?t) where !_isIoPrimitiveType(t)
{
  return (0:int, false);
}

inline
proc _toUnsigned(x:?t) where isUintType(t)
{
  return (x, true);
}
inline
proc _toUnsigned(x:int(8))
{
  return (x:uint(8), true);
}
inline
proc _toUnsigned(x:int(16))
{
  return (x:uint(16), true);
}
inline
proc _toUnsigned(x:int(32))
{
  return (x:uint(32), true);
}
inline
proc _toUnsigned(x:int(64))
{
  return (x:uint(64), true);
}


inline
proc _toUnsigned(x:?t) where _isIoPrimitiveType(t) && !isIntegralType(t)
{
  return (x:uint, true);
}
inline
proc _toUnsigned(x:?t) where !_isIoPrimitiveType(t)
{
  return (0:uint, false);
}


inline
proc _toReal(x:?t) where isRealType(t)
{
  return (x, true);
}
inline
proc _toReal(x:?t) where _isIoPrimitiveType(t) && !isRealType(t)
{
  return (x:real, true);
}
inline
proc _toReal(x:?t) where !_isIoPrimitiveType(t)
{
  return (0.0, false);
}

inline
proc _toImag(x:?t) where isImagType(t)
{
  return (x, true);
}
inline
proc _toImag(x:?t) where _isIoPrimitiveType(t) && !isImagType(t)
{
  return (x:imag, true);
}
inline
proc _toImag(x:?t) where !_isIoPrimitiveType(t)
{
  return (0.0i, false);
}


inline
proc _toComplex(x:?t) where isComplexType(t)
{
  return (x, true);
}
inline
proc _toComplex(x:?t) where _isIoPrimitiveType(t) && !isComplexType(t)
{
  return (x:complex, true);
}
inline
proc _toComplex(x:?t) where !_isIoPrimitiveType(t)
{
  return (0.0+0.0i, false);
}

inline
proc _toRealOrComplex(x:?t) where isComplexType(t)
{
  return (x, true);
}
inline
proc _toRealOrComplex(x:?t) where isFloatType(t)
{
  return (x, true);
}
inline
proc _toRealOrComplex(x:?t) where _isIoPrimitiveType(t) && !isComplexType(t) && !isFloatType(t)
{
  return (x:real, true);
}
inline
proc _toRealOrComplex(x:?t) where !_isIoPrimitiveType(t)
{
  return (0.0, false);
}

inline
proc _toNumeric(x:?t) where isNumericType(t)
{
  return (x, true);
}
inline
proc _toNumeric(x:?t) where _isIoPrimitiveType(t) && !isNumericType(t)
{
  // enums, bools get cast to int.
  return (x:int, true);
}
inline
proc _toNumeric(x:?t) where !_isIoPrimitiveType(t)
{
  return (0, false);
}



inline
proc _toString(x:?t) where _isIoPrimitiveType(t)
{
  return (x:string, true);
}
inline
proc _toString(x:?t) where !_isIoPrimitiveType(t)
{
  return ("", false);
}

inline
proc _toChar(x:?t) where isIntegralType(t)
{
  return (x:int(32), true);
}
inline
proc _toChar(x:?t) where t == string
{
  var chr:int(32);
  var nbytes:c_int;
  qio_decode_char_buf(chr, nbytes, x.c_str(), x.length:ssize_t);
  return (chr, true);
}
inline
proc _toChar(x:?t) where !(t==string || isIntegralType(t))
{
  return (0:int(32), false);
}


// If we wanted to give ERANGE if (for example
// var x:int(8); readf("%i", x);
// was given the input 1000, this would be the place to do it.
inline
proc _setIfPrimitive(ref lhs:?t, rhs:?t2, argi:int):syserr where t==bool&&_isIoPrimitiveType(t2)
{
  var empty:t2;
  if rhs == empty {
    lhs = false;
  } else {
    lhs = true;
  }
  return ENOERR;
}
inline
proc _setIfPrimitive(ref lhs:?t, rhs:?t2, argi:int):syserr where t!=bool&&_isIoPrimitiveType(t)
{
  //stdout.writeln("setIfPrimitive ", lhs, " ", rhs);
  lhs = rhs:t;
  return ENOERR;
}
inline
proc _setIfPrimitive(ref lhs:?t, rhs, argi:int):syserr where !_isIoPrimitiveType(t)
{
  return qio_format_error_arg_mismatch(argi);
}

inline
proc _setIfChar(ref lhs:?t, rhs:int(32)) where t == string
{
  lhs = new ioChar(rhs):string;
}
inline
proc _setIfChar(ref lhs:?t, rhs:int(32)) where isIntegralType(t)
{
  lhs = rhs:t;
}
inline
proc _setIfChar(ref lhs:?t, rhs:int(32)) where !(t==string||isIntegralType(t))
{
  // do nothing
}



inline
proc _toRegexp(x:?t) where t == regexp
{
  return (x, true);
}
inline
proc _toRegexp(x:?t) where t != regexp
{
  var r:regexp;
  return (r, false);
}

//
// This is an internal use only debug flag, so use with caution.
// Specifically, writef() is not re-entrant, so enabling it may cause
// unexpected failures.
//
config param _format_debug = false;

class _channel_regexp_info {
  var hasRegexp = false;
  var matchedRegexp = false;
  var releaseRegexp = false;
  var theRegexp = qio_regexp_null();
  var matches: _ddata(qio_regexp_string_piece_t) = nil; // size = ncaptures+1
  var capArr: _ddata(string) = nil; // size = ncaptures
  var capturei: int;
  var ncaptures: int;
  proc clear() {
    if releaseRegexp {
      qio_regexp_release(theRegexp);
    }
    theRegexp = qio_regexp_null();
    hasRegexp = false;
    matchedRegexp = false;
    releaseRegexp = false;
    if matches then _ddata_free(matches);
    for i in 0..#ncaptures do capArr[i] = "";
    if capArr then _ddata_free(capArr);
  }
  proc allocate_captures() {
    ncaptures = qio_regexp_get_ncaptures(theRegexp);
    matches = _ddata_allocate(qio_regexp_string_piece_t, ncaptures+1);
    capArr = _ddata_allocate(string, ncaptures);
    capturei = 0;
  }
  proc ~_channel_regexp_info() {
    clear();
  }
}

proc channel._match_regexp_if_needed(cur:size_t, len:size_t, ref error:syserr, ref style:iostyle, ref r:_channel_regexp_info)
{
  if _format_debug then stdout.writeln("REGEXP MATCH ENTRY");
  if qio_regexp_ok(r.theRegexp) {
    if r.matchedRegexp then return;
    if _format_debug then stdout.writeln("REGEXP MATCH");
    r.matchedRegexp = true;
    r.allocate_captures(); // also allocates matches and capArr
    var ncaps = r.ncaptures;
    var nm = ncaps + 1;
    var maxlen:int(64) = style.max_width_characters;
    // If we are working on the last part of the format string,
    // and there is a match, we can immediately discard
    // data before any captures in the match (or if there
    // are no captures - the entire match).
    var can_discard = (cur == len);
    if maxlen == max(uint(32)) then maxlen = max(int(64));
    var before_match = qio_channel_offset_unlocked(_channel_internal);
    // Do the actual regexp search.
    // Now read, matching the regexp.
    error = qio_regexp_channel_match(r.theRegexp, false, _channel_internal,
                                     maxlen, QIO_REGEXP_ANCHOR_START,
                                     can_discard,
                                     /* keep_unmatched */ true,
                                     /* keep_whole_pattern */ false,
                                     r.matches, nm);
    var after_match = qio_channel_offset_unlocked(_channel_internal);

    // Now, if there was no match, error=EFORMAT
    // if there was a match, error = no error
    // Either way, we have to handle the next several
    // arguments as capture groups.
    if ! error {
      for j in 0..#ncaps {
        // matches[0] is the whole pattern, and
        // we only want to extract capture groups.
        var m = _to_reMatch(r.matches[1+j]);
        _extractMatch(m, r.capArr[j], error);
        if error then break;
      }
      // And, advance the channel to the end of the match.
      var cur = qio_channel_offset_unlocked(_channel_internal);
      var target = r.matches[0].offset + r.matches[0].len;
      error = qio_channel_advance(false, _channel_internal, target - cur);
      if error {
        if _format_debug then stdout.writeln("TODO AQB");
      }
    } else {
      // otherwise, clear out caps...
      for j in 0..#ncaps {
        r.capArr[j] = "";
      }
      // ... and put the channel before the match.
      var cur = qio_channel_offset_unlocked(_channel_internal);
      qio_channel_advance(false, _channel_internal, before_match - cur);
      // EFORMAT means the pattern did not match.
      if _format_debug then stdout.writeln("TODO AQZ");
    }
  } else {
    error = qio_format_error_bad_regexp();;
    if _format_debug then stdout.writeln("TODO AZB");
  }
}

// Reads the next format string that will require argument handling.
// Handles literals and regexps itself; everything else will
// be returned in conv and with gotConv = true.
// Assumes, for a reading channel, that we are withn a mark/revert/commit
//  in readf. (used in the regexp handling here).
proc channel._format_reader(
    fmt:c_string, ref cur:size_t, len:size_t, ref error:syserr,
    ref conv:qio_conv_t, ref gotConv:bool, ref style:iostyle,
    ref r:_channel_regexp_info,
    isReadf:bool)
{
  if _format_debug then stdout.writeln("FORMAT READER ENTRY");
  if r != nil then r.hasRegexp = false;
  if !error {
    while cur < len {
      gotConv = false;
      if error then break;
      if _format_debug then stdout.writeln("TOP OF LOOP cur=", cur, " len=", len);
      var end:uint(64);
      error = qio_conv_parse(fmt, cur, end, isReadf, conv, style);
      if error {
        if _format_debug then stdout.writeln("TODO ACC");
      }
      cur = end:size_t;
      if error then break;
      if _format_debug then stdout.writeln("MIDDLE OF LOOP");
      if conv.argType == QIO_CONV_ARG_TYPE_NONE_LITERAL {
        // Print whitespace or I/O literal.
        // literal string in conv
        if isReadf {
          // Scan whitespace or I/O literal.
          // literal string in conv
          if conv.literal_is_whitespace == 2 {
            if _format_debug then stdout.writeln("NEWLINE");
            // Handle a \n newline in the format string.
            // Other space.
            var offsetA = qio_channel_offset_unlocked(_channel_internal);
            error = qio_channel_skip_past_newline(false, _channel_internal, true);
            var offsetB = qio_channel_offset_unlocked(_channel_internal);
            if (!error) && offsetA == offsetB {
              // didn't really read newline.
              error = EFORMAT;
            }
            if _format_debug then stdout.writeln("AFTER NEWLINE err is ", error:int);
          } else if conv.literal_is_whitespace == 1 {
            if _format_debug then stdout.writeln("WHITESPACE");
            // Other space.
            var offsetA = qio_channel_offset_unlocked(_channel_internal);
            error = qio_channel_scan_literal_2(false, _channel_internal, conv.literal, 0, true);
            if _format_debug {
             if error then stdout.writeln("TODO XZOB");
            }
            var offsetB = qio_channel_offset_unlocked(_channel_internal);
            if (!error) && offsetA == offsetB {
              // didn't really read whitespace.
              error = EFORMAT;
            }
          } else {
            error = qio_channel_scan_literal_2(false, _channel_internal, conv.literal, conv.literal_length:ssize_t, false);
          }
        } else {
          // when printing we don't care if it's just whitespace.
          error = qio_channel_print_literal_2(false, _channel_internal, conv.literal, conv.literal_length:ssize_t);
        }
      } else if conv.argType == QIO_CONV_ARG_TYPE_NONE_REGEXP_LITERAL {
        if ! isReadf {
          // It's not so clear what to do when printing
          // a regexp. So we just don't handle it.
          error = qio_format_error_write_regexp();
          if _format_debug then stdout.writeln("TODO AZA");
        } else {
          // allocate regexp info if needed
          if r == nil then r = new _channel_regexp_info();
          // clear out old data, if there is any.
          r.clear();
          // Compile a regexp from the format string
          var errstr:string;
          if _format_debug then stdout.writeln("COMPILING REGEXP");
          // build a regexp out of regexp and regexp_flags
          qio_regexp_create_compile_flags_2(conv.regexp, conv.regexp_length, conv.regexp_flags, conv.regexp_flags_length, /* utf8? */ true, r.theRegexp);
          r.releaseRegexp = true;
          if qio_regexp_ok(r.theRegexp) {
            r.hasRegexp = true;
            r.ncaptures = qio_regexp_get_ncaptures(r.theRegexp);
            // If there are no captures, and we don't have arguments
            // to consume, go ahead and match the regexp.
            if r.ncaptures > 0 ||
               conv.preArg1 != QIO_CONV_UNK ||
               conv.preArg2 != QIO_CONV_UNK ||
               conv.preArg3 != QIO_CONV_UNK
            {
              // We need to consume args as part of matching this regexp. 
              gotConv = true;
              break;
            } else {
              // No args will be consumed.
              _match_regexp_if_needed(cur, len, error, style, r);
            }
          } else {
            error = qio_format_error_bad_regexp();
            if _format_debug then stdout.writeln("TODO AZB");
            //if dieOnError then assert(!error, errstr);
          }
        }
      } else {
        // Some other kind of format specifier... we
        // will return to handle.
        gotConv = true;
        break;
      }
    }
  }
}

proc channel._conv_helper(
    ref error:syserr,
    ref conv:qio_conv_t, ref gotConv:bool,
    ref j:int,
    ref argType)
{
  if error then return;
  if gotConv {
    // Perhaps we need to handle pre/post args
    // that adjust the style
    if conv.preArg1 != QIO_CONV_UNK {
      argType(j) = conv.preArg1;
      j += 1;
    }
    if conv.preArg2 != QIO_CONV_UNK {
      argType(j) = conv.preArg2;
      j += 1;
    }
    if conv.preArg3 != QIO_CONV_UNK {
      argType(j) = conv.preArg3;
      j += 1;
    }
    if conv.argType != QIO_CONV_UNK {
      if argType(j) == QIO_CONV_UNK {
        // Some regexp paths set it earlier..
        argType(j) = conv.argType;
      }
      j += 1;
    }
  }
}

proc channel._conv_sethandler(
    ref error:syserr,
    argtypei:c_int,
    ref style:iostyle,
    i:int, argi,
    isReadf:bool):bool
{
  if error then return false;
  // Now, set style elements based on action
  // at i
  select argtypei {
    when QIO_CONV_SET_MIN_WIDTH_COLS {
      var (t,ok) = _toIntegral(argi);
      if ! ok {
        error = qio_format_error_arg_mismatch(i);
        if _format_debug then stdout.writeln("TODO AZE");
      } else style.min_width_columns = t:uint(32);
    }
    when QIO_CONV_SET_MAX_WIDTH_COLS {
      var (t,ok) = _toIntegral(argi);
      if ! ok {
        error = qio_format_error_arg_mismatch(i);
        if _format_debug then stdout.writeln("TODO AZF");
      } else style.max_width_columns = t:uint(32);
    }
    when QIO_CONV_SET_MAX_WIDTH_CHARS {
      var (t,ok) = _toIntegral(argi);
      if ! ok {
        error = qio_format_error_arg_mismatch(i);
        if _format_debug then stdout.writeln("TODO AZG");
      } else style.max_width_characters = t:uint(32);
    }
    when QIO_CONV_SET_MAX_WIDTH_BYTES {
      var (t,ok) = _toIntegral(argi);
      if ! ok {
        error = qio_format_error_arg_mismatch(i);
        if _format_debug then stdout.writeln("TODO AZGX");
      } else style.max_width_bytes = t:uint(32);
    }
    when QIO_CONV_SET_PRECISION {
      var (t,ok) = _toIntegral(argi);
      if ! ok {
        error = qio_format_error_arg_mismatch(i);
        if _format_debug then stdout.writeln("TODO AZH");
      } else style.precision = t:int(32);
    }
    when QIO_CONV_SET_STRINGSTART {
      var (t,ok) = _toChar(argi);
      if ! ok {
        error = qio_format_error_arg_mismatch(i);
        if _format_debug then stdout.writeln("TODO AZH");
      } else style.string_start = t:style_char_t;
    }
    when QIO_CONV_SET_STRINGEND {
      var (t,ok) = _toChar(argi);
      if ! ok {
        error = qio_format_error_arg_mismatch(i);
        if _format_debug then stdout.writeln("TODO AZH");
      } else style.string_end = t:style_char_t;
    }
    when QIO_CONV_SET_STRINGSTARTEND {
      var (t,ok) = _toChar(argi);
      if ! ok {
        error = qio_format_error_arg_mismatch(i);
        if _format_debug then stdout.writeln("TODO AZH");
      } else {
        style.string_start = t:style_char_t;
        style.string_end = t:style_char_t;
      }
    }
    when QIO_CONV_SET_STRINGLEN {
      var (t,ok) = _toIntegral(argi);
      if ! ok {
        error = qio_format_error_arg_mismatch(i);
        if _format_debug then stdout.writeln("TODO AZH");
      } else {
        style.str_style = t:int(64);
      }
    }
    when QIO_CONV_SET_TERMINATOR {
      var (t,ok) = _toChar(argi);
      if ! ok {
        error = qio_format_error_arg_mismatch(i);
        if _format_debug then stdout.writeln("TODO AZH");
      } else {
        style.str_style = stringStyleTerminated(t:uint(8));
      }
    }
    when QIO_CONV_SET_DONE {
      // Do nothing. Already handled.
    }
    when QIO_CONV_UNK {
      // Too many arguments.
      error = qio_format_error_too_many_args();
      if _format_debug then stdout.writeln("TODO AZK");
    } otherwise {
      return true;
    }
  }
  return false;
}

proc channel._write_signed(width:uint(32), t:int, i:int)
{
  var error:syserr;
  var byteorder = qio_channel_byteorder(_channel_internal);
  select width {
    when 1 {
      var x = t:int(8);
      error = qio_channel_write_int(false, byteorder, _channel_internal, x, numBytes(x.type), isIntType(x.type));
    } when 2 {
      var x = t:int(16);
      error = qio_channel_write_int(false, byteorder, _channel_internal, x, numBytes(x.type), isIntType(x.type));
    } when 4 {
      var x = t:int(32);
      error = qio_channel_write_int(false, byteorder, _channel_internal, x, numBytes(x.type), isIntType(x.type));
    } when 8 {
      var x = t:int(64);
      error = qio_channel_write_int(false, byteorder, _channel_internal, x, numBytes(x.type), isIntType(x.type));
    } otherwise error = qio_format_error_arg_mismatch(i);
  }
  return error;
}

proc channel._read_signed(width:uint(32), out t:int, i:int)
{
  var error:syserr;
  var byteorder = qio_channel_byteorder(_channel_internal);
  select width {
    when 1 {
      var x:int(8);
      error = qio_channel_read_int(false, byteorder, _channel_internal, x, numBytes(x.type), isIntType(x.type));
      t = x;
    } when 2 {
      var x:int(16);
      error = qio_channel_read_int(false, byteorder, _channel_internal, x, numBytes(x.type), isIntType(x.type));
      t = x;
    } when 4 {
      var x:int(32);
      error = qio_channel_read_int(false, byteorder, _channel_internal, x, numBytes(x.type), isIntType(x.type));
      t = x;
    } when 8 {
      var x:int(64);
      error = qio_channel_read_int(false, byteorder, _channel_internal, x, numBytes(x.type), isIntType(x.type));
      t = x;
    } otherwise error = qio_format_error_arg_mismatch(i);
  }
  return error;
}

proc channel._write_unsigned(width:uint(32), t:uint, i:int)
{
  var error:syserr;
  var byteorder = qio_channel_byteorder(_channel_internal);
  select width {
    when 1 {
      var x = t:uint(8);
      error = qio_channel_write_int(false, byteorder, _channel_internal, x, numBytes(x.type), isIntType(x.type));
    } when 2 {
      var x = t:uint(16);
      error = qio_channel_write_int(false, byteorder, _channel_internal, x, numBytes(x.type), isIntType(x.type));
    } when 4 {
      var x = t:uint(32);
      error = qio_channel_write_int(false, byteorder, _channel_internal, x, numBytes(x.type), isIntType(x.type));
    } when 8 {
      var x = t:uint(64);
      error = qio_channel_write_int(false, byteorder, _channel_internal, x, numBytes(x.type), isIntType(x.type));
    } otherwise error = qio_format_error_arg_mismatch(i);
  }
  return error;
}
proc channel._read_unsigned(width:uint(32), out t:uint, i:int)
{
  var error:syserr;
  var byteorder = qio_channel_byteorder(_channel_internal);
  select width {
    when 1 {
      var x:uint(8);
      error = qio_channel_read_int(false, byteorder, _channel_internal, x, numBytes(x.type), isIntType(x.type));
      t = x;
    } when 2 {
      var x:uint(16);
      error = qio_channel_read_int(false, byteorder, _channel_internal, x, numBytes(x.type), isIntType(x.type));
      t = x;
    } when 4 {
      var x:uint(32);
      error = qio_channel_read_int(false, byteorder, _channel_internal, x, numBytes(x.type), isIntType(x.type));
      t = x;
    } when 8 {
      var x:uint(64);
      error = qio_channel_read_int(false, byteorder, _channel_internal, x, numBytes(x.type), isIntType(x.type));
      t = x;
    } otherwise error = qio_format_error_arg_mismatch(i);
  }
  return error;
}


proc channel._write_real(width:uint(32), t:real, i:int)
{
  var error:syserr;
  var byteorder = qio_channel_byteorder(_channel_internal);
  select width {
    when 4 {
      var x = t:real(32);
      error = qio_channel_write_float(false, byteorder, _channel_internal, x, numBytes(x.type));
    } when 8 {
      var x = t:real(64);
      error = qio_channel_write_float(false, byteorder, _channel_internal, x, numBytes(x.type));
    } otherwise error = qio_format_error_arg_mismatch(i);
  }
  return error;
}
proc channel._read_real(width:uint(32), out t:real, i:int)
{
  var error:syserr;
  var byteorder = qio_channel_byteorder(_channel_internal);
  select width {
    when 4 {
      var x:real(32);
      error = qio_channel_read_float(false, byteorder, _channel_internal, x, numBytes(x.type));
      t = x;
    } when 8 {
      var x:real(64);
      error = qio_channel_read_float(false, byteorder, _channel_internal, x, numBytes(x.type));
      t = x;
    } otherwise error = qio_format_error_arg_mismatch(i);
  }
  return error;
}


proc channel._write_complex(width:uint(32), t:complex, i:int)
{
  var error:syserr;
  var byteorder = qio_channel_byteorder(_channel_internal);
  select width {
    when 8 {
      var x = t:complex(64);
      var re = x.re;
      var im = x.im;
      error = qio_channel_write_complex(false,byteorder,_channel_internal,re,im, numBytes(re.type));
    } when 16 {
      var x = t:complex(128);
      var re = x.re;
      var im = x.im;
      error = qio_channel_write_complex(false,byteorder,_channel_internal,re,im, numBytes(re.type));
    } otherwise error = qio_format_error_arg_mismatch(i);
  }
  return error;
}

proc channel._read_complex(width:uint(32), out t:complex, i:int)
{
  var error:syserr;
  var byteorder = qio_channel_byteorder(_channel_internal);
  select width {
    when 8 {
      var x:complex(64);
      var re:x.re.type;
      var im:x.im.type;
      error = qio_channel_read_complex(false,byteorder,_channel_internal,re,im, numBytes(re.type));
      x = (re, im):complex(64); // tuple to complex
      t = x;
    } when 16 {
      var x:complex(128);
      var re:x.re.type;
      var im:x.im.type;
      error = qio_channel_read_complex(false,byteorder,_channel_internal,re,im, numBytes(re.type));
      x = (re, im):complex(128); // tuple to complex
      t = x;
    } otherwise error = qio_format_error_arg_mismatch(i);
  }
  return error;
}



// 1st arg is format string
proc channel.writef(fmt:string, args ...?k, out error:syserr):bool {
  return this.writef(fmt.c_str(), (...args), error);
}

proc channel.writef(fmt:c_string, args ...?k, out error:syserr):bool {
  if !writing then compilerError("writef on read-only channel");
  error = ENOERR;
  on this.home {
    this.lock();
    var save_style = this._style();
    var cur:size_t = 0;
    var len:size_t = fmt.length:size_t;
    var conv:qio_conv_t;
    var gotConv:bool;
    var style:iostyle;
    var end:size_t;
    var argType:(k+5)*c_int;

    var r:_channel_regexp_info = nil;

    for i in 1..argType.size {
      argType(i) = QIO_CONV_UNK;
    }

    var j = 1;

    for param i in 1..k {
      // The inside of this loop is a bit crazy because
      // we're writing it all in a param for in order to
      // get generic argument handling.

      gotConv = false;

      if j <= i {
        _format_reader(fmt, cur, len, error,
                       conv, gotConv, style, r,
                       false);
      }

      _conv_helper(error, conv, gotConv, j, argType);

      var domore = _conv_sethandler(error, argType(i), style, i,args(i),false);

      if _format_debug then stdout.writeln("domore ", domore, " arg ", argType(i), " arg ", args(i));

      if domore {
        this._set_style(style);
        // otherwise we will consume at least one argument.
        select argType(i) {
          when QIO_CONV_ARG_TYPE_SIGNED, QIO_CONV_ARG_TYPE_BINARY_SIGNED {
            var (t,ok) = _toSigned(args(i));
            if ! ok {
              error = qio_format_error_arg_mismatch(i);
              if _format_debug then stdout.writeln("TODO AZK");
            } else {
              if argType(i) == QIO_CONV_ARG_TYPE_BINARY_SIGNED then
                error = _write_signed(style.max_width_bytes, t, i);
              else
                error = _write_one_internal(_channel_internal, iokind.dynamic, t);
            }
          } when QIO_CONV_ARG_TYPE_UNSIGNED, QIO_CONV_ARG_TYPE_BINARY_UNSIGNED {
            var (t,ok) = _toUnsigned(args(i));
            if ! ok {
              error = qio_format_error_arg_mismatch(i);
              if _format_debug then stdout.writeln("TODO AZK");
            } else {
              if argType(i) == QIO_CONV_ARG_TYPE_BINARY_UNSIGNED then
                error = _write_unsigned(style.max_width_bytes, t, i);
              else
                error = _write_one_internal(_channel_internal, iokind.dynamic, t);
            }
          } when QIO_CONV_ARG_TYPE_REAL, QIO_CONV_ARG_TYPE_BINARY_REAL {
            var (t,ok) = _toReal(args(i));
            if ! ok {
              error = qio_format_error_arg_mismatch(i);
              if _format_debug then stdout.writeln("TODO AZK");
            } else {
              if argType(i) == QIO_CONV_ARG_TYPE_BINARY_REAL then
                error = _write_real(style.max_width_bytes, t, i);
              else
                error = _write_one_internal(_channel_internal, iokind.dynamic, t);
            }
          } when QIO_CONV_ARG_TYPE_IMAG, QIO_CONV_ARG_TYPE_BINARY_IMAG {
            var (t,ok) = _toImag(args(i));
            if ! ok {
              error = qio_format_error_arg_mismatch(i);
              if _format_debug then stdout.writeln("TODO AZK");
            } else {
              if argType(i) == QIO_CONV_ARG_TYPE_BINARY_IMAG then
                error = _write_real(style.max_width_bytes, t:real, i);
              else
                error = _write_one_internal(_channel_internal, iokind.dynamic, t);
            }
          } when QIO_CONV_ARG_TYPE_COMPLEX, QIO_CONV_ARG_TYPE_BINARY_COMPLEX {
            var (t,ok) = _toComplex(args(i));
            if ! ok {
              error = qio_format_error_arg_mismatch(i);
              if _format_debug then stdout.writeln("TODO AZK");
            } else {
              if argType(i) == QIO_CONV_ARG_TYPE_BINARY_COMPLEX then
                error = _write_complex(style.max_width_bytes, t, i);
              else error = _write_one_internal(_channel_internal, iokind.dynamic, t);
            }
          } when QIO_CONV_ARG_TYPE_NUMERIC {
            var (t,ok) = _toNumeric(args(i));
            if ! ok {
              error = qio_format_error_arg_mismatch(i);
              if _format_debug then stdout.writeln("TODO AZO11");
            } else error = _write_one_internal(_channel_internal, iokind.dynamic, t);
          } when QIO_CONV_ARG_TYPE_CHAR {
            var (t,ok) = _toChar(args(i));
            if ! ok {
              error = qio_format_error_arg_mismatch(i);
              if _format_debug then stdout.writeln("TODO AZN");
            } else error = _write_one_internal(_channel_internal, iokind.dynamic, new ioChar(t));
          } when QIO_CONV_ARG_TYPE_STRING {
            var (t,ok) = _toString(args(i));
            if ! ok {
              error = qio_format_error_arg_mismatch(i);
              if _format_debug then stdout.writeln("TODO AZO");
            } else error = _write_one_internal(_channel_internal, iokind.dynamic, t);
          } when QIO_CONV_ARG_TYPE_REGEXP {
            // It's not so clear what to do when printing
            // a regexp. So we just don't handle it.
            error = qio_format_error_write_regexp();
            if _format_debug then stdout.writeln("TODO AZP");
          } when QIO_CONV_ARG_TYPE_REPR {
            error = _write_one_internal(_channel_internal, iokind.dynamic, args(i));
          } otherwise {
            // Unhandled argument type!
            halt("readf/writef internal error ", argType(i));
          }
        }
      }
    }

    if ! error {
      if cur < len {
        var dummy:c_int;
        _format_reader(fmt, cur, len, error,
                       conv, gotConv, style, r,
                       false);
      }

      if cur < len {
        // Mismatched number of arguments!
        error = qio_format_error_too_few_args();
        if _format_debug then stdout.writeln("TODO AZR");
      }
    }

    this._set_style(save_style);
    this.unlock();
  }
  return !error;
}


proc channel.writef(fmt:string, out error:syserr):bool {
  return this.writef(fmt.c_str(), error);
}

proc channel.writef(fmt:c_string, out error:syserr):bool {
  if !writing then compilerError("writef on read-only channel");
  error = ENOERR;
  on this.home {
    this.lock();
    var save_style = this._style();
    var cur:size_t = 0;
    var len:size_t = fmt.length:size_t;
    var conv:qio_conv_t;
    var gotConv:bool;
    var style:iostyle;
    var end:size_t;
    var dummy:c_int;

    var r:_channel_regexp_info = nil;

    _format_reader(fmt, cur, len, error,
                   conv, gotConv, style, r,
                   false);

    if ! error {
      if gotConv {
        error = qio_format_error_too_few_args();
        if _format_debug then stdout.writeln("TODO AZZs");
      }
    }

    if ! error {
      if cur < len {
        // Mismatched number of arguments!
        error = qio_format_error_too_few_args();
        if _format_debug then stdout.writeln("TODO AZS");
      }
    }

    this._set_style(save_style);
    this.unlock();
  }
  return !error;
}

proc channel.readf(fmt:string, ref args ...?k, out error:syserr):bool {
  return this.readf(fmt.c_str(), (...args), error);
}

proc channel.readf(fmt:c_string, ref args ...?k, out error:syserr):bool {
  if writing then compilerError("readf on write-only channel");
  error = ENOERR;
  on this.home {
    this.lock();
    var save_style = this._style();
    var cur:size_t = 0;
    var len:size_t = fmt.length:size_t;
    var conv:qio_conv_t;
    var gotConv:bool;
    var style:iostyle;
    var end:size_t;
    var argType:(k+5)*c_int;

    var r:_channel_regexp_info = nil;

    for i in 1..argType.size {
      argType(i) = QIO_CONV_UNK;
    }

    error = qio_channel_mark(false, _channel_internal);
    if !error {
      var j = 1;

      for param i in 1..k {
        // The inside of this loop is a bit crazy because
        // we're writing it all in a param for in order to
        // get generic argument handling.
        if j <= i {
          _format_reader(fmt, cur, len, error,
                         conv, gotConv, style, r,
                         true);

          if r != nil && r.hasRegexp {
            // We need to handle the next ncaptures arguments.
            if i + r.ncaptures - 1 > k {
              error = qio_format_error_too_few_args();
              if _format_debug then stdout.writeln("TODO AXA");
            }
            for z in 0..#r.ncaptures {
              if i+z <= argType.size {
                argType(i+z) = QIO_CONV_SET_CAPTURE;
              }
            }
          }
        }

        _conv_helper(error, conv, gotConv, j, argType);

        var domore = _conv_sethandler(error, argType(i),style,i,args(i),false);

        if domore {
          this._set_style(style);
          // otherwise we will consume at least one argument.
          select argType(i) {
            when QIO_CONV_ARG_TYPE_SIGNED, QIO_CONV_ARG_TYPE_BINARY_SIGNED {
              var (t,ok) = _toSigned(args(i));
              if ! ok {
                error = qio_format_error_arg_mismatch(i);
                if _format_debug then stdout.writeln("TODO AXB");
              } else {
                var ti:int;
                if argType(i) == QIO_CONV_ARG_TYPE_BINARY_SIGNED then
                  error = _read_signed(style.max_width_bytes, ti, i);
                else
                  error = _read_one_internal(_channel_internal, iokind.dynamic, ti);
                if ! error then error = _setIfPrimitive(args(i),ti,i);
              }
            }
            when QIO_CONV_ARG_TYPE_UNSIGNED, QIO_CONV_ARG_TYPE_BINARY_UNSIGNED {
              var (t,ok) = _toUnsigned(args(i));
              if ! ok {
                error = qio_format_error_arg_mismatch(i);
                if _format_debug then stdout.writeln("TODO AXB");
              } else {
                var ti:uint;
                if argType(i) == QIO_CONV_ARG_TYPE_BINARY_UNSIGNED then
                  error = _read_unsigned(style.max_width_bytes, ti, i);
                else
                  error = _read_one_internal(_channel_internal, iokind.dynamic, ti);
                if ! error then error = _setIfPrimitive(args(i),ti,i);
              }
            } when QIO_CONV_ARG_TYPE_REAL, QIO_CONV_ARG_TYPE_BINARY_REAL {
              var (t,ok) = _toReal(args(i));
              if ! ok {
                error = qio_format_error_arg_mismatch(i);
                if _format_debug then stdout.writeln("TODO AXB");
              } else {
                var ti:real;
                if argType(i) == QIO_CONV_ARG_TYPE_BINARY_REAL then
                  error = _read_real(style.max_width_bytes, ti, i);
                else
                  error = _read_one_internal(_channel_internal, iokind.dynamic, ti);
                if ! error then error = _setIfPrimitive(args(i),ti,i);
              }
            } when QIO_CONV_ARG_TYPE_IMAG, QIO_CONV_ARG_TYPE_BINARY_IMAG {
              var (t,ok) = _toImag(args(i));
              if ! ok {
                error = qio_format_error_arg_mismatch(i);
                if _format_debug then stdout.writeln("TODO AXB1");
              } else {
                var ti:imag;
                if argType(i) == QIO_CONV_ARG_TYPE_BINARY_IMAG {
                  var tr:real;
                  error = _read_real(style.max_width_bytes, tr, i);
                  ti = tr:imag;
                } else
                  error = _read_one_internal(_channel_internal, iokind.dynamic, ti);
                if ! error then error = _setIfPrimitive(args(i),ti,i);
              }
            } when QIO_CONV_ARG_TYPE_COMPLEX, QIO_CONV_ARG_TYPE_BINARY_COMPLEX {
              var (t,ok) = _toComplex(args(i));
              if ! ok {
                error = qio_format_error_arg_mismatch(i);
                if _format_debug then stdout.writeln("TODO AXB");
              } else {
                var ti:complex;
                if argType(i) == QIO_CONV_ARG_TYPE_BINARY_COMPLEX then
                 error = _read_complex(style.max_width_bytes, ti, i);
                else
                  error = _read_one_internal(_channel_internal, iokind.dynamic, ti);
                if ! error then error = _setIfPrimitive(args(i),ti,i);
              }
            } when QIO_CONV_ARG_TYPE_NUMERIC {
              var (t,ok) = _toNumeric(args(i));
              if ! ok {
                error = qio_format_error_arg_mismatch(i);
                if _format_debug then stdout.writeln("TODO AXB1");
              } else {
                var ti = t;
                error = _read_one_internal(_channel_internal, iokind.dynamic, ti);
                if ! error then error = _setIfPrimitive(args(i),ti,i);
              }
            } when QIO_CONV_ARG_TYPE_CHAR {
              var (t,ok) = _toChar(args(i));
              var chr = new ioChar(t);
              if ! ok {
                error = qio_format_error_arg_mismatch(i);
                if _format_debug then stdout.writeln("TODO AXE");
              } else error = _read_one_internal(_channel_internal, iokind.dynamic, chr);
              if ! error then _setIfChar(args(i),chr.ch);
            } when QIO_CONV_ARG_TYPE_STRING {
              var (t,ok) = _toString(args(i));
              if ! ok {
                error = qio_format_error_arg_mismatch(i);
                if _format_debug then stdout.writeln("TODO AXF");
              }
              else error = _read_one_internal(_channel_internal, iokind.dynamic, t);
              if ! error then error = _setIfPrimitive(args(i),t,i);
            } when QIO_CONV_ARG_TYPE_REGEXP {
              var (t,ok) = _toRegexp(args(i));
              if ! ok {
                error = qio_format_error_arg_mismatch(i);
                if _format_debug then stdout.writeln("TODO AXG");
              }
              // match it here.
              if r == nil then r = new _channel_regexp_info();
              r.clear();
              r.theRegexp = t._regexp;
              r.hasRegexp = true;
              r.releaseRegexp = false;
              _match_regexp_if_needed(cur, len, error, style, r);

              // Set the capture groups.
              // We need to handle the next ncaptures arguments.
              if i + r.ncaptures - 1 > k {
                error = qio_format_error_too_few_args();
                if _format_debug then stdout.writeln("TODO AXH");
              }
              for z in 0..#r.ncaptures {
                if i+z <= argType.size {
                  argType(i+z+1) = QIO_CONV_SET_CAPTURE;
                }
              }
            } when QIO_CONV_ARG_TYPE_REPR {
              error = _read_one_internal(_channel_internal, iokind.dynamic, args(i));
            } when QIO_CONV_SET_CAPTURE {
              if r == nil {
                error = qio_format_error_bad_regexp();
                if _format_debug then stdout.writeln("TODO AXI");
              } else {
                _match_regexp_if_needed(cur, len, error, style, r);
                // Set args(i) to the catpure at capturei.
                if r.capturei >= r.ncaptures {
                  error = qio_format_error_bad_regexp();
                  if _format_debug then stdout.writeln("TODO AXJ");
                } else {
                  // We have a string in captures[capturei] and
                  // we need to set args(i) to that.
                  if _isIoPrimitiveType(args(i).type) {
                    // but only if it's a primitive type
                    // (so that we can avoid problems with string-to-record).
                    args(i) = r.capArr[r.capturei]:args(i).type;
                  }
                  r.capturei += 1;
                }
              }
            } otherwise {
              halt("Internal error in readf/writef");
            }
          }
        }
      }

      if ! error {
        if cur < len {
          var dummy:c_int;
          _format_reader(fmt, cur, len, error,
                         conv, gotConv, style, r,
                         true);
        }

        if cur < len {
          // Mismatched number of arguments!
          error = qio_format_error_too_few_args();
          if _format_debug then stdout.writeln("TODO AXL");
        }
      }

      if r != nil {
        delete r;
      }

      if ! error {
        // commit.
        qio_channel_commit_unlocked(_channel_internal);
      } else {
        // revert
        qio_channel_revert_unlocked(_channel_internal);
      }
    }
    this._set_style(save_style);
    this.unlock();
  }
  return !error;
}

proc channel.readf(fmt:string, out error:syserr):bool {
  return this.readf(fmt.c_str(), error);
}

proc channel.readf(fmt:c_string, out error:syserr):bool {
  if writing then compilerError("readf on write-only channel");
  error = ENOERR;
  on this.home {
    this.lock();
    var save_style = this._style();
    var cur:size_t = 0;
    var len:size_t = fmt.length:size_t;
    var conv:qio_conv_t;
    var gotConv:bool;
    var style:iostyle;
    var end:size_t;
    var dummy:c_int;

    var r:_channel_regexp_info = nil;

    error = qio_channel_mark(false, _channel_internal);
    if !error {
      if _format_debug then stdout.writeln("TODO BBBB");
      _format_reader(fmt, cur, len, error,
                     conv, gotConv, style, r,
                     true);
      if gotConv {
        error = qio_format_error_too_few_args();
        if _format_debug then stdout.writeln("TODO ABZOO");
      }
    }
    if !error {
      if cur < len {
        error = qio_format_error_too_few_args();
        if _format_debug then stdout.writeln("TODO AXM");
      }
    }
    if ! error {
      // commit.
      qio_channel_commit_unlocked(_channel_internal);
    } else {
      // revert
      qio_channel_revert_unlocked(_channel_internal);
    }

    this._set_style(save_style);
    this.unlock();
  }
  return !error;
}

proc channel.writef(fmt: string, args ...?k) {
  return this.writef(fmt.c_str(), (...args));
}

proc channel.writef(fmt:c_string, args ...?k) {
  var e:syserr = ENOERR;
  this.writef(fmt, (...args), error=e);
  if !e then return true;
  else {
    this._ch_ioerror(e, "in channel.writef(fmt:string, ...)");
    return false;
  }
}

proc channel.writef(fmt: string) {
  return this.writef(fmt.c_str());
}

proc channel.writef(fmt:c_string) {
  var e:syserr = ENOERR;
  this.writef(fmt, error=e);
  if !e then return true;
  else {
    this._ch_ioerror(e, "in channel.writef(fmt:string, ...)");
    return false;
  }
}

proc channel.readf(fmt:string, ref args ...?k) {
  return this.readf(fmt.c_str(), (...args));
}

proc channel.readf(fmt:c_string, ref args ...?k) {
  var e:syserr = ENOERR;
  this.readf(fmt, (...args), error=e);
  if !e then return true;
  else if e == EEOF then return false;
  else if e == EFORMAT then return false;
  else {
    this._ch_ioerror(e, "in channel.readf(fmt:string, ...)");
    return false;
  }
}

proc channel.readf(fmt:string) {
  return this.readf(fmt.c_str());
}

proc channel.readf(fmt:c_string) {
  var e:syserr = ENOERR;
  this.readf(fmt, error=e);
  if !e then return true;
  else if e == EEOF then return false;
  else if e == EFORMAT then return false;
  else {
    this._ch_ioerror(e, "in channel.readf(fmt:string, ...)");
    return false;
  }
}

proc writef(fmt:c_string, args ...?k):bool {
  return stdout.writef(fmt, (...args));
}
proc writef(fmt:string, args ...?k):bool {
  return stdout.writef(fmt, (...args));
}
proc writef(fmt:c_string):bool {
  return stdout.writef(fmt);
}
proc writef(fmt:string):bool {
  return stdout.writef(fmt);
}
proc readf(fmt:c_string, ref args ...?k):bool {
  return stdin.readf(fmt, (...args));
}
proc readf(fmt:string, ref args ...?k):bool {
  return stdin.readf(fmt, (...args));
}
proc readf(fmt:c_string):bool {
  return stdin.readf(fmt);
}
proc readf(fmt:string):bool {
  return stdin.readf(fmt);
}



use Regexp;
extern proc qio_regexp_channel_match(const ref re:qio_regexp_t, threadsafe:c_int, ch:qio_channel_ptr_t, maxlen:int(64), anchor:c_int, can_discard:bool, keep_unmatched:bool, keep_whole_pattern:bool, submatch:_ddata(qio_regexp_string_piece_t), nsubmatch:int(64)):syserr;

proc channel._extractMatch(m:reMatch, ref arg:reMatch, ref error:syserr) {
  // If the argument is a match record, just return it.
  arg = m;
}
 
proc channel._extractMatch(m:reMatch, ref arg:string, ref error:syserr) {
  var cur:int(64);
  var target = m.offset;
  var len = m.length;

  // If there was no match, return the default value of the type
  if !m.matched {
    arg = "";
  }

  // Read into a string the appropriate region of the file.
  if !error {
    qio_channel_revert_unlocked(_channel_internal);
    error = qio_channel_mark(false, _channel_internal);
    cur = qio_channel_offset_unlocked(_channel_internal);
  }

  if ! error {
    // There was a match, so we have to read the
    // strings for the capture groups.
    error = qio_channel_advance(false, _channel_internal, target - cur);
  }

  var s:string;
  if ! error {
    var gotlen:int(64);
    var ts: c_string_copy;
    error = qio_channel_read_string(false, iokind.native, stringStyleExactLen(len), _channel_internal, ts, gotlen, len:ssize_t);
    s = toString(ts);
  }
 
  if ! error {
    arg = s;
  } else {
    arg = "";
  }
}
 
proc channel._extractMatch(m:reMatch, ref arg:?t, ref error:syserr) where t != reMatch && t != string {
  // If there was no match, return the default value of the type
  if !m.matched {
    var empty:arg.type;
    arg = empty;
  }

  // Read into a string the appropriate region of the file.
  var s:string;
  _extractMatch(m, s, error);
 
  if ! error {
    arg = s:arg.type;
  } else {
    var empty:arg.type;
    arg = empty;
  }
}


/*  Sets arg to the string of a match.
    If arg is not a string, the match will be coerced to a arg.type.

    Assumes that the channel has been marked before where
    the captures are being returned. Will change the channel
    position to just after the match. Will not do anything
    if error is set.
 */
proc channel.extractMatch(m:reMatch, ref arg, ref error:syserr) {
  on this.home {
    this.lock();
    _extractMatch(m, arg, error);
    this.unlock();
  }
}
proc channel.extractMatch(m:reMatch, ref arg) {
  on this.home {
    this.lock();
    var err:syserr = ENOERR;
    _extractMatch(m, arg, err);
    if err {
      this._ch_ioerror(err, "in channel.extractMatch(m:reMatch, ref " +
                             typeToString(arg.type) + ")");
    }
    this.unlock();
  }
}

// Assumes that the channel has been marked where the search began
// (or at least before the capture groups if discarding)
proc channel._ch_handle_captures(matches:_ddata(qio_regexp_string_piece_t),
                                 nmatches:int,
                                 ref captures, ref error:syserr) {
  assert(nmatches >= captures.size);
  for param i in 1..captures.size {
    var m = _to_reMatch(matches[i]);
    _extractMatch(m, captures[i], error);
  }
}


/*  Search for an offset in the channel matching the
    passed regular expression, possibly pulling out capture groups.
    If there is a match, leaves the channel position at the
    match. If there is no match, the channel position will be
    advanced to the end of the channel (or end of the file).
 */
proc channel.search(re:regexp, ref error:syserr):reMatch
{
  var m:reMatch;
  on this.home {
    this.lock();
    var nm = 1;
    var matches = _ddata_allocate(qio_regexp_string_piece_t, nm);
    error = qio_channel_mark(false, _channel_internal);
    if !error {
      error = qio_regexp_channel_match(re._regexp,
                                       false, _channel_internal, max(int(64)),
                                       QIO_REGEXP_ANCHOR_UNANCHORED,
                                       /* can_discard */ true,
                                       /* keep_unmatched */ false,
                                       /* keep_whole_pattern */ true,
                                       matches, nm);
    }
    // Don't report "didn't match" errors
    if error == EFORMAT || error == EEOF then error = ENOERR;
    if !error {
      m = _to_reMatch(matches[0]);
      if m.matched {
        // Advance to the match.
        qio_channel_revert_unlocked(_channel_internal);
        var cur = qio_channel_offset_unlocked(_channel_internal);
        var target = m.offset;
        error = qio_channel_advance(false, _channel_internal, target - cur);
      } else {
        // If we didn't match... leave the channel position at EOF
        qio_channel_commit_unlocked(_channel_internal);
      }
    }
    _ddata_free(matches);
    this.unlock();
  }
  return m;
}

proc channel.search(re:regexp):reMatch
{
  var e:syserr = ENOERR;
  var ret = this.search(re, error=e);
  if e then this._ch_ioerror(e, "in channel.search");
  return ret;
}

/*  Like channel.search but assigning capture groups to arguments.
 */
proc channel.search(re:regexp, ref captures ...?k, ref error:syserr):reMatch
{
  var m:reMatch;
  on this.home {
    this.lock();
    var nm = captures.size + 1;
    var matches = _ddata_allocate(qio_regexp_string_piece_t, nm);
    error = qio_channel_mark(false, _channel_internal);
    if ! error {
      error = qio_regexp_channel_match(re._regexp,
                                       false, _channel_internal, max(int(64)),
                                       QIO_REGEXP_ANCHOR_UNANCHORED,
                                       /* can_discard */ true,
                                       /* keep_unmatched */ false,
                                       /* keep_whole_pattern */ true,
                                       matches, nm);
    }
    // Don't report "didn't match" errors
    if error == EFORMAT || error == EEOF then error = ENOERR;
    if !error {
      m = _to_reMatch(matches[0]);
      if m.matched {
        // Extract the capture groups.
        _ch_handle_captures(matches, nm, captures, error);

        // Advance to the match.
        qio_channel_revert_unlocked(_channel_internal);
        var cur = qio_channel_offset_unlocked(_channel_internal);
        var target = m.offset;
        error = qio_channel_advance(false, _channel_internal, target - cur);
      } else {
        // If we didn't match... leave the channel position at EOF
        qio_channel_commit_unlocked(_channel_internal);
      }
    }
    _ddata_free(matches);
    this.unlock();
  }
  return m;
}
proc channel.search(re:regexp, ref captures ...?k):reMatch
{
  var e:syserr = ENOERR;
  var ret = this.search(re, (...captures), error=e);
  if e then this._ch_ioerror(e, "in channel.search");
  return ret;
}


/* Match, starting at the current position in the channel,
   against a regexp, possibly pulling out capture groups.
   If there was a match, leaves the channel position at
   the match. If there was no match, leaves the channel
   position where it was at the start of this call.
 */
proc channel.match(re:regexp, ref error:syserr):reMatch
{
  var m:reMatch;
  on this.home {
    this.lock();
    var nm = 1;
    var matches = _ddata_allocate(qio_regexp_string_piece_t, nm);
    error = qio_channel_mark(false, _channel_internal);
    if ! error {
      error = qio_regexp_channel_match(re._regexp,
                                       false, _channel_internal, max(int(64)),
                                       QIO_REGEXP_ANCHOR_START,
                                       /* can_discard */ true,
                                       /* keep_unmatched */ true,
                                       /* keep_whole_pattern */ true,
                                       matches, nm);
    }
    // Don't report "didn't match" errors
    if error == EFORMAT || error == EEOF then error = ENOERR;
    if !error {
      m = _to_reMatch(matches[0]);
      if m.matched {
        // Advance to the match.
        qio_channel_revert_unlocked(_channel_internal);
        var cur = qio_channel_offset_unlocked(_channel_internal);
        var target = m.offset;
        error = qio_channel_advance(false, _channel_internal, target - cur);
      } else {
        // If we didn't match... leave the channel position at start
        qio_channel_revert_unlocked(_channel_internal);
      }
    }
    _ddata_free(matches);
    this.unlock();
  }
  return m;
}
proc channel.match(re:regexp):reMatch
{
  var e:syserr = ENOERR;
  var ret = this.match(re, error=e);
  if e then this._ch_ioerror(e, "in channel.match");
  return ret;
}


proc channel.match(re:regexp, ref captures ...?k, ref error:syserr):reMatch
{
  var m:reMatch;
  on this.home {
    this.lock();
    var nm = 1 + captures.size;
    var matches = _ddata_allocate(qio_regexp_string_piece_t, nm);
    error = qio_channel_mark(false, _channel_internal);
    if !error {
      error = qio_regexp_channel_match(re._regexp,
                               false, _channel_internal, max(int(64)),
                               QIO_REGEXP_ANCHOR_START,
                               /* can_discard */ true,
                               /* keep_unmatched */ true,
                               /* keep_whole_pattern */ true,
                               matches, nm);
    }
    // Don't report "didn't match" errors
    if error == EFORMAT || error == EEOF then error = ENOERR;
    if !error {
      m = _to_reMatch(matches[0]);
      if m.matched {
        // Extract the capture groups.
        _ch_handle_captures(matches, nm, captures, error);

        // Advance to the match.
        qio_channel_revert_unlocked(_channel_internal);
        var cur = qio_channel_offset_unlocked(_channel_internal);
        var target = m.offset;
        error = qio_channel_advance(false, _channel_internal, target - cur);
      } else {
        // If we didn't match... leave the channel position at start
        qio_channel_revert_unlocked(_channel_internal);
      }
    }
    _ddata_free(matches);
    this.unlock();
  }
  return m;
}
proc channel.match(re:regexp, ref captures ...?k):reMatch
{
  var e:syserr = ENOERR;
  var ret = this.match(re, (...captures), error=e);
  if e then this._ch_ioerror(e, "in channel.match");
  return ret;
}



/* Enumerates matches in the string as well as capture groups.

   Returns tuples of reMatch objects, the 1st is always
   the match for the whole pattern.

   At the time each match is returned, the channel position is
   at the start of that match. Note though that you would have
   to advance to get to the position of a capture group.

   After returning each match, advances to just after that
   match and looks for another match. Thus, it will not return
   overlapping matches.

   In the end, leaves the channel position at the end of the
   last reported match (if we ran out of maxmatches)
   or at the end of the channel (if we no longer matched)

   Holds the channel lock for the duration of the search.
 */
iter channel.matches(re:regexp, param captures=0, maxmatches:int = max(int))
{
  var m:reMatch;
  var go = true;
  var i = 0;
  var error:syserr = ENOERR;
  param nret = captures+1;
  var ret:nret*reMatch;

  lock();
  on this.home do error = _mark();
  if error then this._ch_ioerror(error, "in channel.matches mark");

  while go && i < maxmatches {
    on this.home {
      var nm = 1 + captures;
      var matches = _ddata_allocate(qio_regexp_string_piece_t, nm);
      if ! error {
        error = qio_regexp_channel_match(re._regexp,
                                 false, _channel_internal, max(int(64)),
                                 QIO_REGEXP_ANCHOR_UNANCHORED,
                                 /* can_discard */ true,
                                 /* keep_unmatched */ false,
                                 /* keep_whole_pattern */ true,
                                 matches, nm);
      }
      if !error {
        m = _to_reMatch(matches[0]);
        if m.matched {
          for param i in 1..nret {
            m = _to_reMatch(matches[i-1]);
            _extractMatch(m, ret[i], error);
          }
          // Advance to the start of the match.
          qio_channel_revert_unlocked(_channel_internal);
          error = qio_channel_mark(false, _channel_internal);
          if !error {
            var cur = qio_channel_offset_unlocked(_channel_internal);
            var target = m.offset;
            error = qio_channel_advance(false, _channel_internal, target - cur);
          }
        } else {
          // Stay at the end of the searched region.
        }
      }
      _ddata_free(matches);
      if error then go = false;
    }
    if ! error then yield ret;
    i += 1;
  }
  _commit();
  unlock();
  // Don't report didn't find or end-of-file errors.
  if error == EFORMAT || error == EEOF then error = ENOERR;
  if error then this._ch_ioerror(error, "in channel.matches");
}

/************** Distributed File Systems ***************/

extern const FTYPE_NONE   : c_int;
extern const FTYPE_HDFS   : c_int;
extern const FTYPE_LUSTRE : c_int;
extern const FTYPE_CURL   : c_int;

proc file.fstype():int {
  var t:c_int;
  var err:syserr = ENOERR;
  on this.home {
    err = qio_get_fs_type(this._file_internal, t);
  }
  if err then ioerror(err, "in file.fstype()");
  return t:int;
}

// Returns (chunk start, chunk end) for the first chunk in the file
// containing data in the range [start, end].
// Returns (0,0) if no such value exists.
proc file.getchunk(start:int(64) = 0, end:int(64) = max(int(64))):(int(64),int(64)) {
  var err:syserr = ENOERR;
  var s = 0;
  var e = 0;

  on this.home {
    var real_end = min(end, this.length());
    var len:int(64);

    err = qio_get_chunk(this._file_internal, len);
    if err then ioerror(err, "in file.getchunk(start:int(64), end:int(64))");

    if (len != 0 && (real_end > start)) {
      // TAKZ - Note that we are only wanting to return an inclusive range -- i.e., we
      // will only return a non-zero start and end [n,m], iff n and m are in [start, end].
      for i in start..real_end by len {
        // Our stripes are too large, so we can't give back a range within the given
        // bounds
        if i > end then
          break;

        if i >= start {
          var new_start = i;
          var new_end:int(64);
          if (i / len + 1) * len >= real_end then
            new_end = real_end;
          // rounding
          else new_end = (i / len + 1) * len;
          if new_start == new_end {
            break;
          } else {
            s = new_start;
            e = new_end;
            break;
          }
        }
      }
    }
  }
  return (s, e);
}

// Returns the 'best' locales to run something working with this
// region of the file. This *must* return the same result when
// called from different locales. Returns a domain of locales that are "best" for the
// given region. If no locales are "best" we return a domain containing all locales.
proc file.localesForRegion(start:int(64), end:int(64)) {

  proc findloc(loc:string, locs:c_ptr(c_string), end:int) {
    for i in 0..end-1 {
      if (loc == locs[i]) then 
        return true;
    }
    return false;
  }

  var ret: domain(locale);
  on this.home {
    var err:syserr;
    var locs: c_ptr(c_string);
    var num_hosts:c_int;
    err = qio_locales_for_region(this._file_internal, start, end, locs, num_hosts);
    // looping over Locales enforces the ordering constraint on the locales.
    for loc in Locales {
      if (findloc(loc.name, locs, num_hosts:int)) then
        ret += loc;
    }

    // We allocated memory in the runtime for this, so free it now
    if num_hosts != 0 {
      for i in 0..num_hosts-1 do
        qio_free_string(locs[i]);
      c_free(locs);
    }

    // We found no "good" locales. So any locale is just as good as the next
    if ret.numIndices == 0 then 
      for loc in Locales do 
        ret += loc;
  }
  return ret;
}<|MERGE_RESOLUTION|>--- conflicted
+++ resolved
@@ -680,69 +680,6 @@
   return len;
 }
 
-<<<<<<< HEAD
-/* These are constant values of the form S_I[R | W | X][USR | GRP | OTH],
-   S_IRWX[U | G | O], S_ISUID, S_ISGID, or S_ISVTX, where R corresponds to
-   readable, W corresponds to writable, X corresponds to executable, USR and
-   U correspond to user, GRP and G correspond to group, OTH and O correspond
-   to other, directly tied to the C idea of these constants.  They are intended
-   for use with functions that alter the permissions of files or directories.
-*/
-extern const S_IRUSR: int;
-extern const S_IWUSR: int;
-extern const S_IXUSR: int;
-extern const S_IRWXU: int;
-
-extern const S_IRGRP: int;
-extern const S_IWGRP: int;
-extern const S_IXGRP: int;
-extern const S_IRWXG: int;
-
-extern const S_IROTH: int;
-extern const S_IWOTH: int;
-extern const S_IXOTH: int;
-extern const S_IRWXO: int;
-
-extern const S_ISUID: int;
-extern const S_ISGID: int;
-extern const S_ISVTX: int;
-
-/* Attempt to create a directory with the given path.  If parents is true,
-   will attempt to create any directory in the path that did not previously
-   exist.  Returns any errors that occurred via an out parameter
-   err: a syserr used to indicate if an error occurred
-   name: the name of the directory to be created, fully specified.
-   mode: an integer representing the permissions desired for the file
-         in question.  See description of the provided constants for potential
-         values.
-   parents: a boolean indicating if parent directories should be created.
-            If set to false, any nonexistent parent will cause an error to
-            occur.
-*/
-proc mkdir(out err: syserr, name: string, mode: int = 511,
-           parents: bool=false) {
-  err = qio_mkdir(name.c_str(), mode, parents);
-}
-
-/* Attempt to create a directory with the given path.  If parents is true,
-   will attempt to create any directory in the path that did not previously
-   exist.  Generates an error if one occurred.
-   name: the name of the directory to be created, fully specified.
-   mode: an integer representing the permissions desired for the file
-         in question.  See description of the provided constants for potential
-         values.
-   parents: a boolean indicating if parent directories should be created.
-            If set to false, any nonexistent parent will cause an error to
-            occur.
-*/
-proc mkdir(name: string, mode: int = 511, parents: bool=false) {
-  var err: syserr = ENOERR;
-  mkdir(err, name, mode, parents);
-  if err then ioerror(err, "in mkdir", name);
-}
-
-=======
->>>>>>> 6d9fa012
 // these strings are here (vs in _modestring)
 // in an attempt to avoid string copies, leaks,
 // and unnecessary allocations.
