--- conflicted
+++ resolved
@@ -3742,37 +3742,19 @@
 
 /************** Distributed File Systems ***************/
 
-<<<<<<< HEAD
-enum ftype {
-  none   = 0,
-  hdfs   = 1,
-  lustre = 2,
-  curl   = 3,
-}
-
-proc file.fstype():ftype {
-=======
 extern const FTYPE_NONE   : c_int;
 extern const FTYPE_HDFS   : c_int;
 extern const FTYPE_LUSTRE : c_int;
 extern const FTYPE_CURL   : c_int;
 
 proc file.fstype():int {
->>>>>>> 8260dd03
   var t:c_int;
   var err:syserr = ENOERR;
   on this.home {
     err = qio_get_fs_type(this._file_internal, t);
   }
   if err then ioerror(err, "in file.fstype()");
-<<<<<<< HEAD
-  if t == 3 then return ftype.curl;
-  if t == 2 then return ftype.lustre;
-  if t == 1 then return ftype.hdfs;
-  return ftype.none;
-=======
   return t:int;
->>>>>>> 8260dd03
 }
 
 // Returns (chunk start, chunk end) for the first chunk in the file
@@ -3780,24 +3762,14 @@
 // Returns (0,0) if no such value exists.
 proc file.getchunk(start:int(64) = 0, end:int(64) = max(int(64))):(int(64),int(64)) {
   var err:syserr = ENOERR;
-<<<<<<< HEAD
-  var entered: bool = false;
-=======
->>>>>>> 8260dd03
   var s = 0;
   var e = 0;
 
   on this.home {
     var real_end = min(end, this.length());
-<<<<<<< HEAD
-    var t:ftype = this.fstype();
-    var len:int(64);
-    if t != ftype.lustre then
-=======
     var t = this.fstype();
     var len:int(64);
     if t != FTYPE_LUSTRE then
->>>>>>> 8260dd03
       err = qio_get_chunk(this._file_internal, len);
     else {
       /*var struc:c_void_ptr = alloc_lum();*/
@@ -3811,23 +3783,13 @@
       for i in start..real_end by len {
         // Our stripes are too large, so we can't give back a range within the given
         // bounds
-<<<<<<< HEAD
-        if i > end {
-          break;
-        }
-=======
         if i > end then
           break;
->>>>>>> 8260dd03
 
         if i >= start {
           var new_start = i;
           var new_end:int(64);
-<<<<<<< HEAD
-          if (i / len + 1) * len >= real_end then  
-=======
           if (i / len + 1) * len >= real_end then
->>>>>>> 8260dd03
             new_end = real_end;
           // rounding
           else new_end = (i / len + 1) * len;
@@ -3840,11 +3802,7 @@
           }
         }
       }
-<<<<<<< HEAD
-    } 
-=======
-    }
->>>>>>> 8260dd03
+    }
   }
   return (s, e);
 }
