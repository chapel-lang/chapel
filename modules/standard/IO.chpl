/* "channel" I/O contributed by Michael Ferguson

   Future Work:
    - We would like to have a 'serialization' system, including allowing
      the writing of data structures with circular references, and
      encoding the types of classes.
    - Currently, the union tag numbers are per-compile; you could not read
      binary union data written in one Chapel program with another. This problem
      will also apply to class tag numbers once we start encoding types.
    - The Chapel compiler does not currently allow RAII/reference counting
      to work correctly in all cases (bug report 'records containing pointers'
      and test files in test/users/ferguson/{byvalue.chpl,refcnt.chpl};
      as a result, current code might need to close channels and files
      explicitly and/or sharing of channels and files between variables might
      not work correctly.
    - Channels have a lock, and some methods on a channel only make sense
      when the lock is held. In the future (again, once RAII makes sense),
      we might replace this with 'get locked channel' that returns a different
      type that has the methods that can only be used on a locked channel.
    - The error handling strategy here is a bit awkward for the library-writer
      (not so much for the user). A broader exceptions strategy would help
      quite a bit - and some of these interfaces will change when that happens.
    - Fancy features, like adding a bytes or buffer object to a channel
      (so that the channel just refers to it and does not copy it) are
      implemented but not well tested.
    - It would be nice if ioBits:string printed itself in binary instead of
      decimal.
    - Cleaning up to reduce the number of exported symbols, and using enums for
      all constants once 'use enum' is available and we have a way to get
      C constants into Chapel enums.
    - Support for libevent/qthreads system call thread so that we have
      something suitable for writing (in a straightforward manner) a
      multithreaded webserver
    - Doing something reasonable with a file that moves from one node to
      another - namely, when a channel is created with a file that resides
      remotely, if that same file is accessible locally (e.g. with Lustre or
      NFS), we should open a local copy of that file and use that in the
      channel. (not sure how to avoid opening # channels copies of these files
      -- seems that we'd want some way to cache that...).
    - Create leader/follower iterators for ItemReader/ItemWriter so that these
      are as efficient as possible when working with fixed-size data types
      (ie, they can open up channels that are not shared).
*/


use SysBasic;
use Error;

enum iomode {
  r = 1,
  cw = 2,
  rw = 3,
  cwr = 4,
}

enum iokind {
  /* don't change these without updating qio_style.h QIO_NATIVE, etc
     a default of 0 is always reasonable, but you can avoid some
     branches to get faster I/O by setting this to native, big, or little.
     In that case, the style is only consulted for text or string I/O.
     */
  dynamic = 0, // look in iostyle
  native = 1,
  big = 2, /* aka "network" */
  little = 3
}
param iodynamic = iokind.dynamic;
param ionative = iokind.native;
param iobig = iokind.big;
param iolittle = iokind.little;


enum iostringstyle {
  len1b_data = -1,
  len2b_data = -2,
  len4b_data = -4,
  len8b_data = -8,
  lenVb_data = -10,
  data_null = -0x0100,
}
proc stringStyleTerminated(terminator:uint(8)) {
  return -(terminator - iostringstyle.data_null);
}
proc stringStyleNullTerminated() {
  return iostringstyle.data_null;
}
proc stringStyleExactLen(len:int(64)) {
  return len;
}
proc stringStyleWithVariableLength() {
  return iostringstyle.lenVb_data;
}
proc stringStyleWithLength(lengthBytes:int) {
  var x = iostringstyle.lenVb_data;
  select lengthBytes {
    when 0 do x = iostringstyle.lenVb_data;
    when 1 do x = iostringstyle.len1b_data;
    when 2 do x = iostringstyle.len2b_data;
    when 4 do x = iostringstyle.len4b_data;
    when 8 do x = iostringstyle.len8b_data;
    otherwise halt("Unhandled string length prefix size");
  }
  return x;
}

extern const QIO_FDFLAG_UNK:c_int;
extern const QIO_FDFLAG_READABLE:c_int;
extern const QIO_FDFLAG_WRITEABLE:c_int;
extern const QIO_FDFLAG_SEEKABLE:c_int;

extern const QIO_CH_ALWAYS_UNBUFFERED:c_int;
extern const QIO_CH_ALWAYS_BUFFERED:c_int;
extern const QIO_CH_BUFFERED:c_int;

extern const QIO_METHOD_DEFAULT:c_int;
extern const QIO_METHOD_READWRITE:c_int;
extern const QIO_METHOD_PREADPWRITE:c_int;
extern const QIO_METHOD_FREADFWRITE:c_int;
extern const QIO_METHOD_MMAP:c_int;
extern const QIO_METHODMASK:c_int;
extern const QIO_HINT_RANDOM:c_int;
extern const QIO_HINT_SEQUENTIAL:c_int;
extern const QIO_HINT_LATENCY:c_int;
extern const QIO_HINT_BANDWIDTH:c_int;
extern const QIO_HINT_CACHED:c_int;
extern const QIO_HINT_PARALLEL:c_int;
extern const QIO_HINT_DIRECT:c_int;
extern const QIO_HINT_NOREUSE:c_int;

/** NONE means normal operation, nothing special
    to hint. Expect to use NONE most of the time.
    The other hints can be bitwise-ORed in.
 */
const IOHINT_NONE = 0:c_int;

/** RANDOM means we expect random access to a file */
const IOHINT_RANDOM = QIO_HINT_RANDOM;

/** SEQUENTAL means expect sequential access. On
    Linux, this should double the readahead.
 */
const IOHINT_SEQUENTIAL = QIO_HINT_SEQUENTIAL;

/** CACHED means we expect the entire file
    to be cached and/or we pull it in all at
    once. May request readahead on the entire file.
 */
const IOHINT_CACHED = QIO_HINT_CACHED;

/** PARALLEL means that we expect to have many
    channels working with this file in parallel.
    It might change the reading/writing implementation
    to something more efficient in that scenario.
 */
const IOHINT_PARALLEL = QIO_HINT_PARALLEL;

extern type qio_file_ptr_t;
extern const QIO_FILE_PTR_NULL:qio_file_ptr_t;

extern type qio_file_functions_ptr_t; // pointer to function ptr struct
extern type qio_file_functions_t;     // function ptr struct

extern type qio_channel_ptr_t;
extern const QIO_CHANNEL_PTR_NULL:qio_channel_ptr_t;

// also the type for a buffer for qio_file_open_mem.
extern type qbuffer_ptr_t;
extern const QBUFFER_PTR_NULL:qbuffer_ptr_t;

extern type style_char_t = uint(8);

extern const QIO_STRING_FORMAT_WORD:uint(8);
extern const QIO_STRING_FORMAT_BASIC:uint(8);
extern const QIO_STRING_FORMAT_CHPL:uint(8);
extern const QIO_STRING_FORMAT_JSON:uint(8);
extern const QIO_STRING_FORMAT_TOEND:uint(8);

extern record iostyle { // aka qio_style_t
  var binary:uint(8) = 0;
  // binary style choices
  var byteorder:uint(8) = iokind.native:uint(8);
  // string binary style:
  // -1 -- 1 byte of length before
  // -2 -- 2 bytes of length before
  // -4 -- 4 bytes of length before
  // -8 -- 8 bytes of length before
  // -10 -- variable byte length before (hi-bit 1 means more, little endian)
  // -0x01XX -- read until terminator XX is read
  //  + -- nonzero positive -- read exactly this length.
  var str_style:int(64) = -10;
  // text style choices
  var min_width_columns:uint(32) = 0;
  var max_width_columns:uint(32) = max(uint(32));
  var max_width_characters:uint(32) = max(uint(32));
  var max_width_bytes:uint(32) = max(uint(32));

  var string_start:style_char_t = 0x22; // "
  var string_end:style_char_t = 0x22; // "

  /* QIO_STRING_FORMAT_WORD  string is as-is; reading reads until whitespace.
     QIO_STRING_FORMAT_BASIC only escape string_end and \ with \
     QIO_STRING_FORMAT_CHPL  escape string_end \ ' " \n with \
                             and nonprinting characters c = 0xXY with \xXY
     QIO_STRING_FORMAT_JSON  escape string_end " and \ with \,
                             and nonprinting characters c = \uABCD
     QIO_STRING_FORMAT_TOEND string is as-is; reading reads until string_end
   */
  var string_format:uint(8) = 0;
  // numeric scanning/printing choices
  var base:uint(8) = 0;
  var point_char:style_char_t = 0x2e; // .
  var exponent_char:style_char_t = 0x65; // e
  var other_exponent_char:style_char_t = 0x70; // p
  var positive_char:style_char_t = 0x2b; // +;
  var negative_char:style_char_t = 0x2d; // -;
  var i_char:style_char_t = 0x69; // i
  var prefix_base:uint(8) = 1;
  // numeric printing choices
  var pad_char:style_char_t = 0x20; // ' '
  var showplus:uint(8) = 0;
  var uppercase:uint(8) = 0;
  var leftjustify:uint(8) = 0;
  var showpoint:uint(8) = 0;
  var showpointzero:uint(8) = 1;
  var precision:int(32) = -1;
  var realfmt:uint(8) = 0;

  var complex_style:uint(8) = 0;
  var array_style:uint(8) = 0;
  var aggregate_style:uint(8) = 0;
  var tuple_style:uint(8) = 0;
}

extern proc qio_style_init_default(ref s: iostyle);

/* Extern functions */
extern proc qio_file_retain(f:qio_file_ptr_t);
extern proc qio_file_release(f:qio_file_ptr_t);

pragma "no prototype" // FIXME
extern proc qio_file_init(ref file_out:qio_file_ptr_t, fp:_file, fd:fd_t, iohints:c_int, const ref style:iostyle, usefilestar:c_int):syserr;
extern proc qio_file_open_access(ref file_out:qio_file_ptr_t, path:c_string, access:c_string, iohints:c_int, const ref style:iostyle):syserr;
extern proc qio_file_open_tmp(ref file_out:qio_file_ptr_t, iohints:c_int, const ref style:iostyle):syserr;
extern proc qio_file_open_mem(ref file_out:qio_file_ptr_t, buf:qbuffer_ptr_t, const ref style:iostyle):syserr;

// Same as qio_file_open_access in, except this time we pass though our
// struct that will initilize the file with the appropriate functions for that FS
extern proc qio_file_open_access_usr(out file_out:qio_file_ptr_t, path:string,
                                     access:string, iohints:c_int, /*const*/ ref style:iostyle,
                                     fs:c_void_ptr, s: qio_file_functions_ptr_t):syserr;

extern proc qio_file_close(f:qio_file_ptr_t):syserr;

extern proc qio_file_lock(f:qio_file_ptr_t):syserr;
extern proc qio_file_unlock(f:qio_file_ptr_t);

/* The general way to make sure data is written without error */
extern proc qio_file_sync(f:qio_file_ptr_t):syserr;

//extern proc qio_file_style_ptr(f:qio_file_ptr_t):qio_style_ptr_t;
extern proc qio_channel_end_offset_unlocked(ch:qio_channel_ptr_t):int(64);
extern proc qio_file_get_style(f:qio_file_ptr_t, ref style:iostyle);
extern proc qio_file_set_style(f:qio_file_ptr_t, const ref style:iostyle);
extern proc qio_file_length(f:qio_file_ptr_t, ref len:int(64)):syserr;

pragma "no prototype" // FIXME
extern proc qio_channel_create(ref ch:qio_channel_ptr_t, file:qio_file_ptr_t, hints:c_int, readable:c_int, writeable:c_int, start:int(64), end:int(64), const ref style:iostyle):syserr;

pragma "no prototype" // FIXME
extern proc qio_channel_path_offset(threadsafe:c_int, ch:qio_channel_ptr_t, ref path:c_string, ref offset:int(64)):syserr;

extern proc qio_channel_retain(ch:qio_channel_ptr_t);
extern proc qio_channel_release(ch:qio_channel_ptr_t);

extern proc qio_channel_lock(ch:qio_channel_ptr_t):syserr;
extern proc qio_channel_unlock(ch:qio_channel_ptr_t);

extern proc qio_channel_get_style(ch:qio_channel_ptr_t, ref style:iostyle);
extern proc qio_channel_set_style(ch:qio_channel_ptr_t, const ref style:iostyle);

extern proc qio_channel_binary(ch:qio_channel_ptr_t):uint(8);
extern proc qio_channel_byteorder(ch:qio_channel_ptr_t):uint(8);
extern proc qio_channel_str_style(ch:qio_channel_ptr_t):int(64);
extern proc qio_channel_style_element(ch:qio_channel_ptr_t, element:int(64)):int(64);

extern proc qio_channel_flush(threadsafe:c_int, ch:qio_channel_ptr_t):syserr;
extern proc qio_channel_close(threadsafe:c_int, ch:qio_channel_ptr_t):syserr;

extern proc qio_channel_read(threadsafe:c_int, ch:qio_channel_ptr_t, ref ptr, len:ssize_t, ref amt_read:ssize_t):syserr;
extern proc qio_channel_read_amt(threadsafe:c_int, ch:qio_channel_ptr_t, ref ptr, len:ssize_t):syserr;
// A specialization is needed for _ddata as the value is the pointer its memory
extern proc qio_channel_read_amt(threadsafe:c_int, ch:qio_channel_ptr_t, ptr:_ddata, len:ssize_t):syserr;
extern proc qio_channel_read_byte(threadsafe:c_int, ch:qio_channel_ptr_t):int(32);

extern proc qio_channel_write(threadsafe:c_int, ch:qio_channel_ptr_t, const ref ptr, len:ssize_t, ref amt_written:ssize_t):syserr;
extern proc qio_channel_write_amt(threadsafe:c_int, ch:qio_channel_ptr_t, const ref ptr, len:ssize_t):syserr;
// A specialization is needed for _ddata as the value is the pointer its memory
extern proc qio_channel_write_amt(threadsafe:c_int, ch:qio_channel_ptr_t, const ptr:_ddata, len:ssize_t):syserr;
extern proc qio_channel_write_byte(threadsafe:c_int, ch:qio_channel_ptr_t, byte:uint(8)):syserr;

extern proc qio_channel_offset_unlocked(ch:qio_channel_ptr_t):int(64);
extern proc qio_channel_advance(threadsafe:c_int, ch:qio_channel_ptr_t, nbytes:int(64)):syserr;
extern proc qio_channel_mark(threadsafe:c_int, ch:qio_channel_ptr_t):syserr;
extern proc qio_channel_revert_unlocked(ch:qio_channel_ptr_t);
extern proc qio_channel_commit_unlocked(ch:qio_channel_ptr_t);

extern proc qio_channel_write_bits(threadsafe:c_int, ch:qio_channel_ptr_t, v:uint(64), nbits:int(8)):syserr;
extern proc qio_channel_flush_bits(threadsafe:c_int, ch:qio_channel_ptr_t):syserr;
extern proc qio_channel_read_bits(threadsafe:c_int, ch:qio_channel_ptr_t, ref v:uint(64), nbits:int(8)):syserr;

extern proc qio_locales_for_region(fl:qio_file_ptr_t, start:int(64), end:int(64), ref
    loc_names:c_ptr(c_string), ref num_locs_out:c_int):syserr;
extern proc qio_get_chunk(fl:qio_file_ptr_t, ref len:int(64)):syserr;
extern proc qio_get_fs_type(fl:qio_file_ptr_t, ref tp:c_int):syserr;
extern proc qio_free_string(arg:c_string);

pragma "no prototype" // FIXME
extern proc qio_file_path_for_fd(fd:fd_t, ref path:c_string):syserr;
pragma "no prototype" // FIXME
extern proc qio_file_path_for_fp(fp:_file, ref path:c_string):syserr;
pragma "no prototype" // FIXME
extern proc qio_file_path(f:qio_file_ptr_t, ref path:c_string):syserr;
pragma "no prototype" // FIXME
extern proc qio_shortest_path(fl: qio_file_ptr_t, ref path_out:c_string, path_in:c_string):syserr;

extern proc qio_channel_read_int(threadsafe:c_int, byteorder:c_int, ch:qio_channel_ptr_t, ref ptr, len:size_t, issigned:c_int):syserr;
pragma "no prototype" // FIXME
extern proc qio_channel_write_int(threadsafe:c_int, byteorder:c_int, ch:qio_channel_ptr_t, const ref ptr, len:size_t, issigned:c_int):syserr;

extern proc qio_channel_read_float(threadsafe:c_int, byteorder:c_int, ch:qio_channel_ptr_t, ref ptr, len:size_t):syserr;
pragma "no prototype" // FIXME
extern proc qio_channel_write_float(threadsafe:c_int, byteorder:c_int, ch:qio_channel_ptr_t, const ref ptr, len:size_t):syserr;

extern proc qio_channel_read_complex(threadsafe:c_int, byteorder:c_int, ch:qio_channel_ptr_t, ref re_ptr, ref im_ptr, len:size_t):syserr;
extern proc qio_channel_write_complex(threadsafe:c_int, byteorder:c_int, ch:qio_channel_ptr_t, const ref re_ptr, const ref im_ptr, len:size_t):syserr;

extern proc qio_channel_read_string(threadsafe:c_int, byteorder:c_int, str_style:int(64), ch:qio_channel_ptr_t, ref s:c_string, ref len:int(64), maxlen:ssize_t):syserr;
extern proc qio_channel_write_string(threadsafe:c_int, byteorder:c_int, str_style:int(64), ch:qio_channel_ptr_t, const s:c_string, len:ssize_t):syserr;

extern proc qio_channel_scan_int(threadsafe:c_int, ch:qio_channel_ptr_t, ref ptr, len:size_t, issigned:c_int):syserr;
pragma "no prototype" // FIXME
extern proc qio_channel_print_int(threadsafe:c_int, ch:qio_channel_ptr_t, const ref ptr, len:size_t, issigned:c_int):syserr;

extern proc qio_channel_scan_float(threadsafe:c_int, ch:qio_channel_ptr_t, ref ptr, len:size_t):syserr;
pragma "no prototype" // FIXME
extern proc qio_channel_print_float(threadsafe:c_int, ch:qio_channel_ptr_t, const ref ptr, len:size_t):syserr;

// These are the same as scan/print float but they assume an 'i' afterwards.
extern proc qio_channel_scan_imag(threadsafe:c_int, ch:qio_channel_ptr_t, ref ptr, len:size_t):syserr;
pragma "no prototype" // FIXME
extern proc qio_channel_print_imag(threadsafe:c_int, ch:qio_channel_ptr_t, const ref ptr, len:size_t):syserr;


extern proc qio_channel_scan_complex(threadsafe:c_int, ch:qio_channel_ptr_t, ref re_ptr, ref im_ptr, len:size_t):syserr;
extern proc qio_channel_print_complex(threadsafe:c_int, ch:qio_channel_ptr_t, const ref re_ptr, const ref im_ptr, len:size_t):syserr;


extern proc qio_channel_read_char(threadsafe:c_int, ch:qio_channel_ptr_t, ref char:int(32)):syserr;

extern proc qio_nbytes_char(chr:int(32)):c_int;
extern proc qio_encode_to_string(chr:int(32)):c_string;
extern proc qio_decode_char_buf(ref chr:int(32), ref nbytes:c_int, buf:c_string, buflen:ssize_t):syserr;

extern proc qio_channel_write_char(threadsafe:c_int, ch:qio_channel_ptr_t, char:int(32)):syserr;
extern proc qio_channel_skip_past_newline(threadsafe:c_int, ch:qio_channel_ptr_t, skipOnlyWs:c_int):syserr;
extern proc qio_channel_write_newline(threadsafe:c_int, ch:qio_channel_ptr_t):syserr;

extern proc qio_channel_scan_string(threadsafe:c_int, ch:qio_channel_ptr_t, ref ptr:c_string, ref len:int(64), maxlen:ssize_t):syserr;
extern proc qio_channel_print_string(threadsafe:c_int, ch:qio_channel_ptr_t, const ptr:c_string, len:ssize_t):syserr;

extern proc qio_channel_scan_literal(threadsafe:c_int, ch:qio_channel_ptr_t, const match:c_string, len:ssize_t, skipws:c_int):syserr;
extern proc qio_channel_scan_literal_2(threadsafe:c_int, ch:qio_channel_ptr_t, match:c_void_ptr, len:ssize_t, skipws:c_int):syserr;
extern proc qio_channel_print_literal(threadsafe:c_int, ch:qio_channel_ptr_t, const match:c_string, len:ssize_t):syserr;
extern proc qio_channel_print_literal_2(threadsafe:c_int, ch:qio_channel_ptr_t, match:c_void_ptr, len:ssize_t):syserr;


/*********************** Curl/HDFS support ******************/

/***************** C U R L *******************/
extern type curl_handle;
extern const curl_function_struct:qio_file_functions_t;
extern const curl_function_struct_ptr:qio_file_functions_ptr_t;

/****************** H D F S ******************/
extern const hdfs_function_struct_ptr:qio_file_functions_ptr_t;
extern proc hdfs_connect(out fs: c_void_ptr, path: c_string, port: int): syserr; 
extern proc hdfs_do_release(fs:c_void_ptr);
// End

extern record qio_conv_t {
  var preArg1:uint(8);
  var preArg2:uint(8);
  var preArg3:uint(8);
  var argType:uint(8);
  var literal_is_whitespace:uint(8);
  var literal_length:uint(32);
  var literal:c_void_ptr;
  var regexp_length:uint(32);
  var regexp:c_void_ptr;
  var regexp_flags_length:uint(32);
  var regexp_flags:c_void_ptr;
}

extern const QIO_CONV_UNK:c_int;

extern const QIO_CONV_ARG_TYPE_NUMERIC:c_int;
extern const QIO_CONV_ARG_TYPE_SIGNED:c_int;
extern const QIO_CONV_ARG_TYPE_BINARY_SIGNED:c_int;
extern const QIO_CONV_ARG_TYPE_UNSIGNED:c_int;
extern const QIO_CONV_ARG_TYPE_BINARY_UNSIGNED:c_int;
extern const QIO_CONV_ARG_TYPE_REAL:c_int;
extern const QIO_CONV_ARG_TYPE_BINARY_REAL:c_int;
extern const QIO_CONV_ARG_TYPE_IMAG:c_int;
extern const QIO_CONV_ARG_TYPE_BINARY_IMAG:c_int;
extern const QIO_CONV_ARG_TYPE_COMPLEX:c_int;
extern const QIO_CONV_ARG_TYPE_BINARY_COMPLEX:c_int;

extern const QIO_CONV_ARG_TYPE_CHAR:c_int;
extern const QIO_CONV_ARG_TYPE_STRING:c_int;
extern const QIO_CONV_ARG_TYPE_REPR:c_int;
extern const QIO_CONV_ARG_TYPE_REGEXP:c_int;
extern const QIO_CONV_ARG_TYPE_NONE_REGEXP_LITERAL:c_int;
extern const QIO_CONV_ARG_TYPE_NONE_LITERAL:c_int;

extern const QIO_CONV_SET_MIN_WIDTH_COLS:c_int;
extern const QIO_CONV_SET_MAX_WIDTH_COLS:c_int;
extern const QIO_CONV_SET_MAX_WIDTH_CHARS:c_int;
extern const QIO_CONV_SET_MAX_WIDTH_BYTES:c_int;
extern const QIO_CONV_SET_PRECISION:c_int;
extern const QIO_CONV_SET_STRINGLEN:c_int;
extern const QIO_CONV_SET_TERMINATOR:c_int;
extern const QIO_CONV_SET_STRINGSTART:c_int;
extern const QIO_CONV_SET_STRINGSTARTEND:c_int;
extern const QIO_CONV_SET_STRINGEND:c_int;
extern const QIO_CONV_SET_CAPTURE:c_int;
extern const QIO_CONV_SET_DONE:c_int;

extern proc qio_conv_parse(const fmt:c_string, start:size_t, ref end:uint(64), scanning:c_int, ref spec:qio_conv_t, ref style:iostyle):syserr;

extern proc qio_format_error_too_many_args():syserr;
extern proc qio_format_error_too_few_args():syserr;
extern proc qio_format_error_arg_mismatch(arg:int):syserr;
extern proc qio_format_error_bad_regexp():syserr;
extern proc qio_format_error_write_regexp():syserr;

proc defaultIOStyle():iostyle {
  var ret:iostyle;
  qio_style_init_default(ret);
  return ret;
}

proc iostyle.native(str_style:int(64)=stringStyleWithVariableLength()):iostyle {
  var ret = this;
  ret.binary = 1;
  ret.byteorder = iokind.native:uint(8);
  ret.str_style = str_style;
  return ret;
}
proc iostyle.big(str_style:int(64)=stringStyleWithVariableLength()):iostyle {
  var ret = this;
  ret.binary = 1;
  ret.byteorder = iokind.big:uint(8);
  ret.str_style = str_style;
  return ret;
}
proc iostyle.little(str_style:int(64)=stringStyleWithVariableLength()):iostyle  {
  var ret = this;
  ret.binary = 1;
  ret.byteorder = iokind.little:uint(8);
  ret.str_style = str_style;
  return ret;
}
proc iostyle.text(/* args coming later */):iostyle  {
  var ret = this;
  ret.binary = 0;
  return ret;
}



/* fdflag_t specifies how a file can be used. It can be:
  QIO_FDFLAG_UNK,
  QIO_FDFLAG_READABLE,
  QIO_FDFLAG_WRITEABLE,
  QIO_FDFLAG_SEEKABLE
*/
extern type fdflag_t = c_int;

/* Access hints describe how a file will be used.
   These can help optimize. These might be:
  QIO_METHOD_DEFAULT,
  QIO_METHOD_READWRITE,
  QIO_METHOD_P_READWRITE,
  QIO_METHOD_MMAP,
  QIO_HINT_RANDOM,
  QIO_HINT_SEQUENTIAL,
  QIO_HINT_LATENCY,
  QIO_HINT_BANDWIDTH,
  QIO_HINT_CACHED,
  QIO_HINT_NOREUSE
}
*/
extern type iohints = c_int;

pragma "ignore noinit"
record file {
  var home: locale = here;
  var _file_internal:qio_file_ptr_t = QIO_FILE_PTR_NULL;
}

// used for giving old warnings anyways...
enum FileAccessMode { read, write };

param _oldioerr="This program is using old-style I/O which is no longer supported.\n" +
                "See doc/README.io.\n" +
                "You'll probably want something like:\n" +
                "var f = open(filename, iomode.w).writer()\n" + 
                "or\n" + 
                "var f = open(filename, iomode.r).reader()\n";

// This file constructor exists to throw an error for old I/O code.
proc file.file(filename:string="",
               mode:FileAccessMode=FileAccessMode.read,
               path:string=".") {
  compilerError(_oldioerr);
}
proc file.open() {
  compilerError(_oldioerr);
}
proc file.filename : string {
  compilerError(_oldioerr + "file.filename is no longer supported");
}
proc file.mode {
  compilerError(_oldioerr + "file.mode is no longer supported");
}
proc file.isOpen: bool {
  compilerError(_oldioerr + "file.isOpen is no longer supported");
}

// TODO -- shouldn't have to write this this way!
pragma "init copy fn"
proc chpl__initCopy(x: file) {
  on x.home {
    qio_file_retain(x._file_internal);
  }
  return x;
}

proc =(ref ret:file, x:file) {
  // retain -- release
  on x.home {
    qio_file_retain(x._file_internal);
  }

  on ret.home {
    qio_file_release(ret._file_internal);
  }

  // compiler will do this copy.
  ret.home = x.home;
  ret._file_internal = x._file_internal;
}

proc file.check() {
  if(is_c_nil(_file_internal)) {
    halt("Operation attempted on an invalid file");
  }
}

/*
proc file.file() {
  this.home = here;
  this._file_internal = QIO_FILE_PTR_NULL;
}
*/

proc file.~file() {
  on this.home {
    qio_file_release(_file_internal);
    this._file_internal = QIO_FILE_PTR_NULL;
  }
}

/*
   We could support file locking and unlocking, but
   at the moment I don't see any use case in which
   it would make sense. 
proc file.lock() {
  on this.home {
    seterr(nil, qio_file_lock(_file_internal));
  }
}
proc file.unlock() {
  on this.home {
    qio_file_unlock(_file_internal);
  }
}
*/

// File style cannot be modified after the file is created;
// this prevents race conditions;
// channel style is protected by channel lock, can be modified.
proc file._style:iostyle {
  check();

  var ret:iostyle;
  on this.home {
    var local_style:iostyle;
    qio_file_get_style(_file_internal, local_style);
    ret = local_style;
  }
  return ret;
}

/* Close a file.
   Alternately, file will be closed when it is no longer referred to */
proc file.close(out error:syserr) {
  check();
  on this.home {
    error = qio_file_close(_file_internal);
  }
}

proc file.close() {
  var err:syserr = ENOERR;
  this.close(err);
  if err then ioerror(err, "in file.close", this.tryGetPath());
}

/* Sync a file to disk. */
proc file.fsync(out error:syserr) {
  check();
  on this.home {
    error = qio_file_sync(_file_internal);
  }
}
proc file.fsync() {
  var err:syserr = ENOERR;
  this.fsync(err);
  if err then ioerror(err, "in file.fsync", this.tryGetPath());
}


/* Get the path to a file. */
proc file.getPath(out error:syserr) : string {
  check();
  var ret:string;
  on this.home {
    var tmp:c_string;
    var tmp2:c_string;
    error = qio_file_path(_file_internal, tmp);
    if !error {
      error = qio_shortest_path(_file_internal, tmp2, tmp);
    }
    chpl_free_c_string(tmp);
    if !error {
      // FIX ME: could use a toString() that doesn't allocate space
      ret = toString(tmp2);
      chpl_free_c_string(tmp2);
    } else {
      ret = "unknown";
    }
  }
 return ret; 
}

proc file.tryGetPath() : string {
  var err:syserr = ENOERR;
  var ret:string;
  ret = this.getPath(err);
  if err then return "unknown";
  else return ret;
}

proc file.path : string {
  var err:syserr = ENOERR;
  var ret:string;
  ret = this.getPath(err);
  if err then ioerror(err, "in file.path");
  return ret;
}

proc file.length():int(64) {
  var err:syserr = ENOERR;
  var len:int(64) = 0;
  on this.home {
    err = qio_file_length(this._file_internal, len);
  }
  if err then ioerror(err, "in file.length()");
  return len;
}

// these strings are here (vs in _modestring)
// in an attempt to avoid string copies, leaks,
// and unnecessary allocations.
const _r = "r";
const _rw  = "r+";
const _cw = "w";
const _cwr = "w+";

proc _modestring(mode:iomode) {
  select mode {
    when iomode.r do return _r;
    when iomode.rw do return _rw;
    when iomode.cw do return _cw;
    when iomode.cwr do return _cwr;
    otherwise halt("Invalid mode");
  }
}

proc open(out error:syserr, path:string="", mode:iomode, hints:iohints=IOHINT_NONE,
    style:iostyle = defaultIOStyle(), url:string=""):file {
  // hdfs paths are expected to be of the form:
  // hdfs://<host>:<port>/<path>
  proc parse_hdfs_path(path:string): (string, int, string) {

    var hostidx_start = path.indexOf("//");
    var new_str = path.substring(hostidx_start+2..path.length);
    var hostidx_end = new_str.indexOf(":");
    var host = new_str.substring(0..hostidx_end-1);

    new_str = new_str.substring(hostidx_end+1..new_str.length);

    var portidx_end = new_str.indexOf("/");
    var port = new_str.substring(0..portidx_end-1);

    //the file path is whatever we have left
    var file_path = new_str.substring(portidx_end+1..new_str.length);

    return (host, port:int, file_path);
  }

  var local_style = style;
  var ret:file;
  ret.home = here;
  if (url != "") {
    if (url.startsWith("hdfs://")) { // HDFS
      var (host, port, file_path) = parse_hdfs_path(url);
      var fs:c_void_ptr;
      error = hdfs_connect(fs, host.c_str(), port);
      if error then ioerror(error, "Unable to connect to HDFS", host);
      error = qio_file_open_access_usr(ret._file_internal, file_path.c_str(), _modestring(mode).c_str(), hints, local_style, fs, hdfs_function_struct_ptr);
      // Since we don't have an auto-destructor for this, we actually need to make
      // the reference count 1 on this FS after we open this file so that we will
      // disconnect once we close this file.
      hdfs_do_release(fs);
      if error then ioerror(error, "Unable to open file in HDFS", url);
    } else if (url.startsWith("http://", "https://", "ftp://", "ftps://", "smtp://", "smtps://", "imap://", "imaps://"))  { // Curl
      error = qio_file_open_access_usr(ret._file_internal, url.c_str(), _modestring(mode).c_str(), hints, local_style, c_nil, curl_function_struct_ptr);
      if error then ioerror(error, "Unable to open URL", url);
    } else {
      ioerror(ENOENT:syserr, "Invalid URL passed to open");
    }
  } else {
    if (path == "") then
      ioerror(ENOENT:syserr, "in open: Both path and url were path");

    error = qio_file_open_access(ret._file_internal, path.c_str(), _modestring(mode).c_str(), hints, local_style);
  }

  return ret;
}

proc open(path:string="", mode:iomode, hints:iohints=IOHINT_NONE, style:iostyle =
    defaultIOStyle(), url:string=""):file {
  var err:syserr = ENOERR;
  var ret = open(err, path, mode, hints, style, url);
  if err then ioerror(err, "in open", path);
  return ret;
}

proc openfd(fd: fd_t, out error:syserr, hints:iohints=IOHINT_NONE, style:iostyle = defaultIOStyle()):file {
  var local_style = style;
  var ret:file;
  ret.home = here;
  error = qio_file_init(ret._file_internal, chpl_cnullfile(), fd, hints, local_style, 0);
  // On return, either ret._file_internal.ref_cnt == 1, or ret._file_internal is NULL.
  // error should be nonzero in the latter case.
  return ret;
}
proc openfd(fd: fd_t, hints:iohints=IOHINT_NONE, style:iostyle = defaultIOStyle()):file {
  var err:syserr = ENOERR;
  var ret = openfd(fd, err, hints, style);
  if err {
    var path:c_string;
    var e2:syserr = ENOERR;
    e2 = qio_file_path_for_fd(fd, path);
    if e2 then path = "unknown".c_str();
    // FIX ME: could use a toString() that doesn't allocate space
    ioerror(err, "in openfd", toString(path));
  }
  return ret;
}
proc openfp(fp: _file, out error:syserr, hints:iohints=IOHINT_NONE, style:iostyle = defaultIOStyle()):file {
  var local_style = style;
  var ret:file;
  ret.home = here;
  error = qio_file_init(ret._file_internal, fp, -1, hints, local_style, 1);
  // On return either ret._file_internal.ref_cnt == 1, or ret._file_internal is NULL.
  // error should be nonzero in the latter case.
  return ret;
}
proc openfp(fp: _file, hints:iohints=IOHINT_NONE, style:iostyle = defaultIOStyle()):file {
  var err:syserr = ENOERR;
  var ret = openfp(fp, err, hints, style);
  if err {
    var path:c_string;
    var e2:syserr = ENOERR;
    e2 = qio_file_path_for_fp(fp, path);
    if e2 then path = "unknown".c_str();
    ioerror(err, "in openfp", toString(path));
    // c_string path leaked, but ioerror will exit
  }
  return ret;
}

proc opentmp(out error:syserr, hints:iohints=IOHINT_NONE, style:iostyle = defaultIOStyle()):file {
  var local_style = style;
  var ret:file;
  ret.home = here;
  error = qio_file_open_tmp(ret._file_internal, hints, local_style);
  // On return ret._file_internal.ref_cnt == 1.
  return ret;
}
proc opentmp(hints:iohints=IOHINT_NONE, style:iostyle = defaultIOStyle()):file {
  var err:syserr = ENOERR;
  var ret = opentmp(err, hints, style);
  if err then ioerror(err, "in opentmp");
  return ret;
}

proc openmem(out error:syserr, style:iostyle = defaultIOStyle()) {
  var local_style = style;
  var ret:file;
  ret.home = here;
  error = qio_file_open_mem(ret._file_internal, QBUFFER_PTR_NULL, local_style);
  // On return ret._file_internal.ref_cnt == 1.
  return ret;
}
proc openmem(style:iostyle = defaultIOStyle()):file {
  var err:syserr = ENOERR;
  var ret = openmem(err, style);
  if err then ioerror(err, "in openmem");
  return ret;
}



/* in the future, this will be an interface.
   */
pragma "ignore noinit"
record channel {
  param writing:bool;
  param kind:iokind;
  param locking:bool;
  var home:locale;
  var _channel_internal:qio_channel_ptr_t = QIO_CHANNEL_PTR_NULL;
}

// TODO -- shouldn't have to write this this way!
pragma "init copy fn"
proc chpl__initCopy(x: channel) {
  on x.home {
    qio_channel_retain(x._channel_internal);
  }
  return x;
}

proc =(ref ret:channel, x:channel) {
  // retain -- release
  on x.home {
    qio_channel_retain(x._channel_internal);
  }

  on ret.home {
    qio_channel_release(ret._channel_internal);
  }

  ret.home = x.home;
  ret._channel_internal = x._channel_internal;
}

proc channel.channel(param writing:bool, param kind:iokind, param locking:bool, f:file, out error:syserr, hints:c_int, start:int(64), end:int(64), in local_style:iostyle) {
  on f.home {
    this.home = f.home;
    if kind != iokind.dynamic {
      local_style.binary = true;
      local_style.byteorder = kind:uint(8);
    }
    error = qio_channel_create(this._channel_internal, f._file_internal, hints, !writing, writing, start, end, local_style);
    // On return this._channel_internal.ref_cnt == 1.
    // Failure to check the error return code may result in a double-deletion error.
  }
}

proc channel.~channel() {
  on this.home {
    qio_channel_release(_channel_internal);
    this._channel_internal = QIO_CHANNEL_PTR_NULL;
  }
}

// Used to represent a Unicode character
record ioChar {
  var ch:int(32);
  proc writeThis(f: Writer) {
    halt("ioChar.writeThis must be written in Writer subclasses");
  }
}
inline proc _cast(type t, x: ioChar) where t == c_string {
  return qio_encode_to_string(x.ch);
}


// Used to represent "\n", but never escaped...
record ioNewline {
  // Normally, we will skip anything at all to get to a \n,
  // but if skipWhitespaceOnly is set, it will be an error
  // if we run into non-space charcters other than \n.
  var skipWhitespaceOnly: bool = false;
  proc writeThis(f: Writer) {
    // Normally this is handled explicitly in read/write.
    f.write("\n");
  }
}
inline proc _cast(type t, x: ioNewline) where t == c_string {
  return "\n";
}

// Used to represent a constant string we want to read or write...
record ioLiteral {
  var val: c_string;
  var ignoreWhiteSpace: bool = true;
  proc writeThis(f: Writer) {
    // Normally this is handled explicitly in read/write.
    f.write(val);
  }
}

inline proc _cast(type t, x: ioLiteral) where t == c_string {
  // FIX ME: should this be copied?
  return x.val;
}

// Used to represent some number of bits we want to read or write...
record ioBits {
  var v:uint(64);
  var nbits:int(8);
  proc writeThis(f: Writer) {
    // Normally this is handled explicitly in read/write.
    f.write(v);
  }
}

inline proc _cast(type t, x: ioBits) where t == c_string {
  const ret = "ioBits(v=" + x.v:string + ", nbits=" + x.nbits:string + ")";
  // FIX ME: should this be copied?
  return ret.c_str();
}


proc channel._ch_ioerror(error:syserr, msg:string) {
  var path:string = "unknown";
  var offset:int(64) = -1;
  on this.home {
    var tmp_path:c_string;
    var tmp_offset:int(64);
    var err:syserr = ENOERR;
    err = qio_channel_path_offset(locking, _channel_internal, tmp_path, tmp_offset);
    if !err {
      path = toString(tmp_path);
      offset = tmp_offset;
    }
  }
  ioerror(error, msg, path, offset);
  // c_string tmp_path leaked, but ioerror will exit
}
proc channel._ch_ioerror(errstr:string, msg:string) {
  var path:string = "unknown";
  var offset:int(64) = -1;
  on this.home {
    var tmp_path:c_string;
    var tmp_offset:int(64);
    var err:syserr = ENOERR;
    err = qio_channel_path_offset(locking, _channel_internal, tmp_path, tmp_offset);
    if !err {
      path = toString(tmp_path);
      offset = tmp_offset;
    }
  }
  ioerror(errstr, msg, path, offset);
  // c_string tmp_path leaked, but ioerror will exit
}


inline proc channel.lock(out error:syserr) {
  error = ENOERR;
  if locking {
    on this.home {
      error = qio_channel_lock(_channel_internal);
    }
  }
}
inline proc channel.lock() {
  var err:syserr = ENOERR;
  this.lock(err);
  if err then this._ch_ioerror(err, "in lock");
}

inline proc channel.unlock() {
  if locking {
    on this.home {
      qio_channel_unlock(_channel_internal);
    }
  }
}

proc channel.offset():int(64) {
  var ret:int(64);
  on this.home {
    this.lock();
    ret = qio_channel_offset_unlocked(_channel_internal);
    this.unlock();
  }
  return ret;
}

proc channel.advance(amount:int(64), ref error:syserr) {
  on this.home {
    this.lock();
    error = qio_channel_advance(false, _channel_internal);
    this.unlock();
  }
}
proc channel.advance(amount:int(64)) {
  on this.home {
    this.lock();
    var err = qio_channel_advance(false, _channel_internal);
    if err then this._ch_ioerror(err, "in advance");
    this.unlock();
  }
}



// you should have a lock before you use these...

inline proc channel._offset():int(64) {
  var ret:int(64);
  on this.home {
    ret = qio_channel_offset_unlocked(_channel_internal);
  }
  return ret;
}

inline proc channel._mark():syserr {
  return qio_channel_mark(false, _channel_internal);
}
inline proc channel._revert() {
  qio_channel_revert_unlocked(_channel_internal);
}
inline proc channel._commit() {
  qio_channel_commit_unlocked(_channel_internal);
}
proc channel._style():iostyle {
  var ret:iostyle;
  on this.home {
    var local_style:iostyle;
    qio_channel_get_style(_channel_internal, local_style);
    ret = local_style;
  }
  return ret;
}
proc channel._set_style(style:iostyle) {
  on this.home {
    var local_style:iostyle = style;
    qio_channel_set_style(_channel_internal, local_style);
  }
}

// We can simply call channel.close() on these, since the underlying file will be
// closed once we no longer have any references to it (which in this case, since we
// only will have one reference, will be right after we close this channel
// presumably).
proc openreader(out err: syserr, path:string="", param kind=iokind.dynamic, param locking=true,
    start:int(64) = 0, end:int(64) = max(int(64)), hints:iohints = IOHINT_NONE,
    url:string=""): channel(false, kind, locking) {
  var fl:file = open(err, path, iomode.r, url=url);
  var reader = fl.reader(kind, locking, start, end, hints, fl._style);
  // If we decrement the ref count after we open this channel, ref_cnt fl == 1.
  // Then, when we leave this function, Chapel will view this file as leaving scope,
  // and not having any handles attached to it, it will close the underlying file for the channel.
  /*qio_file_release(fl._file_internal);*/
  return reader;
}

proc openreader(path:string="", param kind=iokind.dynamic, param locking=true,
    start:int(64) = 0, end:int(64) = max(int(64)), hints:iohints = IOHINT_NONE,
    url:string=""):channel(false, kind, locking) {
  var err:syserr = ENOERR;
  var reader = openreader(err=err, path=path, kind=kind, locking=locking, start=start, end=end, hints=hints, url=url);
  if err then ioerror(err, "in openreader()");
  return reader;
}

proc openwriter(out err: syserr, path:string="", param kind=iokind.dynamic, param locking=true,
    start:int(64) = 0, end:int(64) = max(int(64)), hints:iohints = IOHINT_NONE,
    url:string=""): channel(true, kind, locking) {
  var fl:file = open(err, path, iomode.cw, url=url);
  var writer = fl.writer(kind, locking, start, end, hints, fl._style);
  // Need to look at this some more and verify it:
  // If we decrement the ref count after we open this channel, ref_cnt fl == 1.
  // Then, when we leave this function, Chapel will view this file as leaving scope,
  // and not having any handles attached to it, it will close the underlying file for the channel.
  /*qio_file_release(fl._file_internal);*/
  return writer;
}

proc openwriter(path:string="", param kind=iokind.dynamic, param locking=true,
    start:int(64) = 0, end:int(64) = max(int(64)), hints:iohints = IOHINT_NONE,
    url:string=""): channel(true, kind, locking) {
  var err: syserr = ENOERR;
  var writer = openwriter(err=err, path=path, kind=kind, locking=locking, start=start, end=end, hints=hints, url=url);
  if err then ioerror(err, "in openwriter()");
  return writer;
}

// It is the responsibility of the caller to release the returned channel
// if the error code is nonzero.
// The return error code should be checked to avoid double-deletion errors.
proc file.reader(out error:syserr, param kind=iokind.dynamic, param locking=true, start:int(64) = 0, end:int(64) = max(int(64)), hints:iohints = IOHINT_NONE, style:iostyle = this._style): channel(false, kind, locking) {
  check();

  var ret:channel(false, kind, locking);
  on this.home {
    ret = new channel(false, kind, locking, this, error, hints, start, end, style);
  }
  return ret;
}

proc file.reader(param kind=iokind.dynamic, param locking=true, start:int(64) = 0, end:int(64) = max(int(64)), hints:iohints = IOHINT_NONE, style:iostyle = this._style): channel(false, kind, locking) {
  var err:syserr = ENOERR;
  var ret = this.reader(err, kind, locking, start, end, hints, style);
  if err then ioerror(err, "in file.reader", this.tryGetPath());
  return ret;
}

// for convenience..
proc file.lines(out error:syserr, param locking:bool = true, start:int(64) = 0, end:int(64) = max(int(64)), hints:iohints = IOHINT_NONE, in local_style:iostyle = this._style) {
  check();

  local_style.string_format = QIO_STRING_FORMAT_TOEND;
  local_style.string_end = 0x0a; // '\n'

  param kind = iokind.dynamic;
  var ret:ItemReader(string, kind, locking);
  on this.home {
    var ch = new channel(false, kind, locking, this, error, hints, start, end, local_style);
    ret = new ItemReader(string, kind, locking, ch);
  }
  return ret;
}

proc file.lines(param locking:bool = true, start:int(64) = 0, end:int(64) = max(int(64)), hints:iohints = IOHINT_NONE, style:iostyle = this._style) {
  var err:syserr = ENOERR;
  var ret = this.lines(err, locking, start, end, hints, style);
  if err then ioerror(err, "in file.lines", this.tryGetPath());
  return ret;
}

// It is the responsibility of the caller to retain and release the returned channel.
// If the return error code is nonzero, the ref count will be 0 not 1.
// The error code should be checked to avoid double-deletion errors.
proc file.writer(out error:syserr, param kind=iokind.dynamic, param locking=true, start:int(64) = 0, end:int(64) = max(int(64)), hints:iohints = IOHINT_NONE, style:iostyle = this._style): channel(true,kind,locking) {
  check();

  var ret:channel(true, kind, locking);
  on this.home {
    ret = new channel(true, kind, locking, this, error, hints, start, end, style);
  }
  return ret;
}

proc file.writer(param kind=iokind.dynamic, param locking=true, start:int(64) = 0, end:int(64) = max(int(64)), hints:c_int = 0, style:iostyle = this._style): channel(true,kind,locking) 
{
  var err:syserr = ENOERR;
  var ret = this.writer(err, kind, locking, start, end, hints, style);

  if err then ioerror(err, "in file.writer", this.tryGetPath());
  return ret;
}

proc _isSimpleIoType(type t) param return
  _isSimpleScalarType(t) || _isComplexType(t) || _isEnumeratedType(t);

proc _isIoPrimitiveType(type t) param return
  _isSimpleIoType(t) || (t == c_string) || (t == string);

 proc _isIoPrimitiveTypeOrNewline(type t) param return
  _isIoPrimitiveType(t) || t == ioNewline || t == ioLiteral || t == ioChar || t == ioBits;

const _trues: 1*c_string  = ("true",);
const _falses: 1*c_string = ("false",);
const _i = "i";

// Read routines for all primitive types.
proc _read_text_internal(_channel_internal:qio_channel_ptr_t, out x:?t):syserr where _isIoPrimitiveType(t) {
  if _isBooleanType(t) {
    var num = _trues.size;
    var err:syserr = ENOERR;
    var got:bool;

    err = EFORMAT;

    for i in 1..num {
      err = qio_channel_scan_literal(false, _channel_internal, _trues(i), (_trues(i).length):ssize_t, 1);
      if !err {
        got = true;
        break;
      } else if err == EEOF {
        break;
      }
      err = qio_channel_scan_literal(false, _channel_internal, _falses(i), (_falses(i).length):ssize_t, 1);
      if !err {
        got = false;
        break;
      } else if err == EEOF {
        break;
      }
    }

    if !err then x = got;
    return err;
  } else if _isIntegralType(t) {
    // handles int types
    return qio_channel_scan_int(false, _channel_internal, x, numBytes(t), _isSignedType(t));
  } else if _isRealType(t) {
    // handles real
    return qio_channel_scan_float(false, _channel_internal, x, numBytes(t));
  } else if _isImagType(t) {
    return qio_channel_scan_imag(false, _channel_internal, x, numBytes(t));
    /*
    var err = qio_channel_mark(false, _channel_internal);
    if err then return err;

    err = qio_channel_scan_float(false, _channel_internal, x, numBytes(t));
    if !err {
      err = qio_channel_scan_literal(false, _channel_internal, _i, 1, false);
    }
    if !err {
      qio_channel_commit_unlocked(_channel_internal);
    } else {
      qio_channel_revert_unlocked(_channel_internal);
    }
    return err;
    */
  } else if _isComplexType(t)  {
    // handle complex types
    var re:x.re.type;
    var im:x.im.type;
    var err:syserr = ENOERR;
    err = qio_channel_scan_complex(false, _channel_internal, re, im, numBytes(x.re.type));
    x = (re, im):t; // cast tuple to complex to get complex num.
    return err;
  } else if (t == c_string) || (t == string) {
    // handle c_string and string
    var len:int(64);
    var tx: c_string;
    var ret = qio_channel_scan_string(false, _channel_internal, tx, len, -1);
    if t == c_string then x = tx;
    else {
      // FIX ME: could use a toString() that doesn't allocate space
      x = toString(tx);
      chpl_free_c_string(tx);
    }
    return ret;
  } else if _isEnumeratedType(t) {
    var err:syserr = ENOERR;
    for i in chpl_enumerate(t) {
      var str = i:c_string;
      var slen:ssize_t = str.length:ssize_t;
      err = qio_channel_scan_literal(false, _channel_internal, str, slen, 1);
      // Do not free str, because enum literals are C string literals
      if !err {
        x = i;
        break;
      } else if err != EFORMAT then break;
    }
    return err;
  } else {
    compilerError("Unknown primitive type in _read_text_internal ", typeToString(t));
  }
  return EINVAL;
}

proc _write_text_internal(_channel_internal:qio_channel_ptr_t, x:?t):syserr where _isIoPrimitiveType(t) {
  if _isBooleanType(t) {
    if x {
      return qio_channel_print_literal(false, _channel_internal, _trues(1), _trues(1).length:ssize_t);
    } else {
      return qio_channel_print_literal(false, _channel_internal, _falses(1), _falses(1).length:ssize_t);
    }
  } else if _isIntegralType(t) {
    // handles int types
    return qio_channel_print_int(false, _channel_internal, x, numBytes(t), _isSignedType(t));

  } else if _isRealType(t) {
    // handles real
    return qio_channel_print_float(false, _channel_internal, x, numBytes(t));
  } else if _isImagType(t) {
    return qio_channel_print_imag(false, _channel_internal, x, numBytes(t));
    /*var err = qio_channel_mark(false, _channel_internal);
    if err then return err;

    err = qio_channel_print_float(false, _channel_internal, x, numBytes(t));
    if err == 0 {
      err = qio_channel_print_literal(false, _channel_internal, _i, 1);
    }
    if err == 0 {
      qio_channel_commit_unlocked(_channel_internal);
    } else {
      qio_channel_revert_unlocked(_channel_internal);
    }
    return err;*/
  } else if _isComplexType(t)  {
    // handle complex types
    var re = x.re;
    var im = x.im;
    return qio_channel_print_complex(false, _channel_internal, re, im, numBytes(x.re.type));
  } else if t == c_string {
    // handle c_string
    return qio_channel_print_string(false, _channel_internal, x, x.length:ssize_t);
  } else if t == string {
    // handle string
    return qio_channel_print_string(false, _channel_internal, x.c_str(), x.length:ssize_t);
  } else if _isEnumeratedType(t) {
    var s = x:c_string;
    return qio_channel_print_literal(false, _channel_internal, s, s.length:ssize_t);
  } else {
    compilerError("Unknown primitive type in _write_text_internal ", typeToString(t));
  }
  return EINVAL;
}

inline proc _read_binary_internal(_channel_internal:qio_channel_ptr_t, param byteorder:iokind, out x:?t):syserr where _isIoPrimitiveType(t) {
  if _isBooleanType(t) {
    var got:int(32);
    got = qio_channel_read_byte(false, _channel_internal);
    if got >= 0 {
      x = (got != 0);
      return ENOERR;
    } else {
      return (-got):syserr;
    }
  } else if _isIntegralType(t) {
    if numBytes(t) == 1 {
      var got:int(32);
      got = qio_channel_read_byte(false, _channel_internal);
      if got >= 0 {
        x = (got:uint(8)):t;
        return ENOERR;
      } else {
        return (-got):syserr;
      }
    } else {
      // handles int types
      return qio_channel_read_int(false, byteorder, _channel_internal, x, numBytes(t), _isSignedType(t));
    }
  } else if _isFloatType(t) {
    // handles real, imag
    return qio_channel_read_float(false, byteorder, _channel_internal, x, numBytes(t));
  } else if _isComplexType(t)  {
    // handle complex types
    var re:x.re.type;
    var im:x.im.type;
    var err:syserr = ENOERR;
    err = qio_channel_read_complex(false, byteorder, _channel_internal, re, im, numBytes(x.re.type));
    x = (re, im):t; // cast tuple to complex to get complex num.
    return err;
  } else if (t == c_string) || (t == string) {
    // handle c_string and string
    var len:int(64);
    var tx: c_string;
    var ret = qio_channel_read_string(false, byteorder, qio_channel_str_style(_channel_internal), _channel_internal, tx, len, -1);
    if t == c_string then x = tx;
    else {
      // FIX ME: could use a toString() that doesn't allocate space
      x = toString(tx);
      chpl_free_c_string(tx);
    }
    return ret;
  } else if _isEnumeratedType(t) {
    var i:enum_mintype(t);
    var err:syserr = ENOERR;
    err = qio_channel_read_int(false, byteorder, _channel_internal, i, numBytes(i.type), _isSignedType(i.type));
    x = i:t;
    return err;
  } else {
    compilerError("Unknown primitive type in _read_binary_internal ", typeToString(t));
  }
  return EINVAL;
}

inline proc _write_binary_internal(_channel_internal:qio_channel_ptr_t, param byteorder:iokind, x:?t):syserr where _isIoPrimitiveType(t) {
  if _isBooleanType(t) {
    var zero_one:uint(8) = if x then 1:uint(8) else 0:uint(8);
    return qio_channel_write_byte(false, _channel_internal, zero_one);
  } else if _isIntegralType(t) {
    if numBytes(t) == 1 {
      return qio_channel_write_byte(false, _channel_internal, x:uint(8));
    } else {
      // handles int types
      return qio_channel_write_int(false, byteorder, _channel_internal, x, numBytes(t), _isSignedType(t));
    }
  } else if _isFloatType(t) {
    // handles real, imag
    return qio_channel_write_float(false, byteorder, _channel_internal, x, numBytes(t));
  } else if _isComplexType(t)  {
    // handle complex types
    var re = x.re;
    var im = x.im;
    return qio_channel_write_complex(false, byteorder, _channel_internal, re, im, numBytes(x.re.type));
  } else if t == c_string {
    return qio_channel_write_string(false, byteorder, qio_channel_str_style(_channel_internal), _channel_internal, x, x.length: ssize_t);
  } else if t == string {
    return qio_channel_write_string(false, byteorder, qio_channel_str_style(_channel_internal), _channel_internal, x.c_str(), x.length: ssize_t);
  } else if _isEnumeratedType(t) {
    var i:enum_mintype(t) = x:enum_mintype(t);
    return qio_channel_write_int(false, byteorder, _channel_internal, i, numBytes(i.type), _isSignedType(i.type));
  } else {
    compilerError("Unknown primitive type in write_binary_internal ", typeToString(t));
  }
  return EINVAL;
}

// Channel must be locked, must be running on this.home
// x is ref (vs out) because it might contain a literal string.
inline proc _read_one_internal(_channel_internal:qio_channel_ptr_t, param kind:iokind, ref x:?t):syserr where _isIoPrimitiveTypeOrNewline(t) {
  var e:syserr = ENOERR;
  if t == ioNewline {
    return qio_channel_skip_past_newline(false, _channel_internal, x.skipWhitespaceOnly);
  } else if t == ioChar {
    return qio_channel_read_char(false, _channel_internal, x.ch);
  } else if t == ioLiteral {
    //writeln("in scan literal ", x.val);
    return qio_channel_scan_literal(false, _channel_internal, x.val, x.val.length: ssize_t, x.ignoreWhiteSpace);
    //e = qio_channel_scan_literal(false, _channel_internal, x.val, x.val.length, x.ignoreWhiteSpace);
    //writeln("Scanning literal ", x.val,  " yeilded error ", e);
    //return e;
  } else if t == ioBits {
    return qio_channel_read_bits(false, _channel_internal, x.v, x.nbits);
  } else if kind == iokind.dynamic {
    var binary:uint(8) = qio_channel_binary(_channel_internal);
    var byteorder:uint(8) = qio_channel_byteorder(_channel_internal);
    if binary {
      select byteorder {
        when iokind.big    do e = _read_binary_internal(_channel_internal, iokind.big, x);
        when iokind.little do e = _read_binary_internal(_channel_internal, iokind.little, x);
        otherwise             e = _read_binary_internal(_channel_internal, iokind.native, x);
      }
    } else {
      e = _read_text_internal(_channel_internal, x);
    }
  } else {
    e = _read_binary_internal(_channel_internal, kind, x);
  }
  return e;
}

// Channel must be locked, must be running on this.home
inline proc _write_one_internal(_channel_internal:qio_channel_ptr_t, param kind:iokind, x:?t):syserr where _isIoPrimitiveTypeOrNewline(t) {
  var e:syserr = ENOERR;
  if t == ioNewline {
    return qio_channel_write_newline(false, _channel_internal);
  } else if t == ioChar {
    return qio_channel_write_char(false, _channel_internal, x.ch);
  } else if t == ioLiteral {
    return qio_channel_print_literal(false, _channel_internal, x.val, x.val.length:ssize_t);
  } else if t == ioBits {
    return qio_channel_write_bits(false, _channel_internal, x.v, x.nbits);
  } else if kind == iokind.dynamic {
    var binary:uint(8) = qio_channel_binary(_channel_internal);
    var byteorder:uint(8) = qio_channel_byteorder(_channel_internal);
    if binary {
      select byteorder {
        when iokind.big    do e = _write_binary_internal(_channel_internal, iokind.big, x);
        when iokind.little do e = _write_binary_internal(_channel_internal, iokind.little, x);
        otherwise             e = _write_binary_internal(_channel_internal, iokind.native, x);
      }
    } else {
      e = _write_text_internal(_channel_internal, x);
    }
  } else {
    e = _write_binary_internal(_channel_internal, kind, x);
  }
  return e;
}

inline proc _read_one_internal(_channel_internal:qio_channel_ptr_t, param kind:iokind, ref x:?t):syserr {
  var reader = new ChannelReader(_channel_internal=_channel_internal);
  var err:syserr = ENOERR;
  reader.read(x);
  err = reader.err;
  delete reader;
  return err;
}

inline proc _write_one_internal(_channel_internal:qio_channel_ptr_t, param kind:iokind, x:?t):syserr {
  var writer = new ChannelWriter(_channel_internal=_channel_internal);
  var err:syserr = ENOERR;
  writer.write(x);
  err = writer.err;
  delete writer;
  return err;
}

/* Returns true if we read all the args,
   false if we encountered EOF (or possibly another error and didn't halt)*/
inline proc channel.read(inout args ...?k,
                  out error:syserr):bool {
  if writing then compilerError("read on write-only channel");
  error = ENOERR;
  on this.home {
    this.lock();
    for param i in 1..k {
      if !error {
        error = _read_one_internal(_channel_internal, kind, args[i]);
      }
    }
    this.unlock();
  }
  return !error;
}
var _arg_to_proto_names = ("a", "b", "c", "d", "e", "f");
proc _args_to_proto(args ...?k,
                    preArg:string) {
  // FIX ME: lot of potential leaking going on here with string concat
  // But this is used for error handlling so maybe we don't care.
  var err_args:c_string = "";
  for param i in 1..k {
    var name:c_string;
    if i <= _arg_to_proto_names.size then name = _arg_to_proto_names[i];
    else name = "x" + i:c_string;
    // FIX ME: leak c_string due to concatenation
    err_args += preArg + name + ":" + typeToString(args(i).type);
    if i != k then err_args += ", ";
  }
  // FIX ME: could use a toString() that doesn't allocate space
  const ret = toString(err_args);
  chpl_free_c_string(err_args);
  return ret;
}

inline proc channel.read(ref args ...?k):bool {
  var e:syserr = ENOERR;
  this.read((...args), error=e);
  if !e then return true;
  else if e == EEOF then return false;
  else {
    this._ch_ioerror(e, "in channel.read(" +
                        _args_to_proto((...args), preArg="ref ") +
                        ")");
    return false;
  }
}
proc channel.read(inout args ...?k,
                  style:iostyle,
                  out error:syserr):bool {
  if writing then compilerError("read on write-only channel");
  error = ENOERR;
  on this.home {
    this.lock();
    var save_style = this._style();
    this._set_style(style);
    for param i in 1..k {
      if !error {
        error = _read_one_internal(_channel_internal, kind, args[i]);
      }
    }
    this._set_style(save_style);
    this.unlock();
  }
  return !error;
}
proc channel.read(ref args ...?k,
                  style:iostyle):bool {
  var e:syserr = ENOERR;
  this.read((...args), style=iostyle, error=e);
  if !e then return true;
  else if e == EEOF then return false;
  else {
    this._ch_ioerror(e, "in channel.read(" +
                        _args_to_proto((...args), preArg="ref ") +
                        "style:iostyle)");
    return false;
  }
}

<<<<<<< HEAD
proc channel.readline(arg: [] uint(8), ref numRead : int, start = arg.domain.low, inclusive = true) : bool 
where arg.domain.rank == 1
{
  if this.kind != ionative then halt("channel.readline([] uint(8), ...) \
      is only available for ionative channels");
=======
proc channel.readline(arg: [] uint(8), ref numRead : int, start = arg.domain.low, inclusive = true) : bool
where arg.rank == 1 && isRectangularArr(arg)
{
>>>>>>> 9bb7f64d
  var e:syserr = ENOERR;
  var got = this.readline(arg, numRead, start, error=e, inclusive);
  if !e && got then return true;
  else if e == EEOF || !got then return false;
  else {
<<<<<<< HEAD
    this._ch_ioerror(e, "in channel.readline(ref arg:string)");
=======
    this._ch_ioerror(e, "in channel.readline(arg : [] uint(8))");
>>>>>>> 9bb7f64d
    return false;
  }
}

<<<<<<< HEAD
// Read a line of bytes into a chapel array.
//
// numRead: The number of 'elType's read
// inclusive: if true, will include the newline
//
// The 'kind' of the channel must be ionative, as we only read bytes. 
// This limitation exists so that we can check for a newline.
proc channel.readline(arg: [] uint(8), ref numRead : int, start = arg.domain.low, out error:syserr, inclusive = true) : bool
where arg.domain.rank == 1
{
  if this.kind != ionative then halt("channel.readline([] uint(8), ...) \
      is only available for ionative channels");
  if arg.size == 0 || start > arg.domain.high then return false;
  var got : int;
  param newLineChar = 0x0A;
  var idx = start;
  while got != newLineChar {
    got = qio_channel_read_byte(false, this._channel_internal);
    if got >= 0 {
      if inclusive || (!inclusive && got != newLineChar) {
        arg[idx] = got:uint(8);
        idx += 1;
      }
    } else {
      numRead = idx - start;
      error = (-got):syserr;
      return false;
    }
  }
  numRead = idx - start;
  error = ENOERR;
  return true;
=======
// Read a line of bytes into a Chapel array.
//
// arg:       A 1D DefaultRectangular array which must have at least 1 element.
// numRead:   The number of bytes read
// start:     Index to begin reading into
// inclusive: If true, will include the newline
//
// Returns true if bytes were read without error. Returns false if an error
// occurred, the array is of zero size, or the start index is beyond the 
// array's domain.
proc channel.readline(arg: [] uint(8), out numRead : int, start = arg.domain.low, out error:syserr, inclusive = true) : bool
where arg.rank == 1 && isRectangularArr(arg)
{
  error = ENOERR;
  if arg.size == 0 || start > arg.domain.high then return false;
  on this.home {
    this.lock();
    var got : int;
    param newLineChar = 0x0A;
    var idx = start;
    while got != newLineChar {
      got = qio_channel_read_byte(false, this._channel_internal);
      if got >= 0 {
        if inclusive || (!inclusive && got != newLineChar) {
          arg[idx] = got:uint(8);
          idx += 1;
        }
      } else {
        error = (-got):syserr;
        break;
      }
    }
    numRead = idx - start;
    this.unlock();
  }
  return !error;
>>>>>>> 9bb7f64d
}

proc channel.readline(ref arg:string, out error:syserr):bool {
  if writing then compilerError("read on write-only channel");
  error = ENOERR;
  on this.home {
    this.lock();
    var save_style = this._style();
    var mystyle = save_style.text();
    mystyle.string_format = QIO_STRING_FORMAT_TOEND;
    mystyle.string_end = 0x0a; // ascii newline.
    this._set_style(mystyle);
    error = _read_one_internal(_channel_internal, iokind.dynamic, arg);
    this._set_style(save_style);
    this.unlock();
  }
  return !error;
}
proc channel.readline(ref arg:string):bool {
  var e:syserr = ENOERR;
  this.readline(arg, error=e);
  if !e then return true;
  else if e == EEOF then return false;
  else {
    this._ch_ioerror(e, "in channel.readline(ref arg:string)");
    return false;
  }
}

// channel.readstring: read a given amount of bytes from a channel
// arg: str_out  -> The string to be read into
// arg: len      -> The number of bytes to read from this channel. If nothing is
//                  given, we read the entire channel starting at the current offset
//                  in the channel.
// return: true  -> We have not encountered EOF
//         false -> We have encountered EOF
proc channel.readstring(ref str_out:string, len:int(64) = -1):bool {
  var err:syserr = ENOERR;

  on this.home {
    var ret:c_string;
    var lenread:int(64);
    var tx:c_string;
    var lentmp:int(64);
    var actlen:int(64);

    this.lock();
    actlen = qio_channel_end_offset_unlocked(this._channel_internal) - qio_channel_offset_unlocked(this._channel_internal);
    this.unlock();

    // read the entire file
    if (len == -1) then
      lentmp = actlen;
    else // else, make a smart choice about how much we have to read
      lentmp = min(actlen, len);

    while (lentmp > max(int(32))) {
      err = qio_channel_read_string(false, this._style().byteorder, max(int(32)),
          this._channel_internal, tx, lenread, -1);

      ret += tx;
      chpl_free_c_string(tx);

      if (err == EEOF) then break; // done reading 

      if err then ioerror(err, "in channel.readstring(ref str_out:string, len:int(64)"); // else, we actually do have an error.
      lentmp = lentmp - max(int(32));
    }

    // len <= max(int(32))
    if (!err) {
      err = qio_channel_read_string(false, this._style().byteorder, lentmp,
          this._channel_internal, tx, lenread, -1);

      ret += tx;
      chpl_free_c_string(tx);
    }
    // FIX ME: could use a toString() that doesn't allocate space
    str_out = toString(ret);
    chpl_free_c_string(ret);
  }

  if (err == EEOF) then return false; // done reading
  if err then ioerror(err, "in channel.readstring(ref str_out:string, len:int(64)"); // else, we actually do have an error.
  return true;
}

inline proc channel.readbits(out v:uint(64), nbits:int(8), out error:syserr):bool {
  var tmp:ioBits;
  var ret:bool;

  error = ENOERR;

  tmp.nbits = nbits;
  ret = this.read(tmp, error=error);
  v = tmp.v;

  return ret;
}
proc channel.readbits(out v:uint(64), nbits:int(8)):bool {
  var e:syserr = ENOERR;
  this.readbits(v, nbits, error=e);
  if !e then return true;
  else if e == EEOF then return false;
  else {
    this._ch_ioerror(e, "in channel.readbits(out v:uint(64), nbits:int(8))");
    return false;
  }
}

inline proc channel.writebits(v:uint(64), nbits:int(8), out error:syserr):bool {
  return this.write(new ioBits(v, nbits), error=error);
}
proc channel.writebits(v:uint(64), nbits:int(8)):bool {
  var e:syserr = ENOERR;
  this.writebits(v, nbits, error=e);
  if !e then return true;
  else {
    this._ch_ioerror(e, "in channel.writebits(v:uint(64), nbits:int(8))");
    return false;
  }
}



proc channel.readln(out error:syserr):bool {
  var nl = new ioNewline();
  return this.read(nl, error=error);
}
proc channel.readln():bool {
  var nl = new ioNewline();
  return this.read(nl);
}


proc channel.readln(ref args ...?k):bool {
  var nl = new ioNewline();
  return this.read((...args), nl);
}
proc channel.readln(ref args ...?k,
                    out error:syserr):bool {
  var nl = new ioNewline();
  return this.read((...args), nl, error=error);
}
proc channel.readln(ref args ...?k,
                    style:iostyle,
                    out error:syserr):bool {
  var nl = new ioNewline();
  return this.read((...args), nl, style=style, error=error);
}
proc channel.readln(ref args ...?k,
                    style:iostyle):bool {
  var nl = new ioNewline();
  return this.read((...args), nl, style=style);
}

proc channel.read(type t) {
  var tmp:t;
  var e:syserr = ENOERR;
  this.read(tmp, error=e);
  if e then this._ch_ioerror(e, "in channel.read(type)");
  return tmp;
}
proc channel.readln(type t) {
  var tmp:t;
  var e:syserr = ENOERR;
  this.readln(tmp, error=e);
  if e then this._ch_ioerror(e, "in channel.readln(type)");
  return tmp;
}
// Read/write tuples of types.
proc channel.readln(type t ...?numTypes) where numTypes > 1 {
  var tupleVal: t;
  for param i in 1..(numTypes-1) do
    tupleVal(i) = this.read(t(i));
  tupleVal(numTypes) = this.readln(t(numTypes));
  return tupleVal;
}
proc channel.read(type t ...?numTypes) where numTypes > 1 {
  var tupleVal: t;
  for param i in 1..numTypes do
    tupleVal(i) = this.read(t(i));
  return tupleVal;
}

inline proc channel.write(args ...?k, out error:syserr):bool {
  if !writing then compilerError("write on read-only channel");
  error = ENOERR;
  on this.home {
    this.lock();
    for param i in 1..k {
      if !error {
        error = _write_one_internal(_channel_internal, kind, args(i));
      }
    }
    this.unlock();
  }
  return !error;
}

inline proc channel.write(args ...?k):bool {
  var e:syserr = ENOERR;
  this.write((...args), error=e);
  if !e then return true;
  else {
    this._ch_ioerror(e, "in channel.write(" +
                        _args_to_proto((...args), preArg="") +
                        ")");
    return false;
  }
}

proc channel.write(args ...?k,
                   style:iostyle,
                   out error:syserr):bool {
  if !writing then compilerError("write on read-only channel");
  error = ENOERR;
  on this.home {
    this.lock();
    var save_style = this._style();
    this._set_style(style);
    for param i in 1..k {
      if !error {
        error = _write_one_internal(_channel_internal, iokind.dynamic, args(i));
      }
    }
    this._set_style(save_style);
    this.unlock();
  }
  return !error;
}
proc channel.write(args ...?k,
                   style:iostyle):bool {
  var e:syserr = ENOERR;
  this.write((...args), style=style, error=e);
  if !e then return true;
  else {
    this._ch_ioerror(e, "in channel.write(" +
                        _args_to_proto((...args), preArg="") +
                        "style:iostyle)");
    return false;
  }
}

proc channel.writeln(out error:syserr):bool {
  return this.write(new ioNewline(), error=error);
}
proc channel.writeln():bool {
  return this.write(new ioNewline());
}
proc channel.writeln(args ...?k, out error:syserr):bool {
  return this.write((...args), new ioNewline(), error=error);
}
proc channel.writeln(args ...?k):bool {
  return this.write((...args), new ioNewline());
}
proc channel.writeln(args ...?k,
                     style:iostyle):bool {
  return this.write((...args), new ioNewline(), style=style);
}
proc channel.writeln(args ...?k,
                     style:iostyle,
                     out error:syserr):bool {
  return this.write((...args), new ioNewline(), style=style, error=error);
}

proc channel.flush(out error:syserr) {
  error = ENOERR;
  on this.home {
    error = qio_channel_flush(locking, _channel_internal);
  }
}
proc channel.flush() {
  var e:syserr = ENOERR;
  this.flush(error=e);
  if e then this._ch_ioerror(e, "in channel.flush");
}

proc channel.assertEOF(error:string) {
  if writing {
    this._ch_ioerror(EINVAL, "assertEOF on writing channel");
  } else {
    var tmp:uint(8);
    var err:syserr;
    this.read(tmp, error=err);
    if err != EEOF {
      this._ch_ioerror("assert failed", error);
    }
  }
}
proc channel.assertEOF() {
  this.assertEOF("- Not at EOF");
}

proc channel.close(out error:syserr) {
  error = ENOERR;
  on this.home {
    error = qio_channel_close(locking, _channel_internal);
  }
}

proc channel.close() {
  var e:syserr = ENOERR;
  this.close(error=e);
  if e then this._ch_ioerror(e, "in channel.close");
}

/*
proc channel.modifyStyle(f:func(iostyle, iostyle))
{
  on this.home {
    this.lock();
    var style = this._style();
    style = f(style);
    this._set_style(style);
    this.unlock();
  }
}
*/

record ItemReader {
  type ItemType;
  param kind:iokind;
  param locking:bool;
  var ch:channel(false,kind,locking);
  proc read(out arg:ItemType, out error:syserr):bool {
    return ch.read(arg, error=error);
  }
  proc read(out arg:ItemType):bool {
    return ch.read(arg);
  }

  iter these() {
    while true {
      var x:ItemType;
      var gotany = ch.read(x);
      if ! gotany then break;
      yield x;
    }
  }

  /* It would be nice to be able to handle errors
     when reading with these()
     but it's not clear how to get the error argument
     out. Exceptions would sort us out...
  iter these(out error:syserr) {
    while true {
      var x:ItemType;
      var gotany = ch.read(x, error=error);
      if ! gotany then break;
      yield x;
    }
  }*/
}

proc channel.itemReader(type ItemType, param kind:iokind=iokind.dynamic) {
  if writing then compilerError(".itemReader on write-only channel");
  return new ItemReader(ItemType, kind, locking, this);
}

record ItemWriter {
  type ItemType;
  param kind:iokind;
  param locking:bool;
  var ch:channel(false,kind);
  proc write(arg:ItemType, out error:syserr):bool {
    return ch.write(arg, error=error);
  }
  proc write(arg:ItemType):bool {
    return ch.write(arg);
  }
}

proc channel.itemWriter(type ItemType, param kind:iokind=iokind.dynamic) {
  if !writing then compilerError(".itemWriter on read-only channel");
  return new ItemWriter(ItemType, kind, locking, this);
}

// And now, the toplevel items.

const stdin:channel(false, iokind.dynamic, true) = openfd(0).reader(); 
const stdout:channel(true, iokind.dynamic, true) = openfp(chpl_cstdout()).writer(); 
const stderr:channel(true, iokind.dynamic, true) = openfp(chpl_cstderr()).writer(); 

proc write(args ...?n) {
  stdout.write((...args));
}
proc writeln(args ...?n) {
  stdout.writeln((...args));
}
proc writeln() {
  stdout.writeln();
}

proc read(ref args ...?n):bool {
  return stdin.read((...args));
}
proc readln(ref args ...?n):bool {
  return stdin.readln((...args));
}
proc readln():bool {
  return stdin.readln();
}

proc readln(type t ...?numTypes) {
  return stdin.readln((...t));
}
proc read(type t ...?numTypes) {
  return stdin.read((...t));
}

class ChannelWriter : Writer {
  var _channel_internal:qio_channel_ptr_t = QIO_CHANNEL_PTR_NULL;
  var err:syserr = ENOERR;
  proc binary():bool {
    var ret:uint(8);
    on this {
      ret = qio_channel_binary(_channel_internal);
    }
    return ret != 0;
  }
  proc styleElement(element:int):int {
    var ret:int = 0;
    on this {
      ret = qio_channel_style_element(_channel_internal, element);
    }
    return ret;
  }

  proc error():syserr {
    return err;
  }
  proc setError(e:syserr) {
    err = e;
  }
  proc clearError() {
    err = 0;
  }
  proc writePrimitive(x) {
    if !err {
      on this {
        err = _write_one_internal(_channel_internal, iokind.dynamic, x);
      }
    }
  }

  proc writeBytes(x, len:ssize_t) {
    if ! err {
      on this {
        err = qio_channel_write_amt(false, _channel_internal, x, len);
      }
    }
  }

  proc writeThis(w:Writer) {
    // MPF - I don't understand why I had to add this,
    // but without it test/modules/diten/returnClassDiffModule5.chpl fails.
    compilerError("writeThis on ChannelWriter called");
  }
  // writeThis + no readThis -> ChannelWriter itself cannot be read
}
class ChannelReader : Reader {
  var _channel_internal:qio_channel_ptr_t = QIO_CHANNEL_PTR_NULL;
  var err:syserr = ENOERR;
  proc binary():bool {
    var ret:uint(8);
    on this {
      ret = qio_channel_binary(_channel_internal);
    }
    return ret != 0;
  }
  proc styleElement(element:int):int {
    var ret:int = 0;
    on this {
      ret = qio_channel_style_element(_channel_internal, element);
    }
    return ret;
  }

  proc error():syserr {
    return err;
  }
  proc setError(e:syserr) {
    err = e;
  }
  proc clearError() {
    err = ENOERR;
  }

  proc readPrimitive(ref x:?t) where _isIoPrimitiveTypeOrNewline(t) {
    if !err {
      on this {
        err = _read_one_internal(_channel_internal, iokind.dynamic, x);
      }
    }
  }

  proc readBytes(x, len:ssize_t) {
    if ! err {
      on this {
        err = qio_channel_read_amt(false, _channel_internal, x, len);
      }
    }
  }

  proc writeThis(w:Writer) {
    compilerError("writeThis on ChannelReader called");
  }
  // writeThis + no readThis -> ChannelReader itself cannot be read
}

// Delete a file.
proc unlink(path:string, out error:syserr) {
  extern proc sys_unlink(path:c_string):err_t;
  error = sys_unlink(path.c_str());
}
proc unlink(path:string) {
  var err:syserr = ENOERR;
  unlink(path, err);
  if err then ioerror(err, "in unlink", path);
}

proc unicodeSupported():bool {
  extern proc qio_unicode_supported():c_int;
  return qio_unicode_supported() > 0;
}

inline
proc _toIntegral(x:?t) where _isIntegralType(t)
{
  return (x, true);
}
inline
proc _toIntegral(x:?t) where _isIoPrimitiveType(t) && !_isIntegralType(t)
{
  return (x:int, true);
}
inline
proc _toIntegral(x:?t) where !_isIoPrimitiveType(t)
{
  return (0, false);
}

inline
proc _toSigned(x:?t) where _isSignedType(t)
{
  return (x, true);
}
inline
proc _toSigned(x:uint(8))
{
  return (x:int(8), true);
}
inline
proc _toSigned(x:uint(16))
{
  return (x:int(16), true);
}
inline
proc _toSigned(x:uint(32))
{
  return (x:int(32), true);
}
inline
proc _toSigned(x:uint(64))
{
  return (x:int(64), true);
}

inline
proc _toSigned(x:?t) where _isIoPrimitiveType(t) && !_isIntegralType(t)
{
  return (x:int, true);
}
inline
proc _toSigned(x:?t) where !_isIoPrimitiveType(t)
{
  return (0:int, false);
}

inline
proc _toUnsigned(x:?t) where _isUnsignedType(t)
{
  return (x, true);
}
inline
proc _toUnsigned(x:int(8))
{
  return (x:uint(8), true);
}
inline
proc _toUnsigned(x:int(16))
{
  return (x:uint(16), true);
}
inline
proc _toUnsigned(x:int(32))
{
  return (x:uint(32), true);
}
inline
proc _toUnsigned(x:int(64))
{
  return (x:uint(64), true);
}


inline
proc _toUnsigned(x:?t) where _isIoPrimitiveType(t) && !_isIntegralType(t)
{
  return (x:uint, true);
}
inline
proc _toUnsigned(x:?t) where !_isIoPrimitiveType(t)
{
  return (0:uint, false);
}


inline
proc _toReal(x:?t) where _isRealType(t)
{
  return (x, true);
}
inline
proc _toReal(x:?t) where _isIoPrimitiveType(t) && !_isRealType(t)
{
  return (x:real, true);
}
inline
proc _toReal(x:?t) where !_isIoPrimitiveType(t)
{
  return (0.0, false);
}

inline
proc _toImag(x:?t) where _isImagType(t)
{
  return (x, true);
}
inline
proc _toImag(x:?t) where _isIoPrimitiveType(t) && !_isImagType(t)
{
  return (x:imag, true);
}
inline
proc _toImag(x:?t) where !_isIoPrimitiveType(t)
{
  return (0.0i, false);
}


inline
proc _toComplex(x:?t) where _isComplexType(t)
{
  return (x, true);
}
inline
proc _toComplex(x:?t) where _isIoPrimitiveType(t) && !_isComplexType(t)
{
  return (x:complex, true);
}
inline
proc _toComplex(x:?t) where !_isIoPrimitiveType(t)
{
  return (0.0+0.0i, false);
}

inline
proc _toRealOrComplex(x:?t) where _isComplexType(t)
{
  return (x, true);
}
inline
proc _toRealOrComplex(x:?t) where _isFloatType(t)
{
  return (x, true);
}
inline
proc _toRealOrComplex(x:?t) where _isIoPrimitiveType(t) && !_isComplexType(t) && !_isFloatType(t)
{
  return (x:real, true);
}
inline
proc _toRealOrComplex(x:?t) where !_isIoPrimitiveType(t)
{
  return (0.0, false);
}

proc _isNumericType(type t) param return
_isIntegralType(t) || _isRealType(t) || _isImagType(t) || _isComplexType(t);

inline
proc _toNumeric(x:?t) where _isNumericType(t)
{
  return (x, true);
}
inline
proc _toNumeric(x:?t) where _isIoPrimitiveType(t) && !_isNumericType(t)
{
  // enums, bools get cast to int.
  return (x:int, true);
}
inline
proc _toNumeric(x:?t) where !_isIoPrimitiveType(t)
{
  return (0, false);
}



inline
proc _toString(x:?t) where _isIoPrimitiveType(t)
{
  return (x:string, true);
}
inline
proc _toString(x:?t) where !_isIoPrimitiveType(t)
{
  return ("", false);
}

inline
proc _toChar(x:?t) where _isIntegralType(t)
{
  return (x:int(32), true);
}
inline
proc _toChar(x:?t) where t == string
{
  var chr:int(32);
  var nbytes:c_int;
  qio_decode_char_buf(chr, nbytes, x.c_str(), x.length:ssize_t);
  return (chr, true);
}
inline
proc _toChar(x:?t) where !(t==string || _isIntegralType(t))
{
  return (0:int(32), false);
}


// If we wanted to give ERANGE if (for example
// var x:int(8); readf("%i", x);
// was given the input 1000, this would be the place to do it.
inline
proc _setIfPrimitive(ref lhs:?t, rhs:?t2, argi:int):syserr where t==bool&&_isIoPrimitiveType(t2)
{
  var empty:t2;
  if rhs == empty {
    lhs = false;
  } else {
    lhs = true;
  }
  return ENOERR;
}
inline
proc _setIfPrimitive(ref lhs:?t, rhs:?t2, argi:int):syserr where t!=bool&&_isIoPrimitiveType(t)
{
  //stdout.writeln("setIfPrimitive ", lhs, " ", rhs);
  lhs = rhs:t;
  return ENOERR;
}
inline
proc _setIfPrimitive(ref lhs:?t, rhs, argi:int):syserr where !_isIoPrimitiveType(t)
{
  return qio_format_error_arg_mismatch(argi);
}

inline
proc _setIfChar(ref lhs:?t, rhs:int(32)) where t == string
{
  lhs = new ioChar(rhs):string;
}
inline
proc _setIfChar(ref lhs:?t, rhs:int(32)) where _isIntegralType(t)
{
  lhs = rhs:t;
}
inline
proc _setIfChar(ref lhs:?t, rhs:int(32)) where !(t==string||_isIntegralType(t))
{
  // do nothing
}



inline
proc _toRegexp(x:?t) where t == regexp
{
  return (x, true);
}
inline
proc _toRegexp(x:?t) where t != regexp
{
  var r:regexp;
  return (r, false);
}

//
// This is an internal use only debug flag, so use with caution.
// Specifically, writef() is not re-entrant, so enabling it may cause
// unexpected failures.
//
config param _format_debug = false;

class _channel_regexp_info {
  var hasRegexp = false;
  var matchedRegexp = false;
  var releaseRegexp = false;
  var theRegexp = qio_regexp_null();
  var matches: _ddata(qio_regexp_string_piece_t) = nil; // size = ncaptures+1
  var capArr: _ddata(string) = nil; // size = ncaptures
  var capturei: int;
  var ncaptures: int;
  proc clear() {
    if releaseRegexp {
      qio_regexp_release(theRegexp);
    }
    theRegexp = qio_regexp_null();
    hasRegexp = false;
    matchedRegexp = false;
    releaseRegexp = false;
    if matches then _ddata_free(matches);
    for i in 0..#ncaptures do capArr[i] = "";
    if capArr then _ddata_free(capArr);
  }
  proc allocate_captures() {
    ncaptures = qio_regexp_get_ncaptures(theRegexp);
    matches = _ddata_allocate(qio_regexp_string_piece_t, ncaptures+1);
    capArr = _ddata_allocate(string, ncaptures);
    capturei = 0;
  }
  proc ~_channel_regexp_info() {
    clear();
  }
}

proc channel._match_regexp_if_needed(cur:size_t, len:size_t, ref error:syserr, ref style:iostyle, ref r:_channel_regexp_info)
{
  if _format_debug then stdout.writeln("REGEXP MATCH ENTRY");
  if qio_regexp_ok(r.theRegexp) {
    if r.matchedRegexp then return;
    if _format_debug then stdout.writeln("REGEXP MATCH");
    r.matchedRegexp = true;
    r.allocate_captures(); // also allocates matches and capArr
    var ncaps = r.ncaptures;
    var nm = ncaps + 1;
    var maxlen:int(64) = style.max_width_characters;
    // If we are working on the last part of the format string,
    // and there is a match, we can immediately discard
    // data before any captures in the match (or if there
    // are no captures - the entire match).
    var can_discard = (cur == len);
    if maxlen == max(uint(32)) then maxlen = max(int(64));
    var before_match = qio_channel_offset_unlocked(_channel_internal);
    // Do the actual regexp search.
    // Now read, matching the regexp.
    error = qio_regexp_channel_match(r.theRegexp, false, _channel_internal,
                                     maxlen, QIO_REGEXP_ANCHOR_START,
                                     can_discard,
                                     /* keep_unmatched */ true,
                                     /* keep_whole_pattern */ false,
                                     r.matches, nm);
    var after_match = qio_channel_offset_unlocked(_channel_internal);

    // Now, if there was no match, error=EFORMAT
    // if there was a match, error = no error
    // Either way, we have to handle the next several
    // arguments as capture groups.
    if ! error {
      for j in 0..#ncaps {
        // matches[0] is the whole pattern, and
        // we only want to extract capture groups.
        var m = _to_reMatch(r.matches[1+j]);
        _extractMatch(m, r.capArr[j], error);
        if error then break;
      }
      // And, advance the channel to the end of the match.
      var cur = qio_channel_offset_unlocked(_channel_internal);
      var target = r.matches[0].offset + r.matches[0].len;
      error = qio_channel_advance(false, _channel_internal, target - cur);
      if error {
        if _format_debug then stdout.writeln("TODO AQB");
      }
    } else {
      // otherwise, clear out caps...
      for j in 0..#ncaps {
        r.capArr[j] = "";
      }
      // ... and put the channel before the match.
      var cur = qio_channel_offset_unlocked(_channel_internal);
      qio_channel_advance(false, _channel_internal, before_match - cur);
      // EFORMAT means the pattern did not match.
      if _format_debug then stdout.writeln("TODO AQZ");
    }
  } else {
    error = qio_format_error_bad_regexp();;
    if _format_debug then stdout.writeln("TODO AZB");
  }
}

// Reads the next format string that will require argument handling.
// Handles literals and regexps itself; everything else will
// be returned in conv and with gotConv = true.
// Assumes, for a reading channel, that we are withn a mark/revert/commit
//  in readf. (used in the regexp handling here).
proc channel._format_reader(
    fmt:c_string, ref cur:size_t, len:size_t, ref error:syserr,
    ref conv:qio_conv_t, ref gotConv:bool, ref style:iostyle,
    ref r:_channel_regexp_info,
    isReadf:bool)
{
  if _format_debug then stdout.writeln("FORMAT READER ENTRY");
  if r != nil then r.hasRegexp = false;
  if !error {
    while cur < len {
      gotConv = false;
      if error then break;
      if _format_debug then stdout.writeln("TOP OF LOOP cur=", cur, " len=", len);
      var end:uint(64);
      error = qio_conv_parse(fmt, cur, end, isReadf, conv, style);
      if error {
        if _format_debug then stdout.writeln("TODO ACC");
      }
      cur = end:size_t;
      if error then break;
      if _format_debug then stdout.writeln("MIDDLE OF LOOP");
      if conv.argType == QIO_CONV_ARG_TYPE_NONE_LITERAL {
        // Print whitespace or I/O literal.
        // literal string in conv
        if isReadf {
          // Scan whitespace or I/O literal.
          // literal string in conv
          if conv.literal_is_whitespace == 2 {
            if _format_debug then stdout.writeln("NEWLINE");
            // Handle a \n newline in the format string.
            // Other space.
            var offsetA = qio_channel_offset_unlocked(_channel_internal);
            error = qio_channel_skip_past_newline(false, _channel_internal, true);
            var offsetB = qio_channel_offset_unlocked(_channel_internal);
            if (!error) && offsetA == offsetB {
              // didn't really read newline.
              error = EFORMAT;
            }
            if _format_debug then stdout.writeln("AFTER NEWLINE err is ", error:int);
          } else if conv.literal_is_whitespace == 1 {
            if _format_debug then stdout.writeln("WHITESPACE");
            // Other space.
            var offsetA = qio_channel_offset_unlocked(_channel_internal);
            error = qio_channel_scan_literal_2(false, _channel_internal, conv.literal, 0, true);
            if _format_debug {
             if error then stdout.writeln("TODO XZOB");
            }
            var offsetB = qio_channel_offset_unlocked(_channel_internal);
            if (!error) && offsetA == offsetB {
              // didn't really read whitespace.
              error = EFORMAT;
            }
          } else {
            error = qio_channel_scan_literal_2(false, _channel_internal, conv.literal, conv.literal_length:ssize_t, false);
          }
        } else {
          // when printing we don't care if it's just whitespace.
          error = qio_channel_print_literal_2(false, _channel_internal, conv.literal, conv.literal_length:ssize_t);
        }
      } else if conv.argType == QIO_CONV_ARG_TYPE_NONE_REGEXP_LITERAL {
        if ! isReadf {
          // It's not so clear what to do when printing
          // a regexp. So we just don't handle it.
          error = qio_format_error_write_regexp();
          if _format_debug then stdout.writeln("TODO AZA");
        } else {
          // allocate regexp info if needed
          if r == nil then r = new _channel_regexp_info();
          // clear out old data, if there is any.
          r.clear();
          // Compile a regexp from the format string
          var errstr:string;
          if _format_debug then stdout.writeln("COMPILING REGEXP");
          // build a regexp out of regexp and regexp_flags
          qio_regexp_create_compile_flags_2(conv.regexp, conv.regexp_length, conv.regexp_flags, conv.regexp_flags_length, /* utf8? */ true, r.theRegexp);
          r.releaseRegexp = true;
          if qio_regexp_ok(r.theRegexp) {
            r.hasRegexp = true;
            r.ncaptures = qio_regexp_get_ncaptures(r.theRegexp);
            // If there are no captures, and we don't have arguments
            // to consume, go ahead and match the regexp.
            if r.ncaptures > 0 ||
               conv.preArg1 != QIO_CONV_UNK ||
               conv.preArg2 != QIO_CONV_UNK ||
               conv.preArg3 != QIO_CONV_UNK
            {
              // We need to consume args as part of matching this regexp. 
              gotConv = true;
              break;
            } else {
              // No args will be consumed.
              _match_regexp_if_needed(cur, len, error, style, r);
            }
          } else {
            error = qio_format_error_bad_regexp();
            if _format_debug then stdout.writeln("TODO AZB");
            //if dieOnError then assert(!error, errstr);
          }
        }
      } else {
        // Some other kind of format specifier... we
        // will return to handle.
        gotConv = true;
        break;
      }
    }
  }
}

proc channel._conv_helper(
    ref error:syserr,
    ref conv:qio_conv_t, ref gotConv:bool,
    ref j:int,
    ref argType)
{
  if error then return;
  if gotConv {
    // Perhaps we need to handle pre/post args
    // that adjust the style
    if conv.preArg1 != QIO_CONV_UNK {
      argType(j) = conv.preArg1;
      j += 1;
    }
    if conv.preArg2 != QIO_CONV_UNK {
      argType(j) = conv.preArg2;
      j += 1;
    }
    if conv.preArg3 != QIO_CONV_UNK {
      argType(j) = conv.preArg3;
      j += 1;
    }
    if conv.argType != QIO_CONV_UNK {
      if argType(j) == QIO_CONV_UNK {
        // Some regexp paths set it earlier..
        argType(j) = conv.argType;
      }
      j += 1;
    }
  }
}

proc channel._conv_sethandler(
    ref error:syserr,
    argtypei:c_int,
    ref style:iostyle,
    i:int, argi,
    isReadf:bool):bool
{
  if error then return false;
  // Now, set style elements based on action
  // at i
  select argtypei {
    when QIO_CONV_SET_MIN_WIDTH_COLS {
      var (t,ok) = _toIntegral(argi);
      if ! ok {
        error = qio_format_error_arg_mismatch(i);
        if _format_debug then stdout.writeln("TODO AZE");
      } else style.min_width_columns = t:uint(32);
    }
    when QIO_CONV_SET_MAX_WIDTH_COLS {
      var (t,ok) = _toIntegral(argi);
      if ! ok {
        error = qio_format_error_arg_mismatch(i);
        if _format_debug then stdout.writeln("TODO AZF");
      } else style.max_width_columns = t:uint(32);
    }
    when QIO_CONV_SET_MAX_WIDTH_CHARS {
      var (t,ok) = _toIntegral(argi);
      if ! ok {
        error = qio_format_error_arg_mismatch(i);
        if _format_debug then stdout.writeln("TODO AZG");
      } else style.max_width_characters = t:uint(32);
    }
    when QIO_CONV_SET_MAX_WIDTH_BYTES {
      var (t,ok) = _toIntegral(argi);
      if ! ok {
        error = qio_format_error_arg_mismatch(i);
        if _format_debug then stdout.writeln("TODO AZGX");
      } else style.max_width_bytes = t:uint(32);
    }
    when QIO_CONV_SET_PRECISION {
      var (t,ok) = _toIntegral(argi);
      if ! ok {
        error = qio_format_error_arg_mismatch(i);
        if _format_debug then stdout.writeln("TODO AZH");
      } else style.precision = t:int(32);
    }
    when QIO_CONV_SET_STRINGSTART {
      var (t,ok) = _toChar(argi);
      if ! ok {
        error = qio_format_error_arg_mismatch(i);
        if _format_debug then stdout.writeln("TODO AZH");
      } else style.string_start = t:style_char_t;
    }
    when QIO_CONV_SET_STRINGEND {
      var (t,ok) = _toChar(argi);
      if ! ok {
        error = qio_format_error_arg_mismatch(i);
        if _format_debug then stdout.writeln("TODO AZH");
      } else style.string_end = t:style_char_t;
    }
    when QIO_CONV_SET_STRINGSTARTEND {
      var (t,ok) = _toChar(argi);
      if ! ok {
        error = qio_format_error_arg_mismatch(i);
        if _format_debug then stdout.writeln("TODO AZH");
      } else {
        style.string_start = t:style_char_t;
        style.string_end = t:style_char_t;
      }
    }
    when QIO_CONV_SET_STRINGLEN {
      var (t,ok) = _toIntegral(argi);
      if ! ok {
        error = qio_format_error_arg_mismatch(i);
        if _format_debug then stdout.writeln("TODO AZH");
      } else {
        style.str_style = t:int(64);
      }
    }
    when QIO_CONV_SET_TERMINATOR {
      var (t,ok) = _toChar(argi);
      if ! ok {
        error = qio_format_error_arg_mismatch(i);
        if _format_debug then stdout.writeln("TODO AZH");
      } else {
        style.str_style = stringStyleTerminated(t:uint(8));
      }
    }
    when QIO_CONV_SET_DONE {
      // Do nothing. Already handled.
    }
    when QIO_CONV_UNK {
      // Too many arguments.
      error = qio_format_error_too_many_args();
      if _format_debug then stdout.writeln("TODO AZK");
    } otherwise {
      return true;
    }
  }
  return false;
}

proc channel._write_signed(width:uint(32), t:int, i:int)
{
  var error:syserr;
  var byteorder = qio_channel_byteorder(_channel_internal);
  select width {
    when 1 {
      var x = t:int(8);
      error = qio_channel_write_int(false, byteorder, _channel_internal, x, numBytes(x.type), _isSignedType(x.type));
    } when 2 {
      var x = t:int(16);
      error = qio_channel_write_int(false, byteorder, _channel_internal, x, numBytes(x.type), _isSignedType(x.type));
    } when 4 {
      var x = t:int(32);
      error = qio_channel_write_int(false, byteorder, _channel_internal, x, numBytes(x.type), _isSignedType(x.type));
    } when 8 {
      var x = t:int(64);
      error = qio_channel_write_int(false, byteorder, _channel_internal, x, numBytes(x.type), _isSignedType(x.type));
    } otherwise error = qio_format_error_arg_mismatch(i);
  }
  return error;
}

proc channel._read_signed(width:uint(32), out t:int, i:int)
{
  var error:syserr;
  var byteorder = qio_channel_byteorder(_channel_internal);
  select width {
    when 1 {
      var x:int(8);
      error = qio_channel_read_int(false, byteorder, _channel_internal, x, numBytes(x.type), _isSignedType(x.type));
      t = x;
    } when 2 {
      var x:int(16);
      error = qio_channel_read_int(false, byteorder, _channel_internal, x, numBytes(x.type), _isSignedType(x.type));
      t = x;
    } when 4 {
      var x:int(32);
      error = qio_channel_read_int(false, byteorder, _channel_internal, x, numBytes(x.type), _isSignedType(x.type));
      t = x;
    } when 8 {
      var x:int(64);
      error = qio_channel_read_int(false, byteorder, _channel_internal, x, numBytes(x.type), _isSignedType(x.type));
      t = x;
    } otherwise error = qio_format_error_arg_mismatch(i);
  }
  return error;
}

proc channel._write_unsigned(width:uint(32), t:uint, i:int)
{
  var error:syserr;
  var byteorder = qio_channel_byteorder(_channel_internal);
  select width {
    when 1 {
      var x = t:uint(8);
      error = qio_channel_write_int(false, byteorder, _channel_internal, x, numBytes(x.type), _isSignedType(x.type));
    } when 2 {
      var x = t:uint(16);
      error = qio_channel_write_int(false, byteorder, _channel_internal, x, numBytes(x.type), _isSignedType(x.type));
    } when 4 {
      var x = t:uint(32);
      error = qio_channel_write_int(false, byteorder, _channel_internal, x, numBytes(x.type), _isSignedType(x.type));
    } when 8 {
      var x = t:uint(64);
      error = qio_channel_write_int(false, byteorder, _channel_internal, x, numBytes(x.type), _isSignedType(x.type));
    } otherwise error = qio_format_error_arg_mismatch(i);
  }
  return error;
}
proc channel._read_unsigned(width:uint(32), out t:uint, i:int)
{
  var error:syserr;
  var byteorder = qio_channel_byteorder(_channel_internal);
  select width {
    when 1 {
      var x:uint(8);
      error = qio_channel_read_int(false, byteorder, _channel_internal, x, numBytes(x.type), _isSignedType(x.type));
      t = x;
    } when 2 {
      var x:uint(16);
      error = qio_channel_read_int(false, byteorder, _channel_internal, x, numBytes(x.type), _isSignedType(x.type));
      t = x;
    } when 4 {
      var x:uint(32);
      error = qio_channel_read_int(false, byteorder, _channel_internal, x, numBytes(x.type), _isSignedType(x.type));
      t = x;
    } when 8 {
      var x:uint(64);
      error = qio_channel_read_int(false, byteorder, _channel_internal, x, numBytes(x.type), _isSignedType(x.type));
      t = x;
    } otherwise error = qio_format_error_arg_mismatch(i);
  }
  return error;
}


proc channel._write_real(width:uint(32), t:real, i:int)
{
  var error:syserr;
  var byteorder = qio_channel_byteorder(_channel_internal);
  select width {
    when 4 {
      var x = t:real(32);
      error = qio_channel_write_float(false, byteorder, _channel_internal, x, numBytes(x.type));
    } when 8 {
      var x = t:real(64);
      error = qio_channel_write_float(false, byteorder, _channel_internal, x, numBytes(x.type));
    } otherwise error = qio_format_error_arg_mismatch(i);
  }
  return error;
}
proc channel._read_real(width:uint(32), out t:real, i:int)
{
  var error:syserr;
  var byteorder = qio_channel_byteorder(_channel_internal);
  select width {
    when 4 {
      var x:real(32);
      error = qio_channel_read_float(false, byteorder, _channel_internal, x, numBytes(x.type));
      t = x;
    } when 8 {
      var x:real(64);
      error = qio_channel_read_float(false, byteorder, _channel_internal, x, numBytes(x.type));
      t = x;
    } otherwise error = qio_format_error_arg_mismatch(i);
  }
  return error;
}


proc channel._write_complex(width:uint(32), t:complex, i:int)
{
  var error:syserr;
  var byteorder = qio_channel_byteorder(_channel_internal);
  select width {
    when 8 {
      var x = t:complex(64);
      var re = x.re;
      var im = x.im;
      error = qio_channel_write_complex(false,byteorder,_channel_internal,re,im, numBytes(re.type));
    } when 16 {
      var x = t:complex(128);
      var re = x.re;
      var im = x.im;
      error = qio_channel_write_complex(false,byteorder,_channel_internal,re,im, numBytes(re.type));
    } otherwise error = qio_format_error_arg_mismatch(i);
  }
  return error;
}

proc channel._read_complex(width:uint(32), out t:complex, i:int)
{
  var error:syserr;
  var byteorder = qio_channel_byteorder(_channel_internal);
  select width {
    when 8 {
      var x:complex(64);
      var re:x.re.type;
      var im:x.im.type;
      error = qio_channel_read_complex(false,byteorder,_channel_internal,re,im, numBytes(re.type));
      x = (re, im):complex(64); // tuple to complex
      t = x;
    } when 16 {
      var x:complex(128);
      var re:x.re.type;
      var im:x.im.type;
      error = qio_channel_read_complex(false,byteorder,_channel_internal,re,im, numBytes(re.type));
      x = (re, im):complex(128); // tuple to complex
      t = x;
    } otherwise error = qio_format_error_arg_mismatch(i);
  }
  return error;
}



// 1st arg is format string
proc channel.writef(fmt:string, args ...?k, out error:syserr):bool {
  return this.writef(fmt.c_str(), (...args), error);
}

proc channel.writef(fmt:c_string, args ...?k, out error:syserr):bool {
  if !writing then compilerError("writef on read-only channel");
  error = ENOERR;
  on this.home {
    this.lock();
    var save_style = this._style();
    var cur:size_t = 0;
    var len:size_t = fmt.length:size_t;
    var conv:qio_conv_t;
    var gotConv:bool;
    var style:iostyle;
    var end:size_t;
    var argType:(k+5)*c_int;

    var r:_channel_regexp_info = nil;

    for i in 1..argType.size {
      argType(i) = QIO_CONV_UNK;
    }

    var j = 1;

    for param i in 1..k {
      // The inside of this loop is a bit crazy because
      // we're writing it all in a param for in order to
      // get generic argument handling.

      gotConv = false;

      if j <= i {
        _format_reader(fmt, cur, len, error,
                       conv, gotConv, style, r,
                       false);
      }

      _conv_helper(error, conv, gotConv, j, argType);

      var domore = _conv_sethandler(error, argType(i), style, i,args(i),false);

      if _format_debug then stdout.writeln("domore ", domore, " arg ", argType(i), " arg ", args(i));

      if domore {
        this._set_style(style);
        // otherwise we will consume at least one argument.
        select argType(i) {
          when QIO_CONV_ARG_TYPE_SIGNED, QIO_CONV_ARG_TYPE_BINARY_SIGNED {
            var (t,ok) = _toSigned(args(i));
            if ! ok {
              error = qio_format_error_arg_mismatch(i);
              if _format_debug then stdout.writeln("TODO AZK");
            } else {
              if argType(i) == QIO_CONV_ARG_TYPE_BINARY_SIGNED then
                error = _write_signed(style.max_width_bytes, t, i);
              else
                error = _write_one_internal(_channel_internal, iokind.dynamic, t);
            }
          } when QIO_CONV_ARG_TYPE_UNSIGNED, QIO_CONV_ARG_TYPE_BINARY_UNSIGNED {
            var (t,ok) = _toUnsigned(args(i));
            if ! ok {
              error = qio_format_error_arg_mismatch(i);
              if _format_debug then stdout.writeln("TODO AZK");
            } else {
              if argType(i) == QIO_CONV_ARG_TYPE_BINARY_UNSIGNED then
                error = _write_unsigned(style.max_width_bytes, t, i);
              else
                error = _write_one_internal(_channel_internal, iokind.dynamic, t);
            }
          } when QIO_CONV_ARG_TYPE_REAL, QIO_CONV_ARG_TYPE_BINARY_REAL {
            var (t,ok) = _toReal(args(i));
            if ! ok {
              error = qio_format_error_arg_mismatch(i);
              if _format_debug then stdout.writeln("TODO AZK");
            } else {
              if argType(i) == QIO_CONV_ARG_TYPE_BINARY_REAL then
                error = _write_real(style.max_width_bytes, t, i);
              else
                error = _write_one_internal(_channel_internal, iokind.dynamic, t);
            }
          } when QIO_CONV_ARG_TYPE_IMAG, QIO_CONV_ARG_TYPE_BINARY_IMAG {
            var (t,ok) = _toImag(args(i));
            if ! ok {
              error = qio_format_error_arg_mismatch(i);
              if _format_debug then stdout.writeln("TODO AZK");
            } else {
              if argType(i) == QIO_CONV_ARG_TYPE_BINARY_IMAG then
                error = _write_real(style.max_width_bytes, t:real, i);
              else
                error = _write_one_internal(_channel_internal, iokind.dynamic, t);
            }
          } when QIO_CONV_ARG_TYPE_COMPLEX, QIO_CONV_ARG_TYPE_BINARY_COMPLEX {
            var (t,ok) = _toComplex(args(i));
            if ! ok {
              error = qio_format_error_arg_mismatch(i);
              if _format_debug then stdout.writeln("TODO AZK");
            } else {
              if argType(i) == QIO_CONV_ARG_TYPE_BINARY_COMPLEX then
                error = _write_complex(style.max_width_bytes, t, i);
              else error = _write_one_internal(_channel_internal, iokind.dynamic, t);
            }
          } when QIO_CONV_ARG_TYPE_NUMERIC {
            var (t,ok) = _toNumeric(args(i));
            if ! ok {
              error = qio_format_error_arg_mismatch(i);
              if _format_debug then stdout.writeln("TODO AZO11");
            } else error = _write_one_internal(_channel_internal, iokind.dynamic, t);
          } when QIO_CONV_ARG_TYPE_CHAR {
            var (t,ok) = _toChar(args(i));
            if ! ok {
              error = qio_format_error_arg_mismatch(i);
              if _format_debug then stdout.writeln("TODO AZN");
            } else error = _write_one_internal(_channel_internal, iokind.dynamic, new ioChar(t));
          } when QIO_CONV_ARG_TYPE_STRING {
            var (t,ok) = _toString(args(i));
            if ! ok {
              error = qio_format_error_arg_mismatch(i);
              if _format_debug then stdout.writeln("TODO AZO");
            } else error = _write_one_internal(_channel_internal, iokind.dynamic, t);
          } when QIO_CONV_ARG_TYPE_REGEXP {
            // It's not so clear what to do when printing
            // a regexp. So we just don't handle it.
            error = qio_format_error_write_regexp();
            if _format_debug then stdout.writeln("TODO AZP");
          } when QIO_CONV_ARG_TYPE_REPR {
            error = _write_one_internal(_channel_internal, iokind.dynamic, args(i));
          } otherwise {
            // Unhandled argument type!
            halt("readf/writef internal error ", argType(i));
          }
        }
      }
    }

    if ! error {
      if cur < len {
        var dummy:c_int;
        _format_reader(fmt, cur, len, error,
                       conv, gotConv, style, r,
                       false);
      }

      if cur < len {
        // Mismatched number of arguments!
        error = qio_format_error_too_few_args();
        if _format_debug then stdout.writeln("TODO AZR");
      }
    }

    this._set_style(save_style);
    this.unlock();
  }
  return !error;
}


proc channel.writef(fmt:string, out error:syserr):bool {
  return this.writef(fmt.c_str(), error);
}

proc channel.writef(fmt:c_string, out error:syserr):bool {
  if !writing then compilerError("writef on read-only channel");
  error = ENOERR;
  on this.home {
    this.lock();
    var save_style = this._style();
    var cur:size_t = 0;
    var len:size_t = fmt.length:size_t;
    var conv:qio_conv_t;
    var gotConv:bool;
    var style:iostyle;
    var end:size_t;
    var dummy:c_int;

    var r:_channel_regexp_info = nil;

    _format_reader(fmt, cur, len, error,
                   conv, gotConv, style, r,
                   false);

    if ! error {
      if gotConv {
        error = qio_format_error_too_few_args();
        if _format_debug then stdout.writeln("TODO AZZs");
      }
    }

    if ! error {
      if cur < len {
        // Mismatched number of arguments!
        error = qio_format_error_too_few_args();
        if _format_debug then stdout.writeln("TODO AZS");
      }
    }

    this._set_style(save_style);
    this.unlock();
  }
  return !error;
}

proc channel.readf(fmt:string, ref args ...?k, out error:syserr):bool {
  return this.readf(fmt.c_str(), (...args), error);
}

proc channel.readf(fmt:c_string, ref args ...?k, out error:syserr):bool {
  if writing then compilerError("readf on write-only channel");
  error = ENOERR;
  on this.home {
    this.lock();
    var save_style = this._style();
    var cur:size_t = 0;
    var len:size_t = fmt.length:size_t;
    var conv:qio_conv_t;
    var gotConv:bool;
    var style:iostyle;
    var end:size_t;
    var argType:(k+5)*c_int;

    var r:_channel_regexp_info = nil;

    for i in 1..argType.size {
      argType(i) = QIO_CONV_UNK;
    }

    error = qio_channel_mark(false, _channel_internal);
    if !error {
      var j = 1;

      for param i in 1..k {
        // The inside of this loop is a bit crazy because
        // we're writing it all in a param for in order to
        // get generic argument handling.
        if j <= i {
          _format_reader(fmt, cur, len, error,
                         conv, gotConv, style, r,
                         true);

          if r != nil && r.hasRegexp {
            // We need to handle the next ncaptures arguments.
            if i + r.ncaptures - 1 > k {
              error = qio_format_error_too_few_args();
              if _format_debug then stdout.writeln("TODO AXA");
            }
            for z in 0..#r.ncaptures {
              if i+z <= argType.size {
                argType(i+z) = QIO_CONV_SET_CAPTURE;
              }
            }
          }
        }

        _conv_helper(error, conv, gotConv, j, argType);

        var domore = _conv_sethandler(error, argType(i),style,i,args(i),false);

        if domore {
          this._set_style(style);
          // otherwise we will consume at least one argument.
          select argType(i) {
            when QIO_CONV_ARG_TYPE_SIGNED, QIO_CONV_ARG_TYPE_BINARY_SIGNED {
              var (t,ok) = _toSigned(args(i));
              if ! ok {
                error = qio_format_error_arg_mismatch(i);
                if _format_debug then stdout.writeln("TODO AXB");
              } else {
                var ti:int;
                if argType(i) == QIO_CONV_ARG_TYPE_BINARY_SIGNED then
                  error = _read_signed(style.max_width_bytes, ti, i);
                else
                  error = _read_one_internal(_channel_internal, iokind.dynamic, ti);
                if ! error then error = _setIfPrimitive(args(i),ti,i);
              }
            }
            when QIO_CONV_ARG_TYPE_UNSIGNED, QIO_CONV_ARG_TYPE_BINARY_UNSIGNED {
              var (t,ok) = _toUnsigned(args(i));
              if ! ok {
                error = qio_format_error_arg_mismatch(i);
                if _format_debug then stdout.writeln("TODO AXB");
              } else {
                var ti:uint;
                if argType(i) == QIO_CONV_ARG_TYPE_BINARY_UNSIGNED then
                  error = _read_unsigned(style.max_width_bytes, ti, i);
                else
                  error = _read_one_internal(_channel_internal, iokind.dynamic, ti);
                if ! error then error = _setIfPrimitive(args(i),ti,i);
              }
            } when QIO_CONV_ARG_TYPE_REAL, QIO_CONV_ARG_TYPE_BINARY_REAL {
              var (t,ok) = _toReal(args(i));
              if ! ok {
                error = qio_format_error_arg_mismatch(i);
                if _format_debug then stdout.writeln("TODO AXB");
              } else {
                var ti:real;
                if argType(i) == QIO_CONV_ARG_TYPE_BINARY_REAL then
                  error = _read_real(style.max_width_bytes, ti, i);
                else
                  error = _read_one_internal(_channel_internal, iokind.dynamic, ti);
                if ! error then error = _setIfPrimitive(args(i),ti,i);
              }
            } when QIO_CONV_ARG_TYPE_IMAG, QIO_CONV_ARG_TYPE_BINARY_IMAG {
              var (t,ok) = _toImag(args(i));
              if ! ok {
                error = qio_format_error_arg_mismatch(i);
                if _format_debug then stdout.writeln("TODO AXB1");
              } else {
                var ti:imag;
                if argType(i) == QIO_CONV_ARG_TYPE_BINARY_IMAG {
                  var tr:real;
                  error = _read_real(style.max_width_bytes, tr, i);
                  ti = tr:imag;
                } else
                  error = _read_one_internal(_channel_internal, iokind.dynamic, ti);
                if ! error then error = _setIfPrimitive(args(i),ti,i);
              }
            } when QIO_CONV_ARG_TYPE_COMPLEX, QIO_CONV_ARG_TYPE_BINARY_COMPLEX {
              var (t,ok) = _toComplex(args(i));
              if ! ok {
                error = qio_format_error_arg_mismatch(i);
                if _format_debug then stdout.writeln("TODO AXB");
              } else {
                var ti:complex;
                if argType(i) == QIO_CONV_ARG_TYPE_BINARY_COMPLEX then
                 error = _read_complex(style.max_width_bytes, ti, i);
                else
                  error = _read_one_internal(_channel_internal, iokind.dynamic, ti);
                if ! error then error = _setIfPrimitive(args(i),ti,i);
              }
            } when QIO_CONV_ARG_TYPE_NUMERIC {
              var (t,ok) = _toNumeric(args(i));
              if ! ok {
                error = qio_format_error_arg_mismatch(i);
                if _format_debug then stdout.writeln("TODO AXB1");
              } else {
                var ti = t;
                error = _read_one_internal(_channel_internal, iokind.dynamic, ti);
                if ! error then error = _setIfPrimitive(args(i),ti,i);
              }
            } when QIO_CONV_ARG_TYPE_CHAR {
              var (t,ok) = _toChar(args(i));
              var chr = new ioChar(t);
              if ! ok {
                error = qio_format_error_arg_mismatch(i);
                if _format_debug then stdout.writeln("TODO AXE");
              } else error = _read_one_internal(_channel_internal, iokind.dynamic, chr);
              if ! error then _setIfChar(args(i),chr.ch);
            } when QIO_CONV_ARG_TYPE_STRING {
              var (t,ok) = _toString(args(i));
              if ! ok {
                error = qio_format_error_arg_mismatch(i);
                if _format_debug then stdout.writeln("TODO AXF");
              }
              else error = _read_one_internal(_channel_internal, iokind.dynamic, t);
              if ! error then error = _setIfPrimitive(args(i),t,i);
            } when QIO_CONV_ARG_TYPE_REGEXP {
              var (t,ok) = _toRegexp(args(i));
              if ! ok {
                error = qio_format_error_arg_mismatch(i);
                if _format_debug then stdout.writeln("TODO AXG");
              }
              // match it here.
              if r == nil then r = new _channel_regexp_info();
              r.clear();
              r.theRegexp = t._regexp;
              r.hasRegexp = true;
              r.releaseRegexp = false;
              _match_regexp_if_needed(cur, len, error, style, r);

              // Set the capture groups.
              // We need to handle the next ncaptures arguments.
              if i + r.ncaptures - 1 > k {
                error = qio_format_error_too_few_args();
                if _format_debug then stdout.writeln("TODO AXH");
              }
              for z in 0..#r.ncaptures {
                if i+z <= argType.size {
                  argType(i+z+1) = QIO_CONV_SET_CAPTURE;
                }
              }
            } when QIO_CONV_ARG_TYPE_REPR {
              error = _read_one_internal(_channel_internal, iokind.dynamic, args(i));
            } when QIO_CONV_SET_CAPTURE {
              if r == nil {
                error = qio_format_error_bad_regexp();
                if _format_debug then stdout.writeln("TODO AXI");
              } else {
                _match_regexp_if_needed(cur, len, error, style, r);
                // Set args(i) to the catpure at capturei.
                if r.capturei >= r.ncaptures {
                  error = qio_format_error_bad_regexp();
                  if _format_debug then stdout.writeln("TODO AXJ");
                } else {
                  // We have a string in captures[capturei] and
                  // we need to set args(i) to that.
                  if _isIoPrimitiveType(args(i).type) {
                    // but only if it's a primitive type
                    // (so that we can avoid problems with string-to-record).
                    args(i) = r.capArr[r.capturei]:args(i).type;
                  }
                  r.capturei += 1;
                }
              }
            } otherwise {
              halt("Internal error in readf/writef");
            }
          }
        }
      }

      if ! error {
        if cur < len {
          var dummy:c_int;
          _format_reader(fmt, cur, len, error,
                         conv, gotConv, style, r,
                         true);
        }

        if cur < len {
          // Mismatched number of arguments!
          error = qio_format_error_too_few_args();
          if _format_debug then stdout.writeln("TODO AXL");
        }
      }

      if r != nil {
        delete r;
      }

      if ! error {
        // commit.
        qio_channel_commit_unlocked(_channel_internal);
      } else {
        // revert
        qio_channel_revert_unlocked(_channel_internal);
      }
    }
    this._set_style(save_style);
    this.unlock();
  }
  return !error;
}

proc channel.readf(fmt:string, out error:syserr):bool {
  return this.readf(fmt.c_str(), error);
}

proc channel.readf(fmt:c_string, out error:syserr):bool {
  if writing then compilerError("readf on write-only channel");
  error = ENOERR;
  on this.home {
    this.lock();
    var save_style = this._style();
    var cur:size_t = 0;
    var len:size_t = fmt.length:size_t;
    var conv:qio_conv_t;
    var gotConv:bool;
    var style:iostyle;
    var end:size_t;
    var dummy:c_int;

    var r:_channel_regexp_info = nil;

    error = qio_channel_mark(false, _channel_internal);
    if !error {
      if _format_debug then stdout.writeln("TODO BBBB");
      _format_reader(fmt, cur, len, error,
                     conv, gotConv, style, r,
                     true);
      if gotConv {
        error = qio_format_error_too_few_args();
        if _format_debug then stdout.writeln("TODO ABZOO");
      }
    }
    if !error {
      if cur < len {
        error = qio_format_error_too_few_args();
        if _format_debug then stdout.writeln("TODO AXM");
      }
    }
    if ! error {
      // commit.
      qio_channel_commit_unlocked(_channel_internal);
    } else {
      // revert
      qio_channel_revert_unlocked(_channel_internal);
    }

    this._set_style(save_style);
    this.unlock();
  }
  return !error;
}

proc channel.writef(fmt: string, args ...?k) {
  return this.writef(fmt.c_str(), (...args));
}

proc channel.writef(fmt:c_string, args ...?k) {
  var e:syserr = ENOERR;
  this.writef(fmt, (...args), error=e);
  if !e then return true;
  else {
    this._ch_ioerror(e, "in channel.writef(fmt:string, ...)");
    return false;
  }
}

proc channel.writef(fmt: string) {
  return this.writef(fmt.c_str());
}

proc channel.writef(fmt:c_string) {
  var e:syserr = ENOERR;
  this.writef(fmt, error=e);
  if !e then return true;
  else {
    this._ch_ioerror(e, "in channel.writef(fmt:string, ...)");
    return false;
  }
}

proc channel.readf(fmt:string, ref args ...?k) {
  return this.readf(fmt.c_str(), (...args));
}

proc channel.readf(fmt:c_string, ref args ...?k) {
  var e:syserr = ENOERR;
  this.readf(fmt, (...args), error=e);
  if !e then return true;
  else if e == EEOF then return false;
  else if e == EFORMAT then return false;
  else {
    this._ch_ioerror(e, "in channel.readf(fmt:string, ...)");
    return false;
  }
}

proc channel.readf(fmt:string) {
  return this.readf(fmt.c_str());
}

proc channel.readf(fmt:c_string) {
  var e:syserr = ENOERR;
  this.readf(fmt, error=e);
  if !e then return true;
  else if e == EEOF then return false;
  else if e == EFORMAT then return false;
  else {
    this._ch_ioerror(e, "in channel.readf(fmt:string, ...)");
    return false;
  }
}

proc writef(fmt:c_string, args ...?k):bool {
  return stdout.writef(fmt, (...args));
}
proc writef(fmt:c_string):bool {
  return stdout.writef(fmt);
}
proc readf(fmt:c_string, ref args ...?k):bool {
  return stdin.readf(fmt, (...args));
}
proc readf(fmt:c_string):bool {
  return stdin.readf(fmt);
}


use Regexp;
extern proc qio_regexp_channel_match(const ref re:qio_regexp_t, threadsafe:c_int, ch:qio_channel_ptr_t, maxlen:int(64), anchor:c_int, can_discard:bool, keep_unmatched:bool, keep_whole_pattern:bool, submatch:_ddata(qio_regexp_string_piece_t), nsubmatch:int(64)):syserr;

proc channel._extractMatch(m:reMatch, ref arg:reMatch, ref error:syserr) {
  // If the argument is a match record, just return it.
  arg = m;
}
 
proc channel._extractMatch(m:reMatch, ref arg:string, ref error:syserr) {
  var cur:int(64);
  var target = m.offset;
  var len = m.length;

  // If there was no match, return the default value of the type
  if !m.matched {
    arg = "";
  }

  // Read into a string the appropriate region of the file.
  if !error {
    qio_channel_revert_unlocked(_channel_internal);
    error = qio_channel_mark(false, _channel_internal);
    cur = qio_channel_offset_unlocked(_channel_internal);
  }

  if ! error {
    // There was a match, so we have to read the
    // strings for the capture groups.
    error = qio_channel_advance(false, _channel_internal, target - cur);
  }

  var s:string;
  if ! error {
    var gotlen:int(64);
    var ts: c_string;
    error = qio_channel_read_string(false, iokind.native, stringStyleExactLen(len), _channel_internal, ts, gotlen, len:ssize_t);
    s = toString(ts);
    chpl_free_c_string(ts);
  }
 
  if ! error {
    arg = s;
  } else {
    arg = "";
  }
}
 
proc channel._extractMatch(m:reMatch, ref arg:?t, ref error:syserr) where t != reMatch && t != string {
  // If there was no match, return the default value of the type
  if !m.matched {
    var empty:arg.type;
    arg = empty;
  }

  // Read into a string the appropriate region of the file.
  var s:string;
  _extractMatch(m, s, error);
 
  if ! error {
    arg = s:arg.type;
  } else {
    var empty:arg.type;
    arg = empty;
  }
}


/** Sets arg to the string of a match.
    If arg is not a string, the match will be coerced to a arg.type.

    Assumes that the channel has been marked before where
    the captures are being returned. Will change the channel
    position to just after the match. Will not do anything
    if error is set.
 */
proc channel.extractMatch(m:reMatch, ref arg, ref error:syserr) {
  on this.home {
    this.lock();
    _extractMatch(m, arg, error);
    this.unlock();
  }
}
proc channel.extractMatch(m:reMatch, ref arg) {
  on this.home {
    this.lock();
    var err:syserr = ENOERR;
    _extractMatch(m, arg, err);
    if err {
      this._ch_ioerror(err, "in channel.extractMatch(m:reMatch, ref " +
                             typeToString(arg.type) + ")");
    }
    this.unlock();
  }
}

// Assumes that the channel has been marked where the search began
// (or at least before the capture groups if discarding)
proc channel._ch_handle_captures(matches:_ddata(qio_regexp_string_piece_t),
                                 nmatches:int,
                                 ref captures, ref error:syserr) {
  assert(nmatches >= captures.size);
  for param i in 1..captures.size {
    var m = _to_reMatch(matches[i]);
    _extractMatch(m, captures[i], error);
  }
}


/** Search for an offset in the channel matching the
    passed regular expression, possibly pulling out capture groups.
    If there is a match, leaves the channel position at the
    match. If there is no match, the channel position will be
    advanced to the end of the channel (or end of the file).
 */
proc channel.search(re:regexp, ref error:syserr):reMatch
{
  var m:reMatch;
  on this.home {
    this.lock();
    var nm = 1;
    var matches = _ddata_allocate(qio_regexp_string_piece_t, nm);
    error = qio_channel_mark(false, _channel_internal);
    if !error {
      error = qio_regexp_channel_match(re._regexp,
                                       false, _channel_internal, max(int(64)),
                                       QIO_REGEXP_ANCHOR_UNANCHORED,
                                       /* can_discard */ true,
                                       /* keep_unmatched */ false,
                                       /* keep_whole_pattern */ true,
                                       matches, nm);
    }
    // Don't report "didn't match" errors
    if error == EFORMAT || error == EEOF then error = ENOERR;
    if !error {
      m = _to_reMatch(matches[0]);
      if m.matched {
        // Advance to the match.
        qio_channel_revert_unlocked(_channel_internal);
        var cur = qio_channel_offset_unlocked(_channel_internal);
        var target = m.offset;
        error = qio_channel_advance(false, _channel_internal, target - cur);
      } else {
        // If we didn't match... leave the channel position at EOF
        qio_channel_commit_unlocked(_channel_internal);
      }
    }
    _ddata_free(matches);
    this.unlock();
  }
  return m;
}

proc channel.search(re:regexp):reMatch
{
  var e:syserr = ENOERR;
  var ret = this.search(re, error=e);
  if e then this._ch_ioerror(e, "in channel.search");
  return ret;
}

/** Like channel.search but assigning capture groups to arguments.
 */
proc channel.search(re:regexp, ref captures ...?k, ref error:syserr):reMatch
{
  var m:reMatch;
  on this.home {
    this.lock();
    var nm = captures.size + 1;
    var matches = _ddata_allocate(qio_regexp_string_piece_t, nm);
    error = qio_channel_mark(false, _channel_internal);
    if ! error {
      error = qio_regexp_channel_match(re._regexp,
                                       false, _channel_internal, max(int(64)),
                                       QIO_REGEXP_ANCHOR_UNANCHORED,
                                       /* can_discard */ true,
                                       /* keep_unmatched */ false,
                                       /* keep_whole_pattern */ true,
                                       matches, nm);
    }
    // Don't report "didn't match" errors
    if error == EFORMAT || error == EEOF then error = ENOERR;
    if !error {
      m = _to_reMatch(matches[0]);
      if m.matched {
        // Extract the capture groups.
        _ch_handle_captures(matches, nm, captures, error);

        // Advance to the match.
        qio_channel_revert_unlocked(_channel_internal);
        var cur = qio_channel_offset_unlocked(_channel_internal);
        var target = m.offset;
        error = qio_channel_advance(false, _channel_internal, target - cur);
      } else {
        // If we didn't match... leave the channel position at EOF
        qio_channel_commit_unlocked(_channel_internal);
      }
    }
    _ddata_free(matches);
    this.unlock();
  }
  return m;
}
proc channel.search(re:regexp, ref captures ...?k):reMatch
{
  var e:syserr = ENOERR;
  var ret = this.search(re, (...captures), error=e);
  if e then this._ch_ioerror(e, "in channel.search");
  return ret;
}


/* Match, starting at the current position in the channel,
   against a regexp, possibly pulling out capture groups.
   If there was a match, leaves the channel position at
   the match. If there was no match, leaves the channel
   position where it was at the start of this call.
 */
proc channel.match(re:regexp, ref error:syserr):reMatch
{
  var m:reMatch;
  on this.home {
    this.lock();
    var nm = 1;
    var matches = _ddata_allocate(qio_regexp_string_piece_t, nm);
    error = qio_channel_mark(false, _channel_internal);
    if ! error {
      error = qio_regexp_channel_match(re._regexp,
                                       false, _channel_internal, max(int(64)),
                                       QIO_REGEXP_ANCHOR_START,
                                       /* can_discard */ true,
                                       /* keep_unmatched */ true,
                                       /* keep_whole_pattern */ true,
                                       matches, nm);
    }
    // Don't report "didn't match" errors
    if error == EFORMAT || error == EEOF then error = ENOERR;
    if !error {
      m = _to_reMatch(matches[0]);
      if m.matched {
        // Advance to the match.
        qio_channel_revert_unlocked(_channel_internal);
        var cur = qio_channel_offset_unlocked(_channel_internal);
        var target = m.offset;
        error = qio_channel_advance(false, _channel_internal, target - cur);
      } else {
        // If we didn't match... leave the channel position at start
        qio_channel_revert_unlocked(_channel_internal);
      }
    }
    _ddata_free(matches);
    this.unlock();
  }
  return m;
}
proc channel.match(re:regexp):reMatch
{
  var e:syserr = ENOERR;
  var ret = this.match(re, error=e);
  if e then this._ch_ioerror(e, "in channel.match");
  return ret;
}


proc channel.match(re:regexp, ref captures ...?k, ref error:syserr):reMatch
{
  var m:reMatch;
  on this.home {
    this.lock();
    var nm = 1 + captures.size;
    var matches = _ddata_allocate(qio_regexp_string_piece_t, nm);
    error = qio_channel_mark(false, _channel_internal);
    if !error {
      error = qio_regexp_channel_match(re._regexp,
                               false, _channel_internal, max(int(64)),
                               QIO_REGEXP_ANCHOR_START,
                               /* can_discard */ true,
                               /* keep_unmatched */ true,
                               /* keep_whole_pattern */ true,
                               matches, nm);
    }
    // Don't report "didn't match" errors
    if error == EFORMAT || error == EEOF then error = ENOERR;
    if !error {
      m = _to_reMatch(matches[0]);
      if m.matched {
        // Extract the capture groups.
        _ch_handle_captures(matches, nm, captures, error);

        // Advance to the match.
        qio_channel_revert_unlocked(_channel_internal);
        var cur = qio_channel_offset_unlocked(_channel_internal);
        var target = m.offset;
        error = qio_channel_advance(false, _channel_internal, target - cur);
      } else {
        // If we didn't match... leave the channel position at start
        qio_channel_revert_unlocked(_channel_internal);
      }
    }
    _ddata_free(matches);
    this.unlock();
  }
  return m;
}
proc channel.match(re:regexp, ref captures ...?k):reMatch
{
  var e:syserr = ENOERR;
  var ret = this.match(re, (...captures), error=e);
  if e then this._ch_ioerror(e, "in channel.match");
  return ret;
}



/* Enumerates matches in the string as well as capture groups.
   Returns tuples of reMatch objects, the 1st is always
    the match for the whole pattern.
   At the time each match is returned, the channel position is
    at the start of that match. Note though that you would have
    to advance to get to the position of a capture group.
   After returning each match, advances to just after that
    match and looks for another match. Thus, it will not return
    overlapping matches.
   In the end, leaves the channel position at the end of the
    last reported match (if we ran out of maxmatches)
    or at the end of the channel (if we no longer matched)
   Holds the channel lock for the duration of the search.
 */
iter channel.matches(re:regexp, param captures=0, maxmatches:int = max(int))
{
  var m:reMatch;
  var go = true;
  var i = 0;
  var error:syserr = ENOERR;
  param nret = captures+1;
  var ret:nret*reMatch;

  lock();
  on this.home do error = _mark();
  if error then this._ch_ioerror(error, "in channel.matches mark");

  while go && i < maxmatches {
    on this.home {
      var nm = 1 + captures;
      var matches = _ddata_allocate(qio_regexp_string_piece_t, nm);
      if ! error {
        error = qio_regexp_channel_match(re._regexp,
                                 false, _channel_internal, max(int(64)),
                                 QIO_REGEXP_ANCHOR_UNANCHORED,
                                 /* can_discard */ true,
                                 /* keep_unmatched */ false,
                                 /* keep_whole_pattern */ true,
                                 matches, nm);
      }
      if !error {
        m = _to_reMatch(matches[0]);
        if m.matched {
          for param i in 1..nret {
            m = _to_reMatch(matches[i-1]);
            _extractMatch(m, ret[i], error);
          }
          // Advance to the start of the match.
          qio_channel_revert_unlocked(_channel_internal);
          error = qio_channel_mark(false, _channel_internal);
          if !error {
            var cur = qio_channel_offset_unlocked(_channel_internal);
            var target = m.offset;
            error = qio_channel_advance(false, _channel_internal, target - cur);
          }
        } else {
          // Stay at the end of the searched region.
        }
      }
      _ddata_free(matches);
      if error then go = false;
    }
    if ! error then yield ret;
    i += 1;
  }
  _commit();
  unlock();
  // Don't report didn't find or end-of-file errors.
  if error == EFORMAT || error == EEOF then error = ENOERR;
  if error then this._ch_ioerror(error, "in channel.matches");
}

/************** Distributed File Systems ***************/

extern const FTYPE_NONE   : c_int;
extern const FTYPE_HDFS   : c_int;
extern const FTYPE_LUSTRE : c_int;
extern const FTYPE_CURL   : c_int;

proc file.fstype():int {
  var t:c_int;
  var err:syserr = ENOERR;
  on this.home {
    err = qio_get_fs_type(this._file_internal, t);
  }
  if err then ioerror(err, "in file.fstype()");
  return t:int;
}

// Returns (chunk start, chunk end) for the first chunk in the file
// containing data in the range [start, end].
// Returns (0,0) if no such value exists.
proc file.getchunk(start:int(64) = 0, end:int(64) = max(int(64))):(int(64),int(64)) {
  var err:syserr = ENOERR;
  var s = 0;
  var e = 0;

  on this.home {
    var real_end = min(end, this.length());
    var len:int(64);

    err = qio_get_chunk(this._file_internal, len);
    if err then ioerror(err, "in file.getchunk(start:int(64), end:int(64))");

    if (len != 0 && (real_end > start)) {
      // TAKZ - Note that we are only wanting to return an inclusive range -- i.e., we
      // will only return a non-zero start and end [n,m], iff n and m are in [start, end].
      for i in start..real_end by len {
        // Our stripes are too large, so we can't give back a range within the given
        // bounds
        if i > end then
          break;

        if i >= start {
          var new_start = i;
          var new_end:int(64);
          if (i / len + 1) * len >= real_end then
            new_end = real_end;
          // rounding
          else new_end = (i / len + 1) * len;
          if new_start == new_end {
            break;
          } else {
            s = new_start;
            e = new_end;
            break;
          }
        }
      }
    }
  }
  return (s, e);
}

// Returns the 'best' locales to run something working with this
// region of the file. This *must* return the same result when
// called from different locales. Returns a domain of locales that are "best" for the
// given region. If no locales are "best" we return a domain containing all locales.
proc file.localesForRegion(start:int(64), end:int(64)) {

  proc findloc(loc:string, locs:c_ptr(c_string), end:int) {
    for i in 0..end-1 {
      if (loc == locs[i]) then 
        return true;
    }
    return false;
  }

  var ret: domain(locale);
  on this.home {
    var err:syserr;
    var locs: c_ptr(c_string);
    var num_hosts:c_int;
    err = qio_locales_for_region(this._file_internal, start, end, locs, num_hosts);
    // looping over Locales enforces the ordering constraint on the locales.
    for loc in Locales {
      if (findloc(loc.name, locs, num_hosts:int)) then
        ret += loc;
    }

    // We allocated memory in the runtime for this, so free it now
    if num_hosts != 0 {
      for i in 0..num_hosts-1 do
        qio_free_string(locs[i]);
      c_free(locs);
    }

    // We found no "good" locales. So any locale is just as good as the next
    if ret.numIndices == 0 then 
      for loc in Locales do 
        ret += loc;
  }
  return ret;
}<|MERGE_RESOLUTION|>--- conflicted
+++ resolved
@@ -1596,65 +1596,19 @@
   }
 }
 
-<<<<<<< HEAD
-proc channel.readline(arg: [] uint(8), ref numRead : int, start = arg.domain.low, inclusive = true) : bool 
-where arg.domain.rank == 1
-{
-  if this.kind != ionative then halt("channel.readline([] uint(8), ...) \
-      is only available for ionative channels");
-=======
 proc channel.readline(arg: [] uint(8), ref numRead : int, start = arg.domain.low, inclusive = true) : bool
 where arg.rank == 1 && isRectangularArr(arg)
 {
->>>>>>> 9bb7f64d
   var e:syserr = ENOERR;
   var got = this.readline(arg, numRead, start, error=e, inclusive);
   if !e && got then return true;
   else if e == EEOF || !got then return false;
   else {
-<<<<<<< HEAD
-    this._ch_ioerror(e, "in channel.readline(ref arg:string)");
-=======
     this._ch_ioerror(e, "in channel.readline(arg : [] uint(8))");
->>>>>>> 9bb7f64d
     return false;
   }
 }
 
-<<<<<<< HEAD
-// Read a line of bytes into a chapel array.
-//
-// numRead: The number of 'elType's read
-// inclusive: if true, will include the newline
-//
-// The 'kind' of the channel must be ionative, as we only read bytes. 
-// This limitation exists so that we can check for a newline.
-proc channel.readline(arg: [] uint(8), ref numRead : int, start = arg.domain.low, out error:syserr, inclusive = true) : bool
-where arg.domain.rank == 1
-{
-  if this.kind != ionative then halt("channel.readline([] uint(8), ...) \
-      is only available for ionative channels");
-  if arg.size == 0 || start > arg.domain.high then return false;
-  var got : int;
-  param newLineChar = 0x0A;
-  var idx = start;
-  while got != newLineChar {
-    got = qio_channel_read_byte(false, this._channel_internal);
-    if got >= 0 {
-      if inclusive || (!inclusive && got != newLineChar) {
-        arg[idx] = got:uint(8);
-        idx += 1;
-      }
-    } else {
-      numRead = idx - start;
-      error = (-got):syserr;
-      return false;
-    }
-  }
-  numRead = idx - start;
-  error = ENOERR;
-  return true;
-=======
 // Read a line of bytes into a Chapel array.
 //
 // arg:       A 1D DefaultRectangular array which must have at least 1 element.
@@ -1691,7 +1645,6 @@
     this.unlock();
   }
   return !error;
->>>>>>> 9bb7f64d
 }
 
 proc channel.readline(ref arg:string, out error:syserr):bool {
