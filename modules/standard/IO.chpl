/* "channel" I/O contributed by Michael Ferguson

   Future Work:
    - We would like to have a 'serialization' system, including allowing
      the writing of data structures with circular references, and
      encoding the types of classes.
    - Currently, the union tag numbers are per-compile; you could not read
      binary union data written in one Chapel program with another. This problem
      will also apply to class tag numbers once we start encoding types.
    - The Chapel compiler does not currently allow RAII/reference counting
      to work correctly in all cases (bug report 'records containing pointers'
      and test files in test/users/ferguson/{byvalue.chpl,refcnt.chpl};
      as a result, current code might need to close channels and files
      explicitly and/or sharing of channels and files between variables might
      not work correctly.
    - Channels have a lock, and some methods on a channel only make sense
      when the lock is held. In the future (again, once RAII makes sense),
      we might replace this with 'get locked channel' that returns a different
      type that has the methods that can only be used on a locked channel.
    - The error handling strategy here is a bit awkward for the library-writer
      (not so much for the user). A broader exceptions strategy would help
      quite a bit - and some of these interfaces will change when that happens.
    - Fancy features, like adding a bytes or buffer object to a channel
      (so that the channel just refers to it and does not copy it) are
      implemented but not well tested.
    - It would be nice if ioBits:string printed itself in binary instead of
      decimal.
    - Cleaning up to reduce the number of exported symbols, and using enums for
      all constants once 'use enum' is available and we have a way to get
      C constants into Chapel enums.
    - Support for libevent/qthreads system call thread so that we have
      something suitable for writing (in a straightforward manner) a
      multithreaded webserver
    - Doing something reasonable with a file that moves from one node to
      another - namely, when a channel is created with a file that resides
      remotely, if that same file is accessible locally (e.g. with Lustre or
      NFS), we should open a local copy of that file and use that in the
      channel. (not sure how to avoid opening # channels copies of these files
      -- seems that we'd want some way to cache that...).
    - Create leader/follower iterators for ItemReader/ItemWriter so that these
      are as efficient as possible when working with fixed-size data types
      (ie, they can open up channels that are not shared).
*/


use SysBasic;
use Error;

enum iomode {
  r = 1,
  cw = 2,
  rw = 3,
  cwr = 4,
}

enum iokind {
  /* don't change these without updating qio_style.h QIO_NATIVE, etc
     a default of 0 is always reasonable, but you can avoid some
     branches to get faster I/O by setting this to native, big, or little.
     In that case, the style is only consulted for text or string I/O.
     */
  dynamic = 0, // look in iostyle
  native = 1,
  big = 2, /* aka "network" */
  little = 3
}
param iodynamic = iokind.dynamic;
param ionative = iokind.native;
param iobig = iokind.big;
param iolittle = iokind.little;


enum iostringstyle {
  len1b_data = -1,
  len2b_data = -2,
  len4b_data = -4,
  len8b_data = -8,
  lenVb_data = -10,
  data_null = -0x0100,
}
proc stringStyleTerminated(terminator:uint(8)) {
  return -(terminator - iostringstyle.data_null);
}
proc stringStyleNullTerminated() {
  return iostringstyle.data_null;
}
proc stringStyleExactLen(len:int(64)) {
  return len;
}
proc stringStyleWithVariableLength() {
  return iostringstyle.lenVb_data;
}
proc stringStyleWithLength(lengthBytes:int) {
  var x = iostringstyle.lenVb_data;
  select lengthBytes {
    when 0 do x = iostringstyle.lenVb_data;
    when 1 do x = iostringstyle.len1b_data;
    when 2 do x = iostringstyle.len2b_data;
    when 4 do x = iostringstyle.len4b_data;
    when 8 do x = iostringstyle.len8b_data;
    otherwise halt("Unhandled string length prefix size");
  }
  return x;
}

extern const QIO_FDFLAG_UNK:c_int;
extern const QIO_FDFLAG_READABLE:c_int;
extern const QIO_FDFLAG_WRITEABLE:c_int;
extern const QIO_FDFLAG_SEEKABLE:c_int;

extern const QIO_CH_ALWAYS_UNBUFFERED:c_int;
extern const QIO_CH_ALWAYS_BUFFERED:c_int;
extern const QIO_CH_BUFFERED:c_int;

extern const QIO_METHOD_DEFAULT:c_int;
extern const QIO_METHOD_READWRITE:c_int;
extern const QIO_METHOD_PREADPWRITE:c_int;
extern const QIO_METHOD_FREADFWRITE:c_int;
extern const QIO_METHOD_MMAP:c_int;
extern const QIO_METHODMASK:c_int;
extern const QIO_HINT_RANDOM:c_int;
extern const QIO_HINT_SEQUENTIAL:c_int;
extern const QIO_HINT_LATENCY:c_int;
extern const QIO_HINT_BANDWIDTH:c_int;
extern const QIO_HINT_CACHED:c_int;
extern const QIO_HINT_PARALLEL:c_int;
extern const QIO_HINT_DIRECT:c_int;
extern const QIO_HINT_NOREUSE:c_int;

/** NONE means normal operation, nothing special
    to hint. Expect to use NONE most of the time.
    The other hints can be bitwise-ORed in.
 */
const IOHINT_NONE = 0:c_int;

/** RANDOM means we expect random access to a file */
const IOHINT_RANDOM = QIO_HINT_RANDOM;

/** SEQUENTAL means expect sequential access. On
    Linux, this should double the readahead.
 */
const IOHINT_SEQUENTIAL = QIO_HINT_SEQUENTIAL;

/** CACHED means we expect the entire file
    to be cached and/or we pull it in all at
    once. May request readahead on the entire file.
 */
const IOHINT_CACHED = QIO_HINT_CACHED;

/** PARALLEL means that we expect to have many
    channels working with this file in parallel.
    It might change the reading/writing implementation
    to something more efficient in that scenario.
 */
const IOHINT_PARALLEL = QIO_HINT_PARALLEL;

extern type qio_file_ptr_t;
extern const QIO_FILE_PTR_NULL:qio_file_ptr_t;

extern type qio_channel_ptr_t;
extern const QIO_CHANNEL_PTR_NULL:qio_channel_ptr_t;

// also the type for a buffer for qio_file_open_mem.
extern type qbuffer_ptr_t;
extern const QBUFFER_PTR_NULL:qbuffer_ptr_t;

extern type style_char_t = uint(8);

extern const QIO_STRING_FORMAT_WORD:uint(8);
extern const QIO_STRING_FORMAT_BASIC:uint(8);
extern const QIO_STRING_FORMAT_CHPL:uint(8);
extern const QIO_STRING_FORMAT_JSON:uint(8);
extern const QIO_STRING_FORMAT_TOEND:uint(8);

extern record iostyle { // aka qio_style_t
  var binary:uint(8) = 0;
  // binary style choices
  var byteorder:uint(8) = iokind.native:uint(8);
  // string binary style:
  // -1 -- 1 byte of length before
  // -2 -- 2 bytes of length before
  // -4 -- 4 bytes of length before
  // -8 -- 8 bytes of length before
  // -10 -- variable byte length before (hi-bit 1 means more, little endian)
  // -0x01XX -- read until terminator XX is read
  //  + -- nonzero positive -- read exactly this length.
  var str_style:int(64) = -10;
  // text style choices
  var min_width_columns:uint(32) = 0;
  var max_width_columns:uint(32) = max(uint(32));
  var max_width_characters:uint(32) = max(uint(32));
  var max_width_bytes:uint(32) = max(uint(32));

  var string_start:style_char_t = 0x22; // "
  var string_end:style_char_t = 0x22; // "

  /* QIO_STRING_FORMAT_WORD  string is as-is; reading reads until whitespace.
     QIO_STRING_FORMAT_BASIC only escape string_end and \ with \
     QIO_STRING_FORMAT_CHPL  escape string_end \ ' " \n with \
                             and nonprinting characters c = 0xXY with \xXY
     QIO_STRING_FORMAT_JSON  escape string_end " and \ with \,
                             and nonprinting characters c = \uABCD
     QIO_STRING_FORMAT_TOEND string is as-is; reading reads until string_end
   */
  var string_format:uint(8) = 0;
  // numeric scanning/printing choices
  var base:uint(8) = 0;
  var point_char:style_char_t = 0x2e; // .
  var exponent_char:style_char_t = 0x65; // e
  var other_exponent_char:style_char_t = 0x70; // p
  var positive_char:style_char_t = 0x2b; // +;
  var negative_char:style_char_t = 0x2d; // -;
  var i_char:style_char_t = 0x69; // i
  var prefix_base:uint(8) = 1;
  // numeric printing choices
  var pad_char:style_char_t = 0x20; // ' '
  var showplus:uint(8) = 0;
  var uppercase:uint(8) = 0;
  var leftjustify:uint(8) = 0;
  var showpoint:uint(8) = 0;
  var showpointzero:uint(8) = 1;
  var precision:int(32) = -1;
  var realfmt:uint(8) = 0;

  var complex_style:uint(8) = 0;
  var array_style:uint(8) = 0;
  var aggregate_style:uint(8) = 0;
  var tuple_style:uint(8) = 0;
}

extern proc qio_style_init_default(ref s: iostyle);

/* Extern functions */
extern proc qio_file_retain(f:qio_file_ptr_t);
extern proc qio_file_release(f:qio_file_ptr_t);

pragma "no prototype" // FIXME
extern proc qio_file_init(ref file_out:qio_file_ptr_t, fp:_file, fd:fd_t, iohints:c_int, const ref style:iostyle, usefilestar:c_int):syserr;
extern proc qio_file_open_access(ref file_out:qio_file_ptr_t, path:c_string, access:c_string, iohints:c_int, const ref style:iostyle):syserr;
extern proc qio_file_open_tmp(ref file_out:qio_file_ptr_t, iohints:c_int, const ref style:iostyle):syserr;
extern proc qio_file_open_mem(ref file_out:qio_file_ptr_t, buf:qbuffer_ptr_t, const ref style:iostyle):syserr;

extern proc qio_file_close(f:qio_file_ptr_t):syserr;

extern proc qio_file_lock(f:qio_file_ptr_t):syserr;
extern proc qio_file_unlock(f:qio_file_ptr_t);

/* The general way to make sure data is written without error */
extern proc qio_file_sync(f:qio_file_ptr_t):syserr;

//extern proc qio_file_style_ptr(f:qio_file_ptr_t):qio_style_ptr_t;
extern proc qio_channel_end_offset_unlocked(ch:qio_channel_ptr_t):int(64);
extern proc qio_file_get_style(f:qio_file_ptr_t, ref style:iostyle);
extern proc qio_file_set_style(f:qio_file_ptr_t, const ref style:iostyle);
extern proc qio_file_length(f:qio_file_ptr_t, ref len:int(64)):syserr;

pragma "no prototype" // FIXME
extern proc qio_channel_create(ref ch:qio_channel_ptr_t, file:qio_file_ptr_t, hints:c_int, readable:c_int, writeable:c_int, start:int(64), end:int(64), const ref style:iostyle):syserr;

pragma "no prototype" // FIXME
extern proc qio_channel_path_offset(threadsafe:c_int, ch:qio_channel_ptr_t, ref path:c_string, ref offset:int(64)):syserr;

extern proc qio_channel_retain(ch:qio_channel_ptr_t);
extern proc qio_channel_release(ch:qio_channel_ptr_t);

extern proc qio_channel_lock(ch:qio_channel_ptr_t):syserr;
extern proc qio_channel_unlock(ch:qio_channel_ptr_t);

extern proc qio_channel_get_style(ch:qio_channel_ptr_t, ref style:iostyle);
extern proc qio_channel_set_style(ch:qio_channel_ptr_t, const ref style:iostyle);

extern proc qio_channel_binary(ch:qio_channel_ptr_t):uint(8);
extern proc qio_channel_byteorder(ch:qio_channel_ptr_t):uint(8);
extern proc qio_channel_str_style(ch:qio_channel_ptr_t):int(64);
extern proc qio_channel_style_element(ch:qio_channel_ptr_t, element:int(64)):int(64);

extern proc qio_channel_flush(threadsafe:c_int, ch:qio_channel_ptr_t):syserr;
extern proc qio_channel_close(threadsafe:c_int, ch:qio_channel_ptr_t):syserr;

extern proc qio_channel_read(threadsafe:c_int, ch:qio_channel_ptr_t, ref ptr, len:ssize_t, ref amt_read:ssize_t):syserr;
extern proc qio_channel_read_amt(threadsafe:c_int, ch:qio_channel_ptr_t, ref ptr, len:ssize_t):syserr;
// A specialization is needed for _ddata as the value is the pointer its memory
extern proc qio_channel_read_amt(threadsafe:c_int, ch:qio_channel_ptr_t, ptr:_ddata, len:ssize_t):syserr;
extern proc qio_channel_read_byte(threadsafe:c_int, ch:qio_channel_ptr_t):int(32);

extern proc qio_channel_write(threadsafe:c_int, ch:qio_channel_ptr_t, const ref ptr, len:ssize_t, ref amt_written:ssize_t):syserr;
extern proc qio_channel_write_amt(threadsafe:c_int, ch:qio_channel_ptr_t, const ref ptr, len:ssize_t):syserr;
// A specialization is needed for _ddata as the value is the pointer its memory
extern proc qio_channel_write_amt(threadsafe:c_int, ch:qio_channel_ptr_t, const ptr:_ddata, len:ssize_t):syserr;
extern proc qio_channel_write_byte(threadsafe:c_int, ch:qio_channel_ptr_t, byte:uint(8)):syserr;

extern proc qio_channel_offset_unlocked(ch:qio_channel_ptr_t):int(64);
extern proc qio_channel_advance(threadsafe:c_int, ch:qio_channel_ptr_t, nbytes:int(64)):syserr;
extern proc qio_channel_mark(threadsafe:c_int, ch:qio_channel_ptr_t):syserr;
extern proc qio_channel_revert_unlocked(ch:qio_channel_ptr_t);
extern proc qio_channel_commit_unlocked(ch:qio_channel_ptr_t);

extern proc qio_channel_write_bits(threadsafe:c_int, ch:qio_channel_ptr_t, v:uint(64), nbits:int(8)):syserr;
extern proc qio_channel_flush_bits(threadsafe:c_int, ch:qio_channel_ptr_t):syserr;
extern proc qio_channel_read_bits(threadsafe:c_int, ch:qio_channel_ptr_t, ref v:uint(64), nbits:int(8)):syserr;

extern proc qio_locales_for_region(fl:qio_file_ptr_t, start:int(64), end:int(64), ref
    loc_names:c_ptr(c_string), ref num_locs_out:c_int):syserr;
extern proc qio_get_chunk(fl:qio_file_ptr_t, ref len:int(64)):syserr;
extern proc qio_get_fs_type(fl:qio_file_ptr_t, ref tp:c_int):syserr;
extern proc qio_free_string(arg:c_string);

pragma "no prototype" // FIXME
extern proc qio_file_path_for_fd(fd:fd_t, ref path:c_string):syserr;
pragma "no prototype" // FIXME
extern proc qio_file_path_for_fp(fp:_file, ref path:c_string):syserr;
pragma "no prototype" // FIXME
extern proc qio_file_path(f:qio_file_ptr_t, ref path:c_string):syserr;
pragma "no prototype" // FIXME
extern proc qio_shortest_path(fl: qio_file_ptr_t, ref path_out:c_string, path_in:c_string):syserr;

extern proc qio_channel_read_int(threadsafe:c_int, byteorder:c_int, ch:qio_channel_ptr_t, ref ptr, len:size_t, issigned:c_int):syserr;
pragma "no prototype" // FIXME
extern proc qio_channel_write_int(threadsafe:c_int, byteorder:c_int, ch:qio_channel_ptr_t, const ref ptr, len:size_t, issigned:c_int):syserr;

extern proc qio_channel_read_float(threadsafe:c_int, byteorder:c_int, ch:qio_channel_ptr_t, ref ptr, len:size_t):syserr;
pragma "no prototype" // FIXME
extern proc qio_channel_write_float(threadsafe:c_int, byteorder:c_int, ch:qio_channel_ptr_t, const ref ptr, len:size_t):syserr;

extern proc qio_channel_read_complex(threadsafe:c_int, byteorder:c_int, ch:qio_channel_ptr_t, ref re_ptr, ref im_ptr, len:size_t):syserr;
extern proc qio_channel_write_complex(threadsafe:c_int, byteorder:c_int, ch:qio_channel_ptr_t, const ref re_ptr, const ref im_ptr, len:size_t):syserr;

extern proc qio_channel_read_string(threadsafe:c_int, byteorder:c_int, str_style:int(64), ch:qio_channel_ptr_t, ref s:c_string, ref len:int(64), maxlen:ssize_t):syserr;
extern proc qio_channel_write_string(threadsafe:c_int, byteorder:c_int, str_style:int(64), ch:qio_channel_ptr_t, const s:c_string, len:ssize_t):syserr;

extern proc qio_channel_scan_int(threadsafe:c_int, ch:qio_channel_ptr_t, ref ptr, len:size_t, issigned:c_int):syserr;
pragma "no prototype" // FIXME
extern proc qio_channel_print_int(threadsafe:c_int, ch:qio_channel_ptr_t, const ref ptr, len:size_t, issigned:c_int):syserr;

extern proc qio_channel_scan_float(threadsafe:c_int, ch:qio_channel_ptr_t, ref ptr, len:size_t):syserr;
pragma "no prototype" // FIXME
extern proc qio_channel_print_float(threadsafe:c_int, ch:qio_channel_ptr_t, const ref ptr, len:size_t):syserr;

// These are the same as scan/print float but they assume an 'i' afterwards.
extern proc qio_channel_scan_imag(threadsafe:c_int, ch:qio_channel_ptr_t, ref ptr, len:size_t):syserr;
pragma "no prototype" // FIXME
extern proc qio_channel_print_imag(threadsafe:c_int, ch:qio_channel_ptr_t, const ref ptr, len:size_t):syserr;


extern proc qio_channel_scan_complex(threadsafe:c_int, ch:qio_channel_ptr_t, ref re_ptr, ref im_ptr, len:size_t):syserr;
extern proc qio_channel_print_complex(threadsafe:c_int, ch:qio_channel_ptr_t, const ref re_ptr, const ref im_ptr, len:size_t):syserr;


extern proc qio_channel_read_char(threadsafe:c_int, ch:qio_channel_ptr_t, ref char:int(32)):syserr;

extern proc qio_nbytes_char(chr:int(32)):c_int;
extern proc qio_encode_to_string(chr:int(32)):c_string;
extern proc qio_decode_char_buf(ref chr:int(32), ref nbytes:c_int, buf:c_string, buflen:ssize_t):syserr;

extern proc qio_channel_write_char(threadsafe:c_int, ch:qio_channel_ptr_t, char:int(32)):syserr;
extern proc qio_channel_skip_past_newline(threadsafe:c_int, ch:qio_channel_ptr_t, skipOnlyWs:c_int):syserr;
extern proc qio_channel_write_newline(threadsafe:c_int, ch:qio_channel_ptr_t):syserr;

extern proc qio_channel_scan_string(threadsafe:c_int, ch:qio_channel_ptr_t, ref ptr:c_string, ref len:int(64), maxlen:ssize_t):syserr;
extern proc qio_channel_print_string(threadsafe:c_int, ch:qio_channel_ptr_t, const ptr:c_string, len:ssize_t):syserr;

extern proc qio_channel_scan_literal(threadsafe:c_int, ch:qio_channel_ptr_t, const match:c_string, len:ssize_t, skipws:c_int):syserr;
extern proc qio_channel_scan_literal_2(threadsafe:c_int, ch:qio_channel_ptr_t, match:c_void_ptr, len:ssize_t, skipws:c_int):syserr;
extern proc qio_channel_print_literal(threadsafe:c_int, ch:qio_channel_ptr_t, const match:c_string, len:ssize_t):syserr;
extern proc qio_channel_print_literal_2(threadsafe:c_int, ch:qio_channel_ptr_t, match:c_void_ptr, len:ssize_t):syserr;

extern record qio_conv_t {
  var preArg1:uint(8);
  var preArg2:uint(8);
  var preArg3:uint(8);
  var argType:uint(8);
  var literal_is_whitespace:uint(8);
  var literal_length:uint(32);
  var literal:c_void_ptr;
  var regexp_length:uint(32);
  var regexp:c_void_ptr;
  var regexp_flags_length:uint(32);
  var regexp_flags:c_void_ptr;
}

extern const QIO_CONV_UNK:c_int;

extern const QIO_CONV_ARG_TYPE_NUMERIC:c_int;
extern const QIO_CONV_ARG_TYPE_SIGNED:c_int;
extern const QIO_CONV_ARG_TYPE_BINARY_SIGNED:c_int;
extern const QIO_CONV_ARG_TYPE_UNSIGNED:c_int;
extern const QIO_CONV_ARG_TYPE_BINARY_UNSIGNED:c_int;
extern const QIO_CONV_ARG_TYPE_REAL:c_int;
extern const QIO_CONV_ARG_TYPE_BINARY_REAL:c_int;
extern const QIO_CONV_ARG_TYPE_IMAG:c_int;
extern const QIO_CONV_ARG_TYPE_BINARY_IMAG:c_int;
extern const QIO_CONV_ARG_TYPE_COMPLEX:c_int;
extern const QIO_CONV_ARG_TYPE_BINARY_COMPLEX:c_int;

extern const QIO_CONV_ARG_TYPE_CHAR:c_int;
extern const QIO_CONV_ARG_TYPE_STRING:c_int;
extern const QIO_CONV_ARG_TYPE_REPR:c_int;
extern const QIO_CONV_ARG_TYPE_REGEXP:c_int;
extern const QIO_CONV_ARG_TYPE_NONE_REGEXP_LITERAL:c_int;
extern const QIO_CONV_ARG_TYPE_NONE_LITERAL:c_int;

extern const QIO_CONV_SET_MIN_WIDTH_COLS:c_int;
extern const QIO_CONV_SET_MAX_WIDTH_COLS:c_int;
extern const QIO_CONV_SET_MAX_WIDTH_CHARS:c_int;
extern const QIO_CONV_SET_MAX_WIDTH_BYTES:c_int;
extern const QIO_CONV_SET_PRECISION:c_int;
extern const QIO_CONV_SET_STRINGLEN:c_int;
extern const QIO_CONV_SET_TERMINATOR:c_int;
extern const QIO_CONV_SET_STRINGSTART:c_int;
extern const QIO_CONV_SET_STRINGSTARTEND:c_int;
extern const QIO_CONV_SET_STRINGEND:c_int;
extern const QIO_CONV_SET_CAPTURE:c_int;
extern const QIO_CONV_SET_DONE:c_int;

extern proc qio_conv_parse(const fmt:c_string, start:size_t, ref end:uint(64), scanning:c_int, ref spec:qio_conv_t, ref style:iostyle):syserr;

extern proc qio_format_error_too_many_args():syserr;
extern proc qio_format_error_too_few_args():syserr;
extern proc qio_format_error_arg_mismatch(arg:int):syserr;
extern proc qio_format_error_bad_regexp():syserr;
extern proc qio_format_error_write_regexp():syserr;

proc defaultIOStyle():iostyle {
  var ret:iostyle;
  qio_style_init_default(ret);
  return ret;
}

proc iostyle.native(str_style:int(64)=stringStyleWithVariableLength()):iostyle {
  var ret = this;
  ret.binary = 1;
  ret.byteorder = iokind.native:uint(8);
  ret.str_style = str_style;
  return ret;
}
proc iostyle.big(str_style:int(64)=stringStyleWithVariableLength()):iostyle {
  var ret = this;
  ret.binary = 1;
  ret.byteorder = iokind.big:uint(8);
  ret.str_style = str_style;
  return ret;
}
proc iostyle.little(str_style:int(64)=stringStyleWithVariableLength()):iostyle  {
  var ret = this;
  ret.binary = 1;
  ret.byteorder = iokind.little:uint(8);
  ret.str_style = str_style;
  return ret;
}
proc iostyle.text(/* args coming later */):iostyle  {
  var ret = this;
  ret.binary = 0;
  return ret;
}



/* fdflag_t specifies how a file can be used. It can be:
  QIO_FDFLAG_UNK,
  QIO_FDFLAG_READABLE,
  QIO_FDFLAG_WRITEABLE,
  QIO_FDFLAG_SEEKABLE
*/
extern type fdflag_t = c_int;

/* Access hints describe how a file will be used.
   These can help optimize. These might be:
  QIO_METHOD_DEFAULT,
  QIO_METHOD_READWRITE,
  QIO_METHOD_P_READWRITE,
  QIO_METHOD_MMAP,
  QIO_HINT_RANDOM,
  QIO_HINT_SEQUENTIAL,
  QIO_HINT_LATENCY,
  QIO_HINT_BANDWIDTH,
  QIO_HINT_CACHED,
  QIO_HINT_NOREUSE
}
*/
extern type iohints = c_int;

pragma "ignore noinit"
record file {
  var home: locale = here;
  var _file_internal:qio_file_ptr_t = QIO_FILE_PTR_NULL;
}

// used for giving old warnings anyways...
enum FileAccessMode { read, write };

param _oldioerr="This program is using old-style I/O which is no longer supported.\n" +
                "See doc/README.io.\n" +
                "You'll probably want something like:\n" +
                "var f = open(filename, iomode.w).writer()\n" + 
                "or\n" + 
                "var f = open(filename, iomode.r).reader()\n";

// This file constructor exists to throw an error for old I/O code.
proc file.file(filename:string="",
               mode:FileAccessMode=FileAccessMode.read,
               path:string=".") {
  compilerError(_oldioerr);
}
proc file.open() {
  compilerError(_oldioerr);
}
proc file.filename : string {
  compilerError(_oldioerr + "file.filename is no longer supported");
}
proc file.mode {
  compilerError(_oldioerr + "file.mode is no longer supported");
}
proc file.isOpen: bool {
  compilerError(_oldioerr + "file.isOpen is no longer supported");
}

// TODO -- shouldn't have to write this this way!
pragma "init copy fn"
proc chpl__initCopy(x: file) {
  on x.home {
    qio_file_retain(x._file_internal);
  }
  return x;
}

proc =(ref ret:file, x:file) {
  // retain -- release
  on x.home {
    qio_file_retain(x._file_internal);
  }

  on ret.home {
    qio_file_release(ret._file_internal);
  }

  // compiler will do this copy.
  ret.home = x.home;
  ret._file_internal = x._file_internal;
}

proc file.check() {
  if(is_c_nil(_file_internal)) {
    halt("Operation attempted on an invalid file");
  }
}

/*
proc file.file() {
  this.home = here;
  this._file_internal = QIO_FILE_PTR_NULL;
}
*/

proc file.~file() {
  on this.home {
    qio_file_release(_file_internal);
    this._file_internal = QIO_FILE_PTR_NULL;
  }
}

/*
   We could support file locking and unlocking, but
   at the moment I don't see any use case in which
   it would make sense. 
proc file.lock() {
  on this.home {
    seterr(nil, qio_file_lock(_file_internal));
  }
}
proc file.unlock() {
  on this.home {
    qio_file_unlock(_file_internal);
  }
}
*/

// File style cannot be modified after the file is created;
// this prevents race conditions;
// channel style is protected by channel lock, can be modified.
proc file._style:iostyle {
  check();

  var ret:iostyle;
  on this.home {
    var local_style:iostyle;
    qio_file_get_style(_file_internal, local_style);
    ret = local_style;
  }
  return ret;
}

/* Close a file.
   Alternately, file will be closed when it is no longer referred to */
proc file.close(out error:syserr) {
  check();
  on this.home {
    error = qio_file_close(_file_internal);
  }
}

proc file.close() {
  var err:syserr = ENOERR;
  this.close(err);
  if err then ioerror(err, "in file.close", this.tryGetPath());
}

/* Sync a file to disk. */
proc file.fsync(out error:syserr) {
  check();
  on this.home {
    error = qio_file_sync(_file_internal);
  }
}
proc file.fsync() {
  var err:syserr = ENOERR;
  this.fsync(err);
  if err then ioerror(err, "in file.fsync", this.tryGetPath());
}


/* Get the path to a file. */
proc file.getPath(out error:syserr) : string {
  check();
  var ret:string;
  on this.home {
    var tmp:c_string;
    var tmp2:c_string;
    error = qio_file_path(_file_internal, tmp);
    if !error {
      error = qio_shortest_path(_file_internal, tmp2, tmp);
    }
    chpl_free_c_string(tmp);
    if !error {
      // FIX ME: could use a toString() that doesn't allocate space
      ret = toString(tmp2);
      chpl_free_c_string(tmp2);
    } else {
      ret = "unknown";
    }
  }
 return ret; 
}

proc file.tryGetPath() : string {
  var err:syserr = ENOERR;
  var ret:string;
  ret = this.getPath(err);
  if err then return "unknown";
  else return ret;
}

proc file.path : string {
  var err:syserr = ENOERR;
  var ret:string;
  ret = this.getPath(err);
  if err then ioerror(err, "in file.path");
  return ret;
}

proc file.length():int(64) {
  var err:syserr = ENOERR;
  var len:int(64) = 0;
  on this.home {
    err = qio_file_length(this._file_internal, len);
  }
  if err then ioerror(err, "in file.length()");
  return len;
}

// these strings are here (vs in _modestring)
// in an attempt to avoid string copies, leaks,
// and unnecessary allocations.
const _r = "r";
const _rw  = "r+";
const _cw = "w";
const _cwr = "w+";

proc _modestring(mode:iomode) {
  select mode {
    when iomode.r do return _r;
    when iomode.rw do return _rw;
    when iomode.cw do return _cw;
    when iomode.cwr do return _cwr;
    otherwise halt("Invalid mode");
  }
}

proc open(out error:syserr, path:string, mode:iomode, hints:iohints=IOHINT_NONE, style:iostyle = defaultIOStyle()):file {
  var local_style = style;
  var ret:file;
  ret.home = here;
  error = qio_file_open_access(ret._file_internal, path.c_str(), _modestring(mode).c_str(), hints, local_style);
  // On return ret._file_internal.ref_cnt == 1.
  return ret;
}
proc open(path:string, mode:iomode, hints:iohints=IOHINT_NONE, style:iostyle = defaultIOStyle()):file {
  var err:syserr = ENOERR;
  var ret = open(err, path, mode, hints, style);
  if err then ioerror(err, "in open", path);
  return ret;
}
proc openfd(fd: fd_t, out error:syserr, hints:iohints=IOHINT_NONE, style:iostyle = defaultIOStyle()):file {
  var local_style = style;
  var ret:file;
  ret.home = here;
  error = qio_file_init(ret._file_internal, chpl_cnullfile(), fd, hints, local_style, 0);
  // On return, either ret._file_internal.ref_cnt == 1, or ret._file_internal is NULL.
  // error should be nonzero in the latter case.
  return ret;
}
proc openfd(fd: fd_t, hints:iohints=IOHINT_NONE, style:iostyle = defaultIOStyle()):file {
  var err:syserr = ENOERR;
  var ret = openfd(fd, err, hints, style);
  if err {
    var path:c_string;
    var e2:syserr = ENOERR;
    e2 = qio_file_path_for_fd(fd, path);
    if e2 then path = "unknown".c_str();
    // FIX ME: could use a toString() that doesn't allocate space
    ioerror(err, "in openfd", toString(path));
  }
  return ret;
}
proc openfp(fp: _file, out error:syserr, hints:iohints=IOHINT_NONE, style:iostyle = defaultIOStyle()):file {
  var local_style = style;
  var ret:file;
  ret.home = here;
  error = qio_file_init(ret._file_internal, fp, -1, hints, local_style, 1);
  // On return either ret._file_internal.ref_cnt == 1, or ret._file_internal is NULL.
  // error should be nonzero in the latter case.
  return ret;
}
proc openfp(fp: _file, hints:iohints=IOHINT_NONE, style:iostyle = defaultIOStyle()):file {
  var err:syserr = ENOERR;
  var ret = openfp(fp, err, hints, style);
  if err {
    var path:c_string;
    var e2:syserr = ENOERR;
    e2 = qio_file_path_for_fp(fp, path);
    if e2 then path = "unknown".c_str();
    ioerror(err, "in openfp", toString(path));
    // c_string path leaked, but ioerror will exit
  }
  return ret;
}

proc opentmp(out error:syserr, hints:iohints=IOHINT_NONE, style:iostyle = defaultIOStyle()):file {
  var local_style = style;
  var ret:file;
  ret.home = here;
  error = qio_file_open_tmp(ret._file_internal, hints, local_style);
  // On return ret._file_internal.ref_cnt == 1.
  return ret;
}
proc opentmp(hints:iohints=IOHINT_NONE, style:iostyle = defaultIOStyle()):file {
  var err:syserr = ENOERR;
  var ret = opentmp(err, hints, style);
  if err then ioerror(err, "in opentmp");
  return ret;
}

proc openmem(out error:syserr, style:iostyle = defaultIOStyle()) {
  var local_style = style;
  var ret:file;
  ret.home = here;
  error = qio_file_open_mem(ret._file_internal, QBUFFER_PTR_NULL, local_style);
  // On return ret._file_internal.ref_cnt == 1.
  return ret;
}
proc openmem(style:iostyle = defaultIOStyle()):file {
  var err:syserr = ENOERR;
  var ret = openmem(err, style);
  if err then ioerror(err, "in openmem");
  return ret;
}



/* in the future, this will be an interface.
   */
pragma "ignore noinit"
record channel {
  param writing:bool;
  param kind:iokind;
  param locking:bool;
  var home:locale;
  var _channel_internal:qio_channel_ptr_t = QIO_CHANNEL_PTR_NULL;
}

// TODO -- shouldn't have to write this this way!
pragma "init copy fn"
proc chpl__initCopy(x: channel) {
  on x.home {
    qio_channel_retain(x._channel_internal);
  }
  return x;
}

proc =(ref ret:channel, x:channel) {
  // retain -- release
  on x.home {
    qio_channel_retain(x._channel_internal);
  }

  on ret.home {
    qio_channel_release(ret._channel_internal);
  }

  ret.home = x.home;
  ret._channel_internal = x._channel_internal;
}

proc channel.channel(param writing:bool, param kind:iokind, param locking:bool, f:file, out error:syserr, hints:c_int, start:int(64), end:int(64), style:iostyle) {
  on f.home {
    this.home = f.home;
    var local_style = style;
    if kind != iokind.dynamic {
      local_style.binary = true;
      local_style.byteorder = kind:uint(8);
    }
    error = qio_channel_create(this._channel_internal, f._file_internal, hints, !writing, writing, start, end, local_style);
    // On return this._channel_internal.ref_cnt == 1.
    // Failure to check the error return code may result in a double-deletion error.
  }
}

proc channel.~channel() {
  on this.home {
    qio_channel_release(_channel_internal);
    this._channel_internal = QIO_CHANNEL_PTR_NULL;
  }
}

// Used to represent a Unicode character
record ioChar {
  var ch:int(32);
  proc writeThis(f: Writer) {
    halt("ioChar.writeThis must be written in Writer subclasses");
  }
}
inline proc _cast(type t, x: ioChar) where t == c_string {
  return qio_encode_to_string(x.ch);
}


// Used to represent "\n", but never escaped...
record ioNewline {
  // Normally, we will skip anything at all to get to a \n,
  // but if skipWhitespaceOnly is set, it will be an error
  // if we run into non-space charcters other than \n.
  var skipWhitespaceOnly: bool = false;
  proc writeThis(f: Writer) {
    // Normally this is handled explicitly in read/write.
    f.write("\n");
  }
}
inline proc _cast(type t, x: ioNewline) where t == c_string {
  return "\n";
}

// Used to represent a constant string we want to read or write...
record ioLiteral {
  var val: c_string;
  var ignoreWhiteSpace: bool = true;
  proc writeThis(f: Writer) {
    // Normally this is handled explicitly in read/write.
    f.write(val);
  }
}

inline proc _cast(type t, x: ioLiteral) where t == c_string {
  // FIX ME: should this be copied?
  return x.val;
}

// Used to represent some number of bits we want to read or write...
record ioBits {
  var v:uint(64);
  var nbits:int(8);
  proc writeThis(f: Writer) {
    // Normally this is handled explicitly in read/write.
    f.write(v);
  }
}

inline proc _cast(type t, x: ioBits) where t == c_string {
  const ret = "ioBits(v=" + x.v:string + ", nbits=" + x.nbits:string + ")";
  // FIX ME: should this be copied?
  return ret.c_str();
}


proc channel._ch_ioerror(error:syserr, msg:string) {
  var path:string = "unknown";
  var offset:int(64) = -1;
  on this.home {
    var tmp_path:c_string;
    var tmp_offset:int(64);
    var err:syserr = ENOERR;
    err = qio_channel_path_offset(locking, _channel_internal, tmp_path, tmp_offset);
    if !err {
      path = toString(tmp_path);
      offset = tmp_offset;
    }
  }
  ioerror(error, msg, path, offset);
  // c_string tmp_path leaked, but ioerror will exit
}
proc channel._ch_ioerror(errstr:string, msg:string) {
  var path:string = "unknown";
  var offset:int(64) = -1;
  on this.home {
    var tmp_path:c_string;
    var tmp_offset:int(64);
    var err:syserr = ENOERR;
    err = qio_channel_path_offset(locking, _channel_internal, tmp_path, tmp_offset);
    if !err {
      path = toString(tmp_path);
      offset = tmp_offset;
    }
  }
  ioerror(errstr, msg, path, offset);
  // c_string tmp_path leaked, but ioerror will exit
}


inline proc channel.lock(out error:syserr) {
  error = ENOERR;
  if locking {
    on this.home {
      error = qio_channel_lock(_channel_internal);
    }
  }
}
inline proc channel.lock() {
  var err:syserr = ENOERR;
  this.lock(err);
  if err then this._ch_ioerror(err, "in lock");
}

inline proc channel.unlock() {
  if locking {
    on this.home {
      qio_channel_unlock(_channel_internal);
    }
  }
}

proc channel.offset():int(64) {
  var ret:int(64);
  on this.home {
    this.lock();
    ret = qio_channel_offset_unlocked(_channel_internal);
    this.unlock();
  }
  return ret;
}

proc channel.advance(amount:int(64), ref error:syserr) {
  on this.home {
    this.lock();
    error = qio_channel_advance(false, _channel_internal);
    this.unlock();
  }
}
proc channel.advance(amount:int(64)) {
  on this.home {
    this.lock();
    var err = qio_channel_advance(false, _channel_internal);
    if err then this._ch_ioerror(err, "in advance");
    this.unlock();
  }
}



// you should have a lock before you use these...

inline proc channel._offset():int(64) {
  var ret:int(64);
  on this.home {
    ret = qio_channel_offset_unlocked(_channel_internal);
  }
  return ret;
}

inline proc channel._mark():syserr {
  return qio_channel_mark(false, _channel_internal);
}
inline proc channel._revert() {
  qio_channel_revert_unlocked(_channel_internal);
}
inline proc channel._commit() {
  qio_channel_commit_unlocked(_channel_internal);
}
proc channel._style():iostyle {
  var ret:iostyle;
  on this.home {
    var local_style:iostyle;
    qio_channel_get_style(_channel_internal, local_style);
    ret = local_style;
  }
  return ret;
}
proc channel._set_style(style:iostyle) {
  on this.home {
    var local_style:iostyle = style;
    qio_channel_set_style(_channel_internal, local_style);
  }
}

// It is the responsibility of the caller to release the returned channel
// if the error code is nonzero.
// The return error code should be checked to avoid double-deletion errors.
proc file.reader(out error:syserr, param kind=iokind.dynamic, param locking=true, start:int(64) = 0, end:int(64) = max(int(64)), hints:iohints = IOHINT_NONE, style:iostyle = this._style): channel(false, kind, locking) {
  check();

  var ret:channel(false, kind, locking);
  on this.home {
    ret = new channel(false, kind, locking, this, error, hints, start, end, style);
  }
  return ret;
}

proc file.reader(param kind=iokind.dynamic, param locking=true, start:int(64) = 0, end:int(64) = max(int(64)), hints:iohints = IOHINT_NONE, style:iostyle = this._style): channel(false, kind, locking) {
  var err:syserr = ENOERR;
  var ret = this.reader(err, kind, locking, start, end, hints, style);
  if err then ioerror(err, "in file.reader", this.tryGetPath());
  return ret;
}

// for convenience..
proc file.lines(out error:syserr, param locking:bool = true, start:int(64) = 0, end:int(64) = max(int(64)), hints:iohints = IOHINT_NONE, style:iostyle = this._style) {
  check();

  style.string_format = QIO_STRING_FORMAT_TOEND;
  style.string_end = 0x0a; // '\n'

  param kind = iokind.dynamic;
  var ret:ItemReader(string, kind, locking);
  on this.home {
    var ch = new channel(false, kind, locking, this, error, hints, start, end, style);
    ret = new ItemReader(string, kind, locking, ch);
  }
  return ret;
}

proc file.lines(param locking:bool = true, start:int(64) = 0, end:int(64) = max(int(64)), hints:iohints = IOHINT_NONE, style:iostyle = this._style) {
  var err:syserr = ENOERR;
  var ret = this.lines(err, locking, start, end, hints, style);
  if err then ioerror(err, "in file.lines", this.tryGetPath());
  return ret;
}

// It is the responsibility of the caller to retain and release the returned channel.
// If the return error code is nonzero, the ref count will be 0 not 1.
// The error code should be checked to avoid double-deletion errors.
proc file.writer(out error:syserr, param kind=iokind.dynamic, param locking=true, start:int(64) = 0, end:int(64) = max(int(64)), hints:iohints = IOHINT_NONE, style:iostyle = this._style): channel(true,kind,locking) {
  check();

  var ret:channel(true, kind, locking);
  on this.home {
    ret = new channel(true, kind, locking, this, error, hints, start, end, style);
  }
  return ret;
}

proc file.writer(param kind=iokind.dynamic, param locking=true, start:int(64) = 0, end:int(64) = max(int(64)), hints:c_int = 0, style:iostyle = this._style): channel(true,kind,locking) 
{
  var err:syserr = ENOERR;
  var ret = this.writer(err, kind, locking, start, end, hints, style);

  if err then ioerror(err, "in file.writer", this.tryGetPath());
  return ret;
}

proc _isSimpleIoType(type t) param return
  _isSimpleScalarType(t) || _isComplexType(t) || _isEnumeratedType(t);

proc _isIoPrimitiveType(type t) param return
  _isSimpleIoType(t) || (t == c_string) || (t == string);

 proc _isIoPrimitiveTypeOrNewline(type t) param return
  _isIoPrimitiveType(t) || t == ioNewline || t == ioLiteral || t == ioChar || t == ioBits;

const _trues: 1*c_string  = ("true",);
const _falses: 1*c_string = ("false",);
const _i = "i";

// Read routines for all primitive types.
proc _read_text_internal(_channel_internal:qio_channel_ptr_t, out x:?t):syserr where _isIoPrimitiveType(t) {
  if _isBooleanType(t) {
    var num = _trues.size;
    var err:syserr = ENOERR;
    var got:bool;

    err = EFORMAT;

    for i in 1..num {
      err = qio_channel_scan_literal(false, _channel_internal, _trues(i), (_trues(i).length):ssize_t, 1);
      if !err {
        got = true;
        break;
      } else if err == EEOF {
        break;
      }
      err = qio_channel_scan_literal(false, _channel_internal, _falses(i), (_falses(i).length):ssize_t, 1);
      if !err {
        got = false;
        break;
      } else if err == EEOF {
        break;
      }
    }

    if !err then x = got;
    return err;
  } else if _isIntegralType(t) {
    // handles int types
    return qio_channel_scan_int(false, _channel_internal, x, numBytes(t), _isSignedType(t));
  } else if _isRealType(t) {
    // handles real
    return qio_channel_scan_float(false, _channel_internal, x, numBytes(t));
  } else if _isImagType(t) {
    return qio_channel_scan_imag(false, _channel_internal, x, numBytes(t));
    /*
    var err = qio_channel_mark(false, _channel_internal);
    if err then return err;

    err = qio_channel_scan_float(false, _channel_internal, x, numBytes(t));
    if !err {
      err = qio_channel_scan_literal(false, _channel_internal, _i, 1, false);
    }
    if !err {
      qio_channel_commit_unlocked(_channel_internal);
    } else {
      qio_channel_revert_unlocked(_channel_internal);
    }
    return err;
    */
  } else if _isComplexType(t)  {
    // handle complex types
    var re:x.re.type;
    var im:x.im.type;
    var err:syserr = ENOERR;
    err = qio_channel_scan_complex(false, _channel_internal, re, im, numBytes(x.re.type));
    x = (re, im):t; // cast tuple to complex to get complex num.
    return err;
  } else if (t == c_string) || (t == string) {
    // handle c_string and string
    var len:int(64);
    var tx: c_string;
    var ret = qio_channel_scan_string(false, _channel_internal, tx, len, -1);
    if t == c_string then x = tx;
    else {
      // FIX ME: could use a toString() that doesn't allocate space
      x = toString(tx);
      chpl_free_c_string(tx);
    }
    return ret;
  } else if _isEnumeratedType(t) {
    var err:syserr = ENOERR;
    for i in chpl_enumerate(t) {
      var str = i:c_string;
      var slen:ssize_t = str.length:ssize_t;
      err = qio_channel_scan_literal(false, _channel_internal, str, slen, 1);
      // Do not free str, because enum literals are C string literals
      if !err {
        x = i;
        break;
      } else if err != EFORMAT then break;
    }
    return err;
  } else {
    compilerError("Unknown primitive type in _read_text_internal ", typeToString(t));
  }
  return EINVAL;
}

proc _write_text_internal(_channel_internal:qio_channel_ptr_t, x:?t):syserr where _isIoPrimitiveType(t) {
  if _isBooleanType(t) {
    if x {
      return qio_channel_print_literal(false, _channel_internal, _trues(1), _trues(1).length:ssize_t);
    } else {
      return qio_channel_print_literal(false, _channel_internal, _falses(1), _falses(1).length:ssize_t);
    }
  } else if _isIntegralType(t) {
    // handles int types
    return qio_channel_print_int(false, _channel_internal, x, numBytes(t), _isSignedType(t));

  } else if _isRealType(t) {
    // handles real
    return qio_channel_print_float(false, _channel_internal, x, numBytes(t));
  } else if _isImagType(t) {
    return qio_channel_print_imag(false, _channel_internal, x, numBytes(t));
    /*var err = qio_channel_mark(false, _channel_internal);
    if err then return err;

    err = qio_channel_print_float(false, _channel_internal, x, numBytes(t));
    if err == 0 {
      err = qio_channel_print_literal(false, _channel_internal, _i, 1);
    }
    if err == 0 {
      qio_channel_commit_unlocked(_channel_internal);
    } else {
      qio_channel_revert_unlocked(_channel_internal);
    }
    return err;*/
  } else if _isComplexType(t)  {
    // handle complex types
    var re = x.re;
    var im = x.im;
    return qio_channel_print_complex(false, _channel_internal, re, im, numBytes(x.re.type));
  } else if t == c_string {
    // handle c_string
    return qio_channel_print_string(false, _channel_internal, x, x.length:ssize_t);
  } else if t == string {
    // handle string
    return qio_channel_print_string(false, _channel_internal, x.c_str(), x.length:ssize_t);
  } else if _isEnumeratedType(t) {
    var s = x:c_string;
    return qio_channel_print_literal(false, _channel_internal, s, s.length:ssize_t);
  } else {
    compilerError("Unknown primitive type in _write_text_internal ", typeToString(t));
  }
  return EINVAL;
}

inline proc _read_binary_internal(_channel_internal:qio_channel_ptr_t, param byteorder:iokind, out x:?t):syserr where _isIoPrimitiveType(t) {
  if _isBooleanType(t) {
    var got:int(32);
    got = qio_channel_read_byte(false, _channel_internal);
    if got >= 0 {
      x = (got != 0);
      return ENOERR;
    } else {
      return (-got):syserr;
    }
  } else if _isIntegralType(t) {
    if numBytes(t) == 1 {
      var got:int(32);
      got = qio_channel_read_byte(false, _channel_internal);
      if got >= 0 {
        x = (got:uint(8)):t;
        return ENOERR;
      } else {
        return (-got):syserr;
      }
    } else {
      // handles int types
      return qio_channel_read_int(false, byteorder, _channel_internal, x, numBytes(t), _isSignedType(t));
    }
  } else if _isFloatType(t) {
    // handles real, imag
    return qio_channel_read_float(false, byteorder, _channel_internal, x, numBytes(t));
  } else if _isComplexType(t)  {
    // handle complex types
    var re:x.re.type;
    var im:x.im.type;
    var err:syserr = ENOERR;
    err = qio_channel_read_complex(false, byteorder, _channel_internal, re, im, numBytes(x.re.type));
    x = (re, im):t; // cast tuple to complex to get complex num.
    return err;
  } else if (t == c_string) || (t == string) {
    // handle c_string and string
    var len:int(64);
    var tx: c_string;
    var ret = qio_channel_read_string(false, byteorder, qio_channel_str_style(_channel_internal), _channel_internal, tx, len, -1);
    if t == c_string then x = tx;
    else {
      // FIX ME: could use a toString() that doesn't allocate space
      x = toString(tx);
      chpl_free_c_string(tx);
    }
    return ret;
  } else if _isEnumeratedType(t) {
    var i:enum_mintype(t);
    var err:syserr = ENOERR;
    err = qio_channel_read_int(false, byteorder, _channel_internal, i, numBytes(i.type), _isSignedType(i.type));
    x = i:t;
    return err;
  } else {
    compilerError("Unknown primitive type in _read_binary_internal ", typeToString(t));
  }
  return EINVAL;
}

inline proc _write_binary_internal(_channel_internal:qio_channel_ptr_t, param byteorder:iokind, x:?t):syserr where _isIoPrimitiveType(t) {
  if _isBooleanType(t) {
    var zero_one:uint(8) = if x then 1:uint(8) else 0:uint(8);
    return qio_channel_write_byte(false, _channel_internal, zero_one);
  } else if _isIntegralType(t) {
    if numBytes(t) == 1 {
      return qio_channel_write_byte(false, _channel_internal, x:uint(8));
    } else {
      // handles int types
      return qio_channel_write_int(false, byteorder, _channel_internal, x, numBytes(t), _isSignedType(t));
    }
  } else if _isFloatType(t) {
    // handles real, imag
    return qio_channel_write_float(false, byteorder, _channel_internal, x, numBytes(t));
  } else if _isComplexType(t)  {
    // handle complex types
    var re = x.re;
    var im = x.im;
    return qio_channel_write_complex(false, byteorder, _channel_internal, re, im, numBytes(x.re.type));
  } else if t == c_string {
    return qio_channel_write_string(false, byteorder, qio_channel_str_style(_channel_internal), _channel_internal, x, x.length: ssize_t);
  } else if t == string {
    return qio_channel_write_string(false, byteorder, qio_channel_str_style(_channel_internal), _channel_internal, x.c_str(), x.length: ssize_t);
  } else if _isEnumeratedType(t) {
    var i:enum_mintype(t) = x:enum_mintype(t);
    return qio_channel_write_int(false, byteorder, _channel_internal, i, numBytes(i.type), _isSignedType(i.type));
  } else {
    compilerError("Unknown primitive type in write_binary_internal ", typeToString(t));
  }
  return EINVAL;
}

// Channel must be locked, must be running on this.home
// x is ref (vs out) because it might contain a literal string.
inline proc _read_one_internal(_channel_internal:qio_channel_ptr_t, param kind:iokind, ref x:?t):syserr where _isIoPrimitiveTypeOrNewline(t) {
  var e:syserr = ENOERR;
  if t == ioNewline {
    return qio_channel_skip_past_newline(false, _channel_internal, x.skipWhitespaceOnly);
  } else if t == ioChar {
    return qio_channel_read_char(false, _channel_internal, x.ch);
  } else if t == ioLiteral {
    //writeln("in scan literal ", x.val);
    return qio_channel_scan_literal(false, _channel_internal, x.val, x.val.length: ssize_t, x.ignoreWhiteSpace);
    //e = qio_channel_scan_literal(false, _channel_internal, x.val, x.val.length, x.ignoreWhiteSpace);
    //writeln("Scanning literal ", x.val,  " yeilded error ", e);
    //return e;
  } else if t == ioBits {
    return qio_channel_read_bits(false, _channel_internal, x.v, x.nbits);
  } else if kind == iokind.dynamic {
    var binary:uint(8) = qio_channel_binary(_channel_internal);
    var byteorder:uint(8) = qio_channel_byteorder(_channel_internal);
    if binary {
      select byteorder {
        when iokind.big    do e = _read_binary_internal(_channel_internal, iokind.big, x);
        when iokind.little do e = _read_binary_internal(_channel_internal, iokind.little, x);
        otherwise             e = _read_binary_internal(_channel_internal, iokind.native, x);
      }
    } else {
      e = _read_text_internal(_channel_internal, x);
    }
  } else {
    e = _read_binary_internal(_channel_internal, kind, x);
  }
  return e;
}

// Channel must be locked, must be running on this.home
inline proc _write_one_internal(_channel_internal:qio_channel_ptr_t, param kind:iokind, x:?t):syserr where _isIoPrimitiveTypeOrNewline(t) {
  var e:syserr = ENOERR;
  if t == ioNewline {
    return qio_channel_write_newline(false, _channel_internal);
  } else if t == ioChar {
    return qio_channel_write_char(false, _channel_internal, x.ch);
  } else if t == ioLiteral {
    return qio_channel_print_literal(false, _channel_internal, x.val, x.val.length:ssize_t);
  } else if t == ioBits {
    return qio_channel_write_bits(false, _channel_internal, x.v, x.nbits);
  } else if kind == iokind.dynamic {
    var binary:uint(8) = qio_channel_binary(_channel_internal);
    var byteorder:uint(8) = qio_channel_byteorder(_channel_internal);
    if binary {
      select byteorder {
        when iokind.big    do e = _write_binary_internal(_channel_internal, iokind.big, x);
        when iokind.little do e = _write_binary_internal(_channel_internal, iokind.little, x);
        otherwise             e = _write_binary_internal(_channel_internal, iokind.native, x);
      }
    } else {
      e = _write_text_internal(_channel_internal, x);
    }
  } else {
    e = _write_binary_internal(_channel_internal, kind, x);
  }
  return e;
}

inline proc _read_one_internal(_channel_internal:qio_channel_ptr_t, param kind:iokind, ref x:?t):syserr {
  var reader = new ChannelReader(_channel_internal=_channel_internal);
  var err:syserr = ENOERR;
  reader.read(x);
  err = reader.err;
  delete reader;
  return err;
}

inline proc _write_one_internal(_channel_internal:qio_channel_ptr_t, param kind:iokind, x:?t):syserr {
  var writer = new ChannelWriter(_channel_internal=_channel_internal);
  var err:syserr = ENOERR;
  writer.write(x);
  err = writer.err;
  delete writer;
  return err;
}

/* Returns true if we read all the args,
   false if we encountered EOF (or possibly another error and didn't halt)*/
inline proc channel.read(inout args ...?k,
                  out error:syserr):bool {
  if writing then compilerError("read on write-only channel");
  error = ENOERR;
  on this.home {
    this.lock();
    for param i in 1..k {
      if !error {
        error = _read_one_internal(_channel_internal, kind, args[i]);
      }
    }
    this.unlock();
  }
  return !error;
}
var _arg_to_proto_names = ("a", "b", "c", "d", "e", "f");
proc _args_to_proto(args ...?k,
                    preArg:string) {
  // FIX ME: lot of potential leaking going on here with string concat
  // But this is used for error handlling so maybe we don't care.
  var err_args:c_string = "";
  for param i in 1..k {
    var name:c_string;
    if i <= _arg_to_proto_names.size then name = _arg_to_proto_names[i];
    else name = "x" + i:c_string;
    // FIX ME: leak c_string due to concatenation
    err_args += preArg + name + ":" + typeToString(args(i).type);
    if i != k then err_args += ", ";
  }
  // FIX ME: could use a toString() that doesn't allocate space
  const ret = toString(err_args);
  chpl_free_c_string(err_args);
  return ret;
}

inline proc channel.read(ref args ...?k):bool {
  var e:syserr = ENOERR;
  this.read((...args), error=e);
  if !e then return true;
  else if e == EEOF then return false;
  else {
    this._ch_ioerror(e, "in channel.read(" +
                        _args_to_proto((...args), preArg="ref ") +
                        ")");
    return false;
  }
}
proc channel.read(inout args ...?k,
                  style:iostyle,
                  out error:syserr):bool {
  if writing then compilerError("read on write-only channel");
  error = ENOERR;
  on this.home {
    this.lock();
    var save_style = this._style();
    this._set_style(style);
    for param i in 1..k {
      if !error {
        error = _read_one_internal(_channel_internal, kind, args[i]);
      }
    }
    this._set_style(save_style);
    this.unlock();
  }
  return !error;
}
proc channel.read(ref args ...?k,
                  style:iostyle):bool {
  var e:syserr = ENOERR;
  this.read((...args), style=iostyle, error=e);
  if !e then return true;
  else if e == EEOF then return false;
  else {
    this._ch_ioerror(e, "in channel.read(" +
                        _args_to_proto((...args), preArg="ref ") +
                        "style:iostyle)");
    return false;
  }
}

proc channel.readline(arg: [] uint(8), ref numRead : int, start = arg.domain.low, inclusive = true) : bool
where arg.domain.rank == 1
{
  if this.kind != ionative then halt("channel.readline([] uint(8), ...) \
      is only available for ionative channels");
  var e:syserr = ENOERR;
<<<<<<< HEAD
  var got = this.readline(arg, numRead, error=e, inclusive);
=======
  var got = this.readline(arg, numRead, start, error=e, inclusive);
>>>>>>> c0c8172b
  if !e && got then return true;
  else if e == EEOF || !got then return false;
  else {
    this._ch_ioerror(e, "in channel.readline(ref arg:string)");
    return false;
  }
}

// Read a line of bytes into a chapel array.
//
// numRead: The number of 'elType's read
// inclusive: if true, will include the newline
//
// The 'kind' of the channel must be ionative, as we only read bytes. 
// This limitation exists so that we can check for a newline.
proc channel.readline(arg: [] uint(8), ref numRead : int, start = arg.domain.low, out error:syserr, inclusive = true) : bool
where arg.domain.rank == 1
{
  if this.kind != ionative then halt("channel.readline([] uint(8), ...) \
      is only available for ionative channels");
  if arg.size == 0 || start > arg.domain.high then return false;
  var got : int;
  param newLineChar = 0x0A;
<<<<<<< HEAD
  if arg.size == 0 then return false;
  for d in arg {
    var got = this.read(temp, error);
    if got && !error {
      if inclusive || (!inclusive && temp != newLineChar) {
        numRead += 1;
        d = temp;
=======
  var idx = start;
  while got != newLineChar {
    got = qio_channel_read_byte(false, this._channel_internal);
    if got >= 0 {
      if inclusive || (!inclusive && got != newLineChar) {
        arg[idx] = got:uint(8);
        idx += 1;
>>>>>>> c0c8172b
      }
    } else {
      numRead = idx - start;
      error = (-got):syserr;
      return false;
    }
  }
  numRead = idx - start;
  error = ENOERR;
  return true;
}

proc channel.readline(ref arg:string, out error:syserr):bool {
  if writing then compilerError("read on write-only channel");
  error = ENOERR;
  on this.home {
    this.lock();
    var save_style = this._style();
    var mystyle = save_style.text();
    mystyle.string_format = QIO_STRING_FORMAT_TOEND;
    mystyle.string_end = 0x0a; // ascii newline.
    this._set_style(mystyle);
    error = _read_one_internal(_channel_internal, iokind.dynamic, arg);
    this._set_style(save_style);
    this.unlock();
  }
  return !error;
}
proc channel.readline(ref arg:string):bool {
  var e:syserr = ENOERR;
  this.readline(arg, error=e);
  if !e then return true;
  else if e == EEOF then return false;
  else {
    this._ch_ioerror(e, "in channel.readline(ref arg:string)");
    return false;
  }
}

// channel.readstring: read a given amount of bytes from a channel
// arg: str_out  -> The string to be read into
// arg: len      -> The number of bytes to read from this channel. If nothing is
//                  given, we read the entire channel starting at the current offset
//                  in the channel.
// return: true  -> We have not encountered EOF
//         false -> We have encountered EOF
proc channel.readstring(ref str_out:string, len:int(64) = -1):bool {
  var err:syserr = ENOERR;

  on this.home {
    var ret:c_string;
    var lenread:int(64);
    var tx:c_string;
    var lentmp:int(64);
    var actlen:int(64);

    this.lock();
    actlen = qio_channel_end_offset_unlocked(this._channel_internal) - qio_channel_offset_unlocked(this._channel_internal);
    this.unlock();

    // read the entire file
    if (len == -1) then 
      lentmp = actlen;
    else // else, make a smart choice about how much we have to read
      lentmp = min(actlen, len);

    while (lentmp > max(int(32))) {
      err = qio_channel_read_string(false, this._style().byteorder, max(int(32)),
          this._channel_internal, tx, lenread, -1);

      ret += tx;
      chpl_free_c_string(tx);

      if (err == EEOF) then break; // done reading 

      if err then ioerror(err, "in channel.readstring(ref str_out:string, len:int(64)"); // else, we actually do have an error.
      lentmp = lentmp - max(int(32));
    }

    // len <= max(int(32))
    if (!err) {
      err = qio_channel_read_string(false, this._style().byteorder, lentmp,
          this._channel_internal, tx, lenread, -1);

      ret += tx;
      chpl_free_c_string(tx);
    }
    // FIX ME: could use a toString() that doesn't allocate space
    str_out = toString(ret);
    chpl_free_c_string(ret);
  }

  if (err == EEOF) then return false; // done reading
  if err then ioerror(err, "in channel.readstring(ref str_out:string, len:int(64)"); // else, we actually do have an error.
  return true;
}

inline proc channel.readbits(out v:uint(64), nbits:int(8), out error:syserr):bool {
  var tmp:ioBits;
  var ret:bool;

  error = ENOERR;

  tmp.nbits = nbits;
  ret = this.read(tmp, error=error);
  v = tmp.v;

  return ret;
}
proc channel.readbits(out v:uint(64), nbits:int(8)):bool {
  var e:syserr = ENOERR;
  this.readbits(v, nbits, error=e);
  if !e then return true;
  else if e == EEOF then return false;
  else {
    this._ch_ioerror(e, "in channel.readbits(out v:uint(64), nbits:int(8))");
    return false;
  }
}

inline proc channel.writebits(v:uint(64), nbits:int(8), out error:syserr):bool {
  return this.write(new ioBits(v, nbits), error=error);
}
proc channel.writebits(v:uint(64), nbits:int(8)):bool {
  var e:syserr = ENOERR;
  this.writebits(v, nbits, error=e);
  if !e then return true;
  else {
    this._ch_ioerror(e, "in channel.writebits(v:uint(64), nbits:int(8))");
    return false;
  }
}



proc channel.readln(out error:syserr):bool {
  var nl = new ioNewline();
  return this.read(nl, error=error);
}
proc channel.readln():bool {
  var nl = new ioNewline();
  return this.read(nl);
}


proc channel.readln(ref args ...?k):bool {
  var nl = new ioNewline();
  return this.read((...args), nl);
}
proc channel.readln(ref args ...?k,
                    out error:syserr):bool {
  var nl = new ioNewline();
  return this.read((...args), nl, error=error);
}
proc channel.readln(ref args ...?k,
                    style:iostyle,
                    out error:syserr):bool {
  var nl = new ioNewline();
  return this.read((...args), nl, style=style, error=error);
}
proc channel.readln(ref args ...?k,
                    style:iostyle):bool {
  var nl = new ioNewline();
  return this.read((...args), nl, style=style);
}

proc channel.read(type t) {
  var tmp:t;
  var e:syserr = ENOERR;
  this.read(tmp, error=e);
  if e then this._ch_ioerror(e, "in channel.read(type)");
  return tmp;
}
proc channel.readln(type t) {
  var tmp:t;
  var e:syserr = ENOERR;
  this.readln(tmp, error=e);
  if e then this._ch_ioerror(e, "in channel.readln(type)");
  return tmp;
}
// Read/write tuples of types.
proc channel.readln(type t ...?numTypes) where numTypes > 1 {
  var tupleVal: t;
  for param i in 1..(numTypes-1) do
    tupleVal(i) = this.read(t(i));
  tupleVal(numTypes) = this.readln(t(numTypes));
  return tupleVal;
}
proc channel.read(type t ...?numTypes) where numTypes > 1 {
  var tupleVal: t;
  for param i in 1..numTypes do
    tupleVal(i) = this.read(t(i));
  return tupleVal;
}

inline proc channel.write(args ...?k, out error:syserr):bool {
  if !writing then compilerError("write on read-only channel");
  error = ENOERR;
  on this.home {
    this.lock();
    for param i in 1..k {
      if !error {
        error = _write_one_internal(_channel_internal, kind, args(i));
      }
    }
    this.unlock();
  }
  return !error;
}

inline proc channel.write(args ...?k):bool {
  var e:syserr = ENOERR;
  this.write((...args), error=e);
  if !e then return true;
  else {
    this._ch_ioerror(e, "in channel.write(" +
                        _args_to_proto((...args), preArg="") +
                        ")");
    return false;
  }
}

proc channel.write(args ...?k,
                   style:iostyle,
                   out error:syserr):bool {
  if !writing then compilerError("write on read-only channel");
  error = ENOERR;
  on this.home {
    this.lock();
    var save_style = this._style();
    this._set_style(style);
    for param i in 1..k {
      if !error {
        error = _write_one_internal(_channel_internal, iokind.dynamic, args(i));
      }
    }
    this._set_style(save_style);
    this.unlock();
  }
  return !error;
}
proc channel.write(args ...?k,
                   style:iostyle):bool {
  var e:syserr = ENOERR;
  this.write((...args), style=style, error=e);
  if !e then return true;
  else {
    this._ch_ioerror(e, "in channel.write(" +
                        _args_to_proto((...args), preArg="") +
                        "style:iostyle)");
    return false;
  }
}

proc channel.writeln(out error:syserr):bool {
  return this.write(new ioNewline(), error=error);
}
proc channel.writeln():bool {
  return this.write(new ioNewline());
}
proc channel.writeln(args ...?k, out error:syserr):bool {
  return this.write((...args), new ioNewline(), error=error);
}
proc channel.writeln(args ...?k):bool {
  return this.write((...args), new ioNewline());
}
proc channel.writeln(args ...?k,
                     style:iostyle):bool {
  return this.write((...args), new ioNewline(), style=style);
}
proc channel.writeln(args ...?k,
                     style:iostyle,
                     out error:syserr):bool {
  return this.write((...args), new ioNewline(), style=style, error=error);
}

proc channel.flush(out error:syserr) {
  error = ENOERR;
  on this.home {
    error = qio_channel_flush(locking, _channel_internal);
  }
}
proc channel.flush() {
  var e:syserr = ENOERR;
  this.flush(error=e);
  if e then this._ch_ioerror(e, "in channel.flush");
}

proc channel.assertEOF(error:string) {
  if writing {
    this._ch_ioerror(EINVAL, "assertEOF on writing channel");
  } else {
    var tmp:uint(8);
    var err:syserr;
    this.read(tmp, error=err);
    if err != EEOF {
      this._ch_ioerror("assert failed", error);
    }
  }
}
proc channel.assertEOF() {
  this.assertEOF("- Not at EOF");
}

proc channel.close(out error:syserr) {
  error = ENOERR;
  on this.home {
    error = qio_channel_close(locking, _channel_internal);
  }
}

proc channel.close() {
  var e:syserr = ENOERR;
  this.close(error=e);
  if e then this._ch_ioerror(e, "in channel.close");
}

/*
proc channel.modifyStyle(f:func(iostyle, iostyle))
{
  on this.home {
    this.lock();
    var style = this._style();
    style = f(style);
    this._set_style(style);
    this.unlock();
  }
}
*/

record ItemReader {
  type ItemType;
  param kind:iokind;
  param locking:bool;
  var ch:channel(false,kind,locking);
  proc read(out arg:ItemType, out error:syserr):bool {
    return ch.read(arg, error=error);
  }
  proc read(out arg:ItemType):bool {
    return ch.read(arg);
  }

  iter these() {
    while true {
      var x:ItemType;
      var gotany = ch.read(x);
      if ! gotany then break;
      yield x;
    }
  }

  /* It would be nice to be able to handle errors
     when reading with these()
     but it's not clear how to get the error argument
     out. Exceptions would sort us out...
  iter these(out error:syserr) {
    while true {
      var x:ItemType;
      var gotany = ch.read(x, error=error);
      if ! gotany then break;
      yield x;
    }
  }*/
}

proc channel.itemReader(type ItemType, param kind:iokind=iokind.dynamic) {
  if writing then compilerError(".itemReader on write-only channel");
  return new ItemReader(ItemType, kind, locking, this);
}

record ItemWriter {
  type ItemType;
  param kind:iokind;
  param locking:bool;
  var ch:channel(false,kind);
  proc write(arg:ItemType, out error:syserr):bool {
    return ch.write(arg, error=error);
  }
  proc write(arg:ItemType):bool {
    return ch.write(arg);
  }
}

proc channel.itemWriter(type ItemType, param kind:iokind=iokind.dynamic) {
  if !writing then compilerError(".itemWriter on read-only channel");
  return new ItemWriter(ItemType, kind, locking, this);
}

// And now, the toplevel items.

const stdin:channel(false, iokind.dynamic, true) = openfd(0).reader(); 
const stdout:channel(true, iokind.dynamic, true) = openfp(chpl_cstdout()).writer(); 
const stderr:channel(true, iokind.dynamic, true) = openfp(chpl_cstderr()).writer(); 

proc write(args ...?n) {
  stdout.write((...args));
}
proc writeln(args ...?n) {
  stdout.writeln((...args));
}
proc writeln() {
  stdout.writeln();
}

proc read(ref args ...?n):bool {
  return stdin.read((...args));
}
proc readln(ref args ...?n):bool {
  return stdin.readln((...args));
}
proc readln():bool {
  return stdin.readln();
}

proc readln(type t ...?numTypes) {
  return stdin.readln((...t));
}
proc read(type t ...?numTypes) {
  return stdin.read((...t));
}

class ChannelWriter : Writer {
  var _channel_internal:qio_channel_ptr_t = QIO_CHANNEL_PTR_NULL;
  var err:syserr = ENOERR;
  proc binary():bool {
    var ret:uint(8);
    on this {
      ret = qio_channel_binary(_channel_internal);
    }
    return ret != 0;
  }
  proc styleElement(element:int):int {
    var ret:int = 0;
    on this {
      ret = qio_channel_style_element(_channel_internal, element);
    }
    return ret;
  }

  proc error():syserr {
    return err;
  }
  proc setError(e:syserr) {
    err = e;
  }
  proc clearError() {
    err = 0;
  }
  proc writePrimitive(x) {
    if !err {
      on this {
        err = _write_one_internal(_channel_internal, iokind.dynamic, x);
      }
    }
  }

  proc writeBytes(x, len:ssize_t) {
    if ! err {
      on this {
        err = qio_channel_write_amt(false, _channel_internal, x, len);
      }
    }
  }

  proc writeThis(w:Writer) {
    // MPF - I don't understand why I had to add this,
    // but without it test/modules/diten/returnClassDiffModule5.chpl fails.
    compilerError("writeThis on ChannelWriter called");
  }
  // writeThis + no readThis -> ChannelWriter itself cannot be read
}
class ChannelReader : Reader {
  var _channel_internal:qio_channel_ptr_t = QIO_CHANNEL_PTR_NULL;
  var err:syserr = ENOERR;
  proc binary():bool {
    var ret:uint(8);
    on this {
      ret = qio_channel_binary(_channel_internal);
    }
    return ret != 0;
  }
  proc styleElement(element:int):int {
    var ret:int = 0;
    on this {
      ret = qio_channel_style_element(_channel_internal, element);
    }
    return ret;
  }

  proc error():syserr {
    return err;
  }
  proc setError(e:syserr) {
    err = e;
  }
  proc clearError() {
    err = ENOERR;
  }

  proc readPrimitive(ref x:?t) where _isIoPrimitiveTypeOrNewline(t) {
    if !err {
      on this {
        err = _read_one_internal(_channel_internal, iokind.dynamic, x);
      }
    }
  }

  proc readBytes(x, len:ssize_t) {
    if ! err {
      on this {
        err = qio_channel_read_amt(false, _channel_internal, x, len);
      }
    }
  }

  proc writeThis(w:Writer) {
    compilerError("writeThis on ChannelReader called");
  }
  // writeThis + no readThis -> ChannelReader itself cannot be read
}

// Delete a file.
proc unlink(path:string, out error:syserr) {
  extern proc sys_unlink(path:c_string):err_t;
  error = sys_unlink(path.c_str());
}
proc unlink(path:string) {
  var err:syserr = ENOERR;
  unlink(path, err);
  if err then ioerror(err, "in unlink", path);
}

proc unicodeSupported():bool {
  extern proc qio_unicode_supported():c_int;
  return qio_unicode_supported() > 0;
}

inline
proc _toIntegral(x:?t) where _isIntegralType(t)
{
  return (x, true);
}
inline
proc _toIntegral(x:?t) where _isIoPrimitiveType(t) && !_isIntegralType(t)
{
  return (x:int, true);
}
inline
proc _toIntegral(x:?t) where !_isIoPrimitiveType(t)
{
  return (0, false);
}

inline
proc _toSigned(x:?t) where _isSignedType(t)
{
  return (x, true);
}
inline
proc _toSigned(x:uint(8))
{
  return (x:int(8), true);
}
inline
proc _toSigned(x:uint(16))
{
  return (x:int(16), true);
}
inline
proc _toSigned(x:uint(32))
{
  return (x:int(32), true);
}
inline
proc _toSigned(x:uint(64))
{
  return (x:int(64), true);
}

inline
proc _toSigned(x:?t) where _isIoPrimitiveType(t) && !_isIntegralType(t)
{
  return (x:int, true);
}
inline
proc _toSigned(x:?t) where !_isIoPrimitiveType(t)
{
  return (0:int, false);
}

inline
proc _toUnsigned(x:?t) where _isUnsignedType(t)
{
  return (x, true);
}
inline
proc _toUnsigned(x:int(8))
{
  return (x:uint(8), true);
}
inline
proc _toUnsigned(x:int(16))
{
  return (x:uint(16), true);
}
inline
proc _toUnsigned(x:int(32))
{
  return (x:uint(32), true);
}
inline
proc _toUnsigned(x:int(64))
{
  return (x:uint(64), true);
}


inline
proc _toUnsigned(x:?t) where _isIoPrimitiveType(t) && !_isIntegralType(t)
{
  return (x:uint, true);
}
inline
proc _toUnsigned(x:?t) where !_isIoPrimitiveType(t)
{
  return (0:uint, false);
}


inline
proc _toReal(x:?t) where _isRealType(t)
{
  return (x, true);
}
inline
proc _toReal(x:?t) where _isIoPrimitiveType(t) && !_isRealType(t)
{
  return (x:real, true);
}
inline
proc _toReal(x:?t) where !_isIoPrimitiveType(t)
{
  return (0.0, false);
}

inline
proc _toImag(x:?t) where _isImagType(t)
{
  return (x, true);
}
inline
proc _toImag(x:?t) where _isIoPrimitiveType(t) && !_isImagType(t)
{
  return (x:imag, true);
}
inline
proc _toImag(x:?t) where !_isIoPrimitiveType(t)
{
  return (0.0i, false);
}


inline
proc _toComplex(x:?t) where _isComplexType(t)
{
  return (x, true);
}
inline
proc _toComplex(x:?t) where _isIoPrimitiveType(t) && !_isComplexType(t)
{
  return (x:complex, true);
}
inline
proc _toComplex(x:?t) where !_isIoPrimitiveType(t)
{
  return (0.0+0.0i, false);
}

inline
proc _toRealOrComplex(x:?t) where _isComplexType(t)
{
  return (x, true);
}
inline
proc _toRealOrComplex(x:?t) where _isFloatType(t)
{
  return (x, true);
}
inline
proc _toRealOrComplex(x:?t) where _isIoPrimitiveType(t) && !_isComplexType(t) && !_isFloatType(t)
{
  return (x:real, true);
}
inline
proc _toRealOrComplex(x:?t) where !_isIoPrimitiveType(t)
{
  return (0.0, false);
}

proc _isNumericType(type t) param return
_isIntegralType(t) || _isRealType(t) || _isImagType(t) || _isComplexType(t);

inline
proc _toNumeric(x:?t) where _isNumericType(t)
{
  return (x, true);
}
inline
proc _toNumeric(x:?t) where _isIoPrimitiveType(t) && !_isNumericType(t)
{
  // enums, bools get cast to int.
  return (x:int, true);
}
inline
proc _toNumeric(x:?t) where !_isIoPrimitiveType(t)
{
  return (0, false);
}



inline
proc _toString(x:?t) where _isIoPrimitiveType(t)
{
  return (x:string, true);
}
inline
proc _toString(x:?t) where !_isIoPrimitiveType(t)
{
  return ("", false);
}

inline
proc _toChar(x:?t) where _isIntegralType(t)
{
  return (x:int(32), true);
}
inline
proc _toChar(x:?t) where t == string
{
  var chr:int(32);
  var nbytes:c_int;
  qio_decode_char_buf(chr, nbytes, x.c_str(), x.length:ssize_t);
  return (chr, true);
}
inline
proc _toChar(x:?t) where !(t==string || _isIntegralType(t))
{
  return (0:int(32), false);
}


// If we wanted to give ERANGE if (for example
// var x:int(8); readf("%i", x);
// was given the input 1000, this would be the place to do it.
inline
proc _setIfPrimitive(ref lhs:?t, rhs:?t2, argi:int):syserr where t==bool&&_isIoPrimitiveType(t2)
{
  var empty:t2;
  if rhs == empty {
    lhs = false;
  } else {
    lhs = true;
  }
  return ENOERR;
}
inline
proc _setIfPrimitive(ref lhs:?t, rhs:?t2, argi:int):syserr where t!=bool&&_isIoPrimitiveType(t)
{
  //stdout.writeln("setIfPrimitive ", lhs, " ", rhs);
  lhs = rhs:t;
  return ENOERR;
}
inline
proc _setIfPrimitive(ref lhs:?t, rhs, argi:int):syserr where !_isIoPrimitiveType(t)
{
  return qio_format_error_arg_mismatch(argi);
}

inline
proc _setIfChar(ref lhs:?t, rhs:int(32)) where t == string
{
  lhs = new ioChar(rhs):string;
}
inline
proc _setIfChar(ref lhs:?t, rhs:int(32)) where _isIntegralType(t)
{
  lhs = rhs:t;
}
inline
proc _setIfChar(ref lhs:?t, rhs:int(32)) where !(t==string||_isIntegralType(t))
{
  // do nothing
}



inline
proc _toRegexp(x:?t) where t == regexp
{
  return (x, true);
}
inline
proc _toRegexp(x:?t) where t != regexp
{
  var r:regexp;
  return (r, false);
}

//
// This is an internal use only debug flag, so use with caution.
// Specifically, writef() is not re-entrant, so enabling it may cause
// unexpected failures.
//
config param _format_debug = false;

class _channel_regexp_info {
  var hasRegexp = false;
  var matchedRegexp = false;
  var releaseRegexp = false;
  var theRegexp = qio_regexp_null();
  var matches: _ddata(qio_regexp_string_piece_t) = nil; // size = ncaptures+1
  var capArr: _ddata(string) = nil; // size = ncaptures
  var capturei: int;
  var ncaptures: int;
  proc clear() {
    if releaseRegexp {
      qio_regexp_release(theRegexp);
    }
    theRegexp = qio_regexp_null();
    hasRegexp = false;
    matchedRegexp = false;
    releaseRegexp = false;
    if matches then _ddata_free(matches);
    for i in 0..#ncaptures do capArr[i] = "";
    if capArr then _ddata_free(capArr);
  }
  proc allocate_captures() {
    ncaptures = qio_regexp_get_ncaptures(theRegexp);
    matches = _ddata_allocate(qio_regexp_string_piece_t, ncaptures+1);
    capArr = _ddata_allocate(string, ncaptures);
    capturei = 0;
  }
  proc ~_channel_regexp_info() {
    clear();
  }
}

proc channel._match_regexp_if_needed(cur:size_t, len:size_t, ref error:syserr, ref style:iostyle, ref r:_channel_regexp_info)
{
  if _format_debug then stdout.writeln("REGEXP MATCH ENTRY");
  if qio_regexp_ok(r.theRegexp) {
    if r.matchedRegexp then return;
    if _format_debug then stdout.writeln("REGEXP MATCH");
    r.matchedRegexp = true;
    r.allocate_captures(); // also allocates matches and capArr
    var ncaps = r.ncaptures;
    var nm = ncaps + 1;
    var maxlen:int(64) = style.max_width_characters;
    // If we are working on the last part of the format string,
    // and there is a match, we can immediately discard
    // data before any captures in the match (or if there
    // are no captures - the entire match).
    var can_discard = (cur == len);
    if maxlen == max(uint(32)) then maxlen = max(int(64));
    var before_match = qio_channel_offset_unlocked(_channel_internal);
    // Do the actual regexp search.
    // Now read, matching the regexp.
    error = qio_regexp_channel_match(r.theRegexp, false, _channel_internal,
                                     maxlen, QIO_REGEXP_ANCHOR_START,
                                     can_discard,
                                     /* keep_unmatched */ true,
                                     /* keep_whole_pattern */ false,
                                     r.matches, nm);
    var after_match = qio_channel_offset_unlocked(_channel_internal);

    // Now, if there was no match, error=EFORMAT
    // if there was a match, error = no error
    // Either way, we have to handle the next several
    // arguments as capture groups.
    if ! error {
      for j in 0..#ncaps {
        // matches[0] is the whole pattern, and
        // we only want to extract capture groups.
        var m = _to_reMatch(r.matches[1+j]);
        _extractMatch(m, r.capArr[j], error);
        if error then break;
      }
      // And, advance the channel to the end of the match.
      var cur = qio_channel_offset_unlocked(_channel_internal);
      var target = r.matches[0].offset + r.matches[0].len;
      error = qio_channel_advance(false, _channel_internal, target - cur);
      if error {
        if _format_debug then stdout.writeln("TODO AQB");
      }
    } else {
      // otherwise, clear out caps...
      for j in 0..#ncaps {
        r.capArr[j] = "";
      }
      // ... and put the channel before the match.
      var cur = qio_channel_offset_unlocked(_channel_internal);
      qio_channel_advance(false, _channel_internal, before_match - cur);
      // EFORMAT means the pattern did not match.
      if _format_debug then stdout.writeln("TODO AQZ");
    }
  } else {
    error = qio_format_error_bad_regexp();;
    if _format_debug then stdout.writeln("TODO AZB");
  }
}

// Reads the next format string that will require argument handling.
// Handles literals and regexps itself; everything else will
// be returned in conv and with gotConv = true.
// Assumes, for a reading channel, that we are withn a mark/revert/commit
//  in readf. (used in the regexp handling here).
proc channel._format_reader(
    fmt:c_string, ref cur:size_t, len:size_t, ref error:syserr,
    ref conv:qio_conv_t, ref gotConv:bool, ref style:iostyle,
    ref r:_channel_regexp_info,
    isReadf:bool)
{
  if _format_debug then stdout.writeln("FORMAT READER ENTRY");
  if r != nil then r.hasRegexp = false;
  if !error {
    while cur < len {
      gotConv = false;
      if error then break;
      if _format_debug then stdout.writeln("TOP OF LOOP cur=", cur, " len=", len);
      var end:uint(64);
      error = qio_conv_parse(fmt, cur, end, isReadf, conv, style);
      if error {
        if _format_debug then stdout.writeln("TODO ACC");
      }
      cur = end:size_t;
      if error then break;
      if _format_debug then stdout.writeln("MIDDLE OF LOOP");
      if conv.argType == QIO_CONV_ARG_TYPE_NONE_LITERAL {
        // Print whitespace or I/O literal.
        // literal string in conv
        if isReadf {
          // Scan whitespace or I/O literal.
          // literal string in conv
          if conv.literal_is_whitespace == 2 {
            if _format_debug then stdout.writeln("NEWLINE");
            // Handle a \n newline in the format string.
            // Other space.
            var offsetA = qio_channel_offset_unlocked(_channel_internal);
            error = qio_channel_skip_past_newline(false, _channel_internal, true);
            var offsetB = qio_channel_offset_unlocked(_channel_internal);
            if (!error) && offsetA == offsetB {
              // didn't really read newline.
              error = EFORMAT;
            }
            if _format_debug then stdout.writeln("AFTER NEWLINE err is ", error:int);
          } else if conv.literal_is_whitespace == 1 {
            if _format_debug then stdout.writeln("WHITESPACE");
            // Other space.
            var offsetA = qio_channel_offset_unlocked(_channel_internal);
            error = qio_channel_scan_literal_2(false, _channel_internal, conv.literal, 0, true);
            if _format_debug {
             if error then stdout.writeln("TODO XZOB");
            }
            var offsetB = qio_channel_offset_unlocked(_channel_internal);
            if (!error) && offsetA == offsetB {
              // didn't really read whitespace.
              error = EFORMAT;
            }
          } else {
            error = qio_channel_scan_literal_2(false, _channel_internal, conv.literal, conv.literal_length:ssize_t, false);
          }
        } else {
          // when printing we don't care if it's just whitespace.
          error = qio_channel_print_literal_2(false, _channel_internal, conv.literal, conv.literal_length:ssize_t);
        }
      } else if conv.argType == QIO_CONV_ARG_TYPE_NONE_REGEXP_LITERAL {
        if ! isReadf {
          // It's not so clear what to do when printing
          // a regexp. So we just don't handle it.
          error = qio_format_error_write_regexp();
          if _format_debug then stdout.writeln("TODO AZA");
        } else {
          // allocate regexp info if needed
          if r == nil then r = new _channel_regexp_info();
          // clear out old data, if there is any.
          r.clear();
          // Compile a regexp from the format string
          var errstr:string;
          if _format_debug then stdout.writeln("COMPILING REGEXP");
          // build a regexp out of regexp and regexp_flags
          qio_regexp_create_compile_flags_2(conv.regexp, conv.regexp_length, conv.regexp_flags, conv.regexp_flags_length, /* utf8? */ true, r.theRegexp);
          r.releaseRegexp = true;
          if qio_regexp_ok(r.theRegexp) {
            r.hasRegexp = true;
            r.ncaptures = qio_regexp_get_ncaptures(r.theRegexp);
            // If there are no captures, and we don't have arguments
            // to consume, go ahead and match the regexp.
            if r.ncaptures > 0 ||
               conv.preArg1 != QIO_CONV_UNK ||
               conv.preArg2 != QIO_CONV_UNK ||
               conv.preArg3 != QIO_CONV_UNK
            {
              // We need to consume args as part of matching this regexp. 
              gotConv = true;
              break;
            } else {
              // No args will be consumed.
              _match_regexp_if_needed(cur, len, error, style, r);
            }
          } else {
            error = qio_format_error_bad_regexp();
            if _format_debug then stdout.writeln("TODO AZB");
            //if dieOnError then assert(!error, errstr);
          }
        }
      } else {
        // Some other kind of format specifier... we
        // will return to handle.
        gotConv = true;
        break;
      }
    }
  }
}

proc channel._conv_helper(
    ref error:syserr,
    ref conv:qio_conv_t, ref gotConv:bool,
    ref j:int,
    ref argType)
{
  if error then return;
  if gotConv {
    // Perhaps we need to handle pre/post args
    // that adjust the style
    if conv.preArg1 != QIO_CONV_UNK {
      argType(j) = conv.preArg1;
      j += 1;
    }
    if conv.preArg2 != QIO_CONV_UNK {
      argType(j) = conv.preArg2;
      j += 1;
    }
    if conv.preArg3 != QIO_CONV_UNK {
      argType(j) = conv.preArg3;
      j += 1;
    }
    if conv.argType != QIO_CONV_UNK {
      if argType(j) == QIO_CONV_UNK {
        // Some regexp paths set it earlier..
        argType(j) = conv.argType;
      }
      j += 1;
    }
  }
}

proc channel._conv_sethandler(
    ref error:syserr,
    argtypei:c_int,
    ref style:iostyle,
    i:int, argi,
    isReadf:bool):bool
{
  if error then return false;
  // Now, set style elements based on action
  // at i
  select argtypei {
    when QIO_CONV_SET_MIN_WIDTH_COLS {
      var (t,ok) = _toIntegral(argi);
      if ! ok {
        error = qio_format_error_arg_mismatch(i);
        if _format_debug then stdout.writeln("TODO AZE");
      } else style.min_width_columns = t:uint(32);
    }
    when QIO_CONV_SET_MAX_WIDTH_COLS {
      var (t,ok) = _toIntegral(argi);
      if ! ok {
        error = qio_format_error_arg_mismatch(i);
        if _format_debug then stdout.writeln("TODO AZF");
      } else style.max_width_columns = t:uint(32);
    }
    when QIO_CONV_SET_MAX_WIDTH_CHARS {
      var (t,ok) = _toIntegral(argi);
      if ! ok {
        error = qio_format_error_arg_mismatch(i);
        if _format_debug then stdout.writeln("TODO AZG");
      } else style.max_width_characters = t:uint(32);
    }
    when QIO_CONV_SET_MAX_WIDTH_BYTES {
      var (t,ok) = _toIntegral(argi);
      if ! ok {
        error = qio_format_error_arg_mismatch(i);
        if _format_debug then stdout.writeln("TODO AZGX");
      } else style.max_width_bytes = t:uint(32);
    }
    when QIO_CONV_SET_PRECISION {
      var (t,ok) = _toIntegral(argi);
      if ! ok {
        error = qio_format_error_arg_mismatch(i);
        if _format_debug then stdout.writeln("TODO AZH");
      } else style.precision = t:int(32);
    }
    when QIO_CONV_SET_STRINGSTART {
      var (t,ok) = _toChar(argi);
      if ! ok {
        error = qio_format_error_arg_mismatch(i);
        if _format_debug then stdout.writeln("TODO AZH");
      } else style.string_start = t:style_char_t;
    }
    when QIO_CONV_SET_STRINGEND {
      var (t,ok) = _toChar(argi);
      if ! ok {
        error = qio_format_error_arg_mismatch(i);
        if _format_debug then stdout.writeln("TODO AZH");
      } else style.string_end = t:style_char_t;
    }
    when QIO_CONV_SET_STRINGSTARTEND {
      var (t,ok) = _toChar(argi);
      if ! ok {
        error = qio_format_error_arg_mismatch(i);
        if _format_debug then stdout.writeln("TODO AZH");
      } else {
        style.string_start = t:style_char_t;
        style.string_end = t:style_char_t;
      }
    }
    when QIO_CONV_SET_STRINGLEN {
      var (t,ok) = _toIntegral(argi);
      if ! ok {
        error = qio_format_error_arg_mismatch(i);
        if _format_debug then stdout.writeln("TODO AZH");
      } else {
        style.str_style = t:int(64);
      }
    }
    when QIO_CONV_SET_TERMINATOR {
      var (t,ok) = _toChar(argi);
      if ! ok {
        error = qio_format_error_arg_mismatch(i);
        if _format_debug then stdout.writeln("TODO AZH");
      } else {
        style.str_style = stringStyleTerminated(t:uint(8));
      }
    }
    when QIO_CONV_SET_DONE {
      // Do nothing. Already handled.
    }
    when QIO_CONV_UNK {
      // Too many arguments.
      error = qio_format_error_too_many_args();
      if _format_debug then stdout.writeln("TODO AZK");
    } otherwise {
      return true;
    }
  }
  return false;
}

proc channel._write_signed(width:uint(32), t:int, i:int)
{
  var error:syserr;
  var byteorder = qio_channel_byteorder(_channel_internal);
  select width {
    when 1 {
      var x = t:int(8);
      error = qio_channel_write_int(false, byteorder, _channel_internal, x, numBytes(x.type), _isSignedType(x.type));
    } when 2 {
      var x = t:int(16);
      error = qio_channel_write_int(false, byteorder, _channel_internal, x, numBytes(x.type), _isSignedType(x.type));
    } when 4 {
      var x = t:int(32);
      error = qio_channel_write_int(false, byteorder, _channel_internal, x, numBytes(x.type), _isSignedType(x.type));
    } when 8 {
      var x = t:int(64);
      error = qio_channel_write_int(false, byteorder, _channel_internal, x, numBytes(x.type), _isSignedType(x.type));
    } otherwise error = qio_format_error_arg_mismatch(i);
  }
  return error;
}

proc channel._read_signed(width:uint(32), out t:int, i:int)
{
  var error:syserr;
  var byteorder = qio_channel_byteorder(_channel_internal);
  select width {
    when 1 {
      var x:int(8);
      error = qio_channel_read_int(false, byteorder, _channel_internal, x, numBytes(x.type), _isSignedType(x.type));
      t = x;
    } when 2 {
      var x:int(16);
      error = qio_channel_read_int(false, byteorder, _channel_internal, x, numBytes(x.type), _isSignedType(x.type));
      t = x;
    } when 4 {
      var x:int(32);
      error = qio_channel_read_int(false, byteorder, _channel_internal, x, numBytes(x.type), _isSignedType(x.type));
      t = x;
    } when 8 {
      var x:int(64);
      error = qio_channel_read_int(false, byteorder, _channel_internal, x, numBytes(x.type), _isSignedType(x.type));
      t = x;
    } otherwise error = qio_format_error_arg_mismatch(i);
  }
  return error;
}

proc channel._write_unsigned(width:uint(32), t:uint, i:int)
{
  var error:syserr;
  var byteorder = qio_channel_byteorder(_channel_internal);
  select width {
    when 1 {
      var x = t:uint(8);
      error = qio_channel_write_int(false, byteorder, _channel_internal, x, numBytes(x.type), _isSignedType(x.type));
    } when 2 {
      var x = t:uint(16);
      error = qio_channel_write_int(false, byteorder, _channel_internal, x, numBytes(x.type), _isSignedType(x.type));
    } when 4 {
      var x = t:uint(32);
      error = qio_channel_write_int(false, byteorder, _channel_internal, x, numBytes(x.type), _isSignedType(x.type));
    } when 8 {
      var x = t:uint(64);
      error = qio_channel_write_int(false, byteorder, _channel_internal, x, numBytes(x.type), _isSignedType(x.type));
    } otherwise error = qio_format_error_arg_mismatch(i);
  }
  return error;
}
proc channel._read_unsigned(width:uint(32), out t:uint, i:int)
{
  var error:syserr;
  var byteorder = qio_channel_byteorder(_channel_internal);
  select width {
    when 1 {
      var x:uint(8);
      error = qio_channel_read_int(false, byteorder, _channel_internal, x, numBytes(x.type), _isSignedType(x.type));
      t = x;
    } when 2 {
      var x:uint(16);
      error = qio_channel_read_int(false, byteorder, _channel_internal, x, numBytes(x.type), _isSignedType(x.type));
      t = x;
    } when 4 {
      var x:uint(32);
      error = qio_channel_read_int(false, byteorder, _channel_internal, x, numBytes(x.type), _isSignedType(x.type));
      t = x;
    } when 8 {
      var x:uint(64);
      error = qio_channel_read_int(false, byteorder, _channel_internal, x, numBytes(x.type), _isSignedType(x.type));
      t = x;
    } otherwise error = qio_format_error_arg_mismatch(i);
  }
  return error;
}


proc channel._write_real(width:uint(32), t:real, i:int)
{
  var error:syserr;
  var byteorder = qio_channel_byteorder(_channel_internal);
  select width {
    when 4 {
      var x = t:real(32);
      error = qio_channel_write_float(false, byteorder, _channel_internal, x, numBytes(x.type));
    } when 8 {
      var x = t:real(64);
      error = qio_channel_write_float(false, byteorder, _channel_internal, x, numBytes(x.type));
    } otherwise error = qio_format_error_arg_mismatch(i);
  }
  return error;
}
proc channel._read_real(width:uint(32), out t:real, i:int)
{
  var error:syserr;
  var byteorder = qio_channel_byteorder(_channel_internal);
  select width {
    when 4 {
      var x:real(32);
      error = qio_channel_read_float(false, byteorder, _channel_internal, x, numBytes(x.type));
      t = x;
    } when 8 {
      var x:real(64);
      error = qio_channel_read_float(false, byteorder, _channel_internal, x, numBytes(x.type));
      t = x;
    } otherwise error = qio_format_error_arg_mismatch(i);
  }
  return error;
}


proc channel._write_complex(width:uint(32), t:complex, i:int)
{
  var error:syserr;
  var byteorder = qio_channel_byteorder(_channel_internal);
  select width {
    when 8 {
      var x = t:complex(64);
      var re = x.re;
      var im = x.im;
      error = qio_channel_write_complex(false,byteorder,_channel_internal,re,im, numBytes(re.type));
    } when 16 {
      var x = t:complex(128);
      var re = x.re;
      var im = x.im;
      error = qio_channel_write_complex(false,byteorder,_channel_internal,re,im, numBytes(re.type));
    } otherwise error = qio_format_error_arg_mismatch(i);
  }
  return error;
}

proc channel._read_complex(width:uint(32), out t:complex, i:int)
{
  var error:syserr;
  var byteorder = qio_channel_byteorder(_channel_internal);
  select width {
    when 8 {
      var x:complex(64);
      var re:x.re.type;
      var im:x.im.type;
      error = qio_channel_read_complex(false,byteorder,_channel_internal,re,im, numBytes(re.type));
      x = (re, im):complex(64); // tuple to complex
      t = x;
    } when 16 {
      var x:complex(128);
      var re:x.re.type;
      var im:x.im.type;
      error = qio_channel_read_complex(false,byteorder,_channel_internal,re,im, numBytes(re.type));
      x = (re, im):complex(128); // tuple to complex
      t = x;
    } otherwise error = qio_format_error_arg_mismatch(i);
  }
  return error;
}



// 1st arg is format string
proc channel.writef(fmt:string, args ...?k, out error:syserr):bool {
  return this.writef(fmt.c_str(), (...args), error);
}

proc channel.writef(fmt:c_string, args ...?k, out error:syserr):bool {
  if !writing then compilerError("writef on read-only channel");
  error = ENOERR;
  on this.home {
    this.lock();
    var save_style = this._style();
    var cur:size_t = 0;
    var len:size_t = fmt.length:size_t;
    var conv:qio_conv_t;
    var gotConv:bool;
    var style:iostyle;
    var end:size_t;
    var argType:(k+5)*c_int;

    var r:_channel_regexp_info = nil;

    for i in 1..argType.size {
      argType(i) = QIO_CONV_UNK;
    }

    var j = 1;

    for param i in 1..k {
      // The inside of this loop is a bit crazy because
      // we're writing it all in a param for in order to
      // get generic argument handling.

      gotConv = false;

      if j <= i {
        _format_reader(fmt, cur, len, error,
                       conv, gotConv, style, r,
                       false);
      }

      _conv_helper(error, conv, gotConv, j, argType);

      var domore = _conv_sethandler(error, argType(i), style, i,args(i),false);

      if _format_debug then stdout.writeln("domore ", domore, " arg ", argType(i), " arg ", args(i));

      if domore {
        this._set_style(style);
        // otherwise we will consume at least one argument.
        select argType(i) {
          when QIO_CONV_ARG_TYPE_SIGNED, QIO_CONV_ARG_TYPE_BINARY_SIGNED {
            var (t,ok) = _toSigned(args(i));
            if ! ok {
              error = qio_format_error_arg_mismatch(i);
              if _format_debug then stdout.writeln("TODO AZK");
            } else {
              if argType(i) == QIO_CONV_ARG_TYPE_BINARY_SIGNED then
                error = _write_signed(style.max_width_bytes, t, i);
              else
                error = _write_one_internal(_channel_internal, iokind.dynamic, t);
            }
          } when QIO_CONV_ARG_TYPE_UNSIGNED, QIO_CONV_ARG_TYPE_BINARY_UNSIGNED {
            var (t,ok) = _toUnsigned(args(i));
            if ! ok {
              error = qio_format_error_arg_mismatch(i);
              if _format_debug then stdout.writeln("TODO AZK");
            } else {
              if argType(i) == QIO_CONV_ARG_TYPE_BINARY_UNSIGNED then
                error = _write_unsigned(style.max_width_bytes, t, i);
              else
                error = _write_one_internal(_channel_internal, iokind.dynamic, t);
            }
          } when QIO_CONV_ARG_TYPE_REAL, QIO_CONV_ARG_TYPE_BINARY_REAL {
            var (t,ok) = _toReal(args(i));
            if ! ok {
              error = qio_format_error_arg_mismatch(i);
              if _format_debug then stdout.writeln("TODO AZK");
            } else {
              if argType(i) == QIO_CONV_ARG_TYPE_BINARY_REAL then
                error = _write_real(style.max_width_bytes, t, i);
              else
                error = _write_one_internal(_channel_internal, iokind.dynamic, t);
            }
          } when QIO_CONV_ARG_TYPE_IMAG, QIO_CONV_ARG_TYPE_BINARY_IMAG {
            var (t,ok) = _toImag(args(i));
            if ! ok {
              error = qio_format_error_arg_mismatch(i);
              if _format_debug then stdout.writeln("TODO AZK");
            } else {
              if argType(i) == QIO_CONV_ARG_TYPE_BINARY_IMAG then
                error = _write_real(style.max_width_bytes, t:real, i);
              else
                error = _write_one_internal(_channel_internal, iokind.dynamic, t);
            }
          } when QIO_CONV_ARG_TYPE_COMPLEX, QIO_CONV_ARG_TYPE_BINARY_COMPLEX {
            var (t,ok) = _toComplex(args(i));
            if ! ok {
              error = qio_format_error_arg_mismatch(i);
              if _format_debug then stdout.writeln("TODO AZK");
            } else {
              if argType(i) == QIO_CONV_ARG_TYPE_BINARY_COMPLEX then
                error = _write_complex(style.max_width_bytes, t, i);
              else error = _write_one_internal(_channel_internal, iokind.dynamic, t);
            }
          } when QIO_CONV_ARG_TYPE_NUMERIC {
            var (t,ok) = _toNumeric(args(i));
            if ! ok {
              error = qio_format_error_arg_mismatch(i);
              if _format_debug then stdout.writeln("TODO AZO11");
            } else error = _write_one_internal(_channel_internal, iokind.dynamic, t);
          } when QIO_CONV_ARG_TYPE_CHAR {
            var (t,ok) = _toChar(args(i));
            if ! ok {
              error = qio_format_error_arg_mismatch(i);
              if _format_debug then stdout.writeln("TODO AZN");
            } else error = _write_one_internal(_channel_internal, iokind.dynamic, new ioChar(t));
          } when QIO_CONV_ARG_TYPE_STRING {
            var (t,ok) = _toString(args(i));
            if ! ok {
              error = qio_format_error_arg_mismatch(i);
              if _format_debug then stdout.writeln("TODO AZO");
            } else error = _write_one_internal(_channel_internal, iokind.dynamic, t);
          } when QIO_CONV_ARG_TYPE_REGEXP {
            // It's not so clear what to do when printing
            // a regexp. So we just don't handle it.
            error = qio_format_error_write_regexp();
            if _format_debug then stdout.writeln("TODO AZP");
          } when QIO_CONV_ARG_TYPE_REPR {
            error = _write_one_internal(_channel_internal, iokind.dynamic, args(i));
          } otherwise {
            // Unhandled argument type!
            halt("readf/writef internal error ", argType(i));
          }
        }
      }
    }

    if ! error {
      if cur < len {
        var dummy:c_int;
        _format_reader(fmt, cur, len, error,
                       conv, gotConv, style, r,
                       false);
      }

      if cur < len {
        // Mismatched number of arguments!
        error = qio_format_error_too_few_args();
        if _format_debug then stdout.writeln("TODO AZR");
      }
    }

    this._set_style(save_style);
    this.unlock();
  }
  return !error;
}


proc channel.writef(fmt:string, out error:syserr):bool {
  return this.writef(fmt.c_str(), error);
}

proc channel.writef(fmt:c_string, out error:syserr):bool {
  if !writing then compilerError("writef on read-only channel");
  error = ENOERR;
  on this.home {
    this.lock();
    var save_style = this._style();
    var cur:size_t = 0;
    var len:size_t = fmt.length:size_t;
    var conv:qio_conv_t;
    var gotConv:bool;
    var style:iostyle;
    var end:size_t;
    var dummy:c_int;

    var r:_channel_regexp_info = nil;

    _format_reader(fmt, cur, len, error,
                   conv, gotConv, style, r,
                   false);

    if ! error {
      if gotConv {
        error = qio_format_error_too_few_args();
        if _format_debug then stdout.writeln("TODO AZZs");
      }
    }

    if ! error {
      if cur < len {
        // Mismatched number of arguments!
        error = qio_format_error_too_few_args();
        if _format_debug then stdout.writeln("TODO AZS");
      }
    }

    this._set_style(save_style);
    this.unlock();
  }
  return !error;
}

proc channel.readf(fmt:string, ref args ...?k, out error:syserr):bool {
  return this.readf(fmt.c_str(), (...args), error);
}

proc channel.readf(fmt:c_string, ref args ...?k, out error:syserr):bool {
  if writing then compilerError("readf on write-only channel");
  error = ENOERR;
  on this.home {
    this.lock();
    var save_style = this._style();
    var cur:size_t = 0;
    var len:size_t = fmt.length:size_t;
    var conv:qio_conv_t;
    var gotConv:bool;
    var style:iostyle;
    var end:size_t;
    var argType:(k+5)*c_int;

    var r:_channel_regexp_info = nil;

    for i in 1..argType.size {
      argType(i) = QIO_CONV_UNK;
    }

    error = qio_channel_mark(false, _channel_internal);
    if !error {
      var j = 1;

      for param i in 1..k {
        // The inside of this loop is a bit crazy because
        // we're writing it all in a param for in order to
        // get generic argument handling.
        if j <= i {
          _format_reader(fmt, cur, len, error,
                         conv, gotConv, style, r,
                         true);

          if r != nil && r.hasRegexp {
            // We need to handle the next ncaptures arguments.
            if i + r.ncaptures - 1 > k {
              error = qio_format_error_too_few_args();
              if _format_debug then stdout.writeln("TODO AXA");
            }
            for z in 0..#r.ncaptures {
              if i+z <= argType.size {
                argType(i+z) = QIO_CONV_SET_CAPTURE;
              }
            }
          }
        }

        _conv_helper(error, conv, gotConv, j, argType);

        var domore = _conv_sethandler(error, argType(i),style,i,args(i),false);

        if domore {
          this._set_style(style);
          // otherwise we will consume at least one argument.
          select argType(i) {
            when QIO_CONV_ARG_TYPE_SIGNED, QIO_CONV_ARG_TYPE_BINARY_SIGNED {
              var (t,ok) = _toSigned(args(i));
              if ! ok {
                error = qio_format_error_arg_mismatch(i);
                if _format_debug then stdout.writeln("TODO AXB");
              } else {
                var ti:int;
                if argType(i) == QIO_CONV_ARG_TYPE_BINARY_SIGNED then
                  error = _read_signed(style.max_width_bytes, ti, i);
                else
                  error = _read_one_internal(_channel_internal, iokind.dynamic, ti);
                if ! error then error = _setIfPrimitive(args(i),ti,i);
              }
            }
            when QIO_CONV_ARG_TYPE_UNSIGNED, QIO_CONV_ARG_TYPE_BINARY_UNSIGNED {
              var (t,ok) = _toUnsigned(args(i));
              if ! ok {
                error = qio_format_error_arg_mismatch(i);
                if _format_debug then stdout.writeln("TODO AXB");
              } else {
                var ti:uint;
                if argType(i) == QIO_CONV_ARG_TYPE_BINARY_UNSIGNED then
                  error = _read_unsigned(style.max_width_bytes, ti, i);
                else
                  error = _read_one_internal(_channel_internal, iokind.dynamic, ti);
                if ! error then error = _setIfPrimitive(args(i),ti,i);
              }
            } when QIO_CONV_ARG_TYPE_REAL, QIO_CONV_ARG_TYPE_BINARY_REAL {
              var (t,ok) = _toReal(args(i));
              if ! ok {
                error = qio_format_error_arg_mismatch(i);
                if _format_debug then stdout.writeln("TODO AXB");
              } else {
                var ti:real;
                if argType(i) == QIO_CONV_ARG_TYPE_BINARY_REAL then
                  error = _read_real(style.max_width_bytes, ti, i);
                else
                  error = _read_one_internal(_channel_internal, iokind.dynamic, ti);
                if ! error then error = _setIfPrimitive(args(i),ti,i);
              }
            } when QIO_CONV_ARG_TYPE_IMAG, QIO_CONV_ARG_TYPE_BINARY_IMAG {
              var (t,ok) = _toImag(args(i));
              if ! ok {
                error = qio_format_error_arg_mismatch(i);
                if _format_debug then stdout.writeln("TODO AXB1");
              } else {
                var ti:imag;
                if argType(i) == QIO_CONV_ARG_TYPE_BINARY_IMAG {
                  var tr:real;
                  error = _read_real(style.max_width_bytes, tr, i);
                  ti = tr:imag;
                } else
                  error = _read_one_internal(_channel_internal, iokind.dynamic, ti);
                if ! error then error = _setIfPrimitive(args(i),ti,i);
              }
            } when QIO_CONV_ARG_TYPE_COMPLEX, QIO_CONV_ARG_TYPE_BINARY_COMPLEX {
              var (t,ok) = _toComplex(args(i));
              if ! ok {
                error = qio_format_error_arg_mismatch(i);
                if _format_debug then stdout.writeln("TODO AXB");
              } else {
                var ti:complex;
                if argType(i) == QIO_CONV_ARG_TYPE_BINARY_COMPLEX then
                 error = _read_complex(style.max_width_bytes, ti, i);
                else
                  error = _read_one_internal(_channel_internal, iokind.dynamic, ti);
                if ! error then error = _setIfPrimitive(args(i),ti,i);
              }
            } when QIO_CONV_ARG_TYPE_NUMERIC {
              var (t,ok) = _toNumeric(args(i));
              if ! ok {
                error = qio_format_error_arg_mismatch(i);
                if _format_debug then stdout.writeln("TODO AXB1");
              } else {
                var ti = t;
                error = _read_one_internal(_channel_internal, iokind.dynamic, ti);
                if ! error then error = _setIfPrimitive(args(i),ti,i);
              }
            } when QIO_CONV_ARG_TYPE_CHAR {
              var (t,ok) = _toChar(args(i));
              var chr = new ioChar(t);
              if ! ok {
                error = qio_format_error_arg_mismatch(i);
                if _format_debug then stdout.writeln("TODO AXE");
              } else error = _read_one_internal(_channel_internal, iokind.dynamic, chr);
              if ! error then _setIfChar(args(i),chr.ch);
            } when QIO_CONV_ARG_TYPE_STRING {
              var (t,ok) = _toString(args(i));
              if ! ok {
                error = qio_format_error_arg_mismatch(i);
                if _format_debug then stdout.writeln("TODO AXF");
              }
              else error = _read_one_internal(_channel_internal, iokind.dynamic, t);
              if ! error then error = _setIfPrimitive(args(i),t,i);
            } when QIO_CONV_ARG_TYPE_REGEXP {
              var (t,ok) = _toRegexp(args(i));
              if ! ok {
                error = qio_format_error_arg_mismatch(i);
                if _format_debug then stdout.writeln("TODO AXG");
              }
              // match it here.
              if r == nil then r = new _channel_regexp_info();
              r.clear();
              r.theRegexp = t._regexp;
              r.hasRegexp = true;
              r.releaseRegexp = false;
              _match_regexp_if_needed(cur, len, error, style, r);

              // Set the capture groups.
              // We need to handle the next ncaptures arguments.
              if i + r.ncaptures - 1 > k {
                error = qio_format_error_too_few_args();
                if _format_debug then stdout.writeln("TODO AXH");
              }
              for z in 0..#r.ncaptures {
                if i+z <= argType.size {
                  argType(i+z+1) = QIO_CONV_SET_CAPTURE;
                }
              }
            } when QIO_CONV_ARG_TYPE_REPR {
              error = _read_one_internal(_channel_internal, iokind.dynamic, args(i));
            } when QIO_CONV_SET_CAPTURE {
              if r == nil {
                error = qio_format_error_bad_regexp();
                if _format_debug then stdout.writeln("TODO AXI");
              } else {
                _match_regexp_if_needed(cur, len, error, style, r);
                // Set args(i) to the catpure at capturei.
                if r.capturei >= r.ncaptures {
                  error = qio_format_error_bad_regexp();
                  if _format_debug then stdout.writeln("TODO AXJ");
                } else {
                  // We have a string in captures[capturei] and
                  // we need to set args(i) to that.
                  if _isIoPrimitiveType(args(i).type) {
                    // but only if it's a primitive type
                    // (so that we can avoid problems with string-to-record).
                    args(i) = r.capArr[r.capturei]:args(i).type;
                  }
                  r.capturei += 1;
                }
              }
            } otherwise {
              halt("Internal error in readf/writef");
            }
          }
        }
      }

      if ! error {
        if cur < len {
          var dummy:c_int;
          _format_reader(fmt, cur, len, error,
                         conv, gotConv, style, r,
                         true);
        }

        if cur < len {
          // Mismatched number of arguments!
          error = qio_format_error_too_few_args();
          if _format_debug then stdout.writeln("TODO AXL");
        }
      }

      if r != nil {
        delete r;
      }

      if ! error {
        // commit.
        qio_channel_commit_unlocked(_channel_internal);
      } else {
        // revert
        qio_channel_revert_unlocked(_channel_internal);
      }
    }
    this._set_style(save_style);
    this.unlock();
  }
  return !error;
}

proc channel.readf(fmt:string, out error:syserr):bool {
  return this.readf(fmt.c_str(), error);
}

proc channel.readf(fmt:c_string, out error:syserr):bool {
  if writing then compilerError("readf on write-only channel");
  error = ENOERR;
  on this.home {
    this.lock();
    var save_style = this._style();
    var cur:size_t = 0;
    var len:size_t = fmt.length:size_t;
    var conv:qio_conv_t;
    var gotConv:bool;
    var style:iostyle;
    var end:size_t;
    var dummy:c_int;

    var r:_channel_regexp_info = nil;

    error = qio_channel_mark(false, _channel_internal);
    if !error {
      if _format_debug then stdout.writeln("TODO BBBB");
      _format_reader(fmt, cur, len, error,
                     conv, gotConv, style, r,
                     true);
      if gotConv {
        error = qio_format_error_too_few_args();
        if _format_debug then stdout.writeln("TODO ABZOO");
      }
    }
    if !error {
      if cur < len {
        error = qio_format_error_too_few_args();
        if _format_debug then stdout.writeln("TODO AXM");
      }
    }
    if ! error {
      // commit.
      qio_channel_commit_unlocked(_channel_internal);
    } else {
      // revert
      qio_channel_revert_unlocked(_channel_internal);
    }

    this._set_style(save_style);
    this.unlock();
  }
  return !error;
}

proc channel.writef(fmt: string, args ...?k) {
  return this.writef(fmt.c_str(), (...args));
}

proc channel.writef(fmt:c_string, args ...?k) {
  var e:syserr = ENOERR;
  this.writef(fmt, (...args), error=e);
  if !e then return true;
  else {
    this._ch_ioerror(e, "in channel.writef(fmt:string, ...)");
    return false;
  }
}

proc channel.writef(fmt: string) {
  return this.writef(fmt.c_str());
}

proc channel.writef(fmt:c_string) {
  var e:syserr = ENOERR;
  this.writef(fmt, error=e);
  if !e then return true;
  else {
    this._ch_ioerror(e, "in channel.writef(fmt:string, ...)");
    return false;
  }
}

proc channel.readf(fmt:string, ref args ...?k) {
  return this.readf(fmt.c_str(), (...args));
}

proc channel.readf(fmt:c_string, ref args ...?k) {
  var e:syserr = ENOERR;
  this.readf(fmt, (...args), error=e);
  if !e then return true;
  else if e == EEOF then return false;
  else if e == EFORMAT then return false;
  else {
    this._ch_ioerror(e, "in channel.readf(fmt:string, ...)");
    return false;
  }
}

proc channel.readf(fmt:string) {
  return this.readf(fmt.c_str());
}

proc channel.readf(fmt:c_string) {
  var e:syserr = ENOERR;
  this.readf(fmt, error=e);
  if !e then return true;
  else if e == EEOF then return false;
  else if e == EFORMAT then return false;
  else {
    this._ch_ioerror(e, "in channel.readf(fmt:string, ...)");
    return false;
  }
}

proc writef(fmt:c_string, args ...?k):bool {
  return stdout.writef(fmt, (...args));
}
proc writef(fmt:string, args ...?k):bool {
  return stdout.writef(fmt, (...args));
}
proc writef(fmt:c_string):bool {
  return stdout.writef(fmt);
}
proc writef(fmt:string):bool {
  return stdout.writef(fmt);
}
proc readf(fmt:c_string, ref args ...?k):bool {
  return stdin.readf(fmt, (...args));
}
proc readf(fmt:string, ref args ...?k):bool {
  return stdin.readf(fmt, (...args));
}
proc readf(fmt:c_string):bool {
  return stdin.readf(fmt);
}
proc readf(fmt:string):bool {
  return stdin.readf(fmt);
}



use Regexp;
extern proc qio_regexp_channel_match(ref re:qio_regexp_t, threadsafe:c_int, ch:qio_channel_ptr_t, maxlen:int(64), anchor:c_int, can_discard:bool, keep_unmatched:bool, keep_whole_pattern:bool, submatch:_ddata(qio_regexp_string_piece_t), nsubmatch:int(64)):syserr;

proc channel._extractMatch(m:reMatch, ref arg:reMatch, ref error:syserr) {
  // If the argument is a match record, just return it.
  arg = m;
}
 
proc channel._extractMatch(m:reMatch, ref arg:string, ref error:syserr) {
  var cur:int(64);
  var target = m.offset;
  var len = m.length;

  // If there was no match, return the default value of the type
  if !m.matched {
    arg = "";
  }

  // Read into a string the appropriate region of the file.
  if !error {
    qio_channel_revert_unlocked(_channel_internal);
    error = qio_channel_mark(false, _channel_internal);
    cur = qio_channel_offset_unlocked(_channel_internal);
  }

  if ! error {
    // There was a match, so we have to read the
    // strings for the capture groups.
    error = qio_channel_advance(false, _channel_internal, target - cur);
  }

  var s:string;
  if ! error {
    var gotlen:int(64);
    var ts: c_string;
    error = qio_channel_read_string(false, iokind.native, stringStyleExactLen(len), _channel_internal, ts, gotlen, len:ssize_t);
    s = toString(ts);
    chpl_free_c_string(ts);
  }
 
  if ! error {
    arg = s;
  } else {
    arg = "";
  }
}
 
proc channel._extractMatch(m:reMatch, ref arg:?t, ref error:syserr) where t != reMatch && t != string {
  // If there was no match, return the default value of the type
  if !m.matched {
    var empty:arg.type;
    arg = empty;
  }

  // Read into a string the appropriate region of the file.
  var s:string;
  _extractMatch(m, s, error);
 
  if ! error {
    arg = s:arg.type;
  } else {
    var empty:arg.type;
    arg = empty;
  }
}


/** Sets arg to the string of a match.
    If arg is not a string, the match will be coerced to a arg.type.

    Assumes that the channel has been marked before where
    the captures are being returned. Will change the channel
    position to just after the match. Will not do anything
    if error is set.
 */
proc channel.extractMatch(m:reMatch, ref arg, ref error:syserr) {
  on this.home {
    this.lock();
    _extractMatch(m, arg, error);
    this.unlock();
  }
}
proc channel.extractMatch(m:reMatch, ref arg) {
  on this.home {
    this.lock();
    var err:syserr = ENOERR;
    _extractMatch(m, arg, err);
    if err {
      this._ch_ioerror(err, "in channel.extractMatch(m:reMatch, ref " +
                             typeToString(arg.type) + ")");
    }
    this.unlock();
  }
}

// Assumes that the channel has been marked where the search began
// (or at least before the capture groups if discarding)
proc channel._ch_handle_captures(matches:_ddata(qio_regexp_string_piece_t),
                                 nmatches:int,
                                 ref captures, ref error:syserr) {
  assert(nmatches >= captures.size);
  for param i in 1..captures.size {
    var m = _to_reMatch(matches[i]);
    _extractMatch(m, captures[i], error);
  }
}


/** Search for an offset in the channel matching the
    passed regular expression, possibly pulling out capture groups.
    If there is a match, leaves the channel position at the
    match. If there is no match, the channel position will be
    advanced to the end of the channel (or end of the file).
 */
proc channel.search(re:regexp, ref error:syserr):reMatch
{
  var m:reMatch;
  on this.home {
    this.lock();
    var nm = 1;
    var matches = _ddata_allocate(qio_regexp_string_piece_t, nm);
    error = qio_channel_mark(false, _channel_internal);
    if !error {
      error = qio_regexp_channel_match(re._regexp,
                                       false, _channel_internal, max(int(64)),
                                       QIO_REGEXP_ANCHOR_UNANCHORED,
                                       /* can_discard */ true,
                                       /* keep_unmatched */ false,
                                       /* keep_whole_pattern */ true,
                                       matches, nm);
    }
    // Don't report "didn't match" errors
    if error == EFORMAT || error == EEOF then error = ENOERR;
    if !error {
      m = _to_reMatch(matches[0]);
      if m.matched {
        // Advance to the match.
        qio_channel_revert_unlocked(_channel_internal);
        var cur = qio_channel_offset_unlocked(_channel_internal);
        var target = m.offset;
        error = qio_channel_advance(false, _channel_internal, target - cur);
      } else {
        // If we didn't match... leave the channel position at EOF
        qio_channel_commit_unlocked(_channel_internal);
      }
    }
    _ddata_free(matches);
    this.unlock();
  }
  return m;
}

proc channel.search(re:regexp):reMatch
{
  var e:syserr = ENOERR;
  var ret = this.search(re, error=e);
  if e then this._ch_ioerror(e, "in channel.search");
  return ret;
}

/** Like channel.search but assigning capture groups to arguments.
 */
proc channel.search(re:regexp, ref captures ...?k, ref error:syserr):reMatch
{
  var m:reMatch;
  on this.home {
    this.lock();
    var nm = captures.size + 1;
    var matches = _ddata_allocate(qio_regexp_string_piece_t, nm);
    error = qio_channel_mark(false, _channel_internal);
    if ! error {
      error = qio_regexp_channel_match(re._regexp,
                                       false, _channel_internal, max(int(64)),
                                       QIO_REGEXP_ANCHOR_UNANCHORED,
                                       /* can_discard */ true,
                                       /* keep_unmatched */ false,
                                       /* keep_whole_pattern */ true,
                                       matches, nm);
    }
    // Don't report "didn't match" errors
    if error == EFORMAT || error == EEOF then error = ENOERR;
    if !error {
      m = _to_reMatch(matches[0]);
      if m.matched {
        // Extract the capture groups.
        _ch_handle_captures(matches, nm, captures, error);

        // Advance to the match.
        qio_channel_revert_unlocked(_channel_internal);
        var cur = qio_channel_offset_unlocked(_channel_internal);
        var target = m.offset;
        error = qio_channel_advance(false, _channel_internal, target - cur);
      } else {
        // If we didn't match... leave the channel position at EOF
        qio_channel_commit_unlocked(_channel_internal);
      }
    }
    _ddata_free(matches);
    this.unlock();
  }
  return m;
}
proc channel.search(re:regexp, ref captures ...?k):reMatch
{
  var e:syserr = ENOERR;
  var ret = this.search(re, (...captures), error=e);
  if e then this._ch_ioerror(e, "in channel.search");
  return ret;
}


/* Match, starting at the current position in the channel,
   against a regexp, possibly pulling out capture groups.
   If there was a match, leaves the channel position at
   the match. If there was no match, leaves the channel
   position where it was at the start of this call.
 */
proc channel.match(re:regexp, ref error:syserr):reMatch
{
  var m:reMatch;
  on this.home {
    this.lock();
    var nm = 1;
    var matches = _ddata_allocate(qio_regexp_string_piece_t, nm);
    error = qio_channel_mark(false, _channel_internal);
    if ! error {
      error = qio_regexp_channel_match(re._regexp,
                                       false, _channel_internal, max(int(64)),
                                       QIO_REGEXP_ANCHOR_START,
                                       /* can_discard */ true,
                                       /* keep_unmatched */ true,
                                       /* keep_whole_pattern */ true,
                                       matches, nm);
    }
    // Don't report "didn't match" errors
    if error == EFORMAT || error == EEOF then error = ENOERR;
    if !error {
      m = _to_reMatch(matches[0]);
      if m.matched {
        // Advance to the match.
        qio_channel_revert_unlocked(_channel_internal);
        var cur = qio_channel_offset_unlocked(_channel_internal);
        var target = m.offset;
        error = qio_channel_advance(false, _channel_internal, target - cur);
      } else {
        // If we didn't match... leave the channel position at start
        qio_channel_revert_unlocked(_channel_internal);
      }
    }
    _ddata_free(matches);
    this.unlock();
  }
  return m;
}
proc channel.match(re:regexp):reMatch
{
  var e:syserr = ENOERR;
  var ret = this.match(re, error=e);
  if e then this._ch_ioerror(e, "in channel.match");
  return ret;
}


proc channel.match(re:regexp, ref captures ...?k, ref error:syserr):reMatch
{
  var m:reMatch;
  on this.home {
    this.lock();
    var nm = 1 + captures.size;
    var matches = _ddata_allocate(qio_regexp_string_piece_t, nm);
    error = qio_channel_mark(false, _channel_internal);
    if !error {
      error = qio_regexp_channel_match(re._regexp,
                               false, _channel_internal, max(int(64)),
                               QIO_REGEXP_ANCHOR_START,
                               /* can_discard */ true,
                               /* keep_unmatched */ true,
                               /* keep_whole_pattern */ true,
                               matches, nm);
    }
    // Don't report "didn't match" errors
    if error == EFORMAT || error == EEOF then error = ENOERR;
    if !error {
      m = _to_reMatch(matches[0]);
      if m.matched {
        // Extract the capture groups.
        _ch_handle_captures(matches, nm, captures, error);

        // Advance to the match.
        qio_channel_revert_unlocked(_channel_internal);
        var cur = qio_channel_offset_unlocked(_channel_internal);
        var target = m.offset;
        error = qio_channel_advance(false, _channel_internal, target - cur);
      } else {
        // If we didn't match... leave the channel position at start
        qio_channel_revert_unlocked(_channel_internal);
      }
    }
    _ddata_free(matches);
    this.unlock();
  }
  return m;
}
proc channel.match(re:regexp, ref captures ...?k):reMatch
{
  var e:syserr = ENOERR;
  var ret = this.match(re, (...captures), error=e);
  if e then this._ch_ioerror(e, "in channel.match");
  return ret;
}



/* Enumerates matches in the string as well as capture groups.
   Returns tuples of reMatch objects, the 1st is always
    the match for the whole pattern.
   At the time each match is returned, the channel position is
    at the start of that match. Note though that you would have
    to advance to get to the position of a capture group.
   After returning each match, advances to just after that
    match and looks for another match. Thus, it will not return
    overlapping matches.
   In the end, leaves the channel position at the end of the
    last reported match (if we ran out of maxmatches)
    or at the end of the channel (if we no longer matched)
   Holds the channel lock for the duration of the search.
 */
iter channel.matches(re:regexp, param captures=0, maxmatches:int = max(int))
{
  var m:reMatch;
  var go = true;
  var i = 0;
  var error:syserr = ENOERR;
  param nret = captures+1;
  var ret:nret*reMatch;

  lock();
  on this.home do error = _mark();
  if error then this._ch_ioerror(error, "in channel.matches mark");

  while go && i < maxmatches {
    on this.home {
      var nm = 1 + captures;
      var matches = _ddata_allocate(qio_regexp_string_piece_t, nm);
      if ! error {
        error = qio_regexp_channel_match(re._regexp,
                                 false, _channel_internal, max(int(64)),
                                 QIO_REGEXP_ANCHOR_UNANCHORED,
                                 /* can_discard */ true,
                                 /* keep_unmatched */ false,
                                 /* keep_whole_pattern */ true,
                                 matches, nm);
      }
      if !error {
        m = _to_reMatch(matches[0]);
        if m.matched {
          for param i in 1..nret {
            m = _to_reMatch(matches[i-1]);
            _extractMatch(m, ret[i], error);
          }
          // Advance to the start of the match.
          qio_channel_revert_unlocked(_channel_internal);
          error = qio_channel_mark(false, _channel_internal);
          if !error {
            var cur = qio_channel_offset_unlocked(_channel_internal);
            var target = m.offset;
            error = qio_channel_advance(false, _channel_internal, target - cur);
          }
        } else {
          // Stay at the end of the searched region.
        }
      }
      _ddata_free(matches);
      if error then go = false;
    }
    if ! error then yield ret;
    i += 1;
  }
  _commit();
  unlock();
  // Don't report didn't find or end-of-file errors.
  if error == EFORMAT || error == EEOF then error = ENOERR;
  if error then this._ch_ioerror(error, "in channel.matches");
}

/************** Distributed File Systems ***************/

extern const FTYPE_NONE   : c_int;
extern const FTYPE_HDFS   : c_int;
extern const FTYPE_LUSTRE : c_int;
extern const FTYPE_CURL   : c_int;

proc file.fstype():int {
  var t:c_int;
  var err:syserr = ENOERR;
  on this.home {
    err = qio_get_fs_type(this._file_internal, t);
  }
  if err then ioerror(err, "in file.fstype()");
  return t:int;
}

// Returns (chunk start, chunk end) for the first chunk in the file
// containing data in the range [start, end].
// Returns (0,0) if no such value exists.
proc file.getchunk(start:int(64) = 0, end:int(64) = max(int(64))):(int(64),int(64)) {
  var err:syserr = ENOERR;
  var s = 0;
  var e = 0;

  on this.home {
    var real_end = min(end, this.length());
    var len:int(64);

    err = qio_get_chunk(this._file_internal, len);
    if err then ioerror(err, "in file.getchunk(start:int(64), end:int(64))");

    if (len != 0 && (real_end > start)) {
      // TAKZ - Note that we are only wanting to return an inclusive range -- i.e., we
      // will only return a non-zero start and end [n,m], iff n and m are in [start, end].
      for i in start..real_end by len {
        // Our stripes are too large, so we can't give back a range within the given
        // bounds
        if i > end then
          break;

        if i >= start {
          var new_start = i;
          var new_end:int(64);
          if (i / len + 1) * len >= real_end then
            new_end = real_end;
          // rounding
          else new_end = (i / len + 1) * len;
          if new_start == new_end {
            break;
          } else {
            s = new_start;
            e = new_end;
            break;
          }
        }
      }
    }
  }
  return (s, e);
}

// Returns the 'best' locales to run something working with this
// region of the file. This *must* return the same result when
// called from different locales. Returns a domain of locales that are "best" for the
// given region. If no locales are "best" we return a domain containing all locales.
proc file.localesForRegion(start:int(64), end:int(64)) {

  proc findloc(loc:string, locs:c_ptr(c_string), end:int) {
    for i in 0..end-1 {
      if (loc == locs[i]) then 
        return true;
    }
    return false;
  }

  var ret: domain(locale);
  on this.home {
    var err:syserr;
    var locs: c_ptr(c_string);
    var num_hosts:c_int;
    err = qio_locales_for_region(this._file_internal, start, end, locs, num_hosts);
    // looping over Locales enforces the ordering constraint on the locales.
    for loc in Locales {
      if (findloc(loc.name, locs, num_hosts:int)) then
        ret += loc;
    }

    // We allocated memory in the runtime for this, so free it now
    if num_hosts != 0 {
      for i in 0..num_hosts-1 do
        qio_free_string(locs[i]);
      c_free(locs);
    }

    // We found no "good" locales. So any locale is just as good as the next
    if ret.numIndices == 0 then 
      for loc in Locales do 
        ret += loc;
  }
  return ret;
}
<|MERGE_RESOLUTION|>--- conflicted
+++ resolved
@@ -1486,11 +1486,7 @@
   if this.kind != ionative then halt("channel.readline([] uint(8), ...) \
       is only available for ionative channels");
   var e:syserr = ENOERR;
-<<<<<<< HEAD
-  var got = this.readline(arg, numRead, error=e, inclusive);
-=======
   var got = this.readline(arg, numRead, start, error=e, inclusive);
->>>>>>> c0c8172b
   if !e && got then return true;
   else if e == EEOF || !got then return false;
   else {
@@ -1514,15 +1510,6 @@
   if arg.size == 0 || start > arg.domain.high then return false;
   var got : int;
   param newLineChar = 0x0A;
-<<<<<<< HEAD
-  if arg.size == 0 then return false;
-  for d in arg {
-    var got = this.read(temp, error);
-    if got && !error {
-      if inclusive || (!inclusive && temp != newLineChar) {
-        numRead += 1;
-        d = temp;
-=======
   var idx = start;
   while got != newLineChar {
     got = qio_channel_read_byte(false, this._channel_internal);
@@ -1530,7 +1517,6 @@
       if inclusive || (!inclusive && got != newLineChar) {
         arg[idx] = got:uint(8);
         idx += 1;
->>>>>>> c0c8172b
       }
     } else {
       numRead = idx - start;
