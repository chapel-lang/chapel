--- conflicted
+++ resolved
@@ -352,11 +352,7 @@
       const threshold = _totalCapacity - lastArrayCapacity;
       const nsize = _size - amount;
 
-<<<<<<< HEAD
       if nsize > threshhold then
-=======
-      if nsize >= threshold then
->>>>>>> 693b0668
         return;
 
       ref array = _arrays[lastArrayIdx];
