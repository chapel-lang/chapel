--- conflicted
+++ resolved
@@ -94,13 +94,12 @@
   inline proc _cast(type t, x) where t:c_ptr && x.type:c_void_ptr {
     return __primitive("cast", t, x);
   }
-<<<<<<< HEAD
   inline proc _cast(type t, x) where t:object && x.type:c_void_ptr {
     return __primitive("cast", t, x);
   }
   inline proc _cast(type t, x) where t:c_void_ptr && x.type:object {
     return __primitive("cast", t, x);
-=======
+  }
   pragma "no doc"
   inline proc _cast(type t, x) where t:string && x.type:c_void_ptr {
     return __primitive("ref to string", x):string;
@@ -108,7 +107,6 @@
   pragma "no doc"
   inline proc _cast(type t, x) where t:string && x.type:c_ptr {
     return __primitive("ref to string", x):string;
->>>>>>> e6f32a6e
   }
 
 
