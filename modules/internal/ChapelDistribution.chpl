use List;

config const dataParTasksPerLocale = 0;
config const dataParIgnoreRunningTasks = true;
config const dataParMinGranularity: int = 1;

// NOTE: If module initialization order changes, this may be affected
if dataParTasksPerLocale<0 then halt("dataParTasksPerLocale must be >= 0");
if dataParMinGranularity<=0 then halt("dataParMinGranularity must be > 0");

//
// Abstract distribution class
//
pragma "base dist"
class BaseDist {
  var _distCnt: int = 0; // distribution reference count
  var _doms: list(BaseDom);    // arrays declared over this domain

  pragma "dont disable remote value forwarding"
  proc destroyDist(dom: BaseDom = nil) {
    var cnt: int;
    atomic {
      cnt = _distCnt - 1;
      if cnt < 0 then
	halt("distribution reference count is negative!");
      if dom then
	on dom do
	  _doms.remove(dom);
      _distCnt = cnt;
    }
    return cnt;
  }

  proc dsiNewRectangularDom(param rank: int, type idxType, param stridable: bool) {
    compilerError("rectangular domains not supported by this distribution");
  }

  proc dsiNewAssociativeDom(type idxType) {
    compilerError("associative domains not supported by this distribution");
  }

  proc dsiNewAssociativeDom(type idxType) where _isEnumeratedType(idxType) {
    compilerError("enumerated domains not supported by this distribution");
  }

  proc dsiNewOpaqueDom(type idxType) {
    compilerError("opaque domains not supported by this distribution");
  }

  proc dsiNewSparseDom(param rank: int, type idxType, dom: domain) {
    compilerError("sparse domains not supported by this distribution");
  }

  proc dsiSupportsPrivatization() param return false;
  proc dsiRequiresPrivatization() param return false;

  proc dsiDestroyDistClass() { }
}

//
// Abstract domain classes
//
class BaseDom {
  var _domCnt: int = 0; // domain reference count
  var _arrs: list(BaseArr);   // arrays declared over this domain

  proc dsiMyDist(): BaseDist {
    halt("internal error: dsiMyDist is not implemented");
    return nil;
  }

  pragma "dont disable remote value forwarding"
  proc destroyDom(arr: BaseArr = nil) {
<<<<<<< HEAD
    var cnt: int;
    atomic {
      cnt = _domCnt - 1;
      if cnt < 0 then
	halt("domain reference count is negative!");
      if arr then
	on arr do
	  _arrs.remove(arr);
      _domCnt = cnt;
    }
    if cnt == 0 {
      var dist = getBaseDist();
      if dist then on dist {
=======
    var cnt = _domCnt$ - 1;
    if cnt < 0 then
      halt("domain reference count is negative!");
    if arr then
      on arr do
        _arrs.remove(arr);
    _domCnt$ = cnt;
    if cnt == 0 && dsiLinksDistribution() {
      var dist = dsiMyDist();
      on dist {
>>>>>>> c115b8e7
        var cnt = dist.destroyDist(this);
        if cnt == 0 then
          delete dist;
      }
    }
    return cnt;
  }

  // used for associative domains/arrays
  proc _backupArrays() {
    for arr in _arrs do
      arr._backupArray();
  }

  proc _removeArrayBackups() {
    for arr in _arrs do
      arr._removeArrayBackup();
  }

  proc _preserveArrayElements(oldslot, newslot) {
    for arr in _arrs do
      arr._preserveArrayElement(oldslot, newslot);
  }

  proc dsiSupportsPrivatization() param return false;
  proc dsiRequiresPrivatization() param return false;

  // false for default distribution so that we don't increment the
  // default distribution's reference count and add domains to the
  // default distribution's list of domains
  proc linksDistribution() param return true;

  // dynamically-dispatched counterpart of linksDistribution
  proc dsiLinksDistribution() return true;
}

class BaseRectangularDom : BaseDom {
  proc dsiClear() {
    halt("clear not implemented for this distribution");
  }

  proc clearForIteratableAssign() {
    compilerError("Illegal assignment to a rectangular domain");
  }

  proc dsiAdd(x) {
    compilerError("Cannot add indices to a rectangular domain");
  }

  proc dsiRemove(x) {
    compilerError("Cannot remove indices from a rectangular domain");
  }
}

class BaseSparseDom : BaseDom {
  proc dsiClear() {
    halt("clear not implemented for this distribution");
  }

  proc clearForIteratableAssign() {
    dsiClear();
  }
}

class BaseAssociativeDom : BaseDom {
  proc dsiClear() {
    halt("clear not implemented for this distribution");
  }

  proc clearForIteratableAssign() {
    dsiClear();
  }
}

class BaseOpaqueDom : BaseDom {
  proc dsiClear() {
    halt("clear not implemented for this distribution");
  }

  proc clearForIteratableAssign() {
    dsiClear();
  }
}

//
// Abstract array class
//
pragma "base array"
class BaseArr {
  var _arrCnt: int = 0; // array reference count
  var _arrAlias: BaseArr;     // reference to base array if an alias

  proc dsiStaticFastFollowCheck(type leadType) param return false;

  proc canCopyFromDevice param return false;
  proc canCopyFromHost param return false;

  proc dsiGetBaseDom(): BaseDom {
    return nil;
  }

  pragma "dont disable remote value forwarding"
  proc destroyArr(): int {
    var cnt: int;
    atomic {
      cnt = _arrCnt - 1;
      if cnt < 0 then
	halt("array reference count is negative!");
      _arrCnt = cnt;
    }
    if cnt == 0 {
      if _arrAlias {
        on _arrAlias {
          var cnt = _arrAlias.destroyArr();
          if cnt == 0 then
            delete _arrAlias;
        }
      } else {
        dsiDestroyData();
      }
      var dom = dsiGetBaseDom();
      on dom {
        var cnt = dom.destroyDom(this);
        if cnt == 0 then
          delete dom;
      }
    }
    return cnt;
  }

  proc dsiDestroyData() { }

  proc dsiReallocate(d: domain) {
    halt("reallocating not supported for this array type");
  }

  // This method is unsatisfactory -- see bradc's commit entries of
  // 01/02/08 around 14:30 for details
  proc _purge( ind: int) {
    halt("purging not supported for this array type");
  }

  proc _resize( length: int, old_map) {
    halt("resizing not supported for this array type");
  }

  //
  // Ultimately, these routines should not appear here; instead, we'd
  // like to do a dynamic cast in the sparse array class(es) that call
  // these routines in order to call them directly and avoid the
  // dynamic dispatch and leaking of this name to the class.  In order
  // to do this we'd need to hoist eltType to the base class, which
  // would require better subclassing of generic classes.  A good
  // summer project for Jonathan?
  //
  proc sparseShiftArray(shiftrange, initrange) {
    halt("sparseGrowDomain not supported for non-sparse arrays");
  }

  proc sparseShiftArrayBack(shiftrange) {
    halt("sparseShiftArrayBack not supported for non-sparse arrays");
  }

  // methods for associative arrays
  proc clearEntry(idx) {
    halt("clearEntry() not supported for non-associative arrays");
  }

  proc _backupArray() {
    halt("_backupArray() not supported for non-associative arrays");
  }

  proc _removeArrayBackup() {
    halt("_removeArrayBackup() not supported for non-associative arrays");
  }

  proc _preserveArrayElement(oldslot, newslot) {
    halt("_preserveArrayElement() not supported for non-associative arrays");
  }

  proc dsiSupportsAlignedFollower() param return false;

  proc dsiSupportsPrivatization() param return false;
  proc dsiRequiresPrivatization() param return false;
}<|MERGE_RESOLUTION|>--- conflicted
+++ resolved
@@ -71,7 +71,6 @@
 
   pragma "dont disable remote value forwarding"
   proc destroyDom(arr: BaseArr = nil) {
-<<<<<<< HEAD
     var cnt: int;
     atomic {
       cnt = _domCnt - 1;
@@ -82,21 +81,9 @@
 	  _arrs.remove(arr);
       _domCnt = cnt;
     }
-    if cnt == 0 {
-      var dist = getBaseDist();
-      if dist then on dist {
-=======
-    var cnt = _domCnt$ - 1;
-    if cnt < 0 then
-      halt("domain reference count is negative!");
-    if arr then
-      on arr do
-        _arrs.remove(arr);
-    _domCnt$ = cnt;
     if cnt == 0 && dsiLinksDistribution() {
       var dist = dsiMyDist();
       on dist {
->>>>>>> c115b8e7
         var cnt = dist.destroyDist(this);
         if cnt == 0 then
           delete dist;
