--- conflicted
+++ resolved
@@ -1405,36 +1405,23 @@
 
 pragma "dont disable remote value forwarding"
 pragma "removable auto copy" proc chpl__autoCopy(x: _distribution) {
-<<<<<<< HEAD
-  if x._value then
-    on x._value do atomic x._value._distCnt += 1;
-=======
   if !noRefCount then
     if x._value then
-      on x._value do x._value._distCnt$ += 1;
->>>>>>> 02332387
+      on x._value do atomic x._value._distCnt += 1;
   return x;
 }
 
 pragma "dont disable remote value forwarding"
 pragma "removable auto copy" proc chpl__autoCopy(x: domain) {
-<<<<<<< HEAD
-  on x._value do atomic x._value._domCnt += 1;
-=======
   if !noRefCount then
-    on x._value do x._value._domCnt$ += 1;
->>>>>>> 02332387
+    on x._value do atomic x._value._domCnt += 1;
   return x;
 }
 
 pragma "dont disable remote value forwarding"
 pragma "removable auto copy" proc chpl__autoCopy(x: []) {
-<<<<<<< HEAD
-  on x._value do atomic x._value._arrCnt += 1;
-=======
   if !noRefCount then
-    on x._value do x._value._arrCnt$ += 1;
->>>>>>> 02332387
+    on x._value do atomic x._value._arrCnt += 1;
   return x;
 }
 
