--- conflicted
+++ resolved
@@ -1783,8 +1783,6 @@
   if a < 0 then _throwOpError("<="); else return if a == 0 then true else a:uint(64) <= b;
 }
 
-<<<<<<< HEAD
-
 proc numFields(type t) param {
   return __primitive("num fields", t);
 }
@@ -1808,6 +1806,5 @@
 proc isUnionType(type t) param {
   return __primitive("is union type", t);
 }
-=======
-}
->>>>>>> 422f0310
+
+}