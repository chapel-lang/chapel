/*
 * Copyright 2004-2015 Cray Inc.
 * Other additional copyright holders may be indicated within.
 *
 * The entirety of this work is licensed under the Apache License,
 * Version 2.0 (the "License"); you may not use this file except
 * in compliance with the License.
 *
 * You may obtain a copy of the License at
 *
 *     http://www.apache.org/licenses/LICENSE-2.0
 *
 * Unless required by applicable law or agreed to in writing, software
 * distributed under the License is distributed on an "AS IS" BASIS,
 * WITHOUT WARRANTIES OR CONDITIONS OF ANY KIND, either express or implied.
 * See the License for the specific language governing permissions and
 * limitations under the License.
 */

// ChapelBase.chpl
//

module ChapelBase {
  // These two are called by compiler-generated code.
  extern proc chpl_config_has_value(name:c_string, module_name:c_string): bool;
  extern proc chpl_config_get_value(name:c_string, module_name:c_string): c_string;

  config param CHPL_HOME = "unset";
  if (CHPL_HOME == "unset") {
    compilerWarning("CHPL_HOME not set");
  }

  config param CHPL_HOST_PLATFORM = "unset";
  if (CHPL_HOST_PLATFORM == "unset") {
    compilerWarning("CHPL_HOST_PLATFORM not set");
  }

  config param CHPL_TARGET_PLATFORM = "unset";
  if (CHPL_TARGET_PLATFORM == "unset") {
    compilerWarning("CHPL_TARGET_PLATFORM not set");  }

  config param CHPL_HOST_COMPILER = "unset";
  if (CHPL_HOST_COMPILER == "unset") {
    compilerWarning("CHPL_HOST_COMPILER not set");
  }

  config param CHPL_TARGET_COMPILER = "unset";
  if (CHPL_TARGET_COMPILER == "unset") {
    compilerWarning("CHPL_TARGET_COMPILER not set");
  }

  config param CHPL_TARGET_ARCH = "unset";
  if (CHPL_TARGET_ARCH == "unset") {
    compilerWarning("CHPL_TARGET_ARCH not set");
  }

  config param CHPL_LOCALE_MODEL = "unset";
  if (CHPL_LOCALE_MODEL == "unset") {
    compilerWarning("CHPL_LOCALE_MODEL not set");
  }

  config param CHPL_COMM = "unset";
  if (CHPL_COMM == "unset") {
    compilerWarning("CHPL_COMM not set");
  }

  config param CHPL_COMM_SUBSTRATE = "unset";
  if (CHPL_COMM_SUBSTRATE == "unset") {
    compilerWarning("CHPL_COMM_SUBSTRATE not set");
  }

  config param CHPL_GASNET_SEGMENT = "unset";
  if (CHPL_GASNET_SEGMENT == "unset") {
    compilerWarning("CHPL_GASNET_SEGMENT not set");
  }

  config param CHPL_TASKS = "unset";
  if (CHPL_TASKS == "unset") {
    compilerWarning("CHPL_TASKS not set");
  }

  config param CHPL_THREADS = "unset";
  if (CHPL_THREADS == "unset") {
    compilerWarning("CHPL_THREADS not set");
  }

  config param CHPL_LAUNCHER = "unset";
  if (CHPL_LAUNCHER == "unset") {
    compilerWarning("CHPL_LAUNCHER not set");
  }

  config param CHPL_TIMERS = "unset";
  if (CHPL_TIMERS == "unset") {
    compilerWarning("CHPL_TIMERS not set");
  }

  config param CHPL_MEM = "unset";
  if (CHPL_MEM == "unset") {
    compilerWarning("CHPL_MEM not set");
  }

  config param CHPL_MAKE = "unset";
  if (CHPL_MAKE == "unset") {
    compilerWarning("CHPL_MAKE not set");
  }

  config param CHPL_ATOMICS = "unset";
  if (CHPL_ATOMICS == "unset") {
    compilerWarning("CHPL_ATOMICS not set");
  }

  config param CHPL_NETWORK_ATOMICS = "unset";
  if (CHPL_NETWORK_ATOMICS == "unset") {
    compilerWarning("CHPL_NETWORK_ATOMICS not set");
  }

  config param CHPL_GMP = "unset";
  if (CHPL_GMP == "unset") {
    compilerWarning("CHPL_GMP not set");
  }

  config param CHPL_HWLOC = "unset";
  if (CHPL_HWLOC == "unset") {
    compilerWarning("CHPL_HWLOC not set");
  }

  config param CHPL_REGEXP = "unset";
  if (CHPL_REGEXP == "unset") {
    compilerWarning("CHPL_REGEXP not set");
  }

  config param CHPL_WIDE_POINTERS = "unset";
  if (CHPL_WIDE_POINTERS == "unset") {
    compilerWarning("CHPL_WIDE_POINTERS not set");
  }

  config param CHPL_LLVM = "unset";
  if (CHPL_LLVM == "unset") {
    compilerWarning("CHPL_LLVM not set");
  }

  config param CHPL_AUX_FILESYS = "unset";
  if (CHPL_AUX_FILESYS == "unset") {
    compilerWarning("CHPL_AUX_FILESYS not set");
  }

  // Is the cache for remote data enabled at compile time?
  config param CHPL_CACHE_REMOTE: bool = false;

  config param noRefCount = false;
  /* Control refCount debugging:
   * 0 = off
   * 1 = errors only
   * 2 = verbose
   */
  config param debugArrRefCount = 0;
  config param debugDomRefCount = 0;
  config param debugDistRefCount = 0;

  config param warnMaximalRange = false;    // Warns if integer rollover will cause
                    // the iterator to yield zero times.

  proc _throwOpError(param op: c_string) {
      compilerError("illegal use of '", op, "' on operands of type uint(64) and signed integer");
  }

  inline proc _throwPVFCError() {
    halt("Pure virtual function called.");
  }

  proc compilerError(param x:c_string ...?n, param errorDepth:int) {
    __primitive("error", (...x));
  }

  proc compilerError(param x:c_string ...?n) {
    __primitive("error", (...x));
  }

  proc compilerWarning(param x:c_string ...?n, param errorDepth:int) {
    __primitive("warning", (...x));
  }

  proc compilerWarning(param x:c_string ...?n) {
    __primitive("warning", (...x));
  }

  // for compilerAssert, as param tuples do not de-tuple into params yet,
  // we handle only up to 5 message args and omit the rest
  
  proc compilerAssert(param test: bool)
  { if !test then compilerError("assert failed"); }
  
  proc compilerAssert(param test: bool, param arg1:integral)
  { if !test then compilerError("assert failed", arg1:int); }
  
  proc compilerAssert(param test: bool, param arg1) where !isIntegralType(arg1.type)
  { if !test then compilerError("assert failed - ", arg1); }
  
  proc compilerAssert(param test: bool, param arg1, param arg2)
  { if !test then compilerError("assert failed - ", arg1, arg2); }
  
  proc compilerAssert(param test: bool, param arg1, param arg2, param arg3)
  { if !test then compilerError("assert failed - ", arg1, arg2, arg3); }
  
  proc compilerAssert(param test: bool, param arg1, param arg2, param arg3, param arg4)
  { if !test then compilerError("assert failed - ", arg1, arg2, arg3, arg4); }
  
  proc compilerAssert(param test: bool, param arg1, param arg2, param arg3, param arg4, param arg5)
  { if !test then compilerError("assert failed - ", arg1, arg2, arg3, arg4, arg5); }
  
  proc compilerAssert(param test: bool, param arg1, param arg2, param arg3, param arg4, param arg5, param arg6: integral)
  { if !test then compilerError("assert failed - ", arg1, arg2, arg3, arg4, arg5, arg6:int); }
  
  proc compilerAssert(param test: bool, param arg1, param arg2, param arg3, param arg4, param arg5, argrest..., param arglast: integral)
  { if !test then compilerError("assert failed - ", arg1, arg2, arg3, arg4, arg5, " [...]", arglast:int); }
  
  proc compilerAssert(param test: bool, param arg1, param arg2, param arg3, param arg4, param arg5, argrest...)
  { if !test then compilerError("assert failed - ", arg1, arg2, arg3, arg4, arg5, " [...]"); }

  enum iterKind {leader, follower, standalone};
  
  //
  // assignment on primitive types
  //
  inline proc =(ref a: bool, b: bool) { __primitive("=", a, b); }
  inline proc =(ref a: bool(?w), b: bool) { __primitive("=", a, b); }
  inline proc =(ref a: int(?w), b: int(w)) { __primitive("=", a, b); }
  inline proc =(ref a: uint(?w), b: uint(w)) { __primitive("=", a, b); }
  inline proc =(ref a: real(?w), b: real(w)) { __primitive("=", a, b); }
  inline proc =(ref a: imag(?w), b: imag(w)) { __primitive("=", a, b); }
  inline proc =(ref a: complex(?w), b: complex(w)) { __primitive("=", a, b); }
  inline proc =(ref a:opaque, b:opaque) {__primitive("=", a, b); }

  inline proc =(ref a, b: a.type) where isClassType(a.type)
  { __primitive("=", a, b); }

  // Because resolution prefers user-defined versions to ones marked as "compiler
  // generated", it is desirable to add that flag to this default version.
  // In that way, a user-supplied version of assignment will override this one.
  pragma "compiler generated"
    // The CG pragma is needed because this function interferes with
    // assignments defined for sync and single class types.
  inline proc =(ref a, b:_nilType) where isClassType(a.type) {
    __primitive("=", a, nil); 
  }

  
  //
  // equality comparison on primitive types
  //
  inline proc ==(a: bool, b: bool) return __primitive("==", a, b);
  inline proc ==(a: int(?w), b: int(w)) return __primitive("==", a, b);
  inline proc ==(a: uint(?w), b: uint(w)) return __primitive("==", a, b);
  inline proc ==(a: real(?w), b: real(w)) return __primitive("==", a, b);
  inline proc ==(a: imag(?w), b: imag(w)) return __primitive("==", a, b);
  inline proc ==(a: complex(?w), b: complex(w)) return a.re == b.re && a.im == b.im;
  inline proc ==(a: object, b: object) return __primitive("ptr_eq", a, b);
  
  inline proc !=(a: bool, b: bool) return __primitive("!=", a, b);
  inline proc !=(a: int(?w), b: int(w)) return __primitive("!=", a, b);
  inline proc !=(a: uint(?w), b: uint(w)) return __primitive("!=", a, b);
  inline proc !=(a: real(?w), b: real(w)) return __primitive("!=", a, b);
  inline proc !=(a: imag(?w), b: imag(w)) return __primitive("!=", a, b);
  inline proc !=(a: complex(?w), b: complex(w)) return a.re != b.re || a.im != b.im;
  inline proc !=(a: object, b: object) return __primitive("ptr_neq", a, b);
  
  inline proc ==(param a: bool, param b: bool) param return __primitive("==", a, b);
  inline proc ==(param a: int(?w), param b: int(w)) param return __primitive("==", a, b);
  inline proc ==(param a: uint(?w), param b: uint(w)) param return __primitive("==", a, b);
  inline proc ==(param a: enumerated, param b: enumerated) param return __primitive("==", a, b);
  
  inline proc !=(param a: bool, param b: bool) param return __primitive("!=", a, b);
  inline proc !=(param a: int(?w), param b: int(w)) param return __primitive("!=", a, b);
  inline proc !=(param a: uint(?w), param b: uint(w)) param return __primitive("!=", a, b);
  inline proc !=(param a: enumerated, param b: enumerated) param return __primitive("!=", a, b);
  
  //
  // ordered comparison on primitive types
  //
  inline proc <=(a: int(?w), b: int(w)) return __primitive("<=", a, b);
  inline proc <=(a: uint(?w), b: uint(w)) return __primitive("<=", a, b);
  inline proc <=(a: real(?w), b: real(w)) return __primitive("<=", a, b);
  inline proc <=(a: imag(?w), b: imag(w)) return __primitive("<=", a, b);
  
  inline proc >=(a: int(?w), b: int(w)) return __primitive(">=", a, b);
  inline proc >=(a: uint(?w), b: uint(w)) return __primitive(">=", a, b);
  inline proc >=(a: real(?w), b: real(w)) return __primitive(">=", a, b);
  inline proc >=(a: imag(?w), b: imag(w)) return __primitive(">=", a, b);
  
  inline proc <(a: int(?w), b: int(w)) return __primitive("<", a, b);
  inline proc <(a: uint(?w), b: uint(w)) return __primitive("<", a, b);
  inline proc <(a: real(?w), b: real(w)) return __primitive("<", a, b);
  inline proc <(a: imag(?w), b: imag(w)) return __primitive("<", a, b);
  
  inline proc >(a: int(?w), b: int(w)) return __primitive(">", a, b);
  inline proc >(a: uint(?w), b: uint(w)) return __primitive(">", a, b);
  inline proc >(a: real(?w), b: real(w)) return __primitive(">", a, b);
  inline proc >(a: imag(?w), b: imag(w)) return __primitive(">", a, b);
  
  inline proc <=(param a: int(?w), param b: int(w)) param return __primitive("<=", a, b);
  inline proc <=(param a: uint(?w), param b: uint(w)) param return __primitive("<=", a, b);
  inline proc <=(param a: enumerated, param b: enumerated) param return __primitive("<=", a, b);
  
  inline proc >=(param a: int(?w), param b: int(w)) param return __primitive(">=", a, b);
  inline proc >=(param a: uint(?w), param b: uint(w)) param return __primitive(">=", a, b);
  inline proc >=(param a: enumerated, param b: enumerated) param return __primitive(">=", a, b);
  
  inline proc <(param a: int(?w), param b: int(w)) param return __primitive("<", a, b);
  inline proc <(param a: uint(?w), param b: uint(w)) param return __primitive("<", a, b);
  inline proc <(param a: enumerated, param b: enumerated) param return __primitive("<", a, b);
  
  inline proc >(param a: int(?w), param b: int(w)) param return __primitive(">", a, b);
  inline proc >(param a: uint(?w), param b: uint(w)) param return __primitive(">", a, b);
  inline proc >(param a: enumerated, param b: enumerated) param return __primitive(">", a, b);
  
  //
  // unary + and - on primitive types
  //
  inline proc +(a: int(?w)) return a;
  inline proc +(a: uint(?w)) return a;
  inline proc +(a: real(?w)) return a;
  inline proc +(a: imag(?w)) return a;
  inline proc +(a: complex(?w)) return a;
  
  inline proc -(a: int(?w)) return __primitive("u-", a);
  inline proc -(a: uint(64)) { compilerError("illegal use of '-' on operand of type ", typeToString(a.type)); }
  inline proc -(a: real(?w)) return __primitive("u-", a);
  inline proc -(a: imag(?w)) return __primitive("u-", a);
  inline proc -(a: complex(?w)) return (-a.re, -a.im):complex(w);
  
  inline proc +(param a: int(?w)) param return a;
  inline proc +(param a: uint(?w)) param return a;
  
  inline proc -(param a: int(?w)) param return __primitive("u-", a);
  inline proc -(param a: uint(?w)) param {
    if (a:int(w) < 0) then
      compilerError("illegal use of '-' on operand of type ", typeToString(a.type));
    else
      return -(a:int(w));
  }
  
  //
  // binary + and - on primitive types for runtime values
  //
  inline proc +(a: int(?w), b: int(w)) return __primitive("+", a, b);
  inline proc +(a: uint(?w), b: uint(w)) return __primitive("+", a, b);
  inline proc +(a: real(?w), b: real(w)) return __primitive("+", a, b);
  inline proc +(a: imag(?w), b: imag(w)) return __primitive("+", a, b);
  inline proc +(a: complex(?w), b: complex(w)) return (a.re+b.re, a.im+b.im):complex(w);

  inline proc +(a: real(?w), b: imag(w)) return (a, _i2r(b)):complex(w*2);
  inline proc +(a: imag(?w), b: real(w)) return (b, _i2r(a)):complex(w*2);
  inline proc +(a: real(?w), b: complex(w*2)) return (a+b.re, b.im):complex(w*2);
  inline proc +(a: complex(?w), b: real(w/2)) return (a.re+b, a.im):complex(w);
  inline proc +(a: imag(?w), b: complex(w*2)) return (b.re, _i2r(a)+b.im):complex(w*2);
  inline proc +(a: complex(?w), b: imag(w/2)) return (a.re, a.im+_i2r(b)):complex(w);
  
  inline proc -(a: int(?w), b: int(w)) return __primitive("-", a, b);
  inline proc -(a: uint(?w), b: uint(w)) return __primitive("-", a, b);
  inline proc -(a: real(?w), b: real(w)) return __primitive("-", a, b);
  inline proc -(a: imag(?w), b: imag(w)) return __primitive("-", a, b);
  inline proc -(a: complex(?w), b: complex(w)) return (a.re-b.re, a.im-b.im):complex(w);
  
  inline proc -(a: real(?w), b: imag(w)) return (a, -_i2r(b)):complex(w*2);
  inline proc -(a: imag(?w), b: real(w)) return (-b, _i2r(a)):complex(w*2);
  inline proc -(a: real(?w), b: complex(w*2)) return (a-b.re, -b.im):complex(w*2);
  inline proc -(a: complex(?w), b: real(w/2)) return (a.re-b, a.im):complex(w);
  inline proc -(a: imag(?w), b: complex(w*2)) return (-b.re, _i2r(a)-b.im):complex(w*2);
  inline proc -(a: complex(?w), b: imag(w/2)) return (a.re, a.im-_i2r(b)):complex(w);

  //
  // binary + and - on param values
  //
  inline proc +(param a: int(?w), param b: int(w)) param return __primitive("+", a, b);
  inline proc +(param a: uint(?w), param b: uint(w)) param return __primitive("+", a, b);

  inline proc -(param a: int(?w), param b: int(w)) param return __primitive("-", a, b);
  inline proc -(param a: uint(?w), param b: uint(w)) param return __primitive("-", a, b);
  
  //
  // * and / on primitive types
  //
  inline proc *(a: int(?w), b: int(w)) return __primitive("*", a, b);
  inline proc *(a: uint(?w), b: uint(w)) return __primitive("*", a, b);
  inline proc *(a: real(?w), b: real(w)) return __primitive("*", a, b);
  inline proc *(a: imag(?w), b: imag(w)) return _i2r(__primitive("*", -a, b));
  inline proc *(a: complex(?w), b: complex(w)) return (a.re*b.re-a.im*b.im, a.im*b.re+a.re*b.im):complex(w);
  
  inline proc *(a: real(?w), b: imag(w)) return _r2i(a*_i2r(b));
  inline proc *(a: imag(?w), b: real(w)) return _r2i(_i2r(a)*b);
  inline proc *(a: real(?w), b: complex(w*2)) return (a*b.re, a*b.im):complex(w*2);
  inline proc *(a: complex(?w), b: real(w/2)) return (a.re*b, a.im*b):complex(w);
  inline proc *(a: imag(?w), b: complex(w*2)) return (-_i2r(a)*b.im, _i2r(a)*b.re):complex(w*2);
  inline proc *(a: complex(?w), b: imag(w/2)) return (-a.im*_i2r(b), a.re*_i2r(b)):complex(w);
  
  inline proc /(a: int(?w), b: int(w)) return __primitive("/", a, b);
  inline proc /(a: uint(?w), b: uint(w)) return __primitive("/", a, b);
  inline proc /(a: real(?w), b: real(w)) return __primitive("/", a, b);
  inline proc /(a: imag(?w), b: imag(w)) return _i2r(__primitive("/", a, b));
  inline proc /(a: complex(?w), b: complex(w))
    return let d = b.re*b.re+b.im*b.im in
    ((a.re*b.re+a.im*b.im)/d, (a.im*b.re-a.re*b.im)/d):complex(w);
  
  inline proc /(a: real(?w), b: imag(w)) return _r2i(-a/_i2r(b));
  inline proc /(a: imag(?w), b: real(w)) return _r2i(_i2r(a)/b);
  inline proc /(a: real(?w), b: complex(w*2))
    return let d = b.re*b.re+b.im*b.im in
    (a*b.re/d, -a*b.im/d):complex(w*2);
  inline proc /(a: complex(?w), b: real(w/2))
  return (a.re/b, a.im/b):complex(w);
  inline proc /(a: imag(?w), b: complex(w*2))
    return let d = b.re*b.re+b.im*b.im in
    (_i2r(a)*b.im/d, _i2r(a)*b.re/d):complex(w*2);
  inline proc /(a: complex(?w), b: imag(w/2))
    return let d = _i2r(b)*_i2r(b) in
    (a.im/_i2r(b), -a.re/_i2r(b)):complex(w);
  
  inline proc *(param a: int(?w), param b: int(w)) param return __primitive("*", a, b);
  inline proc *(param a: uint(?w), param b: uint(w)) param return __primitive("*", a, b);
  
  inline proc /(param a: int(?w), param b: int(w)) param {
    if b == 0 then compilerError("param divide by zero");
    return __primitive("/", a, b);
  }
  inline proc /(param a: uint(?w), param b: uint(w)) param {
    if b == 0 then compilerError("param divide by zero");
    return __primitive("/", a, b);
  }
  
  //
  // % on primitive types
  //
  inline proc %(a: int(?w), b: int(w)) return __primitive("%", a, b);
  inline proc %(a: uint(?w), b: uint(w)) return __primitive("%", a, b);
  
  inline proc %(param a: int(?w), param b: int(w)) param return __primitive("%", a, b);
  inline proc %(param a: uint(?w), param b: uint(w)) param return __primitive("%", a, b);
  
  //
  // ** on primitive types
  //
  
  inline proc _intExpHelp(a: integral, b) where a.type == b.type {
    if b < 0 then
      if a == 0 then
        halt("cannot compute ", a, " ** ", b);
      else
        return 0;
    var i = b, y:a.type = 1, z = a;
    while i != 0 {
      if i % 2 == 1 then
        y *= z;
      z *= z;
      i /= 2;
    }
    return y;
  }
  
  inline proc **(a: int(?w), b: int(w)) return _intExpHelp(a, b);
  inline proc **(a: uint(?w), b: uint(w)) return _intExpHelp(a, b);
  inline proc **(a: real(?w), b: real(w)) return __primitive("**", a, b);

  proc **(param a: int(?w), param b: int(w)) param return __primitive("**", a, b);
  proc **(param a: uint(?w), param b: uint(w)) param return __primitive("**", a, b);

  inline proc _expHelp(a, param b: integral) {
    if b == 0 then
      return 1:a.type;
    else if b == 1 then
      return a;
    else if b == 2 then
      return a*a;
    else if b == 3 then
      return a*a*a;
    else if b == 4 then
      return let t=a*a in t*t;
    else if b == 5 then
      return let t=a*a in t*t*a;
    else if b == 6 then
      return let t=a*a in t*t*t;
    else if b == 8 then
      return let t=a*a, u=t*t in u*u;
    else
      compilerError("unexpected case in exponentiation optimization");
  }
  
  proc _canOptimizeExp(param b: integral) param return b >= 0 && b <= 8 && b != 7;
  
  inline proc **(a: int(?w), param b: integral) where _canOptimizeExp(b) return _expHelp(a, b);
  inline proc **(a: uint(?w), param b: integral) where _canOptimizeExp(b) return _expHelp(a, b);
  inline proc **(a: real(?w), param b: integral) where _canOptimizeExp(b) return _expHelp(a, b);
  
  //
  // logical operations on primitive types
  //
  inline proc !(a: bool) return __primitive("!", a);
  inline proc !(a: int(?w)) return (a == 0);
  inline proc !(a: uint(?w)) return (a == 0);
  
  inline proc isTrue(a: bool) return a;
  inline proc isTrue(param a: bool) param return a;
  
  proc isTrue(a: integral) { compilerError("short-circuiting logical operators not supported on integers"); }
  
  inline proc !(param a: bool) param return __primitive("!", a);
  inline proc !(param a: int(?w)) param return (a == 0);
  inline proc !(param a: uint(?w)) param return (a == 0);
  
  //
  // bitwise operations on primitive types
  //
  inline proc ~(a: bool) return __primitive("u~", a);
  inline proc ~(a: int(?w)) return __primitive("u~", a);
  inline proc ~(a: uint(?w)) return __primitive("u~", a);
  
  inline proc &(a: bool, b: bool) return __primitive("&", a, b);
  inline proc &(a: int(?w), b: int(w)) return __primitive("&", a, b);
  inline proc &(a: uint(?w), b: uint(w)) return __primitive("&", a, b);
  inline proc &(a: uint(?w), b: int(w)) return __primitive("&", a, b:uint(w));
  inline proc &(a: int(?w), b: uint(w)) return __primitive("&", a:uint(w), b);
  
  inline proc |(a: bool, b: bool) return __primitive("|", a, b);
  inline proc |(a: int(?w), b: int(w)) return __primitive("|", a, b);
  inline proc |(a: uint(?w), b: uint(w)) return __primitive("|", a, b);
  inline proc |(a: uint(?w), b: int(w)) return __primitive("|", a, b:uint(w));
  inline proc |(a: int(?w), b: uint(w)) return __primitive("|", a:uint(w), b);
  
  inline proc ^(a: bool, b: bool) return __primitive("^", a, b);
  inline proc ^(a: int(?w), b: int(w)) return __primitive("^", a, b);
  inline proc ^(a: uint(?w), b: uint(w)) return __primitive("^", a, b);
  inline proc ^(a: uint(?w), b: int(w)) return __primitive("^", a, b:uint(w));
  inline proc ^(a: int(?w), b: uint(w)) return __primitive("^", a:uint(w), b);
  
  inline proc ~(param a: bool) param return __primitive("u~", a);
  inline proc ~(param a: int(?w)) param return __primitive("u~", a);
  inline proc ~(param a: uint(?w)) param return __primitive("u~", a);
  
  inline proc &(param a: bool, param b: bool) param return __primitive("&", a, b);
  inline proc &(param a: int(?w), param b: int(w)) param return __primitive("&", a, b);
  inline proc &(param a: uint(?w), param b: uint(w)) param return __primitive("&", a, b);
  inline proc &(param a: uint(?w), param b: int(w)) param return __primitive("&", a, b:uint(w));
  inline proc &(param a: int(?w), param b: uint(w)) param return __primitive("&", a:uint(w), b);
  
  inline proc |(param a: bool, param b: bool) param return __primitive("|", a, b);
  inline proc |(param a: int(?w), param b: int(w)) param return __primitive("|", a, b);
  inline proc |(param a: uint(?w), param b: uint(w)) param return __primitive("|", a, b);
  inline proc |(param a: uint(?w), param b: int(w)) param return __primitive("|", a, b:uint(w));
  inline proc |(param a: int(?w), param b: uint(w)) param return __primitive("|", a:uint(w), b);
  
  inline proc ^(param a: bool, param b: bool) param return __primitive("^", a, b);
  inline proc ^(param a: int(?w), param b: int(w)) param return __primitive("^", a, b);
  inline proc ^(param a: uint(?w), param b: uint(w)) param return __primitive("^", a, b);
  inline proc ^(param a: uint(?w), param b: int(w)) param return __primitive("^", a, b:uint(w));
  inline proc ^(param a: int(?w), param b: uint(w)) param return __primitive("^", a:uint(w), b);
  
  //
  // left and right shift on primitive types
  //
  inline proc <<(a: int(?w), b: integral) return __primitive("<<", a, b);
  inline proc <<(a: uint(?w), b: integral) return __primitive("<<", a, b);
  
  inline proc >>(a: int(?w), b: integral) return __primitive(">>", a, b);
  inline proc >>(a: uint(?w), b: integral) return __primitive(">>", a, b);
  
  inline proc <<(param a: int(?w), param b: integral) param return __primitive("<<", a, b);
  inline proc <<(param a: uint(?w), param b: integral) param return __primitive("<<", a, b);
  
  inline proc >>(param a: int(?w), param b: integral) param return __primitive(">>", a, b);
  inline proc >>(param a: uint(?w), param b: integral) param return __primitive(">>", a, b);
  
  //
  // These functions are used to implement the semantics of
  // reading a sync/single var when the variable is not actually
  // assigned to anything.  For example, a statement that simply uses
  // a sync to read it or a sync returned from a function but not
  // explicitly captured.
  //
  inline proc _statementLevelSymbol(a) { return a; }
  inline proc _statementLevelSymbol(a: sync)  { return a.readFE(); }
  inline proc _statementLevelSymbol(a: single) { return a.readFF(); }
  inline proc _statementLevelSymbol(param a) param { return a; }
  inline proc _statementLevelSymbol(type a) type { return a; }
  
  //
  // If an iterator is called without capturing the result, iterate over it
  // to ensure any side effects it has will happen.
  //
  inline proc _statementLevelSymbol(ir: _iteratorRecord) {
    iter _ir_copy_recursive(ir) {
      for e in ir do
        yield chpl__initCopy(e);
    }
  
    pragma "no copy" var irc = _ir_copy_recursive(ir);
    for e in irc { }
  }
  
  //
  // _cond_test function supports statement bool conversions and sync
  //   variables in conditional statements; and checks for errors
  // _cond_invalid function checks a conditional expression for
  //   incorrectness; it is used to give better error messages for
  //   promotion of && and ||
  //
  inline proc _cond_test(x: object) return x != nil;
  inline proc _cond_test(x: bool) return x;
  inline proc _cond_test(x: integral) return x != 0:x.type;
  
  inline proc _cond_test(param x: bool) param return x;
  inline proc _cond_test(param x: integral) param return x != 0:x.type;
  
  inline proc _cond_test(x) {
    compilerError("type '", typeToString(x.type), "' used in if or while condition");
  }
  
  inline proc _cond_test(x: _iteratorRecord) {
    compilerError("iterator or promoted expression ", typeToString(x.type), " used in if or while condition");
  }
  
  proc _cond_invalid(x: object) param return false;
  proc _cond_invalid(x: bool) param return false;
  proc _cond_invalid(x: integral) param return false;
  proc _cond_invalid(x) param return true;
  
  //
  // isNonnegative(i) == (i>=0), but is a param value if i is unsigned.
  //
  inline proc isNonnegative(i: int(?)) return i >= 0;
  inline proc isNonnegative(i: uint(?)) param return true;
  inline proc isNonnegative(param i) param return i >= 0;
  
  
  //
  // complex component methods re and im
  //
  //  bug?  in setters, parameterize real argument over complex bit width
  //
  inline proc ref chpl_anycomplex.re ref return __primitive("complex_get_real", this);
  inline proc ref chpl_anycomplex.im ref return __primitive("complex_get_imag", this);
  
  //
  // helper functions
  //
  inline proc _i2r(a: imag(?w)) return __primitive("cast", real(w), a);
  inline proc _r2i(a: real(?w)) return __primitive("cast", imag(w), a);
  
  //
  // min and max
  //
  inline proc min(x, y) return if x < y then x else y;
  inline proc max(x, y) return if x > y then x else y;
  inline proc min(x, y)
    where chpl_isSyncSingleAtomic(x) || chpl_isSyncSingleAtomic(y)
  { compilerError("min() and max() are not allowed on sync/single/atomic arguments - apply readFE/readFF/read() to those arguments first"); }
  inline proc max(x, y)
    where chpl_isSyncSingleAtomic(x) || chpl_isSyncSingleAtomic(y)
  { compilerError("max() and min() are not allowed on sync/single/atomic arguments - apply readFE/readFF/read() to those arguments first"); }
  inline proc min(x, y, z...?k) return min(min(x, y), (...z));
  inline proc max(x, y, z...?k) return max(max(x, y), (...z));
  
  //
  // More primitive funs
  //
  inline proc exit(status: int) {
    __primitive("chpl_exit_any", status);
  }
  
  config param parallelInitElts=true;
  proc init_elts(x, s, type t) {
    //
    // Q: why is the declaration of 'y' in the following loops?
    //
    // A: so that if the element type is something like an array,
    // the element can 'steal' the array rather than copying it.
    // One effect of having it in the loop is that the reference
    // count for an array element's domain gets bumped once per
    // element.  Is this good, bad, necessary?  Unclear.
    //

    //
    // Heuristically determine if we should do parallel initialization. The
    // current heuristic really just checks that we have a numeric array that's
    // at least 2MB. This value was chosen experimentally: Any smaller and the
    // cost of a forall (mostly the task creation) outweighs the benefit of
    // using multiple tasks. This was tested on a 2 core laptop, 8 core
    // workstation, and 24 core XC40.
    //
    // Ideally we want to be able to do parallel initialization for all types,
    // but we're currently blocked by an issue with arrays of arrays and thus
    // arrays of aggregate types where at one field is an array. The issue is
    // basically that an array's domain stores a linked list of all its arrays
    // and removal becomes expensive when addition and removal occur in
    // different orders. We don't currently have a good way to check if an
    // aggregate type contains arrays, so we limit parallel init to numeric
    // types.
    //
    // Long term we probably want to store the domain's arrays as an
    // associative domain or some data structure with < log(n) find/add/remove
    // times. Currently we can't do that because the domain's arrays are part
    // of the base domain, so we have a circular reference. As a stepping
    // stone, we could do parallel init for plain old data (POD) types.
    //

    if parallelInitElts && isNumericType(t) {

      param elemsizeInBytes = numBytes(t);
      const arrsizeInBytes = s.safeCast(int) * elemsizeInBytes;
      param heuristicThresh = 2 * 1024 * 1024;
      const heuristicWantsPar = arrsizeInBytes > heuristicThresh;

      if heuristicWantsPar && here != dummyLocale {
        forall i in 1..s {
          pragma "no auto destroy" var y: t;
          __primitive("array_set_first", x, i-1, y);
        }

      } else {
        for i in 1..s {
          pragma "no auto destroy" var y: t;
          __primitive("array_set_first", x, i-1, y);
        }
      }
    } else {
      for i in 1..s {
        pragma "no auto destroy" var y: t;
        __primitive("array_set_first", x, i-1, y);
      }
    }

  }
  
  // dynamic data block class
  // (note that c_ptr(type) is similar, but local only,
  //  and defined in SysBasic.chpl)
  pragma "data class"
  pragma "no object"
  pragma "no default functions"
  class _ddata {
    type eltType;
    /*
       If we had a way to do 'static' routines, this
       could stay here, but since we don't at the moment,
       we've wired the modules to call _ddata_free().
  
    proc ~_ddata() {
      __primitive("array_free", this);
    }
  
     If we had a way to do 'static' routines, this
       could stay here, but since we don't at the moment,
       we've wired the modules to call _ddata_allocate().
    inline proc init(size: integral) {
      __primitive("array_alloc", this, eltType, size);
      init_elts(this, size, eltType);
    }*/
    inline proc this(i: integral) ref {
      return __primitive("array_get", this, i);
    }
  }

  proc chpl_isDdata(type t) param where t: _ddata return true;
  proc chpl_isDdata(type t) param return false;
  
  inline proc =(ref a: _ddata(?t), b: _ddata(t)) {
    __primitive("=", a, b);
  }

  inline proc _cast(type t, x) where t:_ddata && x:_nilType {
    return __primitive("cast", t, x);
  }

  inline proc _ddata_shift(type eltType, data: _ddata(eltType), shift: integral) {
    var ret: _ddata(eltType);
     __primitive("shift_base_pointer", ret, data, shift);
    return ret;
  }

  inline proc _ddata_allocate(type eltType, size: integral) {
    var ret:_ddata(eltType);
    __primitive("array_alloc", ret, eltType, size);
    init_elts(ret, size, eltType);
    return ret;
  }
  
  inline proc _ddata_free(data: _ddata) {
    __primitive("array_free", data);
  }
  
  inline proc ==(a: _ddata, b: _ddata) where a.eltType == b.eltType {
    return __primitive("ptr_eq", a, b);
  }
  inline proc ==(a: _ddata, b: _nilType) {
    return __primitive("ptr_eq", a, nil);
  }
  inline proc ==(a: _nilType, b: _ddata) {
    return __primitive("ptr_eq", nil, b);
  }
  
  inline proc !=(a: _ddata, b: _ddata) where a.eltType == b.eltType {
    return __primitive("ptr_neq", a, b);
  }
  inline proc !=(a: _ddata, b: _nilType) {
    return __primitive("ptr_neq", a, nil);
  }
  inline proc !=(a: _nilType, b: _ddata) {
    return __primitive("ptr_neq", nil, b);
  }
  
  
  inline proc _cond_test(x: _ddata) return x != nil;
  
  
  //
  // internal reference type
  //
  pragma "ref"
  pragma "no default functions"
  pragma "no object"
  class _ref {
    var _val;
  }
  
  //
  // data structures for naive implementation of end used for
  // sync statements and for joining coforall and cobegin tasks
  //
  
  config param useAtomicTaskCnt =  CHPL_NETWORK_ATOMICS!="none";

<<<<<<< HEAD
=======
  pragma "end count"
>>>>>>> 3bc1bf8f
  pragma "no default functions"
  class _EndCount {
    type iType;
    type taskType;
    var i: iType,
        taskCnt: taskType,
        taskList: _task_list = _defaultOf(_task_list);
  }
  
  // This function is called once by the initiating task.  No on
  // statement needed, because the task should be running on the same
  // locale as the sync/cofall/cobegin was initiated on and thus the
  // same locale on which the object is allocated.
  //
  // TODO: 'taskCnt' can sometimes be local even if 'i' has to be remote.
  // It is currently believed that only a remote-begin will want a network
  // atomic 'taskCnt'. There should be a separate argument to control the type
  // of 'taskCnt'.
  pragma "dont disable remote value forwarding"
  inline proc _endCountAlloc(param forceLocalTypes : bool) {
    type taskCntType = if !forceLocalTypes && useAtomicTaskCnt then atomic int
                                           else int;
    if forceLocalTypes {
      return new _EndCount(chpl__processorAtomicType(int), taskCntType);
    } else {
      return new _EndCount(chpl__atomicType(int), taskCntType);
    }
  }

  // Compiler looks for this variable to determine the return type of
  // the "get end count" primitive.
  type _remoteEndCountType = _endCountAlloc(false).type;
  
  // This function is called once by the initiating task.  As above, no
  // on statement needed.
  pragma "dont disable remote value forwarding"
  inline proc _endCountFree(e: _EndCount) {
    delete e;
  }
  
  // This function is called by the initiating task once for each new
  // task *before* any of the tasks are started.  As above, no on
  // statement needed.
  pragma "dont disable remote value forwarding"
  pragma "no remote memory fence"
  proc _upEndCount(e: _EndCount, param countRunningTasks=true) {
    if isAtomic(e.taskCnt) {
      e.i.add(1, memory_order_release);
      e.taskCnt.add(1, memory_order_release);
    } else {
      // note that this on statement does not have the usual
      // remote memory fence becaues of pragma "no remote memory fence"
      // above. So we do an acquire fence before it.
      chpl_rmem_consist_fence(memory_order_release);
      on e {
        e.i.add(1, memory_order_release);
        e.taskCnt += 1;
      }
    }
    if countRunningTasks {
      here.runningTaskCntAdd(1);  // decrement is in _waitEndCount()
    }
  }
  
  // This function is called once by each newly initiated task.  No on
  // statement is needed because the call to sub() will do a remote
  // fork (on) if needed.
  pragma "dont disable remote value forwarding"
  proc _downEndCount(e: _EndCount) {
    e.i.sub(1, memory_order_release);
  }
  
  // This function is called once by the initiating task.  As above, no
  // on statement needed.
  pragma "dont disable remote value forwarding"
  proc _waitEndCount(e: _EndCount, param countRunningTasks=true) {
    // See if we can help with any of the started tasks
    __primitive("execute tasks in list", e.taskList);

    // Remove the task that will just be waiting/yielding in the following
    // waitFor() from the running task count to let others do real work. It is
    // re-added after the waitFor().
    here.runningTaskCntSub(1);

    // Wait for all tasks to finish
    e.i.waitFor(0, memory_order_acquire);

    if countRunningTasks {
      const taskDec = if isAtomic(e.taskCnt) then e.taskCnt.read() else e.taskCnt;
      // taskDec-1 to adjust for the task that was waiting for others to finish
      here.runningTaskCntSub(taskDec-1);  // increment is in _upEndCount()
    } else {
      // re-add the task that was waiting for others to finish
      here.runningTaskCntAdd(1);
    }
  
    // It is now safe to free the task list, because we know that all the
    // tasks have been completed.  We could free this list when all the
    // tasks have been started, but this seems cleaner.  The alternative
    // would be for the tasking layer to free the elements of the list
    // when when they are no longer needed, but then every tasking layer
    // would have to implement the free, and it's not clear that it
    // would be of any benefit.  Another option would be for the
    // starting task to free its own list element.
    __primitive("free task list", e.taskList);
  }
  
  proc _upEndCount(param countRunningTasks=true) {
    var e = __primitive("get end count");
    _upEndCount(e, countRunningTasks);
  }
  
  proc _downEndCount() {
    var e = __primitive("get end count");
    _downEndCount(e);
  }
  
  proc _waitEndCount(param countRunningTasks=true) {
    var e = __primitive("get end count");
    _waitEndCount(e, countRunningTasks);
  }
  
  pragma "command line setting"
  proc _command_line_cast(param s: c_string, type t, x) return _cast(t, x);


  //
  // Similar to isPrimitiveType, but excludes imaginaries because they
  // are handled within the Chapel code directly (using overloads further
  // down in the file) to save complexity in the compiler.
  //
  inline proc chpl_typeSupportsPrimitiveCast(type t) param
    return isBoolType(t) || 
           isIntegralType(t) || 
           isRealType(t);
  
  inline proc _cast(type t, x: bool) where chpl_typeSupportsPrimitiveCast(t)
    return __primitive("cast", t, x);
  
  inline proc _cast(type t, x: bool(?w)) where chpl_typeSupportsPrimitiveCast(t)
    return __primitive("cast", t, x);
  
  inline proc _cast(type t, x: int(?w)) where chpl_typeSupportsPrimitiveCast(t)
    return __primitive("cast", t, x);
  
  inline proc _cast(type t, x: uint(?w)) where chpl_typeSupportsPrimitiveCast(t)
    return __primitive("cast", t, x);
  
  inline proc _cast(type t, x: real(?w)) where chpl_typeSupportsPrimitiveCast(t)
    return __primitive("cast", t, x);
 
  inline proc _cast(type t, x: enumerated) where chpl_typeSupportsPrimitiveCast(t)
    return __primitive("cast", t, x);

  inline proc _cast(type t, x) where t:object && x:t
    return __primitive("cast", t, x);

  inline proc _cast(type t, x) where t:object && x:_nilType
    return __primitive("cast", t, x);
  
  inline proc _cast(type t, x) where x:object && t:x && (x.type != t)
    return if x != nil then __primitive("dynamic_cast", t, x) else __primitive("cast", t, nil);
  
  inline proc _cast(type t, x:_nilType) where t == _nilType
    return nil;
  
  //
  // casts to complex
  //
  inline proc _cast(type t, x: bool) where isComplexType(t)
    return (x, 0):t;
  
  inline proc _cast(type t, x: int(?w)) where isComplexType(t)
    return (x, 0):t;
  
  inline proc _cast(type t, x: uint(?w)) where isComplexType(t)
    return (x, 0):t;
  
  inline proc _cast(type t, x: real(?w)) where isComplexType(t)
    return (x, 0):t;
  
  inline proc _cast(type t, x: imag(?w)) where isComplexType(t)
    return (0, _i2r(x)):t;
  
  inline proc _cast(type t, x: complex(?w)) where isComplexType(t)
    return (x.re, x.im):t;
  
  //
  // casts to imag
  //
  inline proc _cast(type t, x: bool) where isImagType(t)
    return if x then 1i:t else 0i:t;
  
  inline proc _cast(type t, x: int(?w)) where isImagType(t)
    return 0i:t;
  
  inline proc _cast(type t, x: uint(?w)) where isImagType(t)
    return 0i:t;
  
  inline proc _cast(type t, x: real(?w)) where isImagType(t)
    return 0i:t;
  
  inline proc _cast(type t, x: imag(?w)) where isImagType(t)
    return __primitive("cast", t, x);
  
  inline proc _cast(type t, x: complex(?w)) where isImagType(t)
    return let xim = x.im in __primitive("cast", t, xim);
  
  //
  // casts from complex
  //
  inline proc _cast(type t, x: complex(?w)) where isRealType(t) || isIntegralType(t) {
    var y: t;
    y = x.re:t;
    return y;
  }
  
  //
  // casts from imag
  //
  inline proc _cast(type t, x: imag(?w)) where isRealType(t) || isIntegralType(t)
    return 0:t;
  
  inline proc _cast(type t, x: imag(?w)) where isBoolType(t)
    return if x != 0i then true else false;
  
  inline proc chpl__typeAliasInit(type t) type return t;
  inline proc chpl__typeAliasInit(v) {
    compilerError("illegal assignment of value to type");
  }
  
  pragma "dont disable remote value forwarding"
  inline proc _createFieldDefault(type t, init) {
    pragma "no auto destroy" var x: t;
    x = init;
    return x;
  }
  
  pragma "dont disable remote value forwarding"
  inline proc _createFieldDefault(type t, param init) {
    pragma "no auto destroy" var x: t;
    x = init;
    return x;
  }
  
  pragma "dont disable remote value forwarding"
  inline proc _createFieldDefault(type t, init: _nilType) {
    pragma "no auto destroy" var x: t;
    return x;
  }

  pragma "init copy fn"
  inline proc chpl__initCopy(type t) {
    compilerError("illegal assignment of type to value");
  }
  
  pragma "compiler generated" 
  pragma "init copy fn"
  inline proc chpl__initCopy(x: _tuple) { 
    // body inserted during generic instantiation
  }

  // Catch-all initCopy implementation:
  pragma "compiler generated"
  pragma "init copy fn"
  inline proc chpl__initCopy(x) return x;

  pragma "dont disable remote value forwarding"
  pragma "removable auto copy"
  pragma "donor fn"
  pragma "auto copy fn" proc chpl__autoCopy(x: _distribution) {
    if !noRefCount then
      if x._value != nil then
        x._value.incRefCount();
    return x;
  }
  
  pragma "dont disable remote value forwarding"
  pragma "removable auto copy"
  pragma "donor fn"
  pragma "auto copy fn"  proc chpl__autoCopy(x: domain) {
    if !noRefCount then
      if x._value != nil then
        x._value.incRefCount();
    return x;
  }
  
  pragma "dont disable remote value forwarding"
  pragma "removable auto copy"
  pragma "donor fn"
  pragma "auto copy fn" proc chpl__autoCopy(x: []) {
    if !noRefCount then
      if x._value != nil then
        x._value.incRefCount();
    return x;
  }
  

  pragma "compiler generated"
  pragma "donor fn"
  pragma "auto copy fn"
  inline proc chpl__autoCopy(x: _tuple) {
    // body inserted during generic instantiation
  }
  
  pragma "donor fn"
  pragma "auto copy fn"
  inline proc chpl__autoCopy(ir: _iteratorRecord) {
    // body modified during call destructors pass
    return ir;
  }
  
  pragma "compiler generated" 
  pragma "donor fn"
  pragma "auto copy fn"
  inline proc chpl__autoCopy(x) return chpl__initCopy(x);
  
  inline proc chpl__maybeAutoDestroyed(x: numeric) param return false;
  inline proc chpl__maybeAutoDestroyed(x: enumerated) param return false;
  inline proc chpl__maybeAutoDestroyed(x: object) param return false;
  inline proc chpl__maybeAutoDestroyed(x) param return true;

  // The "compiler generated" pragma gives this lower precedence than any
  // user-defined class destructor.
  pragma "compiler generated" 
  inline proc chpl__autoDestroy(x: object) { }

  pragma "compiler generated" 
  inline proc chpl__autoDestroy(type t)  { }

  pragma "compiler generated" 
  inline proc chpl__autoDestroy(x: ?t) {
    __primitive("call destructor", x);
  }
  inline proc chpl__autoDestroy(ir: _iteratorRecord) {
    // body inserted during call destructors pass
  }
  pragma "dont disable remote value forwarding"
  pragma "removable auto destroy"
  proc chpl__autoDestroy(x: _distribution) {
    __primitive("call destructor", x);
  }
  pragma "dont disable remote value forwarding"
  pragma "removable auto destroy"
  proc chpl__autoDestroy(x: domain) {
    __primitive("call destructor", x);
  }
  pragma "dont disable remote value forwarding"
  pragma "removable auto destroy"
  proc chpl__autoDestroy(x: []) {
    __primitive("call destructor", x);
  }
 
  // + operators for c_void_ptr
  // (used in autoSerialize functions)
  inline proc +(a: c_void_ptr, b: integral) return __primitive("+", a, b);

  pragma "compiler generated" 
  proc chpl__autoSerializeSize(ref x):int {
    // this might be wrong...
    extern proc sizeof(type x): size_t;
    return sizeof(x.type):int;
  }
 
 pragma "donor fn"
 pragma "compiler generated" 
 proc chpl__autoSerialize(ref x, dst:c_void_ptr) {
    // this might be wrong...
    extern proc sizeof(type x): size_t;
    extern proc memcpy(dst: c_void_ptr, ref src, num: size_t);
    pragma "no copy" var tmp = chpl__autoCopy(x);
    memcpy(dst, tmp, sizeof(tmp.type));
  }
 
  pragma "compiler generated" 
  proc chpl__autoDeserialize(ref x, src:c_void_ptr):int {
    // this might be wrong...
    extern proc sizeof(type x): size_t;
    extern proc memcpy(ref dst, src: c_void_ptr, num: size_t);
    var sz = sizeof(x.type);
    memcpy(x, src, sz);
    return sz:int;
  }
  
  // Type functions for representing function types
  inline proc func() type { return __primitive("create fn type", void); }
  inline proc func(type rettype) type { return __primitive("create fn type", rettype); }
  inline proc func(type t...?n, type rettype) type { return __primitive("create fn type", (...t), rettype); }
  
  proc isIterator(ic: _iteratorClass) param return true;
  proc isIterator(ir: _iteratorRecord) param return true;
  proc isIterator(not_an_iterator) param return false;
  
  
  /* op= operators
   */
  inline proc +=(ref lhs:int(?w), rhs:int(w)) {
    __primitive("+=", lhs, rhs);
  }
  inline proc +=(ref lhs:uint(?w), rhs:uint(w)) {
    __primitive("+=", lhs, rhs);
  }
  inline proc +=(ref lhs:real(?w), rhs:real(w)) {
    __primitive("+=", lhs, rhs);
  }
  inline proc +=(ref lhs:imag(?w), rhs:imag(w)) {
    __primitive("+=", lhs, rhs);
  }
  inline proc +=(ref lhs, rhs) {
    lhs = lhs + rhs;
  }

  inline proc -=(ref lhs:int(?w), rhs:int(w)) {
    __primitive("-=", lhs, rhs);
  }
  inline proc -=(ref lhs:uint(?w), rhs:uint(w)) {
    __primitive("-=", lhs, rhs);
  }
  inline proc -=(ref lhs:real(?w), rhs:real(w)) {
    __primitive("-=", lhs, rhs);
  }
  inline proc -=(ref lhs:imag(?w), rhs:imag(w)) {
    __primitive("-=", lhs, rhs);
  }
  inline proc -=(ref lhs, rhs) {
    lhs = lhs - rhs;
  }

  inline proc *=(ref lhs:int(?w), rhs:int(w)) {
    __primitive("*=", lhs, rhs);
  }
  inline proc *=(ref lhs:uint(?w), rhs:uint(w)) {
    __primitive("*=", lhs, rhs);
  }
  inline proc *=(ref lhs:real(?w), rhs:real(w)) {
    __primitive("*=", lhs, rhs);
  }
  inline proc *=(ref lhs, rhs) {
    lhs = lhs * rhs;
  }

  inline proc /=(ref lhs:int(?w), rhs:int(w)) {
    __primitive("/=", lhs, rhs);
  }
  inline proc /=(ref lhs:uint(?w), rhs:uint(w)) {
    __primitive("/=", lhs, rhs);
  }
  inline proc /=(ref lhs:real(?w), rhs:real(w)) {
    __primitive("/=", lhs, rhs);
  }
  inline proc /=(ref lhs, rhs) {
    lhs = lhs / rhs;
  }

  inline proc %=(ref lhs:int(?w), rhs:int(w)) {
    __primitive("%=", lhs, rhs);
  }
  inline proc %=(ref lhs:uint(?w), rhs:uint(w)) {
    __primitive("%=", lhs, rhs);
  }
  inline proc %=(ref lhs:real(?w), rhs:real(w)) {
    __primitive("%=", lhs, rhs);
  }
  inline proc %=(ref lhs, rhs) {
    lhs = lhs % rhs;
  }

  //
  // This overload provides param coercion for cases like uint **= true;
  //
  inline proc **=(ref lhs, rhs) {
    lhs = lhs ** rhs;
  }

  inline proc &=(ref lhs:int(?w), rhs:int(w)) {
    __primitive("&=", lhs, rhs);
  }
  inline proc &=(ref lhs:uint(?w), rhs:uint(w)) {
    __primitive("&=", lhs, rhs);
  }
  inline proc &=(ref lhs, rhs) {
    lhs = lhs & rhs;
  }


  inline proc |=(ref lhs:int(?w), rhs:int(w)) {
    __primitive("|=", lhs, rhs);
  }
  inline proc |=(ref lhs:uint(?w), rhs:uint(w)) {
    __primitive("|=", lhs, rhs);
  }
  inline proc |=(ref lhs, rhs) {
    lhs = lhs | rhs;
  }

  inline proc ^=(ref lhs:int(?w), rhs:int(w)) {
    __primitive("^=", lhs, rhs);
  }
  inline proc ^=(ref lhs:uint(?w), rhs:uint(w)) {
    __primitive("^=", lhs, rhs);
  }
  inline proc ^=(ref lhs, rhs) {
    lhs = lhs ^ rhs;
  }

  inline proc >>=(ref lhs:int(?w), rhs:int(w)) {
    __primitive(">>=", lhs, rhs);
  }
  inline proc >>=(ref lhs:uint(?w), rhs:uint(w)) {
    __primitive(">>=", lhs, rhs);
  }
  inline proc >>=(ref lhs, rhs) {
    lhs = lhs >> rhs;
  }

  inline proc <<=(ref lhs:int(?w), rhs:int(w)) {
    __primitive("<<=", lhs, rhs);
  }
  inline proc <<=(ref lhs:uint(?w), rhs:uint(w)) {
    __primitive("<<=", lhs, rhs);
  }
  inline proc <<=(ref lhs, rhs) {
    lhs = lhs << rhs;
  }
  
  /* domain += and -= add and remove indices */
  inline proc +=(ref D: domain, idx) { D.add(idx); }
  inline proc -=(ref D: domain, idx) { D.remove(idx); }
  inline proc +=(ref D: domain, param idx) { D.add(idx); }
  inline proc -=(ref D: domain, param idx) { D.remove(idx); }
  
  /* swap operator */
  inline proc <=>(ref lhs, ref rhs) {
    const tmp = lhs;
    lhs = rhs;
    rhs = tmp;
  }
  
  
  // Everything below this comment was originally generated by the
  // program:
  // 
  //   $CHPL_HOME/util/devel/gen_int_uint64_operators.chpl.
  //
  // Since then, things have been manually edited/improved, for
  // better or worse (i.e., we could've or should've improved that
  // file and re-run it).
  
  //
  // non-param/non-param -- these are designed to throw an error
  // stating that these combinations are not supported; it's an
  // open topic of discussion whether we should support them and
  // have the return type default to int or uint; and/or whether
  // this error case should be made a lower-priority fallback,
  // permitting the user to define their own overloads (or 'use'
  // a module which does).
  //
  inline proc +(a: uint(64), b: int(64)) { _throwOpError("+"); }
  inline proc +(a: int(64), b: uint(64)) { _throwOpError("+"); }
  
  //
  // non-param/param and param/non-param cases -- these cases
  // are provided to support operations on runtime uint and
  // param uint combinations.  The param/non-param int cases
  // don't need to be explicitly given because they will default
  // to the normal int/int cases above.  If these overloads are
  // not provided, these functions will dispatch to the error
  // cases just above, which is inconsistent (i.e., one should
  // be able to add "1" to a uint variable given that "1" is a
  // legal uint param).
  //
  inline proc +(a: uint(64), param b: uint(64)) {
    return __primitive("+", a, b);
  }
  inline proc +(param a: uint(64), b: uint(64)) {
    return __primitive("+", a, b);
  }
  
  
  // non-param/non-param
  inline proc -(a: uint(64), b: int(64)) { _throwOpError("-"); }
  inline proc -(a: int(64), b: uint(64)) { _throwOpError("-"); }
  
  // non-param/param and param/non-param
  inline proc -(a: uint(64), param b: uint(64)) {
    return __primitive("-", a, b);
  }
  inline proc -(param a: uint(64), b: uint(64)) {
    return __primitive("-", a, b);
  }
  
  
  // non-param/non-param
  inline proc *(a: uint(64), b: int(64)) { _throwOpError("*"); }
  inline proc *(a: int(64), b: uint(64)) { _throwOpError("*"); }
  
  // non-param/param and param/non-param
  inline proc *(a: uint(64), param b: uint(64)) {
    return __primitive("*", a, b);
  }
  inline proc *(param a: uint(64), b: uint(64)) {
    return __primitive("*", a, b);
  }
  
  
  // non-param/non-param
  inline proc /(a: uint(64), b: int(64)) { _throwOpError("/"); }
  inline proc /(a: int(64), b: uint(64)) { _throwOpError("/"); }
  
  // non-param/param and param/non-param
  // The int version is only defined so we can catch the divide by zero error
  // at compile time
  inline proc /(a: int(64), param b: int(64)) {
    if b == 0 then compilerError("param divide by zero");
    return __primitive("/", a, b);
  }
  inline proc /(a: uint(64), param b: uint(64)) {
    if b == 0 then compilerError("param divide by zero");
    return __primitive("/", a, b);
  }
  inline proc /(param a: uint(64), b: uint(64)) {
    return __primitive("/", a, b);
  }
  
  
  // non-param/non-param
  inline proc **(a: uint(64), b: int(64)) { _throwOpError("**"); }
  inline proc **(a: int(64), b: uint(64)) { _throwOpError("**"); }
  
  // non-param/param and param/non-param
  inline proc **(a: uint(64), param b: uint(64)) {
    return __primitive("**", a, b);
  }
  inline proc **(param a: uint(64), b: uint(64)) {
    return __primitive("**", a, b);
  }
  
  
  // non-param/non-param
  inline proc %(a: uint(64), b: int(64)) { _throwOpError("%"); }
  inline proc %(a: int(64), b: uint(64)) { _throwOpError("%"); }
  
  // non-param/param and param/non-param
  inline proc %(a: uint(64), param b: uint(64)) {
    return __primitive("%", a, b);
  }
  inline proc %(param a: uint(64), b: uint(64)) {
    return __primitive("%", a, b);
  }
  
  
  // non-param/non-param
  inline proc ==(a: uint(64), b: int(64)) { _throwOpError("=="); }
  inline proc ==(a: int(64), b: uint(64)) { _throwOpError("=="); }
  
  // non-param/param and param/non-param
  inline proc ==(a: uint(64), param b: uint(64)) {
    return __primitive("==", a, b);
  }
  inline proc ==(param a: uint(64), b: uint(64)) {
    return __primitive("==", a, b);
  }
  
  
  // non-param/non-param
  inline proc !=(a: uint(64), b: int(64)) { _throwOpError("!="); }
  inline proc !=(a: int(64), b: uint(64)) { _throwOpError("!="); }
  
  // non-param/param and param/non-param
  inline proc !=(a: uint(64), param b: uint(64)) {
    return __primitive("!=", a, b);
  }
  inline proc !=(param a: uint(64), b: uint(64)) {
    return __primitive("!=", a, b);
  }
  
  
  // non-param/non-param
  inline proc >(a: uint(64), b: int(64)) { _throwOpError(">"); }
  inline proc >(a: int(64), b: uint(64)) { _throwOpError(">"); }
  
  // non-param/param and param/non-param
  inline proc >(a: uint(64), param b: uint(64)) {
    return __primitive(">", a, b);
  }
  inline proc >(param a: uint(64), b: uint(64)) {
    if a == 0 then return false; else return __primitive(">", a, b);
  }
  
  // non-param/non-param
  inline proc <(a: uint(64), b: int(64)) { _throwOpError("<"); }
  inline proc <(a: int(64), b: uint(64)) { _throwOpError("<"); }
  
  // non-param/param and param/non-param
  inline proc <(a: uint(64), param b: uint(64)) {
    if b == 0 then return false; else return __primitive("<", a, b);
  }
  inline proc <(param a: uint(64), b: uint(64)) {
    return __primitive("<", a, b);
  }
  
  
  // non-param/non-param
  inline proc >=(a: uint(64), b: int(64)) { _throwOpError(">="); }
  inline proc >=(a: int(64), b: uint(64)) { _throwOpError(">="); }
  
  // non-param/param and param/non-param
  inline proc >=(a: uint(64), param b: uint(64)) {
    if b == 0 then return true; else return __primitive(">=", a, b);
  }
  inline proc >=(param a: uint(64), b: uint(64)) {
    return __primitive(">=", a, b);
  }
  
  
  // non-param/non-param
  inline proc <=(a: uint(64), b: int(64)) { _throwOpError("<="); }
  inline proc <=(a: int(64), b: uint(64)) { _throwOpError("<="); }
  
  // non-param/param and param/non-param
  inline proc <=(a: uint(64), param b: uint(64)) {
    return __primitive("<=", a, b);
  }
  inline proc <=(param a: uint(64), b: uint(64)) {
    if a == 0 then return true; else return __primitive("<=", a, b);
  }

  proc numFields(type t) param {
    return __primitive("num fields", t);
  }
  
  proc fieldNumToName(type t, param i) param {
    return __primitive("field num to name", t, i);
  }
  
  proc fieldValueByNum(x, param i) {
    return __primitive("field value by num", x, i);
  }
  
  proc fieldValueByName(x, param name) {
    compilerError("Not yet implemented");
    return __primitive("field value by name", x, name);
  }
  
  proc isClassType(type t) param where t:object return true;
  proc isClassType(type t) param return false;
  
  proc isRecordType(type t) param where t: value {
    // some non-record types are implemented via records - exclude those
    if
      isDmapType(t)   ||
      isDomainType(t) ||
      isArrayType(t)  ||
      isRangeType(t)  ||
      isTupleType(t)  ||
      isAtomicType(t)
    then
      return false;
    else
      return true;
  }
  proc isRecordType(type t) param return false;
  
  proc isUnionType(type t) param return __primitive("is union type", t);

  proc isAtomicType(type t) param return __primitive("is atomic type", t);

  proc isRefIterType(type t) param return __primitive("is ref iter type", t);
  
  // These style element #s are used in the default Writer and Reader.
  // and in e.g. implementations of those in Tuple.
  extern const QIO_STYLE_ELEMENT_STRING:int;
  extern const QIO_STYLE_ELEMENT_COMPLEX:int;
  extern const QIO_STYLE_ELEMENT_ARRAY:int;
  extern const QIO_STYLE_ELEMENT_AGGREGATE:int;
  extern const QIO_STYLE_ELEMENT_TUPLE:int;
  extern const QIO_STYLE_ELEMENT_BYTE_ORDER:int;
  extern const QIO_STYLE_ELEMENT_IS_NATIVE_BYTE_ORDER:int;

  extern const QIO_ARRAY_FORMAT_SPACE:int;
  extern const QIO_ARRAY_FORMAT_CHPL:int;
  extern const QIO_ARRAY_FORMAT_JSON:int;

  extern const QIO_AGGREGATE_FORMAT_BRACES:int;
  extern const QIO_AGGREGATE_FORMAT_CHPL:int;
  extern const QIO_AGGREGATE_FORMAT_JSON:int;

  extern const QIO_TUPLE_FORMAT_CHPL:int;
  extern const QIO_TUPLE_FORMAT_SPACE:int;
  extern const QIO_TUPLE_FORMAT_JSON:int;

  // What follows are the type _defaultOf methods, used to initialize types
  // Booleans
  pragma "no doc"
  inline proc _defaultOf(type t) param where (isBoolType(t)) return false:t;

  // ints, reals, imags, complexes
  pragma "no doc"
  inline proc _defaultOf(type t) param where (isIntegralType(t)) return 0:t;
  // TODO: In order to make _defaultOf param for reals and imags we had to split
  // the cases into their default size and a non-param case.  It is hoped that
  // in the future, floating point numbers may be castable whilst param.  In that
  // world, we can again shrink these calls into the size-ignorant case.
  pragma "no doc"
  inline proc _defaultOf(type t) param where t == real return 0.0;
  pragma "no doc"
  inline proc _defaultOf(type t) where (isRealType(t) && t != real) return 0.0:t;
  pragma "no doc"
  inline proc _defaultOf(type t) param where t == imag return 0.0i;
  pragma "no doc"
  inline proc _defaultOf(type t) where (isImagType(t) && t != imag) return 0.0i:t;
  // Also, complexes cannot yet be parametized
  pragma "no doc"
  inline proc _defaultOf(type t): t where (isComplexType(t)) {
    var ret:t = noinit;
    param floatwidth = numBits(t)/2;
    ret.re = 0.0:real(floatwidth);
    ret.im = 0.0:real(floatwidth);
    return ret;
  }

  // Enums
  pragma "no doc"
  inline proc _defaultOf(type t) param where (isEnumType(t)) {
    return chpl_enum_first(t);
  }

  // Classes
  pragma "no doc"
  inline proc _defaultOf(type t) where (isClassType(t)) return nil:t;

  // Various types whose default value is known
  pragma "no doc"
  inline proc _defaultOf(type t) param where t: void return _void;
  pragma "no doc"
  inline proc _defaultOf(type t) where t: opaque return _nullOpaque;
  pragma "no doc"
  inline proc _defaultOf(type t) where t: chpl_taskID_t return chpl_nullTaskID;
  pragma "no doc"
  inline proc _defaultOf(type t) where t: _sync_aux_t return _nullSyncVarAuxFields;
  pragma "no doc"
  inline proc _defaultOf(type t) where t == _task_list return _nullTaskList;

  pragma "no doc"
  inline proc _defaultOf(type t) where t: _ddata
    return __primitive("cast", t, nil);

  // There used to be a catch-all _defaultOf that return nil:t, but that
  // was the nexus of several tricky resolution bugs.

}<|MERGE_RESOLUTION|>--- conflicted
+++ resolved
@@ -827,10 +827,7 @@
   
   config param useAtomicTaskCnt =  CHPL_NETWORK_ATOMICS!="none";
 
-<<<<<<< HEAD
-=======
   pragma "end count"
->>>>>>> 3bc1bf8f
   pragma "no default functions"
   class _EndCount {
     type iType;
