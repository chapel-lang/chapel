--- conflicted
+++ resolved
@@ -1084,11 +1084,7 @@
     compilerError("illegal assignment of type to value");
   }
   
-<<<<<<< HEAD
-  pragma "compiler generated" 
-=======
   pragma "compiler generated"
->>>>>>> 110de8a4
   pragma "init copy fn"
   inline proc chpl__initCopy(x: _tuple) { 
     // body inserted during generic instantiation
@@ -1144,11 +1140,7 @@
     return ir;
   }
   
-<<<<<<< HEAD
-  pragma "compiler generated" 
-=======
   pragma "compiler generated"
->>>>>>> 110de8a4
   pragma "donor fn"
   pragma "auto copy fn"
   inline proc chpl__autoCopy(x) return chpl__initCopy(x);
@@ -1160,15 +1152,6 @@
 
   // The "compiler generated" pragma gives this lower precedence than any
   // user-defined class destructor.
-<<<<<<< HEAD
-  pragma "compiler generated" 
-  inline proc chpl__autoDestroy(x: object) { }
-
-  pragma "compiler generated" 
-  inline proc chpl__autoDestroy(type t)  { }
-
-  pragma "compiler generated" 
-=======
   pragma "compiler generated"
   inline proc chpl__autoDestroy(x: object) { }
 
@@ -1176,7 +1159,6 @@
   inline proc chpl__autoDestroy(type t)  { }
 
   pragma "compiler generated"
->>>>>>> 110de8a4
   inline proc chpl__autoDestroy(x: ?t) {
     __primitive("call destructor", x);
   }
