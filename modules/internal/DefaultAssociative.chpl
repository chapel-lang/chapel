/*
 * Copyright 2004-2016 Cray Inc.
 * Other additional copyright holders may be indicated within.
 * 
 * The entirety of this work is licensed under the Apache License,
 * Version 2.0 (the "License"); you may not use this file except
 * in compliance with the License.
 * 
 * You may obtain a copy of the License at
 * 
 *     http://www.apache.org/licenses/LICENSE-2.0
 * 
 * Unless required by applicable law or agreed to in writing, software
 * distributed under the License is distributed on an "AS IS" BASIS,
 * WITHOUT WARRANTIES OR CONDITIONS OF ANY KIND, either express or implied.
 * See the License for the specific language governing permissions and
 * limitations under the License.
 */

// DefaultAssociative.chpl
//
module DefaultAssociative {

<<<<<<< HEAD
  use Operations;

  use DSIUtil;
  config param debugDefaultAssoc = false;
  config param debugAssocDataPar = false;
  config param defaultAssocAggregation = CHPL_CACHE_REMOTE;
  
  use Sort /* only QuickSort */;
  
=======
  use DSIUtil;
  config param debugDefaultAssoc = false;
  config param debugAssocDataPar = false;

>>>>>>> e6f32a6e
  // TODO: make the domain parameterized by this?
  type chpl_table_index_type = int;


  /* These declarations could/should both be nested within
     DefaultAssociativeDom? */
  enum chpl__hash_status { empty, full, deleted };

  record chpl_TableEntry {
    type idxType;
    var status: chpl__hash_status = chpl__hash_status.empty;
    var idx: idxType;
  }

  proc chpl__primes return
  (23, 53, 89, 191, 383, 761, 1531, 3067, 6143, 12281, 24571, 49139, 98299,
   196597, 393209, 786431, 1572853, 3145721, 6291449, 12582893, 25165813,
   50331599, 100663291, 201326557, 402653171, 805306357, 1610612711, 3221225461,
   6442450939, 12884901877, 25769803751, 51539607551, 103079215087,
   206158430183, 412316860387, 824633720831, 1649267441651, 3298534883309,
   6597069766631, 13194139533299, 26388279066623, 52776558133177,
   105553116266489, 211106232532969, 422212465065953, 844424930131963,
   1688849860263901, 3377699720527861, 6755399441055731, 13510798882111483,
   27021597764222939, 54043195528445869, 108086391056891903, 216172782113783773,
   432345564227567561, 864691128455135207);

  class DefaultAssociativeDomOperationsHandler : OperationsHandler {
    type idxType;
    param parSafe: bool;
    var dom: DefaultAssociativeDom(idxType, parSafe);
    proc processOperations( size:int, buf:c_void_ptr ) {
      extern proc sizeof(type t):size_t;

      //extern proc printf(fmt:c_string, sz:c_int);

      //extern proc printf(fmt:c_string, id:c_int, sz:c_int);
      //printf("%i IN  PROCESS size=%i\n", here.id:c_int, size:c_int);

// Why do I seem to need to use this primitive?
      var ptr:c_ptr(idxType) = __primitive("cast", c_ptr(idxType), buf);
      const eltSize = sizeof(idxType):int;
      var i = 0;
      var offset = 0;

      var newkeys = size/eltSize;
      // resize if needed
      // - flush rdata cache if we will resize
      // - take lock either way

      // This helps performance for cache+bulk add but I can't understand why
      var localLock = size < 880*2;
      //var localLock = true;
      if localLock {
        dom._resizeIfNeeded(newkeys, takeLock=parSafe);
      } else {
        // This doesn't help
        //chpl_rmem_consist_release();
        //dom._resizeIfNeeded(newkeys, takeLock=parSafe);

        // this does
        dom.lockTable();
        dom._resizeIfNeeded(newkeys, takeLock=false);
      }

 
// Why can't I use request capacity?
// It seems to change the result? Losing a small number of elements?
//      dom.dsiRequestCapacity(dom.dsiNumIndices + size/eltSize, haveLock=true);
      while offset < size {
        //writeln("Adding ", ptr[i], " size is ", dom.dsiNumIndices);
//        dom.dsiAddInternal(ptr[i], haveLock=true);
        dom._doadd(ptr[i]);
        //printf("%i\n", ptr[i]:c_int);
        offset += eltSize;
        i += 1;
      }
      if parSafe {
        // See above.
        // dom.unlockTable();
        dom.unlockTable(onlyLocalFence=true);
      }

      //printf("%i END PROCESS size=%i\n", here.id:c_int, size:c_int);
    }
    proc enqueueAdd(idx: idxType) {

      //extern proc printf(fmt:c_string, sz:c_int);
      //printf("IN ENQUEUE v=%i\n", idx:c_int);


      extern proc sizeof(type t):size_t;
      var idx_copy = idx;
      var idx_copy_ptr = c_ptrTo(idx_copy);
      enqueue_operation(this:OperationsHandler, 0, 0,
                        sizeof(idxType):int, idx_copy_ptr:c_void_ptr);
    }
    proc enqueueAdds(arr: [?Dom] idxType, subrange) where Dom.rank == 1 {

      //extern proc printf(fmt:c_string, sz:c_int);
      //printf("IN ENQUEUE v=%i\n", idx:c_int);

      // Does this help performance? No.
      //chpl_rmem_consist_fence(order=memory_order_seq_cst);


      extern proc sizeof(type t):size_t;
      var idx_copy_ptr = c_ptrTo(arr[subrange.low]);
      var n = subrange.size;
      enqueue_operation(this:OperationsHandler, 0, 0,
                        n*sizeof(idxType):int, idx_copy_ptr:c_void_ptr);
    }

 
    // This flush call isn't actually necessary as
    // long as we lock the table
    proc flush() {
      //extern proc printf(fmt:c_string, sz:c_int);
      //printf("IN FLUSH %i\n", 0:c_int);


      flush_operations(this:OperationsHandler, 0, 0);
    }
  }

  class DefaultAssociativeDom: BaseAssociativeDom {
    type idxType;
    param parSafe: bool;

    var dist: DefaultDist;
  
    // The guts of the associative domain
  
    // We explicitly use processor atomics here since this is not
    // by design a distributed data structure
    var numEntries: atomic_int64;
    var tableLock: atomicbool; // do not access directly, use function below
    var tableSizeNum = 1;
    var tableSize = chpl__primes(tableSizeNum);
    var tableDom = {0..tableSize-1};
    var table: [tableDom] chpl_TableEntry(idxType);
  
    var opHandler:DefaultAssociativeDomOperationsHandler(idxType, parSafe);

    inline proc lockTable(param onlyLocalFence=false) {
      extern proc chpl_cache_startall();

      if onlyLocalFence {
        // TODO: This is a hack to turn off cache flush
        // Right solution is to make tableLock only a local
        // lock (not flush the cache) and add such scope arguments
        // to atomic operations (See LLVM atomic for inspiration).
        // Don't know if table lock can always be this way or
        // it should just do it in this routine.

        // This one shouldn't flush the remote data cache
        while tableLock.testAndSet(order=memory_order_relaxed) do
          chpl_task_yield();

        // The below has intermediate performance:

        /*
        // If there is contention, start operations
        // because remote nodes might make progress while
        // we are contended.
        if !tableLock.testAndSet(order=memory_order_relaxed) then
          return;

        // Otherwise, try starting remote operations 
        while tableLock.testAndSet(order=memory_order_relaxed) {
          chpl_task_yield();
          //chpl_cache_startall(); doesn't help
          chpl_rmem_consist_release();
        }
        */

      } else {
        // This one needs to flush the remote data cache
        while tableLock.testAndSet() do
          chpl_task_yield();
      }
    }

    inline proc unlockTable(param onlyLocalFence=false) {
      if onlyLocalFence {
        // Hack - see lockTable
        tableLock.clear(order=memory_order_relaxed);
      } else {
        tableLock.clear();
      }
    }
  
    // TODO: An ugly [0..-1] domain appears several times in the code --
    //       replace with a named constant/param?
    var postponeResize = false;
  
    proc linksDistribution() param return false;
    proc dsiLinksDistribution()     return false;
  
    proc DefaultAssociativeDom(type idxType,
                               param parSafe: bool,
                               dist: DefaultDist) {
      if !chpl__validDefaultAssocDomIdxType(idxType) then
        compilerError("Default Associative domains with idxType=",
                      idxType:string, " are not allowed", 2);
      this.dist = dist;
      if defaultAssocAggregation then
        this.opHandler = new DefaultAssociativeDomOperationsHandler(idxType, parSafe, this);
    }
  
    proc _flushAggregatedOps() {
      if defaultAssocAggregation then
        this.opHandler.flush();
    }

    //
    // Standard Internal Domain Interface
    //
    proc dsiBuildArray(type eltType) {
      _flushAggregatedOps();
      return new DefaultAssociativeArr(eltType=eltType, idxType=idxType,
                                       parSafeDom=parSafe, dom=this);
    }
  
    proc dsiSerialReadWrite(f /*: Reader or Writer*/) {
      _flushAggregatedOps();
      var first = true;
      f <~> new ioLiteral("{");
      for idx in this {
        if first then 
          first = false; 
        else 
          f <~> new ioLiteral(", ");
        f <~> idx;
      }
      f <~> new ioLiteral("}");
    }
    proc dsiSerialWrite(f) { this.dsiSerialReadWrite(f); }
    proc dsiSerialRead(f) { this.dsiSerialReadWrite(f); }
  
    //
    // Standard user domain interface
    //
  
    inline proc dsiNumIndices {
      _flushAggregatedOps();
      return numEntries.read();
    }
  
    iter dsiIndsIterSafeForRemoving() {
      _flushAggregatedOps();
      postponeResize = true;
      for i in this.these() do
        yield i;
      on this {
        postponeResize = false;
        if (numEntries.read()*8 < tableSize && tableSizeNum > 1) {
          if parSafe then lockTable();
          if (numEntries.read()*8 < tableSize && tableSizeNum > 1) {
            _resize(grow=false);
          }
          if parSafe then unlockTable();
        }
      }
    }
  
    iter these() {
      _flushAggregatedOps();
      if !isEnumType(idxType) {
        for slot in _fullSlots() {
          yield table[slot].idx;
        }
      } else {
        for val in chpl_enumerate(idxType) {
          var (match, slot) = _findFilledSlot(val);
          if match then
            yield table[slot].idx;
        }
      }
    }
 
    iter these(param tag: iterKind) where tag == iterKind.standalone {
      _flushAggregatedOps();
      if debugDefaultAssoc {
        writeln("*** In associative domain standalone iterator");
      }
      // We are simply slicing up the table here.  Trying to do something
      //  more intelligent (like evenly dividing up the full slots, led
      //  to poor speed ups.
      const numIndices = tableSize;
      const numChunks = _computeNumChunks(numIndices);

      if debugAssocDataPar {
        writeln("### numChunks=", numChunks, ", numIndices=", numIndices);
      }

      if numChunks == 1 {
        for slot in 0..numIndices-1 {
          if table[slot].status == chpl__hash_status.full {
            yield table[slot].idx;
          }
        }
      } else {
        coforall chunk in 0..#numChunks {
          const (lo, hi) = _computeBlock(numIndices, numChunks,
                                         chunk, numIndices-1);
          if debugAssocDataPar then
            writeln("*** chunk: ", chunk, " owns ", lo..hi);
          for slot in lo..hi {
            if table[slot].status == chpl__hash_status.full {
              yield table[slot].idx;
            }
          }
        }
      }
    }
 
    iter these(param tag: iterKind) where tag == iterKind.leader {
      _flushAggregatedOps();
      if debugDefaultAssoc then
        writeln("*** In domain leader code:");
      const numTasks = if dataParTasksPerLocale==0 then here.maxTaskPar
                       else dataParTasksPerLocale;
      const ignoreRunning = dataParIgnoreRunningTasks;
      const minIndicesPerTask = dataParMinGranularity;
      // We are simply slicing up the table here.  Trying to do something
      //  more intelligent (like evenly dividing up the full slots, led
      //  to poor speed ups.
      // This requires that the zipppered domains match.
      const numIndices = tableSize;
  
      if debugAssocDataPar {
        writeln("### numTasks = ", numTasks);
        writeln("### ignoreRunning = ", ignoreRunning);
        writeln("### minIndicesPerTask = ", minIndicesPerTask);
      }
  
      if debugDefaultAssoc then
        writeln("    numTasks=", numTasks, " (", ignoreRunning,
                "), minIndicesPerTask=", minIndicesPerTask);
  
      var numChunks = _computeNumChunks(numTasks, ignoreRunning,
                                        minIndicesPerTask,
                                        numIndices);
      if debugDefaultAssoc then
        writeln("    numChunks=", numChunks, "length=", numIndices);
  
      if debugAssocDataPar then writeln("### numChunks=", numChunks);
  
      if numChunks == 1 {
        yield (0..numIndices-1, this);
      } else {
        coforall chunk in 0..#numChunks {
          const (lo, hi) = _computeBlock(numIndices, numChunks,
                                         chunk, numIndices-1);
          if debugDefaultAssoc then
            writeln("*** DI[", chunk, "]: tuple = ", (lo..hi,));
          yield (lo..hi, this);
        }
      }
    }
  
    iter these(param tag: iterKind, followThis) where tag == iterKind.follower {
      _flushAggregatedOps();
      var (chunk, followThisDom) = followThis;

      if debugDefaultAssoc then
        writeln("In domain follower code: Following ", chunk);

      const sameDom = followThisDom == this;
      
      if !sameDom then
        if followThisDom.dsiNumIndices != this.dsiNumIndices then
          halt("zippered associative domains do not match");

      var otherTable = followThisDom.table;
      for slot in chunk.low..chunk.high {
        var entry = otherTable[slot];
        if entry.status == chpl__hash_status.full {
          var idx = slot;
          if !sameDom {
            const (match, loc) = _findFilledSlot(entry.idx, haveLock=true);
            if !match then halt("zippered associative domains do not match");
            idx = loc;
          }
          yield table[idx].idx;
        }
      }
    }
  
    //
    // Associative Domain Interface
    //
    proc dsiMyDist() : BaseDist {
      return dist;
    }

    proc dsiClear() {
      _flushAggregatedOps();
      on this {
        if parSafe then lockTable();
        for slot in tableDom {
          table[slot].status = chpl__hash_status.empty;
        }
        numEntries.write(0);
        if parSafe then unlockTable();
      }
    }
  
    proc dsiMember(idx: idxType): bool {
      _flushAggregatedOps();
      return _findFilledSlot(idx)(1);
    }
  
<<<<<<< HEAD
    //inline -- get comp error if inlined...
    proc dsiAddInternal(idx: idxType, in slotNum : index(tableDom) = -1, haveLock = !parSafe): index(tableDom) {
=======
    proc dsiAdd(idx){
      // add helpers will return a tuple like (slotNum, numIndicesAdded);

      // these two seemingly redundant lines were necessary to work around a
      // compiler bug. I was unable to create a smaller case that has the same
      // issue.
      // More: `return _addWrapper(idx)[2]` Call to _addWrapper seems to
      // have no effect when `idx` is a range and the line is promoted. My
      // understanding of promotion makes me believe that things might go haywire
      // since return type of the method becomes an array(?). However, it seemed
      // that _addWrapper is never called when the return statement is promoted.
      // I checked the C code and couldn't see any call to _addWrapper.
      // I tried to replicate the issue with generic classes but it always
      // worked smoothly.
      const numInds = _addWrapper(idx)[2];
      return numInds;
    }

    proc _addWrapper(idx: idxType, in slotNum : index(tableDom) = -1, 
        haveLock = !parSafe) {

>>>>>>> e6f32a6e
      const inSlot = slotNum;
      var retVal = 0;
      on this {
        const shouldLock = !haveLock && parSafe;
        if shouldLock then lockTable();
        var findAgain = shouldLock;
        if ((numEntries.read()+1)*2 > tableSize) {
          _resize(grow=true);
          findAgain = true;
        }
        if findAgain then
          (slotNum, retVal) = _add(idx, -1);
        else
          (_, retVal) = _add(idx, inSlot);
        if shouldLock then unlockTable();
      }
      return (slotNum, retVal);
    }

   proc dsiAdd(idx: idxType) {
     if defaultAssocAggregation then
       this.opHandler.enqueueAdd(idx);
     else
       dsiAddInternal(idx);
   }
   proc dsiAdd(arr: [?Dom] idxType, subrange) where Dom.rank == 1 {
     if defaultAssocAggregation then
       this.opHandler.enqueueAdds(arr, subrange);
     else {

      on this {
       // TODO -- try other versions, like relying
       // on cache to get locArr data.
       var locArr = arr[subrange];
       //writeln("On ", here.id, " adding ", locArr.size);
       const shouldLock = parSafe;
       _resizeIfNeeded(subrange.size, takeLock=shouldLock);
       //if shouldLock then lockTable();
       //_resizeIfNeeded(subrange.size, takeLock=false);

        //writeln("before resize ", numEntries.read(), " / ", tableSize, " taken");
        //writeln("after resize ", numEntries.read(), " / ", tableSize, " taken");
       for idx in subrange {
         _add(locArr[idx], -1);
//         _add(arr[idx], -1);
       }
       if shouldLock then unlockTable();
      }
     }
   }

    proc _doadd(idx: idxType) {
      _add(idx, -1);
    }
    // This routine adds new indices without checking the table size and
    //  is thus appropriate for use by routines like _resize().
    //
    // NOTE: Calls to this routine assume that the tableLock has been acquired.
    //
    proc _add(idx: idxType, in slotNum : index(tableDom) = -1) {
      var foundSlot : bool = (slotNum != -1);
      if !foundSlot then
        (foundSlot, slotNum) = _findEmptySlot(idx);
      if foundSlot {
        table[slotNum].status = chpl__hash_status.full;
        table[slotNum].idx = idx;
        numEntries.add(1, order=memory_order_relaxed);
        //writeln("Adding 1 to num entries");
      } else {
        if (slotNum < 0) {
<<<<<<< HEAD
          halt("couldn't add ", idx, " -- ", numEntries.read(order=memory_order_relaxed), " / ", tableSize, " taken");
          return -1;
=======
          halt("couldn't add ", idx, " -- ", numEntries.read(), " / ", tableSize, " taken");
          return (-1, 0);
>>>>>>> e6f32a6e
        }
        // otherwise, re-adding an index that's already in there
        return (slotNum, 0);
      }
      return (slotNum, 1);
    }
  
    proc dsiRemove(idx: idxType) {
<<<<<<< HEAD
      _flushAggregatedOps();
=======
      var retval = 1;
>>>>>>> e6f32a6e
      on this {
        if parSafe then lockTable();
        const (foundSlot, slotNum) = _findFilledSlot(idx, haveLock=parSafe);
        if (foundSlot) {
          for a in _arrs do
            a.clearEntry(idx, true);
          table[slotNum].status = chpl__hash_status.deleted;
          numEntries.sub(1);
        } else {
          retval = 0;
        }
        if (numEntries.read()*8 < tableSize && tableSizeNum > 1) {
          _resize(grow=false);
        }
        if parSafe then unlockTable();
      }
      return retval;
    }
  
    proc dsiRequestCapacity(numKeys:int, haveLock = !parSafe) {
      _flushAggregatedOps();
      const shouldLock = !haveLock && parSafe;
      var entries = numEntries.read();

      // Shouldn't this be in an 'on' statement?

      if entries < numKeys {

        //Find the first suitable prime
        var threshold = (numKeys + 1) * 2;
        var prime = 0;
        var primeLoc = 0;
        for i in 1..chpl__primes.size {
            if chpl__primes(i) > threshold {
              prime = chpl__primes(i);
              primeLoc = i;
              break;
            }
        }

        //No suitable prime found
        if prime == 0 {
          halt("Requested capacity (", numKeys, ") exceeds maximum size");
        }

        //Changing underlying structure, time for locking
        if shouldLock then lockTable();
        if entries > 0 {
          if tableSize==prime {
            if shouldLock then lockTable();

            return;
          }

          // Slow path: back up required
          _backupArrays();

          // copy the table (TODO: could use swap between two versions)
          var copyDom = tableDom;
          var copyTable: [copyDom] chpl_TableEntry(idxType) = table;

          // Do not preserve entries
          tableDom = {0..-1};

          tableSizeNum = primeLoc;
          tableSize = prime;
          tableDom = {0..tableSize-1};

          //numEntries will be reconstructed as keys are readded
          numEntries.write(0);

          // insert old data into newly resized table
          for slot in _fullSlots(copyTable) {
            const (newslot, _) = _add(copyTable[slot].idx);
            _preserveArrayElements(oldslot=slot, newslot=newslot);
          }
            
          _removeArrayBackups();
        } else {
          //Fast path, nothing to backup
          tableSizeNum=primeLoc;
          tableSize=prime;
          tableDom = {0..tableSize-1};
        }

        //Unlock the table
        if shouldLock then unlockTable();
      } else if entries > numKeys {
        warning("Requested capacity (" + numKeys + ") " +
                "is less than current size (" + entries + ")");
      }
    }
  
<<<<<<< HEAD
    iter dsiSorted(comparator:?t) {
      _flushAggregatedOps();
=======
    iter dsiSorted() {
      use Sort;
>>>>>>> e6f32a6e
      var tableCopy: [0..#numEntries.read()] idxType;
  
      for (tmp, slot) in zip(tableCopy.domain, _fullSlots()) do
        tableCopy(tmp) = table[slot].idx;
  
<<<<<<< HEAD
      sort(tableCopy, comparator=comparator);
=======
      sort(tableCopy);
>>>>>>> e6f32a6e
  
      for ind in tableCopy do
        yield ind;
    }
  
    //
    // Internal interface (private)
    //
    // NOTE: Calls to these _resize routines assume that the tableLock
    // has been acquired.
    //
    proc _resizeIfNeeded(newKeys:int, param takeLock=false) {
      if takeLock then
        lockTable(onlyLocalFence=true);

      var numKeys = numEntries.read(order=memory_order_relaxed) + newKeys;
      var threshold = (numKeys + 1) * 2;
      if threshold < tableSize {
        return;
      }

      if takeLock {
        unlockTable(onlyLocalFence=true);
        lockTable(onlyLocalFence=false);
        numKeys = numEntries.read(order=memory_order_relaxed) + newKeys;
        threshold = (numKeys + 1) * 2;
      }

      // Find the new prime to use.
      var prime = 0;
      var primeLoc = 0;
      for i in 1..chpl__primes.size {
        if chpl__primes(i) > threshold {
          prime = chpl__primes(i);
          primeLoc = i;
          break;
        }
      }
      _resize(primeIndex=primeLoc);
    }

    proc _resize(grow:bool) {
      //writeln("in resize grow=", grow, " sz=", tableSizeNum);
      if postponeResize then return;
      var primeIndex = tableSizeNum;
      primeIndex += if grow then 1 else -1;
      _resize(primeIndex=primeIndex);
    }

    proc _resize(primeIndex:int) {
      //writeln("in resize index=", primeIndex, " v=", chpl__primes(primeIndex));
      // back up the arrays
      _backupArrays();
  
      // copy the table (TODO: could use swap between two versions)
      var copyDom = tableDom;
      var copyTable: [copyDom] chpl_TableEntry(idxType) = table;
 
      // grow original table
      tableDom = {0..(-1:chpl_table_index_type)}; // non-preserving resize
      numEntries.write(0); // reset, because the adds below will re-set this
      tableSizeNum = primeIndex;
      if tableSizeNum > chpl__primes.size then halt("associative array exceeds maximum size");
      if tableSizeNum <= 0 then halt("invalid prime index");
      tableSize = chpl__primes(tableSizeNum);
      tableDom = {0..tableSize-1};
  
      // insert old data into newly resized table
      for slot in _fullSlots(copyTable) {
        const (newslot, _) = _add(copyTable[slot].idx);
        _preserveArrayElements(oldslot=slot, newslot=newslot);
      }
      
      _removeArrayBackups();
    }

    // Searches for 'idx' in a filled slot.
    //
    // Returns true if found, along with the first open slot that may be
    // re-used for faster addition to the domain
    proc _findFilledSlot(idx: idxType, param haveLock = false) : (bool, index(tableDom)) {
      if parSafe && !haveLock then lockTable();
      var firstOpen = -1;
      for slotNum in _lookForSlots(idx, table.domain.high+1) {
        const slotStatus = table[slotNum].status;
        // if we encounter a slot that's empty, our element could not
        // be found past this point.
        if (slotStatus == chpl__hash_status.empty) {
          if firstOpen == -1 then firstOpen = slotNum;
          if parSafe && !haveLock then unlockTable();
          return (false, firstOpen);
        } else if (slotStatus == chpl__hash_status.full) {
          if (table[slotNum].idx == idx) {
            if parSafe && !haveLock then unlockTable();
            return (true, slotNum);
          }
        } else { // this entry was removed, but is the first slot we could use
          if firstOpen == -1 then firstOpen = slotNum;
        }
      }
      if parSafe && !haveLock then unlockTable();
      return (false, -1);
    }

    //
    // NOTE: Calls to this routine assume that the tableLock has been acquired.
    //
    proc _findEmptySlot(idx: idxType, haveLock = false): (bool, index(tableDom)) {
      for slotNum in _lookForSlots(idx) {
        const slotStatus = table[slotNum].status;
        if (slotStatus == chpl__hash_status.empty ||
            slotStatus == chpl__hash_status.deleted) {
          return (true, slotNum);
        } else if (table[slotNum].idx == idx) {
          return (false, slotNum);
        }
      }
      return (false, -1);
    }
      
    //
    // NOTE: Calls to this routine assume that the tableLock has been acquired.
    //
    // NOTE: A copy of this routine is tested in
    //    test/associative/ferguson/check-look-for-slots.chpl
    // So, when updating this routine, either refactor so the test
    // can use the below code - or update the test in a corresponding manner.
    iter _lookForSlots(idx: idxType, numSlots = tableSize) {
      const baseSlot = chpl__defaultHashWrapper(idx):uint;
      for probe in 0..numSlots/2 {
        var uprobe = probe:uint;
        var n = numSlots:uint;
        yield ((baseSlot + uprobe**2)%n):int;
      }
    }
  
    iter _fullSlots(tab = table) {
      for slot in tab.domain {
        if tab[slot].status == chpl__hash_status.full then
          yield slot;
      }
    }
  }
  
  class DefaultAssociativeArr: BaseArr {
    type eltType;
    type idxType;
    param parSafeDom: bool;
    var dom : DefaultAssociativeDom(idxType, parSafe=parSafeDom);
  
    var data : [dom.tableDom] eltType;
  
    var tmpDom = {0..(-1:chpl_table_index_type)};
    var tmpTable: [tmpDom] eltType;
  
    //
    // Standard internal array interface
    // 
  
    proc dsiGetBaseDom() return dom;
  
    proc clearEntry(idx: idxType, haveLock = false) {
      const initval: eltType;
      dsiAccess(idx, haveLock) = initval;
    }

    // ref version
    proc dsiAccess(idx : idxType, haveLock = false) ref {
      const shouldLock = dom.parSafe && !haveLock;
      if shouldLock then dom.lockTable();
      var (found, slotNum) = dom._findFilledSlot(idx, haveLock=true);
      if found {
        if shouldLock then dom.unlockTable();
        return data(slotNum);
      } else if slotNum != -1 { // do an insert using the slot we found
        if dom._arrs.length != 1 {
          halt("cannot implicitly add to an array's domain when the domain is used by more than one array: ", dom._arrs.length);
          return data(0);
        } else {
<<<<<<< HEAD
          const newSlot = dom.dsiAddInternal(idx, slotNum, haveLock=true);
=======
          const (newSlot, _) = dom._addWrapper(idx, slotNum, haveLock=true);
>>>>>>> e6f32a6e
          if shouldLock then dom.unlockTable();
          return data(newSlot);
        }
      } else {
        halt("array index out of bounds: ", idx);
        return data(0);
      }
    }

    // value version for POD types
    proc dsiAccess(idx : idxType, haveLock = false)
    where !shouldReturnRvalueByConstRef(eltType) {
      const shouldLock = dom.parSafe && !haveLock;
      if shouldLock then dom.lockTable();
      var (found, slotNum) = dom._findFilledSlot(idx, haveLock=true);
      if found {
        if shouldLock then dom.unlockTable();
        return data(slotNum);
      } else {
        halt("array index out of bounds: ", idx);
        return data(0);
      }
    }
    // const ref version for strings, records with copy ctor
    proc dsiAccess(idx : idxType, haveLock = false) const ref
    where shouldReturnRvalueByConstRef(eltType) {
      const shouldLock = dom.parSafe && !haveLock;
      if shouldLock then dom.lockTable();
      var (found, slotNum) = dom._findFilledSlot(idx, haveLock=true);
      if found {
        if shouldLock then dom.unlockTable();
        return data(slotNum);
      } else {
        halt("array index out of bounds: ", idx);
        return data(0);
      }
    }
  
    iter these() ref {
      for slot in dom {
        yield dsiAccess(slot);
      }
    }

    iter these(param tag: iterKind) ref where tag == iterKind.standalone {
      if debugDefaultAssoc {
        writeln("*** In associative array standalone iterator");
      }
      const numIndices = dom.tableSize;
      const numChunks = _computeNumChunks(numIndices);
      if numChunks == 1 {
        for slot in 0..#numIndices {
          if dom.table[slot].status == chpl__hash_status.full {
            yield data[slot];
          }
        }
      } else {
        coforall chunk in 0..#numChunks {
          const (lo, hi) = _computeBlock(numIndices, numChunks,
                                         chunk, numIndices-1);
          if debugAssocDataPar {
            writeln("In associative array standalone iterator: chunk = ", chunk);
          }
          var table = dom.table;
          for slot in lo..hi {
            if dom.table[slot].status == chpl__hash_status.full {
              yield data[slot];
            }
          }
        }
      }
    }

    iter these(param tag: iterKind) where tag == iterKind.leader {
      for followThis in dom.these(tag) do
        yield followThis;
    }
  
    iter these(param tag: iterKind, followThis) ref where tag == iterKind.follower {
      var (chunk, followThisDom) = followThis;

      if debugDefaultAssoc then
        writeln("In array follower code: Following ", chunk);

      const sameDom = followThisDom == this.dom;

      if !sameDom then
        if followThisDom.dsiNumIndices != this.dom.dsiNumIndices then
          halt("zippered associative array does not match the iterated domain");

      var otherTable = followThisDom.table;
      for slot in chunk.low..chunk.high {
        var entry = otherTable[slot];
        if entry.status == chpl__hash_status.full {
          var idx = slot;
          if !sameDom {
            const (match, loc) = dom._findFilledSlot(entry.idx, haveLock=true);
            if !match then halt("zippered associative array does not match the iterated domain");
            idx = loc;
          }
          yield data[idx];
        }
      }
    }
  
    proc dsiSerialReadWrite(f /*: Reader or Writer*/) {
      var first = true;
      for val in this {
        if (first) then
          first = false;
        else
          f <~> new ioLiteral(" ");
        f <~> val;
      }
    }
    proc dsiSerialWrite(f) { this.dsiSerialReadWrite(f); }
    proc dsiSerialRead(f) { this.dsiSerialReadWrite(f); }
  
  
    //
    // Associative array interface
    //
  
    iter dsiSorted() {
      use Sort;
      var tableCopy: [0..dom.dsiNumIndices-1] eltType;
      for (copy, slot) in zip(tableCopy.domain, dom._fullSlots()) do
        tableCopy(copy) = data(slot);
  
      sort(tableCopy);
  
      for elem in tableCopy do
        yield elem;
    }
  
  
    //
    // Internal associative array interface
    //
  
    proc _backupArray() {
      tmpDom = dom.tableDom;
      tmpTable = data;
    }
  
    proc _removeArrayBackup() {
      tmpDom = {0..(-1:chpl_table_index_type)};
    }
  
    proc _preserveArrayElement(oldslot, newslot) {
      data(newslot) = tmpTable[oldslot];
    }

    proc dsiTargetLocales() {
      compilerError("targetLocales is unsupported by associative domains");
    }

    proc dsiHasSingleLocalSubdomain() param return true;

    proc dsiLocalSubdomain() {
      return _newDomain(dom);
    }
  }
  
  
  proc chpl__defaultHashWrapper(x): chpl_table_index_type {
    const hash = chpl__defaultHash(x); 
    return (hash & max(chpl_table_index_type)): chpl_table_index_type;
  }
  
  
  // Thomas Wang's 64b mix function from http://www.concentric.net/~Ttwang/tech/inthash.htm
  proc _gen_key(i: int(64)): int(64) {
    var key = i;
    key += ~(key << 32);
    key = key ^ (key >> 22);
    key += ~(key << 13);
    key = key ^ (key >> 8);
    key += (key << 3);
    key = key ^ (key >> 15);
    key += ~(key << 27);
    key = key ^ (key >> 31);
    return (key & max(int(64))): int(64);  // YAH, make non-negative
  }
  
  inline proc chpl__defaultHash(b: bool): int(64) {
    if (b) then
      return 0;
    else
      return 1;
  }
  
  inline proc chpl__defaultHash(i: int(64)): int(64) {
    return _gen_key(i);
  }
  
  inline proc chpl__defaultHash(u: uint(64)): int(64) {
    return _gen_key(u:int(64));
  }
  
  inline proc chpl__defaultHash(f: real): int(64) {
    return _gen_key(__primitive( "real2int", f));
  }
  
  inline proc chpl__defaultHash(c: complex): int(64) {
    return _gen_key(__primitive("real2int", c.re) ^ __primitive("real2int", c.im)); 
  }
  
  inline proc chpl__defaultHash(a: imag): int(64) {
    return _gen_key(__primitive( "real2int", _i2r(a)));
  }
  
  inline proc chpl__defaultHash(u: chpl_taskID_t): int(64) {
    return _gen_key(u:int(64));
  }
  
  // TODO: maybe move this into Strings.chpl
  // Use djb2 (Dan Bernstein in comp.lang.c)
  inline proc chpl__defaultHash(x : string): int(64) {
    var hash: int(64) = 0;
    for c in 0..#(x.length) {
      hash = ((hash << 5) + hash) ^ x.buff[c];
    }
    return _gen_key(hash);
  }

  inline proc chpl__defaultHash(l : []) {
      var hash : int(64) = 0;
      for obj in l {
          hash = (31 * hash) + chpl__defaultHash(obj);
      }
  
      return _gen_key(hash);
  }
  
  inline proc chpl__defaultHash(o: object): int(64) {
    return _gen_key(__primitive( "object2int", o));
  }
  
  // Is 'idxType' legal to create a default associative domain with?
  // Currently based on the availability of chpl__defaultHash().
  // Enumerated, opaque, and sparse domains are handled separately.
  // Tuples and records also work, somehow.
  proc chpl__validDefaultAssocDomIdxType(type idxType) param return false;
  
  proc chpl__validDefaultAssocDomIdxType(type idxType) param where
      // one check per an implementation of chpl__defaultHash() above
      isBoolType(idxType)     ||
      isIntType(idxType)      ||
      isUintType(idxType)    ||
      isRealType(idxType)        ||
      isImagType(idxType)        ||
      isComplexType(idxType)     ||
      idxType == chpl_taskID_t    ||
      idxType == string           ||
      idxType == c_string         ||
      isClassType(idxType)        ||
      // these are handled differently
      isEnumType(idxType)  ||
      isTupleType(idxType)        ||
      isRecordType(idxType)
  {
    return true;
  }
  
}<|MERGE_RESOLUTION|>--- conflicted
+++ resolved
@@ -21,7 +21,6 @@
 //
 module DefaultAssociative {
 
-<<<<<<< HEAD
   use Operations;
 
   use DSIUtil;
@@ -29,14 +28,6 @@
   config param debugAssocDataPar = false;
   config param defaultAssocAggregation = CHPL_CACHE_REMOTE;
   
-  use Sort /* only QuickSort */;
-  
-=======
-  use DSIUtil;
-  config param debugDefaultAssoc = false;
-  config param debugAssocDataPar = false;
-
->>>>>>> e6f32a6e
   // TODO: make the domain parameterized by this?
   type chpl_table_index_type = int;
 
@@ -450,32 +441,9 @@
       return _findFilledSlot(idx)(1);
     }
   
-<<<<<<< HEAD
-    //inline -- get comp error if inlined...
-    proc dsiAddInternal(idx: idxType, in slotNum : index(tableDom) = -1, haveLock = !parSafe): index(tableDom) {
-=======
-    proc dsiAdd(idx){
-      // add helpers will return a tuple like (slotNum, numIndicesAdded);
-
-      // these two seemingly redundant lines were necessary to work around a
-      // compiler bug. I was unable to create a smaller case that has the same
-      // issue.
-      // More: `return _addWrapper(idx)[2]` Call to _addWrapper seems to
-      // have no effect when `idx` is a range and the line is promoted. My
-      // understanding of promotion makes me believe that things might go haywire
-      // since return type of the method becomes an array(?). However, it seemed
-      // that _addWrapper is never called when the return statement is promoted.
-      // I checked the C code and couldn't see any call to _addWrapper.
-      // I tried to replicate the issue with generic classes but it always
-      // worked smoothly.
-      const numInds = _addWrapper(idx)[2];
-      return numInds;
-    }
-
     proc _addWrapper(idx: idxType, in slotNum : index(tableDom) = -1, 
         haveLock = !parSafe) {
 
->>>>>>> e6f32a6e
       const inSlot = slotNum;
       var retVal = 0;
       on this {
@@ -498,8 +466,23 @@
    proc dsiAdd(idx: idxType) {
      if defaultAssocAggregation then
        this.opHandler.enqueueAdd(idx);
-     else
-       dsiAddInternal(idx);
+     else {
+       // add helpers will return a tuple like (slotNum, numIndicesAdded);
+
+       // these two seemingly redundant lines were necessary to work around a
+       // compiler bug. I was unable to create a smaller case that has the same
+       // issue.
+       // More: `return _addWrapper(idx)[2]` Call to _addWrapper seems to
+       // have no effect when `idx` is a range and the line is promoted. My
+       // understanding of promotion makes me believe that things might go haywire
+       // since return type of the method becomes an array(?). However, it seemed
+       // that _addWrapper is never called when the return statement is promoted.
+       // I checked the C code and couldn't see any call to _addWrapper.
+       // I tried to replicate the issue with generic classes but it always
+       // worked smoothly.
+       const numInds = _addWrapper(idx)[2];
+       return numInds;
+     }
    }
    proc dsiAdd(arr: [?Dom] idxType, subrange) where Dom.rank == 1 {
      if defaultAssocAggregation then
@@ -546,13 +529,10 @@
         //writeln("Adding 1 to num entries");
       } else {
         if (slotNum < 0) {
-<<<<<<< HEAD
-          halt("couldn't add ", idx, " -- ", numEntries.read(order=memory_order_relaxed), " / ", tableSize, " taken");
-          return -1;
-=======
-          halt("couldn't add ", idx, " -- ", numEntries.read(), " / ", tableSize, " taken");
+          halt("couldn't add ", idx, " -- ",
+              numEntries.read(order=memory_order_relaxed),
+              " / ", tableSize, " taken");
           return (-1, 0);
->>>>>>> e6f32a6e
         }
         // otherwise, re-adding an index that's already in there
         return (slotNum, 0);
@@ -561,11 +541,8 @@
     }
   
     proc dsiRemove(idx: idxType) {
-<<<<<<< HEAD
-      _flushAggregatedOps();
-=======
+      _flushAggregatedOps();
       var retval = 1;
->>>>>>> e6f32a6e
       on this {
         if parSafe then lockTable();
         const (foundSlot, slotNum) = _findFilledSlot(idx, haveLock=parSafe);
@@ -659,23 +636,15 @@
       }
     }
   
-<<<<<<< HEAD
     iter dsiSorted(comparator:?t) {
-      _flushAggregatedOps();
-=======
-    iter dsiSorted() {
       use Sort;
->>>>>>> e6f32a6e
+      _flushAggregatedOps();
       var tableCopy: [0..#numEntries.read()] idxType;
   
       for (tmp, slot) in zip(tableCopy.domain, _fullSlots()) do
         tableCopy(tmp) = table[slot].idx;
   
-<<<<<<< HEAD
       sort(tableCopy, comparator=comparator);
-=======
-      sort(tableCopy);
->>>>>>> e6f32a6e
   
       for ind in tableCopy do
         yield ind;
@@ -855,11 +824,7 @@
           halt("cannot implicitly add to an array's domain when the domain is used by more than one array: ", dom._arrs.length);
           return data(0);
         } else {
-<<<<<<< HEAD
-          const newSlot = dom.dsiAddInternal(idx, slotNum, haveLock=true);
-=======
           const (newSlot, _) = dom._addWrapper(idx, slotNum, haveLock=true);
->>>>>>> e6f32a6e
           if shouldLock then dom.unlockTable();
           return data(newSlot);
         }
