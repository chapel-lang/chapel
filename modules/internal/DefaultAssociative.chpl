/*
 * Copyright 2004-2016 Cray Inc.
 * Other additional copyright holders may be indicated within.
 * 
 * The entirety of this work is licensed under the Apache License,
 * Version 2.0 (the "License"); you may not use this file except
 * in compliance with the License.
 * 
 * You may obtain a copy of the License at
 * 
 *     http://www.apache.org/licenses/LICENSE-2.0
 * 
 * Unless required by applicable law or agreed to in writing, software
 * distributed under the License is distributed on an "AS IS" BASIS,
 * WITHOUT WARRANTIES OR CONDITIONS OF ANY KIND, either express or implied.
 * See the License for the specific language governing permissions and
 * limitations under the License.
 */

// DefaultAssociative.chpl
//
module DefaultAssociative {

  use Operations;

  use DSIUtil;
  config param debugDefaultAssoc = false;
  config param debugAssocDataPar = false;
  config param defaultAssocAggregation = CHPL_CACHE_REMOTE;
  
  use Sort /* only QuickSort */;
  
  // TODO: make the domain parameterized by this?
  type chpl_table_index_type = int;
  
  
  /* These declarations could/should both be nested within
     DefaultAssociativeDom? */
  enum chpl__hash_status { empty, full, deleted };
  
  record chpl_TableEntry {
    type idxType;
    var status: chpl__hash_status = chpl__hash_status.empty;
    var idx: idxType;
  }
  
  proc chpl__primes return
  (23, 53, 89, 191, 383, 761, 1531, 3067, 6143, 12281, 24571, 49139, 98299,
   196597, 393209, 786431, 1572853, 3145721, 6291449, 12582893, 25165813,
   50331599, 100663291, 201326557, 402653171, 805306357, 1610612711, 3221225461,
   6442450939, 12884901877, 25769803751, 51539607551, 103079215087,
   206158430183, 412316860387, 824633720831, 1649267441651, 3298534883309,
   6597069766631, 13194139533299, 26388279066623, 52776558133177,
   105553116266489, 211106232532969, 422212465065953, 844424930131963,
   1688849860263901, 3377699720527861, 6755399441055731, 13510798882111483,
   27021597764222939, 54043195528445869, 108086391056891903, 216172782113783773,
   432345564227567561, 864691128455135207);

  class DefaultAssociativeDomOperationsHandler : OperationsHandler {
    type idxType;
    param parSafe: bool;
    var dom: DefaultAssociativeDom(idxType, parSafe);
    proc processOperations( size:int, buf:c_void_ptr ) {
      extern proc sizeof(type t):size_t;

      //extern proc printf(fmt:c_string, sz:c_int);

      //extern proc printf(fmt:c_string, id:c_int, sz:c_int);
      //printf("%i IN  PROCESS size=%i\n", here.id:c_int, size:c_int);

// Why do I seem to need to use this primitive?
      var ptr:c_ptr(idxType) = __primitive("cast", c_ptr(idxType), buf);
      const eltSize = sizeof(idxType):int;
      var i = 0;
      var offset = 0;

      var newkeys = size/eltSize;
      // resize if needed
      // - flush rdata cache if we will resize
      // - take lock either way

      // This helps performance for cache+bulk add but I can't understand why
      var localLock = size < 880*2;
      //var localLock = true;
      if localLock {
        dom._resizeIfNeeded(newkeys, takeLock=parSafe);
      } else {
        // This doesn't help
        //chpl_rmem_consist_release();
        //dom._resizeIfNeeded(newkeys, takeLock=parSafe);

        // this does
        dom.lockTable();
        dom._resizeIfNeeded(newkeys, takeLock=false);
      }

 
// Why can't I use request capacity?
// It seems to change the result? Losing a small number of elements?
//      dom.dsiRequestCapacity(dom.dsiNumIndices + size/eltSize, haveLock=true);
      while offset < size {
        //writeln("Adding ", ptr[i], " size is ", dom.dsiNumIndices);
//        dom.dsiAddInternal(ptr[i], haveLock=true);
        dom._doadd(ptr[i]);
        //printf("%i\n", ptr[i]:c_int);
        offset += eltSize;
        i += 1;
      }
      if parSafe {
        // See above.
        // dom.unlockTable();
        dom.unlockTable(onlyLocalFence=true);
      }

      //printf("%i END PROCESS size=%i\n", here.id:c_int, size:c_int);
    }
    proc enqueueAdd(idx: idxType) {

      //extern proc printf(fmt:c_string, sz:c_int);
      //printf("IN ENQUEUE v=%i\n", idx:c_int);


      extern proc sizeof(type t):size_t;
      var idx_copy = idx;
      var idx_copy_ptr = c_ptrTo(idx_copy);
      enqueue_operation(this:OperationsHandler, 0, 0,
                        sizeof(idxType):int, idx_copy_ptr:c_void_ptr);
    }
    proc enqueueAdds(arr: [?Dom] idxType, subrange) where Dom.rank == 1 {

      //extern proc printf(fmt:c_string, sz:c_int);
      //printf("IN ENQUEUE v=%i\n", idx:c_int);

      // Does this help performance? No.
      //chpl_rmem_consist_fence(order=memory_order_seq_cst);


      extern proc sizeof(type t):size_t;
      var idx_copy_ptr = c_ptrTo(arr[subrange.low]);
      var n = subrange.size;
      enqueue_operation(this:OperationsHandler, 0, 0,
                        n*sizeof(idxType):int, idx_copy_ptr:c_void_ptr);
    }

 
    // This flush call isn't actually necessary as
    // long as we lock the table
    proc flush() {
      //extern proc printf(fmt:c_string, sz:c_int);
      //printf("IN FLUSH %i\n", 0:c_int);


      flush_operations(this:OperationsHandler, 0, 0);
    }
  }

  class DefaultAssociativeDom: BaseAssociativeDom {
    type idxType;
    param parSafe: bool;

    var dist: DefaultDist;
  
    // The guts of the associative domain
  
    // We explicitly use processor atomics here since this is not
    // by design a distributed data structure
    var numEntries: atomic_int64;
    var tableLock: atomicflag; // do not access directly, use function below
    var tableSizeNum = 1;
    var tableSize = chpl__primes(tableSizeNum);
    var tableDom = {0..tableSize-1};
    var table: [tableDom] chpl_TableEntry(idxType);
  
    var opHandler:DefaultAssociativeDomOperationsHandler(idxType, parSafe);

    inline proc lockTable(param onlyLocalFence=false) {
      extern proc chpl_cache_startall();

      if onlyLocalFence {
        // TODO: This is a hack to turn off cache flush
        // Right solution is to make tableLock only a local
        // lock (not flush the cache) and add such scope arguments
        // to atomic operations (See LLVM atomic for inspiration).
        // Don't know if table lock can always be this way or
        // it should just do it in this routine.

        // This one shouldn't flush the remote data cache
        while tableLock.testAndSet(order=memory_order_relaxed) do
          chpl_task_yield();

        // The below has intermediate performance:

        /*
        // If there is contention, start operations
        // because remote nodes might make progress while
        // we are contended.
        if !tableLock.testAndSet(order=memory_order_relaxed) then
          return;

        // Otherwise, try starting remote operations 
        while tableLock.testAndSet(order=memory_order_relaxed) {
          chpl_task_yield();
          //chpl_cache_startall(); doesn't help
          chpl_rmem_consist_release();
        }
        */

      } else {
        // This one needs to flush the remote data cache
        while tableLock.testAndSet() do
          chpl_task_yield();
      }
    }

    inline proc unlockTable(param onlyLocalFence=false) {
      if onlyLocalFence {
        // Hack - see lockTable
        tableLock.clear(order=memory_order_relaxed);
      } else {
        tableLock.clear();
      }
    }
  
    // TODO: An ugly [0..-1] domain appears several times in the code --
    //       replace with a named constant/param?
    var postponeResize = false;
  
    proc linksDistribution() param return false;
    proc dsiLinksDistribution()     return false;
  
    proc DefaultAssociativeDom(type idxType,
                               param parSafe: bool,
                               dist: DefaultDist) {
      if !chpl__validDefaultAssocDomIdxType(idxType) then
        compilerError("Default Associative domains with idxType=",
                      idxType:string, " are not allowed", 2);
      this.dist = dist;
      if defaultAssocAggregation then
        this.opHandler = new DefaultAssociativeDomOperationsHandler(idxType, parSafe, this);
    }
  
    proc _flushAggregatedOps() {
      if defaultAssocAggregation then
        this.opHandler.flush();
    }

    //
    // Standard Internal Domain Interface
    //
    proc dsiBuildArray(type eltType) {
      _flushAggregatedOps();
      return new DefaultAssociativeArr(eltType=eltType, idxType=idxType,
                                       parSafeDom=parSafe, dom=this);
    }
  
    proc dsiSerialReadWrite(f /*: Reader or Writer*/) {
      _flushAggregatedOps();
      var first = true;
      f <~> new ioLiteral("{");
      for idx in this {
        if first then 
          first = false; 
        else 
          f <~> new ioLiteral(", ");
        f <~> idx;
      }
      f <~> new ioLiteral("}");
    }
    proc dsiSerialWrite(f) { this.dsiSerialReadWrite(f); }
    proc dsiSerialRead(f) { this.dsiSerialReadWrite(f); }
  
    //
    // Standard user domain interface
    //
  
    inline proc dsiNumIndices {
      _flushAggregatedOps();
      return numEntries.read();
    }
  
    iter dsiIndsIterSafeForRemoving() {
      _flushAggregatedOps();
      postponeResize = true;
      for i in this.these() do
        yield i;
      on this {
        postponeResize = false;
        if (numEntries.read()*8 < tableSize && tableSizeNum > 1) {
          if parSafe then lockTable();
          if (numEntries.read()*8 < tableSize && tableSizeNum > 1) {
            _resize(grow=false);
          }
          if parSafe then unlockTable();
        }
      }
    }
  
    iter these() {
      _flushAggregatedOps();
      if !isEnumType(idxType) {
        for slot in _fullSlots() {
          yield table[slot].idx;
        }
      } else {
        for val in chpl_enumerate(idxType) {
          var (match, slot) = _findFilledSlot(val);
          if match then
            yield table[slot].idx;
        }
      }
    }
 
    iter these(param tag: iterKind) where tag == iterKind.standalone {
      _flushAggregatedOps();
      if debugDefaultAssoc {
        writeln("*** In associative domain standalone iterator");
      }
      // We are simply slicing up the table here.  Trying to do something
      //  more intelligent (like evenly dividing up the full slots, led
      //  to poor speed ups.
      const numIndices = tableSize;
      const numChunks = _computeNumChunks(numIndices);

      if debugAssocDataPar {
        writeln("### numChunks=", numChunks, ", numIndices=", numIndices);
      }

      if numChunks == 1 {
        for slot in 0..numIndices-1 {
          if table[slot].status == chpl__hash_status.full {
            yield table[slot].idx;
          }
        }
      } else {
        coforall chunk in 0..#numChunks {
          const (lo, hi) = _computeBlock(numIndices, numChunks,
                                         chunk, numIndices-1);
          if debugAssocDataPar then
            writeln("*** chunk: ", chunk, " owns ", lo..hi);
          for slot in lo..hi {
            if table[slot].status == chpl__hash_status.full {
              yield table[slot].idx;
            }
          }
        }
      }
    }
 
    iter these(param tag: iterKind) where tag == iterKind.leader {
      _flushAggregatedOps();
      if debugDefaultAssoc then
        writeln("*** In domain leader code:");
      const numTasks = if dataParTasksPerLocale==0 then here.maxTaskPar
                       else dataParTasksPerLocale;
      const ignoreRunning = dataParIgnoreRunningTasks;
      const minIndicesPerTask = dataParMinGranularity;
      // We are simply slicing up the table here.  Trying to do something
      //  more intelligent (like evenly dividing up the full slots, led
      //  to poor speed ups.
      // This requires that the zipppered domains match.
      const numIndices = tableSize;
  
      if debugAssocDataPar {
        writeln("### numTasks = ", numTasks);
        writeln("### ignoreRunning = ", ignoreRunning);
        writeln("### minIndicesPerTask = ", minIndicesPerTask);
      }
  
      if debugDefaultAssoc then
        writeln("    numTasks=", numTasks, " (", ignoreRunning,
                "), minIndicesPerTask=", minIndicesPerTask);
  
      var numChunks = _computeNumChunks(numTasks, ignoreRunning,
                                        minIndicesPerTask,
                                        numIndices);
      if debugDefaultAssoc then
        writeln("    numChunks=", numChunks, "length=", numIndices);
  
      if debugAssocDataPar then writeln("### numChunks=", numChunks);
  
      if numChunks == 1 {
        yield (0..numIndices-1, this);
      } else {
        coforall chunk in 0..#numChunks {
          const (lo, hi) = _computeBlock(numIndices, numChunks,
                                         chunk, numIndices-1);
          if debugDefaultAssoc then
            writeln("*** DI[", chunk, "]: tuple = ", (lo..hi,));
          yield (lo..hi, this);
        }
      }
    }
  
    iter these(param tag: iterKind, followThis) where tag == iterKind.follower {
      _flushAggregatedOps();
      var (chunk, followThisDom) = followThis;

      if debugDefaultAssoc then
        writeln("In domain follower code: Following ", chunk);

      const sameDom = followThisDom == this;
      
      if !sameDom then
        if followThisDom.dsiNumIndices != this.dsiNumIndices then
          halt("zippered associative domains do not match");

      var otherTable = followThisDom.table;
      for slot in chunk.low..chunk.high {
        var entry = otherTable[slot];
        if entry.status == chpl__hash_status.full {
          var idx = slot;
          if !sameDom {
            const (match, loc) = _findFilledSlot(entry.idx, haveLock=true);
            if !match then halt("zippered associative domains do not match");
            idx = loc;
          }
          yield table[idx].idx;
        }
      }
    }
  
    //
    // Associative Domain Interface
    //
    proc dsiClear() {
      _flushAggregatedOps();
      on this {
        if parSafe then lockTable();
        for slot in tableDom {
          table[slot].status = chpl__hash_status.empty;
        }
        numEntries.write(0);
        if parSafe then unlockTable();
      }
    }
  
    proc dsiMember(idx: idxType): bool {
      _flushAggregatedOps();
      return _findFilledSlot(idx)(1);
    }
  
    //inline -- get comp error if inlined...
    proc dsiAddInternal(idx: idxType, in slotNum : index(tableDom) = -1, haveLock = !parSafe): index(tableDom) {
      const inSlot = slotNum;
      on this {
        const shouldLock = !haveLock && parSafe;
        if shouldLock then lockTable();
        var findAgain = shouldLock;
        if ((numEntries.read()+1)*2 > tableSize) {
          _resize(grow=true);
          findAgain = true;
        }
        if findAgain then
          slotNum = _add(idx, -1);
        else
          _add(idx, inSlot);
        if shouldLock then unlockTable();
      }
      return slotNum;
    }

   proc dsiAdd(idx: idxType) {
     if defaultAssocAggregation then
       this.opHandler.enqueueAdd(idx);
     else
       dsiAddInternal(idx);
   }
   proc dsiAdd(arr: [?Dom] idxType, subrange) where Dom.rank == 1 {
     if defaultAssocAggregation then
       this.opHandler.enqueueAdds(arr, subrange);
     else {

      on this {
       // TODO -- try other versions, like relying
       // on cache to get locArr data.
       var locArr = arr[subrange];
       //writeln("On ", here.id, " adding ", locArr.size);
       const shouldLock = parSafe;
       _resizeIfNeeded(subrange.size, takeLock=shouldLock);
       //if shouldLock then lockTable();
       //_resizeIfNeeded(subrange.size, takeLock=false);

        //writeln("before resize ", numEntries.read(), " / ", tableSize, " taken");
        //writeln("after resize ", numEntries.read(), " / ", tableSize, " taken");
       for idx in subrange {
         _add(locArr[idx], -1);
//         _add(arr[idx], -1);
       }
       if shouldLock then unlockTable();
      }
     }
   }

    proc _doadd(idx: idxType) {
      _add(idx, -1);
    }
    // This routine adds new indices without checking the table size and
    //  is thus appropriate for use by routines like _resize().
    //
    // NOTE: Calls to this routine assume that the tableLock has been acquired.
    //
    proc _add(idx: idxType, in slotNum : index(tableDom) = -1): index(tableDom) {
      var foundSlot : bool = (slotNum != -1);
      if !foundSlot then
        (foundSlot, slotNum) = _findEmptySlot(idx);
      if foundSlot {
        table[slotNum].status = chpl__hash_status.full;
        table[slotNum].idx = idx;
        numEntries.add(1, order=memory_order_relaxed);
        //writeln("Adding 1 to num entries");
      } else {
        if (slotNum < 0) {
          halt("couldn't add ", idx, " -- ", numEntries.read(order=memory_order_relaxed), " / ", tableSize, " taken");
          return -1;
        }
        // otherwise, re-adding an index that's already in there
      }
      return slotNum;
    }
  
    proc dsiRemove(idx: idxType) {
      _flushAggregatedOps();
      on this {
        if parSafe then lockTable();
        const (foundSlot, slotNum) = _findFilledSlot(idx, haveLock=parSafe);
        if (foundSlot) {
          for a in _arrs do
            a.clearEntry(idx, true);
          table[slotNum].status = chpl__hash_status.deleted;
          numEntries.sub(1);
        } else {
          halt("index not in domain: ", idx);
        }
        if (numEntries.read()*8 < tableSize && tableSizeNum > 1) {
          _resize(grow=false);
        }
        if parSafe then unlockTable();
      }
    }
  
    proc dsiRequestCapacity(numKeys:int, haveLock = !parSafe) {
      _flushAggregatedOps();
      const shouldLock = !haveLock && parSafe;
      var entries = numEntries.read();

      // Shouldn't this be in an 'on' statement?

      if entries < numKeys {

        //Find the first suitable prime
        var threshhold = (numKeys + 1) * 2;
        var prime = 0;
        var primeLoc = 0;
        for i in 1..chpl__primes.size {
            if chpl__primes(i) > threshhold {
              prime = chpl__primes(i);
              primeLoc = i;
              break;
            }
        }

        //No suitable prime found
        if prime == 0 {
          halt("Requested capacity (", numKeys, ") exceeds maximum size");
        }

<<<<<<< HEAD
        //Changing underlying strucure, time for locking
        if shouldLock then lockTable();
=======
        //Changing underlying structure, time for locking
        if parSafe then lockTable();
>>>>>>> ca55a910
        if entries > 0 {
          if tableSize==prime {
            if shouldLock then lockTable();

            return;
          }

          // Slow path: back up required
          _backupArrays();

          // copy the table (TODO: could use swap between two versions)
          var copyDom = tableDom;
          var copyTable: [copyDom] chpl_TableEntry(idxType) = table;

          tableSizeNum=primeLoc;
          tableSize=prime;
          tableDom = {0..tableSize-1};

          //numEntries will be reconstructed as keys are readded
          numEntries.write(0);

          // insert old data into newly resized table
          for slot in _fullSlots(copyTable) {
            const newslot = _add(copyTable[slot].idx);
            _preserveArrayElements(oldslot=slot, newslot=newslot);
          }
            
          _removeArrayBackups();
        } else {
          //Fast path, nothing to backup
          tableSizeNum=primeLoc;
          tableSize=prime;
          tableDom = {0..tableSize-1};
        }

        //Unlock the table
        if shouldLock then unlockTable();
      } else if entries > numKeys {
        warning("Requested capacity (" + numKeys + ") " +
                "is less than current size (" + entries + ")");
      }
    }
  
    iter dsiSorted(comparator:?t) {
      _flushAggregatedOps();
      var tableCopy: [0..#numEntries.read()] idxType;
  
      for (tmp, slot) in zip(tableCopy.domain, _fullSlots()) do
        tableCopy(tmp) = table[slot].idx;
  
      sort(tableCopy, comparator=comparator);
  
      for ind in tableCopy do
        yield ind;
    }
  
    //
    // Internal interface (private)
    //
    // NOTE: Calls to these _resize routines assume that the tableLock
    // has been acquired.
    //
    proc _resizeIfNeeded(newKeys:int, param takeLock=false) {
      if takeLock then
        lockTable(onlyLocalFence=true);

      var numKeys = numEntries.read(order=memory_order_relaxed) + newKeys;
      var threshold = (numKeys + 1) * 2;
      if threshold < tableSize {
        return;
      }

      if takeLock {
        unlockTable(onlyLocalFence=true);
        lockTable(onlyLocalFence=false);
        numKeys = numEntries.read(order=memory_order_relaxed) + newKeys;
        threshold = (numKeys + 1) * 2;
      }

      // Find the new prime to use.
      var prime = 0;
      var primeLoc = 0;
      for i in 1..chpl__primes.size {
        if chpl__primes(i) > threshold {
          prime = chpl__primes(i);
          primeLoc = i;
          break;
        }
      }
      _resize(primeIndex=primeLoc);
    }

    proc _resize(grow:bool) {
      //writeln("in resize grow=", grow, " sz=", tableSizeNum);
      if postponeResize then return;
      var primeIndex = tableSizeNum;
      primeIndex += if grow then 1 else -1;
      _resize(primeIndex=primeIndex);
    }

    proc _resize(primeIndex:int) {
      //writeln("in resize index=", primeIndex, " v=", chpl__primes(primeIndex));
      // back up the arrays
      _backupArrays();
  
      // copy the table (TODO: could use swap between two versions)
      var copyDom = tableDom;
      var copyTable: [copyDom] chpl_TableEntry(idxType) = table;
 
      // grow original table
      tableDom = {0..(-1:chpl_table_index_type)}; // non-preserving resize
      numEntries.write(0); // reset, because the adds below will re-set this
      tableSizeNum = primeIndex;
      if tableSizeNum > chpl__primes.size then halt("associative array exceeds maximum size");
      if tableSizeNum <= 0 then halt("invalid prime index");
      tableSize = chpl__primes(tableSizeNum);
      tableDom = {0..tableSize-1};
  
      // insert old data into newly resized table
      for slot in _fullSlots(copyTable) {
        const newslot = _add(copyTable[slot].idx);
        _preserveArrayElements(oldslot=slot, newslot=newslot);
      }
      
      _removeArrayBackups();
    }

    // Searches for 'idx' in a filled slot.
    //
    // Returns true if found, along with the first open slot that may be
    // re-used for faster addition to the domain
    proc _findFilledSlot(idx: idxType, param haveLock = false) : (bool, index(tableDom)) {
      if parSafe && !haveLock then lockTable();
      var firstOpen = -1;
      for slotNum in _lookForSlots(idx, table.domain.high+1) {
        const slotStatus = table[slotNum].status;
        // if we encounter a slot that's empty, our element could not
        // be found past this point.
        if (slotStatus == chpl__hash_status.empty) {
          if firstOpen == -1 then firstOpen = slotNum;
          if parSafe && !haveLock then unlockTable();
          return (false, firstOpen);
        } else if (slotStatus == chpl__hash_status.full) {
          if (table[slotNum].idx == idx) {
            if parSafe && !haveLock then unlockTable();
            return (true, slotNum);
          }
        } else { // this entry was removed, but is the first slot we could use
          if firstOpen == -1 then firstOpen = slotNum;
        }
      }
      if parSafe && !haveLock then unlockTable();
      return (false, -1);
    }

    //
    // NOTE: Calls to this routine assume that the tableLock has been acquired.
    //
    proc _findEmptySlot(idx: idxType, haveLock = false): (bool, index(tableDom)) {
      for slotNum in _lookForSlots(idx) {
        const slotStatus = table[slotNum].status;
        if (slotStatus == chpl__hash_status.empty ||
            slotStatus == chpl__hash_status.deleted) {
          return (true, slotNum);
        } else if (table[slotNum].idx == idx) {
          return (false, slotNum);
        }
      }
      return (false, -1);
    }
      
    //
    // NOTE: Calls to this routine assume that the tableLock has been acquired.
    //
    // NOTE: A copy of this routine is tested in
    //    test/associative/ferguson/check-look-for-slots.chpl
    // So, when updating this routine, either refactor so the test
    // can use the below code - or update the test in a corresponding manner.
    iter _lookForSlots(idx: idxType, numSlots = tableSize) {
      const baseSlot = chpl__defaultHashWrapper(idx):uint;
      for probe in 0..numSlots/2 {
        var uprobe = probe:uint;
        var n = numSlots:uint;
        yield ((baseSlot + uprobe**2)%n):int;
      }
    }
  
    iter _fullSlots(tab = table) {
      for slot in tab.domain {
        if tab[slot].status == chpl__hash_status.full then
          yield slot;
      }
    }
  }
  
  class DefaultAssociativeArr: BaseArr {
    type eltType;
    type idxType;
    param parSafeDom: bool;
    var dom : DefaultAssociativeDom(idxType, parSafe=parSafeDom);
  
    var data : [dom.tableDom] eltType;
  
    var tmpDom = {0..(-1:chpl_table_index_type)};
    var tmpTable: [tmpDom] eltType;
  
    //
    // Standard internal array interface
    // 
  
    proc dsiGetBaseDom() return dom;
  
    proc clearEntry(idx: idxType, haveLock = false) {
      const initval: eltType;
      dsiAccess(idx, haveLock) = initval;
    }

    // ref version
    proc dsiAccess(idx : idxType, haveLock = false) ref {
      const shouldLock = dom.parSafe && !haveLock;
      if shouldLock then dom.lockTable();
      var (found, slotNum) = dom._findFilledSlot(idx, haveLock=true);
      if found {
        if shouldLock then dom.unlockTable();
        return data(slotNum);
      } else if slotNum != -1 { // do an insert using the slot we found
        if dom._arrs.length != 1 {
          halt("cannot implicitly add to an array's domain when the domain is used by more than one array: ", dom._arrs.length);
          return data(0);
        } else {
          const newSlot = dom.dsiAddInternal(idx, slotNum, haveLock=true);
          if shouldLock then dom.unlockTable();
          return data(newSlot);
        }
      } else {
        halt("array index out of bounds: ", idx);
        return data(0);
      }
    }

    // value version for POD types
    proc dsiAccess(idx : idxType, haveLock = false)
    where !shouldReturnRvalueByConstRef(eltType) {
      const shouldLock = dom.parSafe && !haveLock;
      if shouldLock then dom.lockTable();
      var (found, slotNum) = dom._findFilledSlot(idx, haveLock=true);
      if found {
        if shouldLock then dom.unlockTable();
        return data(slotNum);
      } else {
        halt("array index out of bounds: ", idx);
        return data(0);
      }
    }
    // const ref version for strings, records with copy ctor
    proc dsiAccess(idx : idxType, haveLock = false) const ref
    where shouldReturnRvalueByConstRef(eltType) {
      const shouldLock = dom.parSafe && !haveLock;
      if shouldLock then dom.lockTable();
      var (found, slotNum) = dom._findFilledSlot(idx, haveLock=true);
      if found {
        if shouldLock then dom.unlockTable();
        return data(slotNum);
      } else {
        halt("array index out of bounds: ", idx);
        return data(0);
      }
    }
  
    iter these() ref {
      for slot in dom {
        yield dsiAccess(slot);
      }
    }

    iter these(param tag: iterKind) ref where tag == iterKind.standalone {
      if debugDefaultAssoc {
        writeln("*** In associative array standalone iterator");
      }
      const numIndices = dom.tableSize;
      const numChunks = _computeNumChunks(numIndices);
      if numChunks == 1 {
        for slot in 0..#numIndices {
          if dom.table[slot].status == chpl__hash_status.full {
            yield data[slot];
          }
        }
      } else {
        coforall chunk in 0..#numChunks {
          const (lo, hi) = _computeBlock(numIndices, numChunks,
                                         chunk, numIndices-1);
          if debugAssocDataPar {
            writeln("In associative array standalone iterator: chunk = ", chunk);
          }
          var table = dom.table;
          for slot in lo..hi {
            if dom.table[slot].status == chpl__hash_status.full {
              yield data[slot];
            }
          }
        }
      }
    }

    iter these(param tag: iterKind) where tag == iterKind.leader {
      for followThis in dom.these(tag) do
        yield followThis;
    }
  
    iter these(param tag: iterKind, followThis) ref where tag == iterKind.follower {
      var (chunk, followThisDom) = followThis;

      if debugDefaultAssoc then
        writeln("In array follower code: Following ", chunk);

      const sameDom = followThisDom == this.dom;

      if !sameDom then
        if followThisDom.dsiNumIndices != this.dom.dsiNumIndices then
          halt("zippered associative array does not match the iterated domain");

      var otherTable = followThisDom.table;
      for slot in chunk.low..chunk.high {
        var entry = otherTable[slot];
        if entry.status == chpl__hash_status.full {
          var idx = slot;
          if !sameDom {
            const (match, loc) = dom._findFilledSlot(entry.idx, haveLock=true);
            if !match then halt("zippered associative array does not match the iterated domain");
            idx = loc;
          }
          yield data[idx];
        }
      }
    }
  
    proc dsiSerialReadWrite(f /*: Reader or Writer*/) {
      var first = true;
      for val in this {
        if (first) then
          first = false;
        else
          f <~> new ioLiteral(" ");
        f <~> val;
      }
    }
    proc dsiSerialWrite(f) { this.dsiSerialReadWrite(f); }
    proc dsiSerialRead(f) { this.dsiSerialReadWrite(f); }
  
  
    //
    // Associative array interface
    //
  
    iter dsiSorted() {
      var tableCopy: [0..dom.dsiNumIndices-1] eltType;
      for (copy, slot) in zip(tableCopy.domain, dom._fullSlots()) do
        tableCopy(copy) = data(slot);
  
      QuickSort(tableCopy);
  
      for elem in tableCopy do
        yield elem;
    }
  
  
    //
    // Internal associative array interface
    //
  
    proc _backupArray() {
      tmpDom = dom.tableDom;
      tmpTable = data;
    }
  
    proc _removeArrayBackup() {
      tmpDom = {0..(-1:chpl_table_index_type)};
    }
  
    proc _preserveArrayElement(oldslot, newslot) {
      data(newslot) = tmpTable[oldslot];
    }

    proc dsiTargetLocales() {
      compilerError("targetLocales is unsupported by associative domains");
    }

    proc dsiHasSingleLocalSubdomain() param return true;

    proc dsiLocalSubdomain() {
      return _newDomain(dom);
    }
  }
  
  
  proc chpl__defaultHashWrapper(x): chpl_table_index_type {
    const hash = chpl__defaultHash(x); 
    return (hash & max(chpl_table_index_type)): chpl_table_index_type;
  }
  
  
  // Thomas Wang's 64b mix function from http://www.concentric.net/~Ttwang/tech/inthash.htm
  proc _gen_key(i: int(64)): int(64) {
    var key = i;
    key += ~(key << 32);
    key = key ^ (key >> 22);
    key += ~(key << 13);
    key = key ^ (key >> 8);
    key += (key << 3);
    key = key ^ (key >> 15);
    key += ~(key << 27);
    key = key ^ (key >> 31);
    return (key & max(int(64))): int(64);  // YAH, make non-negative
  }
  
  inline proc chpl__defaultHash(b: bool): int(64) {
    if (b) then
      return 0;
    else
      return 1;
  }
  
  inline proc chpl__defaultHash(i: int(64)): int(64) {
    return _gen_key(i);
  }
  
  inline proc chpl__defaultHash(u: uint(64)): int(64) {
    return _gen_key(u:int(64));
  }
  
  inline proc chpl__defaultHash(f: real): int(64) {
    return _gen_key(__primitive( "real2int", f));
  }
  
  inline proc chpl__defaultHash(c: complex): int(64) {
    return _gen_key(__primitive("real2int", c.re) ^ __primitive("real2int", c.im)); 
  }
  
  inline proc chpl__defaultHash(a: imag): int(64) {
    return _gen_key(__primitive( "real2int", _i2r(a)));
  }
  
  inline proc chpl__defaultHash(u: chpl_taskID_t): int(64) {
    return _gen_key(u:int(64));
  }
  
  // TODO: maybe move this into Strings.chpl
  // Use djb2 (Dan Bernstein in comp.lang.c)
  inline proc chpl__defaultHash(x : string): int(64) {
    var hash: int(64) = 0;
    for c in 0..#(x.length) {
      hash = ((hash << 5) + hash) ^ x.buff[c];
    }
    return _gen_key(hash);
  }

  inline proc chpl__defaultHash(l : []) {
      var hash : int(64) = 0;
      for obj in l {
          hash = (31 * hash) + chpl__defaultHash(obj);
      }
  
      return _gen_key(hash);
  }
  
  inline proc chpl__defaultHash(o: object): int(64) {
    return _gen_key(__primitive( "object2int", o));
  }
  
  // Is 'idxType' legal to create a default associative domain with?
  // Currently based on the availability of chpl__defaultHash().
  // Enumerated, opaque, and sparse domains are handled separately.
  // Tuples and records also work, somehow.
  proc chpl__validDefaultAssocDomIdxType(type idxType) param return false;
  
  proc chpl__validDefaultAssocDomIdxType(type idxType) param where
      // one check per an implementation of chpl__defaultHash() above
      isBoolType(idxType)     ||
      isIntType(idxType)      ||
      isUintType(idxType)    ||
      isRealType(idxType)        ||
      isImagType(idxType)        ||
      isComplexType(idxType)     ||
      idxType == chpl_taskID_t    ||
      idxType == string           ||
      idxType == c_string         ||
      isClassType(idxType)        ||
      // these are handled differently
      isEnumType(idxType)  ||
      isTupleType(idxType)        ||
      isRecordType(idxType)
  {
    return true;
  }
  
}<|MERGE_RESOLUTION|>--- conflicted
+++ resolved
@@ -564,13 +564,8 @@
           halt("Requested capacity (", numKeys, ") exceeds maximum size");
         }
 
-<<<<<<< HEAD
-        //Changing underlying strucure, time for locking
+        //Changing underlying structure, time for locking
         if shouldLock then lockTable();
-=======
-        //Changing underlying structure, time for locking
-        if parSafe then lockTable();
->>>>>>> ca55a910
         if entries > 0 {
           if tableSize==prime {
             if shouldLock then lockTable();
