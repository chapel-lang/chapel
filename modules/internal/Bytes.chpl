--- conflicted
+++ resolved
@@ -381,15 +381,9 @@
 
     // This is assumed to be called from this.locale
     pragma "no doc"
-<<<<<<< HEAD
     proc ref reinitString(buff: bufferType, s_len: int, size: int,
-                          needToCopy:bool = true) {
+                          needToCopy:bool = true, ownBuffer=false) {
       if this.isEmpty() && buff == nil then return;
-=======
-    proc ref reinitString(buf: bufferType, s_len: int, size: int,
-                          needToCopy:bool = true, ownBuffer=false) {
-      if this.isEmpty() && buf == nil then return;
->>>>>>> d7d22b0e
 
       /*const buff = _buf:bufferType; // this is different than string*/
 
@@ -433,13 +427,9 @@
         }
       }
 
-<<<<<<< HEAD
+      if ownBuffer then this.isOwned = true;
+
       this.buffLen = s_len;
-=======
-      if ownBuffer then this.isowned = true;
-
-      this.len = s_len;
->>>>>>> d7d22b0e
     }
 
     /* Deprecated - please use :proc:`bytes.size`. */
@@ -520,15 +510,9 @@
       :returns: A 1-length :record:`bytes` 
      */
     proc item(i: int): bytes {
-<<<<<<< HEAD
-      if boundsChecking && (i <= 0 || i > this.buffLen)
-        then halt("index out of bounds of bytes: ", i);
-      var (buf, size) = bufferCopy(buf=this.buff, off=i-1, len=1,
-=======
-      if boundsChecking && (i < 0 || i >= this.len)
+      if boundsChecking && (i < 0 || i >= this.buffLen)
         then halt("index ", i, " out of bounds for bytes with length ", this.len);
       var (buf, size) = bufferCopy(buf=this.buff, off=i, len=1,
->>>>>>> d7d22b0e
                                    loc=this.locale_id);
       return createBytesWithOwnedBuffer(buf, length=1, size=size);
     }
@@ -586,15 +570,9 @@
       :returns: The value of the `i` th byte as an integer.
     */
     proc byte(i: int): byteType {
-<<<<<<< HEAD
-      if boundsChecking && (i <= 0 || i > this.buffLen)
-        then halt("index out of bounds of bytes: ", i);
-      return bufferGetByte(buf=this.buff, off=i-1, loc=this.locale_id);
-=======
-      if boundsChecking && (i < 0 || i >= this.len)
+      if boundsChecking && (i < 0 || i >= this.buffLen)
         then halt("index ", i, " out of bounds for bytes with length ", this.len);
       return bufferGetByte(buf=this.buff, off=i, loc=this.locale_id);
->>>>>>> d7d22b0e
     }
 
     pragma "no doc"
@@ -661,19 +639,11 @@
             halt("range ", r, " out of bounds for bytes with length ", this.len);
         }
         if r.hasHighBound() && (!r.hasLowBound() || r.size > 0) {
-<<<<<<< HEAD
-          if (r.high:int < 0) || (r.high:int > this.buffLen) then
-            halt("range out of bounds of bytes");
-        }
-      }
-      const r1 = r[1:r.idxType..this.buffLen:r.idxType];
-=======
-          if (r.high:int < -1) || (r.high:int >= this.len) then
-            halt("range ", r, " out of bounds for bytes with length ", this.len);
-        }
-      }
-      const r1 = r[0:r.idxType..(this.len-1):r.idxType];
->>>>>>> d7d22b0e
+          if (r.high:int < -1) || (r.high:int >= this.buffLen) then
+            halt("range ", r, " out of bounds for bytes with length ", this.buffLen);
+        }
+      }
+      const r1 = r[0:r.idxType..(this.buffLen-1):r.idxType]
       if r1.stridable {
         const ret = r1.low:int..r1.high:int by r1.stride;
         return ret;
@@ -774,24 +744,14 @@
     pragma "no doc"
     inline proc _search_helper(needle: bytes, region: range(?),
                                param count: bool, param fromLeft: bool = true) {
-<<<<<<< HEAD
       // needle.buffLen is <= than this.buffLen, so go to the home locale
-      var ret: int = 0;
-=======
-      // needle.len is <= than this.len, so go to the home locale
       var ret: int = -1;
->>>>>>> d7d22b0e
       on __primitive("chpl_on_locale_num",
                      chpl_buildLocaleID(this.locale_id, c_sublocid_any)) {
         // any value >= 0 means we have a solution
         // used because we cant break out of an on-clause early
-<<<<<<< HEAD
-        var localRet: int = -1;
+        var localRet: int = -2;
         const nLen = needle.buffLen;
-=======
-        var localRet: int = -2;
-        const nLen = needle.len;
->>>>>>> d7d22b0e
         const view = this._getView(region);
         const thisLen = view.size;
 
@@ -901,11 +861,7 @@
         const noSplits : bool = maxsplit == 0;
         const limitSplits : bool = maxsplit > 0;
         var splitCount: int = 0;
-<<<<<<< HEAD
-        const iEnd: idxType = localThis.buffLen - 1;
-=======
-        const iEnd: idxType = localThis.len - 2;
->>>>>>> d7d22b0e
+        const iEnd: idxType = localThis.buffLen - 2;
 
         var inChunk : bool = false;
         var chunkStart : idxType;
@@ -1056,13 +1012,8 @@
       const localThis: bytes = this.localize();
       const localChars: bytes = chars.localize();
 
-<<<<<<< HEAD
-      var start: idxType = 1;
-      var end: idxType = localThis.buffLen;
-=======
       var start: idxType = 0;
-      var end: idxType = localThis.len-1;
->>>>>>> d7d22b0e
+      var end: idxType = localThis.buffLen-1;
 
       if leading {
         label outer for (i, thisChar) in zip(this.indices, localThis.bytes()) {
