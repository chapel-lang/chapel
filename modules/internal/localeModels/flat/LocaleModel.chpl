--- conflicted
+++ resolved
@@ -357,7 +357,6 @@
                                          subloc_id: int): void;
   extern proc chpl_ftable_call(fn: int, args: c_void_ptr): void;
 
-<<<<<<< HEAD
   //
   // returns true if an executeOn can be handled directly
   // by running the function in question.
@@ -376,8 +375,6 @@
     return (node == chpl_nodeID);
   }
 
-=======
->>>>>>> 7a47cdd9
   //
   // regular "on"
   //
