/*
 * Copyright 2004-2016 Cray Inc.
 * Other additional copyright holders may be indicated within.
 *
 * The entirety of this work is licensed under the Apache License,
 * Version 2.0 (the "License"); you may not use this file except
 * in compliance with the License.
 *
 * You may obtain a copy of the License at
 *
 *     http://www.apache.org/licenses/LICENSE-2.0
 *
 * Unless required by applicable law or agreed to in writing, software
 * distributed under the License is distributed on an "AS IS" BASIS,
 * WITHOUT WARRANTIES OR CONDITIONS OF ANY KIND, either express or implied.
 * See the License for the specific language governing permissions and
 * limitations under the License.
 */

// LocaleModel.chpl
//
// This provides a flat locale model architectural description.  The
// locales contain memory and a multi-core processor with homogeneous
// cores, and we ignore any affinity (NUMA effects) between the
// processor cores and the memory.  This architectural description is
// backward compatible with the architecture implicitly provided by
// releases 1.6 and preceding.
//
module LocaleModel {

  param localeModelHasSublocales = false;

  use ChapelLocale;
  use DefaultRectangular;
  use ChapelNumLocales;
  use Sys;

  config param debugLocaleModel = false;

  // We would really like a class-static storage class.(C++ nomenclature)
  var doneCreatingLocales: bool = false;

  // The chpl_localeID_t type is used internally.  It should not be exposed to
  // the user.  The runtime defines the actual type, as well as a functional
  // interface for assembling and disassembling chpl_localeID_t values.  This
  // module then provides the interface the compiler-emitted code uses to do
  // the same.

  extern record chpl_localeID_t {
    // We need to know that this is a record type in order to pass it to and
    // return it from runtime functions properly, but we don't need or want
    // to see its contents.
  };

  // We need an explicit copy constructor because the compiler cannot create
  // a correct one for a record type whose members are not known to it.
  pragma "init copy fn"
  extern chpl__initCopy_chpl_rt_localeID_t
  proc chpl__initCopy(initial: chpl_localeID_t): chpl_localeID_t;

  extern var chpl_nodeID: chpl_nodeID_t;

  // Runtime interface for manipulating global locale IDs.
  extern
    proc chpl_rt_buildLocaleID(node: chpl_nodeID_t,
                               subloc: chpl_sublocID_t): chpl_localeID_t;
  extern
    proc chpl_rt_nodeFromLocaleID(loc: chpl_localeID_t): chpl_nodeID_t;

  extern
    proc chpl_rt_sublocFromLocaleID(loc: chpl_localeID_t): chpl_sublocID_t;

  // Compiler (and module code) interface for manipulating global locale IDs..
  pragma "insert line file info"
  proc chpl_buildLocaleID(node: chpl_nodeID_t, subloc: chpl_sublocID_t)
    return chpl_rt_buildLocaleID(node, subloc);

  pragma "insert line file info"
  proc chpl_nodeFromLocaleID(loc: chpl_localeID_t)
    return chpl_rt_nodeFromLocaleID(loc);

  pragma "insert line file info"
  proc chpl_sublocFromLocaleID(loc: chpl_localeID_t)
    return chpl_rt_sublocFromLocaleID(loc);

  const chpl_emptyLocaleSpace: domain(1) = {1..0};
  const chpl_emptyLocales: [chpl_emptyLocaleSpace] locale;

  //
  // A concrete class representing the nodes in this architecture.
  //
  class LocaleModel : AbstractLocaleModel {
    const _node_id : int;
    const local_name : string;

    // This constructor must be invoked "on" the node
    // that it is intended to represent.  This trick is used
    // to establish the equivalence the "locale" field of the locale object
    // and the node ID portion of any wide pointer referring to it.
    proc LocaleModel() {
      if doneCreatingLocales {
        halt("Cannot create additional LocaleModel instances");
      }
      setup();
    }

    proc LocaleModel(parent_loc : locale) {
      if doneCreatingLocales {
        halt("Cannot create additional LocaleModel instances");
      }
      parent = parent_loc;
      setup();
    }

    proc chpl_id() return _node_id; // top-level node number
    proc chpl_localeid() {
      return chpl_buildLocaleID(_node_id:chpl_nodeID_t, c_sublocid_any);
    }
    proc chpl_name() return local_name;


    proc writeThis(f) {
      // Most classes will define it like this:
//      f <~> name;
      // but here it is defined thus for backward compatibility.
      f <~> new ioLiteral("LOCALE") <~> _node_id;
    }

    proc getChildSpace() return chpl_emptyLocaleSpace;

    proc getChildCount() return 0;

    iter getChildIndices() : int {
      for idx in chpl_emptyLocaleSpace do
        yield idx;
    }

    proc getChild(idx:int) : locale {
      if boundsChecking then
        halt("requesting a child from a LocaleModel locale");
      return nil;
    }

    iter getChildren() : locale  {
      for loc in chpl_emptyLocales do
        yield loc;
    }

    proc getChildArray() {
      return chpl_emptyLocales;
    }

    //------------------------------------------------------------------------{
    //- Implementation (private)
    //-
    proc setup() {
      _node_id = chpl_nodeID: int;

      // chpl_nodeName is defined in chplsys.c.
      // It supplies a node name obtained by running uname(3) on the
      // current node.  For this reason (as well), the constructor (or
      // at least this init method) must be run on the node it is
      // intended to describe.
      var comm, spawnfn : c_string;
      extern proc chpl_nodeName() : c_string;
      // sys_getenv returns zero on success.
      if sys_getenv(c"CHPL_COMM", comm) == 0 && comm == c"gasnet" &&
        sys_getenv(c"GASNET_SPAWNFN", spawnfn) == 0 && spawnfn == c"L"
      then local_name = chpl_nodeName():string + "-" + _node_id:string;
      else local_name = chpl_nodeName():string;

      extern proc chpl_task_getCallStackSize(): size_t;
      callStackSize = chpl_task_getCallStackSize();

      extern proc chpl_getNumPhysicalCpus(accessible_only: bool): c_int;
      nPUsPhysAcc = chpl_getNumPhysicalCpus(true);
      nPUsPhysAll = chpl_getNumPhysicalCpus(false);

      extern proc chpl_getNumLogicalCpus(accessible_only: bool): c_int;
      nPUsLogAcc = chpl_getNumLogicalCpus(true);
      nPUsLogAll = chpl_getNumLogicalCpus(false);

      extern proc chpl_task_getMaxPar(): uint(32);
      maxTaskPar = chpl_task_getMaxPar();
    }
    //------------------------------------------------------------------------}
  }

  //
  // An instance of this class is the default contents 'rootLocale'.
  //
  // In the current implementation a platform-specific architectural description
  // may overwrite this instance or any of its children to establish a more customized
  // representation of the system resources.
  //
  class RootLocale : AbstractRootLocale {

    const myLocaleSpace: domain(1) = {0..numLocales-1};
    var myLocales: [myLocaleSpace] locale;

    proc RootLocale() {
      parent = nil;
      nPUsPhysAcc = 0;
      nPUsPhysAll = 0;
      nPUsLogAcc = 0;
      nPUsLogAll = 0;
      maxTaskPar = 0;
    }

    // The init() function must use chpl_initOnLocales() to iterate (in
    // parallel) over the locales to set up the LocaleModel object.
    // In addition, the initial 'here' must be set.
    proc setup() {
      forall locIdx in chpl_initOnLocales() {
        const node = new LocaleModel(this);
        myLocales[locIdx] = node;
        nPUsPhysAcc += node.nPUsPhysAcc;
        nPUsPhysAll += node.nPUsPhysAll;
        nPUsLogAcc += node.nPUsLogAcc;
        nPUsLogAll += node.nPUsLogAll;
        maxTaskPar += node.maxTaskPar;
      }

      here.runningTaskCntSet(0);  // locale init parallelism mis-sets this
    }

    // Has to be globally unique and not equal to a node ID.
    // We return numLocales for now, since we expect nodes to be
    // numbered less than this.
    // -1 is used in the abstract locale class to specify an invalid node ID.
    proc chpl_id() return numLocales;
    proc chpl_localeid() {
      return chpl_buildLocaleID(numLocales:chpl_nodeID_t, c_sublocid_none);
    }
    proc chpl_name() return local_name();
    proc local_name() return "rootLocale";

    proc writeThis(f) {
      f <~> name;
    }

    proc getChildCount() return this.myLocaleSpace.numIndices;

    proc getChildSpace() return this.myLocaleSpace;

    iter getChildIndices() : int {
      for idx in this.myLocaleSpace do
        yield idx;
    }

    proc getChild(idx:int) return this.myLocales[idx];

    iter getChildren() : locale  {
      for loc in this.myLocales do
        yield loc;
    }

    proc getDefaultLocaleSpace() const ref return this.myLocaleSpace;
    proc getDefaultLocaleArray() const ref return myLocales;

    proc localeIDtoLocale(id : chpl_localeID_t) {
      // In the default architecture, there are only nodes and no sublocales.
      // What is more, the nodeID portion of a wide pointer is the same as
      // the index into myLocales that yields the locale representing that
      // node.
      return myLocales[chpl_rt_nodeFromLocaleID(id)];
    }
  }

  //////////////////////////////////////////
  //
  // utilities
  //
  inline
  proc chpl_getSubloc() {
    compilerError("must not call chpl_getSubloc() ",
                  "when locale model lacks sublocales");
    return c_sublocid_none;
  }

  //////////////////////////////////////////
  //
  // support for memory management
  //

  private extern proc chpl_memhook_md_num(): chpl_mem_descInt_t;

  // The allocator pragma is used by scalar replacement.

  // Note that there are 2 nearly identical chpl_here_alloc() functions. This
  // one takes an int(64) size and is marked with "locale model alloc" while
  // the second version takes a generic `integral` size and is not marked
  // "locale model alloc". Calls to the "locale model alloc" version are
  // inserted by the compiler (sometimes after resolution) for class/record
  // allocations. As a result, there can only be a single function with "locale
  // model alloc" in any compilation and the function must be fully specified.
  pragma "allocator"
  pragma "locale model alloc"
  proc chpl_here_alloc(size:int(64), md:chpl_mem_descInt_t): c_void_ptr {
    pragma "insert line file info"
      extern proc chpl_mem_alloc(size:size_t, md:chpl_mem_descInt_t) : c_void_ptr;
    return chpl_mem_alloc(size.safeCast(size_t), md + chpl_memhook_md_num());
  }

  pragma "allocator"
  proc chpl_here_alloc(size:integral, md:chpl_mem_descInt_t): c_void_ptr {
    pragma "insert line file info"
      extern proc chpl_mem_alloc(size:size_t, md:chpl_mem_descInt_t) : c_void_ptr;
    return chpl_mem_alloc(size.safeCast(size_t), md + chpl_memhook_md_num());
  }

  pragma "allocator"
  proc chpl_here_calloc(size:integral, number:integral, md:chpl_mem_descInt_t): c_void_ptr {
    pragma "insert line file info"
      extern proc chpl_mem_calloc(number:size_t, size:size_t, md:chpl_mem_descInt_t) : c_void_ptr;
    return chpl_mem_calloc(number.safeCast(size_t), size.safeCast(size_t), md + chpl_memhook_md_num());
  }

  pragma "allocator"
  proc chpl_here_realloc(ptr:c_void_ptr, size:integral, md:chpl_mem_descInt_t): c_void_ptr {
    pragma "insert line file info"
      extern proc chpl_mem_realloc(ptr:c_void_ptr, size:size_t, md:chpl_mem_descInt_t) : c_void_ptr;
    return chpl_mem_realloc(ptr, size.safeCast(size_t), md + chpl_memhook_md_num());
  }

  proc chpl_here_good_alloc_size(min_size:integral): min_size.type {
    pragma "insert line file info"
      extern proc chpl_mem_good_alloc_size(min_size:size_t) : size_t;
    return chpl_mem_good_alloc_size(min_size.safeCast(size_t)).safeCast(min_size.type);
  }

  pragma "locale model free"
  proc chpl_here_free(ptr:c_void_ptr): void {
    pragma "insert line file info"
      extern proc chpl_mem_free(ptr:c_void_ptr) : void;
    chpl_mem_free(ptr);
  }


  //////////////////////////////////////////
  //
  // support for "on" statements
  //

  //
  // runtime interface
  //
  extern proc chpl_comm_execute_on(loc_id: int, subloc_id: int, fn: int,
                                   args: c_void_ptr, arg_size: size_t);
  extern proc chpl_comm_execute_on_fast(loc_id: int, subloc_id: int, fn: int,
                                        args: c_void_ptr, args_size: size_t);
  extern proc chpl_comm_execute_on_nb(loc_id: int, subloc_id: int, fn: int,
                                      args: c_void_ptr, args_size: size_t);
  pragma "insert line file info"
    extern proc chpl_task_taskCallFTable(fn: int,
                                         args: c_void_ptr, args_size: size_t,
                                         subloc_id: int): void;
  extern proc chpl_ftable_call(fn: int, args: c_void_ptr): void;

  //
  // returns true if an executeOn can be handled directly
  // by running the function in question.
<<<<<<< HEAD
  // Applieds to execute on and execute on fast.
=======
  // Applies to execute on and execute on fast.
>>>>>>> e6f32a6e
  // When performing a blocking on, the compiler will emit this sequence:
  //
  //  if (chpl_doDirectExecuteOn(targetLocale))
  //         onStatementBodyFunction( args ... );
  //  else
  //         chpl_executeOn / chpl_executeOnFast
  //
  export
  proc chpl_doDirectExecuteOn(loc: chpl_localeID_t // target locale
                             ):bool {
    const node = chpl_nodeFromLocaleID(loc);
    return (node == chpl_nodeID);
  }

  //
  // regular "on"
  //
  pragma "insert line file info"
  export
  proc chpl_executeOn(loc: chpl_localeID_t, // target locale
                      fn: int,              // on-body function idx
                      args: c_void_ptr,     // function args
                      args_size: size_t     // args size
                     ) {
    const node = chpl_nodeFromLocaleID(loc);
    if (node == chpl_nodeID) {
      // don't call the runtime execute_on function if we can stay local
<<<<<<< HEAD
      assert(false); // should be handled by doDirectExecuteOn
=======
      // one day, we could rely on this always being handled
      // by the compiler's use of doDirectExecuteOn, but for now
      // the compiler calls this version in some cases.
>>>>>>> e6f32a6e
      chpl_ftable_call(fn, args);
    } else {
      chpl_comm_execute_on(node, chpl_sublocFromLocaleID(loc),
                           fn, args, args_size);
    }
  }

  //
  // fast "on" (doesn't do anything that could deadlock a comm layer,
  // in the Active Messages sense)
  //
  pragma "insert line file info"
  export
  proc chpl_executeOnFast(loc: chpl_localeID_t, // target locale
                          fn: int,              // on-body function idx
                          args: c_void_ptr,     // function args
                          args_size: size_t     // args size
                         ) {
    const node = chpl_nodeFromLocaleID(loc);
    if (node == chpl_nodeID) {
      // don't call the runtime fast execute_on function if we can stay local
      assert(false); // should be handled by doDirectExecuteOn
      chpl_ftable_call(fn, args);
    } else {
      chpl_comm_execute_on_fast(node, chpl_sublocFromLocaleID(loc),
                                fn, args, args_size);
    }
  }

  //
  // nonblocking "on" (doesn't wait for completion)
  //
  pragma "insert line file info"
  export
  proc chpl_executeOnNB(loc: chpl_localeID_t, // target locale
                        fn: int,              // on-body function idx
                        args: c_void_ptr,     // function args
                        args_size: size_t     // args size
                       ) {
    //
    // If we're in serial mode, we should use blocking rather than
    // non-blocking "on" in order to serialize the execute_ons.
    //
    const node = chpl_nodeFromLocaleID(loc);
    if (node == chpl_nodeID) {
      if __primitive("task_get_serial") then
        chpl_ftable_call(fn, args);
      else
        chpl_task_taskCallFTable(fn, args, args_size, c_sublocid_any);
    } else {
      if __primitive("task_get_serial") then
        chpl_comm_execute_on(node, c_sublocid_any, fn, args, args_size);
      else
        chpl_comm_execute_on_nb(node, c_sublocid_any, fn, args, args_size);
    }
  }

  //////////////////////////////////////////
  //
  // support for tasking statements: begin, cobegin, coforall
  //

  //
  // runtime interface
  //
  pragma "insert line file info"
  extern proc chpl_task_addToTaskList(fn: int, args: c_void_ptr, subloc_id: int,
                                      ref tlist: c_void_ptr, tlist_node_id: int,
                                      is_begin: bool);
  extern proc chpl_task_executeTasksInList(ref tlist: c_void_ptr);

  //
  // add a task to a list of tasks being built for a begin statement
  //
  pragma "insert line file info"
  export
  proc chpl_taskListAddBegin(subloc_id: int,        // target sublocale
                             fn: int,               // task body function idx
                             args: c_void_ptr,      // function args
                             ref tlist: c_void_ptr, // task list
                             tlist_node_id: int     // task list owner node
                            ) {
    chpl_task_addToTaskList(fn, args, subloc_id, tlist, tlist_node_id, true);
  }

  //
  // add a task to a list of tasks being built for a cobegin or coforall
  // statement
  //
  pragma "insert line file info"
  export
  proc chpl_taskListAddCoStmt(subloc_id: int,        // target sublocale
                              fn: int,               // task body function idx
                              args: c_void_ptr,      // function args
                              ref tlist: c_void_ptr, // task list
                              tlist_node_id: int     // task list owner node
                             ) {
    chpl_task_addToTaskList(fn, args, subloc_id, tlist, tlist_node_id, false);
  }

  //
  // make sure all tasks in a list have an opportunity to run
  //
  pragma "insert line file info"
  export
  proc chpl_taskListExecute(ref task_list: c_void_ptr) {
    chpl_task_executeTasksInList(task_list);
  }
}<|MERGE_RESOLUTION|>--- conflicted
+++ resolved
@@ -360,11 +360,7 @@
   //
   // returns true if an executeOn can be handled directly
   // by running the function in question.
-<<<<<<< HEAD
-  // Applieds to execute on and execute on fast.
-=======
   // Applies to execute on and execute on fast.
->>>>>>> e6f32a6e
   // When performing a blocking on, the compiler will emit this sequence:
   //
   //  if (chpl_doDirectExecuteOn(targetLocale))
@@ -392,13 +388,9 @@
     const node = chpl_nodeFromLocaleID(loc);
     if (node == chpl_nodeID) {
       // don't call the runtime execute_on function if we can stay local
-<<<<<<< HEAD
-      assert(false); // should be handled by doDirectExecuteOn
-=======
       // one day, we could rely on this always being handled
       // by the compiler's use of doDirectExecuteOn, but for now
       // the compiler calls this version in some cases.
->>>>>>> e6f32a6e
       chpl_ftable_call(fn, args);
     } else {
       chpl_comm_execute_on(node, chpl_sublocFromLocaleID(loc),
@@ -420,7 +412,6 @@
     const node = chpl_nodeFromLocaleID(loc);
     if (node == chpl_nodeID) {
       // don't call the runtime fast execute_on function if we can stay local
-      assert(false); // should be handled by doDirectExecuteOn
       chpl_ftable_call(fn, args);
     } else {
       chpl_comm_execute_on_fast(node, chpl_sublocFromLocaleID(loc),
