--- conflicted
+++ resolved
@@ -901,23 +901,17 @@
     /* The type of elements contained in the array */
     proc eltType type do return _value.eltType;
 
-<<<<<<< HEAD
-    /* The type of indices used in the array's domain */
-    proc idxType type do return _value.idxType;
-    proc intIdxType type do return chpl__idxTypeToIntIdxType(_value.idxType);
-=======
     /* The type used to represent the array's indices.  For a
        multidimensional array, this is the per-dimension type used. */
-    proc idxType type return _value.idxType;
+    proc idxType type do return _value.idxType;
 
     /* The type used to represent the array's indices.  For a
        1-dimensional or associative array, this will be the same as
        :proc:`idxType` above.  For a multidimensional array, it will be
        :proc:`rank` * :proc:`idxType`. */
-    proc fullIdxType type return this.domain.fullIdxType;
-
-    proc intIdxType type return chpl__idxTypeToIntIdxType(_value.idxType);
->>>>>>> c9d00e16
+    proc fullIdxType type do return this.domain.fullIdxType;
+
+    proc intIdxType type do return chpl__idxTypeToIntIdxType(_value.idxType);
 
     pragma "no copy return"
     pragma "return not owned"
