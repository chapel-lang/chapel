/*
 * Copyright 2020 Hewlett Packard Enterprise Development LP
 * Copyright 2004-2019 Cray Inc.
 * Other additional copyright holders may be indicated within.
 *
 * The entirety of this work is licensed under the Apache License,
 * Version 2.0 (the "License"); you may not use this file except
 * in compliance with the License.
 *
 * You may obtain a copy of the License at
 *
 *     http://www.apache.org/licenses/LICENSE-2.0
 *
 * Unless required by applicable law or agreed to in writing, software
 * distributed under the License is distributed on an "AS IS" BASIS,
 * WITHOUT WARRANTIES OR CONDITIONS OF ANY KIND, either express or implied.
 * See the License for the specific language governing permissions and
 * limitations under the License.
 */

/*
 * NOTES:
 *
 * - An empty string is represented by len == 0 and buff == nil.
 *
 * - It is assumed the bufferType is a local-only type, so we never
 *   make a remote copy of one passed in by the user, though remote
 *   copies are made of internal bufferType variables.
 *
 * - Lots of things are marked with TODO, a few glaring issues have been marked
 *   with BUG
 *
 */

// Note - the I/O module has
// :proc:`string.format` and :proc:`stringify`.
// It might be worth moving them here for documentation - KB Feb 2016

/*
The following documentation shows functions and methods used to
manipulate and process Chapel strings.

Methods Available in Other Modules
----------------------------------

Besides the functions below, some other modules provide routines that are
useful for working with strings. The :mod:`IO` module provides
`IO.string.format` which creates a string that is the result of
formatting. It also includes functions for reading and writing strings.
The :mod:`Regexp` module also provides some routines for searching
within strings.

Casts from String to a Numeric Type
-----------------------------------

This module supports casts from :record:`string` to numeric types. Such casts
will convert the string to the numeric type and throw an error if the string
is invalid. For example:

.. code-block:: chapel

  var number = "a":int;

throws an error when it is executed, but

.. code-block:: chapel

  var number = "1":int;

stores the value ``1`` in ``number``.

To learn more about handling these errors, see the
:ref:`Error Handling technical note <readme-errorHandling>`.


Unicode Support
---------------

Chapel strings use the UTF-8 encoding. Note that ASCII strings are a simple
subset of UTF-8 strings, because every ASCII character is a UTF-8 character with
the same meaning.

UTF-8 strings might not work properly if a UTF-8 environment is not used. See
:ref:`character set environment <readme-chplenv.character_set>` for more
information.

.. _string.nonunicode:

Non-Unicode Data and Chapel Strings
~~~~~~~~~~~~~~~~~~~~~~~~~~~~~~~~~~~

For doing string operations on non-Unicode or arbitrary data, consider using
:record:`~Bytes.bytes` instead of string. However, there may be cases where
:record:`string` must be used with non-Unicode data. Examples of this are file
system and path operations on systems where UTF-8 file names are not enforced.


In such scenarios, non-UTF-8 data can be escaped and stored in a string in a way
that it can be restored when needed. For example:

.. code-block:: chapel

 var myBytes = b"Illegal \xff sequence";  // \xff is non UTF-8
 var myEscapedString = myBytes.decode(policy=decodePolicy.escape);

will escape the illegal `0xFF` byte and store it in the string. The escaping
strategy is similar to Python's "surrogate escapes" and is as follows.

 - Each individual byte in an illegal sequence is bitwise-or'ed with `0xDC00` to
   create a 2-byte codepoint.
 - Then, this codepoint is encoded in UTF-8 and stored in the string buffer.

This strategy typically results in storing 3 bytes for each byte in the illegal
sequence. Similarly escaped strings can also be created with
:proc:`createStringWithNewBuffer` using a C buffer.

An escaped data sequence can be reconstructed with :proc:`~string.encode`:

.. code-block:: chapel

 var reconstructedBytes = myEscapedString.encode(policy=encodePolicy.unescape);
 writeln(myBytes == reconstructedBytes);  // prints true

Alternatively, escaped sequence can be used as-is without reconstructing the
bytes:

.. code-block:: chapel

 var escapedBytes = myEscapedString.encode(policy=encodePolicy.pass);
 writeln(myBytes == escapedBytes);  // prints false

.. note::

  Strings that contain escaped sequences cannot be directly used with
  unformatted I/O functions such as ``writeln``. :ref:`Formatted I/O
  <about-io-formatted-io>` can be used to print such strings with binary
  formatters such as ``%|s``.

.. note::

  The standard :mod:`FileSystem`, :mod:`Path` and :mod:`IO` modules can use
  strings described above for paths and file names.


Lengths and Offsets in Unicode Strings
~~~~~~~~~~~~~~~~~~~~~~~~~~~~~~~~~~~~~~

For Unicode strings, and in particular UTF-8 strings, there are several possible
units for offsets or lengths:

 * bytes
 * codepoints
 * graphemes

Most methods on the Chapel string type currently work with codepoint units by
default. For example, :proc:`~string.size` returns the length in codepoints
and `int` values passed into :proc:`~string.this` are offsets in codepoint
units.

It is possible to indicate byte or codepoint units for indexing in the
string methods by using arguments of type :record:`byteIndex` or
:record:`codepointIndex` respectively.

For speed of indexing with their result values, :proc:`~string.find()`
and :proc:`~string.rfind()` return a :record:`byteIndex`.

.. note::

  Support for grapheme units is not implemented at this time.

 */
module String {
  private use ChapelStandard;
  private use SysCTypes;
  private use ByteBufferHelpers;
  private use BytesStringCommon;
  private use SysBasic;

  public use CString;
  public use StringCasts;
  public use BytesStringCommon only encodePolicy;  // expose encodePolicy

  pragma "fn synchronization free"
  private extern proc qio_decode_char_buf(ref chr:int(32),
                                          ref nbytes:c_int,
                                          buf:c_string,
                                          buflen:ssize_t): syserr;
  pragma "fn synchronization free"
  private extern proc qio_decode_char_buf_esc(ref chr:int(32),
                                              ref nbytes:c_int,
                                              buf:c_string,
                                              buflen:ssize_t): syserr;
  pragma "fn synchronization free"
  private extern proc qio_encode_char_buf(dst:c_void_ptr, chr:int(32)):syserr;
  pragma "fn synchronization free"
  private extern proc qio_nbytes_char(chr:int(32)):c_int;

  pragma "no doc"
  extern const CHPL_SHORT_STRING_SIZE : c_int;

  pragma "no doc"
  extern record chpl__inPlaceBuffer {};

  pragma "fn synchronization free"
  pragma "no doc"
  extern proc chpl__getInPlaceBufferData(const ref data : chpl__inPlaceBuffer) : bufferType;

  // Signal to the Chapel compiler that the actual argument may be modified.
  pragma "fn synchronization free"
  pragma "no doc"
  extern proc chpl__getInPlaceBufferDataForWrite(ref data : chpl__inPlaceBuffer) : bufferType;

  private config param debugStrings = false;

  /*
    Returns true if the argument is a valid initial byte of a UTF-8
    encoded multibyte character.
  */
  pragma "no doc"
  private inline proc isInitialByte(b: uint(8)) : bool {
    return (b & 0xc0) != 0x80;
  }

  pragma "no doc"
  record __serializeHelper {
    var buffLen       : int;
    var buff      : bufferType;
    var size      : int;
    var locale_id : chpl_nodeID.type;
    var shortData : chpl__inPlaceBuffer;
  }

  /*
     A value of type :record:`byteIndex` can be passed to certain
     `string` functions to indicate that the function should operate
     with units of bytes. See :proc:`~string.this`.

     An `int` can be added to a :record:`byteIndex`, producing
     another :record:`byteIndex`.  One :record:`byteIndex`
     can be subtracted from another, producing an `int` distance
     between them.  A :record:`byteIndex` can also be compared
     with another :record:`byteIndex` or with an `int` .

     To create or modify a :record:`byteIndex`, cast or assign it from an
     `int`. For example, the following function returns a string
     containing only the second byte of the argument:

     .. code-block:: chapel

       proc getSecondByte(arg:string) : int {
         var offsetInBytes = 2:byteIndex;
         return arg[offsetInBytes];
       }

   */
  pragma "plain old data"
  record byteIndex {
    pragma "no doc"
    var _bindex  : int;

    pragma "no doc"
    proc init() {
      // Let compiler insert defaults
    }
    proc init(i: int) { _bindex = i; }
    proc init=(other: byteIndex) { _bindex = other._bindex; }
    proc init=(i: int) { _bindex = i; }

    proc writeThis(f) throws {
      f <~> _bindex;
    }
  }

  /*
     A value of type :record:`codepointIndex` can be passed to certain
     `string` functions to indicate that the function should operate
     with units of codepoints. See :proc:`~string.this`.

     An `int` can be added to a :record:`codepointIndex`, producing
     another :record:`codepointIndex`.  One :record:`codepointIndex`
     can be subtracted from another, producing an `int` distance
     between them.  A :record:`codepointIndex` can also be compared
     with another :record:`codepointIndex` or with an `int` .

     To create or modify a :record:`codepointIndex`, cast or assign it from an
     `int`. For example, the following function returns a string
     containing only the second codepoint of the argument:

     .. code-block:: chapel

       proc getSecondCodepoint(arg:string) : int {
         var offsetInCodepoints = 2:codepointIndex;
         return arg[offsetInCodepoints];
       }

   */
  pragma "plain old data"
  record codepointIndex {
    pragma "no doc"
    var _cpindex  : int;

    pragma "no doc"
    proc init() {
      // Let compiler insert defaults
    }
    proc init(i: int) { _cpindex = i; }
    proc init=(i: int) { _cpindex = i; }
    proc init=(cpi: codepointIndex) { _cpindex = cpi._cpindex; }

    proc writeThis(f) throws {
      f <~> _cpindex;
    }
  }

  // Helper routines in support of being able to use ranges of indices
  pragma "no doc"
  proc chpl_build_bounded_range(low: ?t, high: t)
    where t == byteIndex || t == codepointIndex
    return new range(t, _low=low, _high=high);

  pragma "no doc"
  proc chpl_build_low_bounded_range(low: ?t)
    where t == byteIndex || t == codepointIndex
    return new range(t, BoundedRangeType.boundedLow, _low=low);

  pragma "no doc"
  proc chpl_build_high_bounded_range(high: ?t)
    where t == byteIndex || t == codepointIndex
    return new range(t, BoundedRangeType.boundedHigh, _high=high);

  pragma "no doc"
  proc chpl__rangeStrideType(type idxType: byteIndex) type
    return int;

  pragma "no doc"
  proc chpl__rangeStrideType(type idxType: codepointIndex) type
    return int;

  pragma "no doc"
  proc chpl__rangeUnsignedType(type idxType: byteIndex) type
    return uint;

  pragma "no doc"
  proc chpl__rangeUnsignedType(type idxType: codepointIndex) type
    return uint;

  pragma "no doc"
  inline proc chpl__idxToInt(i: ?t)
    where t == byteIndex || t == codepointIndex
    return i:int;

  pragma "no doc"
  inline proc chpl__intToIdx(type idxType: byteIndex, i: int)
    return i: byteIndex;

  pragma "no doc"
  inline proc chpl__intToIdx(type idxType: codepointIndex, i: int)
    return i: codepointIndex;

  pragma "no doc"
  proc chpl__idxTypeToIntIdxType(type idxType: byteIndex) type
    return int;

  pragma "no doc"
  proc chpl__idxTypeToIntIdxType(type idxType: codepointIndex) type
    return int;

  pragma "no doc"
  inline proc >(x: ?t, y: t)
    where t == byteIndex || t == codepointIndex
    return x: int > y: int;

  pragma "no doc"
  inline proc >(x: ?t, y: int)
    where t == byteIndex || t == codepointIndex
    return x: int > y;

  pragma "no doc"
  inline proc >(x: int, y: ?t)
    where t == byteIndex || t == codepointIndex
    return x > y: int;
  // End range helper support

  // Index arithmetic support
  // index + int or int + index --> index
  pragma "no doc"
  inline proc +(x: ?t, y: int)
    where t == byteIndex || t == codepointIndex
    return (x: int + y): t;

  pragma "no doc"
  inline proc +(x: int, y: ?t)
    where t == byteIndex || t == codepointIndex
    return (x + y: int): t;

  pragma "no doc"
  inline proc +(x: bufferType, y: byteIndex) {
    return x+(y:int);
  }

  // index - int --> index
  pragma "no doc"
  inline proc -(x: ?t, y: int)
    where t == byteIndex || t == codepointIndex
    return (x: int - y): t;

  // index - index --> int
  pragma "no doc"
  inline proc -(x: ?t, y: t)
    where t == byteIndex || t == codepointIndex
    return x: int - y: int;

  // other relationals
  pragma "no doc"
  inline proc <(x: ?t, y: t)
    where t == byteIndex || t == codepointIndex
    return x: int < y: int;

  pragma "no doc"
  inline proc <(x: ?t, y: int)
    where t == byteIndex || t == codepointIndex
    return x: int < y;

  pragma "no doc"
  inline proc <(x: int, y: ?t)
    where t == byteIndex || t == codepointIndex
    return x < y: int;

  pragma "no doc"
  inline proc >=(x: ?t, y: t)
    where t == byteIndex || t == codepointIndex
    return x: int >= y: int;

  pragma "no doc"
  inline proc >=(x: ?t, y: int)
    where t == byteIndex || t == codepointIndex
    return x: int >= y;

  pragma "no doc"
  inline proc >=(x: int, y: ?t)
    where t == byteIndex || t == codepointIndex
    return x >= y: int;

  pragma "no doc"
  inline proc <=(x: ?t, y: t)
    where t == byteIndex || t == codepointIndex
    return x: int <= y: int;

  pragma "no doc"
  inline proc <=(x: ?t, y: int)
    where t == byteIndex || t == codepointIndex
    return x: int <= y;

  pragma "no doc"
  inline proc <=(x: int, y: ?t)
    where t == byteIndex || t == codepointIndex
    return x <= y: int;

  pragma "no doc"
  inline proc ==(x: ?t, y: t)
    where t == byteIndex || t == codepointIndex
    return (x:int) == (y:int);

  pragma "no doc"
  inline proc ==(x: ?t, y: int)
    where t == byteIndex || t == codepointIndex
    return (x:int) == y;

  pragma "no doc"
  inline proc ==(x: int, y: ?t)
    where t == byteIndex || t == codepointIndex
    return x == (y:int);

  pragma "no doc"
  inline proc !=(x: ?t, y: t)
    where t == byteIndex || t == codepointIndex
    return (x:int) != (y:int);

  pragma "no doc"
  inline proc !=(x: ?t, y: int)
    where t == byteIndex || t == codepointIndex
    return (x:int) != y;

  pragma "no doc"
  inline proc !=(x: int, y: ?t)
    where t == byteIndex || t == codepointIndex
    return x != (y:int);

  pragma "no doc"
  inline proc !(x: ?t)
    where t == byteIndex || t == codepointIndex
    return !(x:int);

  pragma "no doc"
  inline proc _cond_test(x: byteIndex)
    return x != 0;

  pragma "no doc"
  inline proc _cond_test(x: codepointIndex)
    return x != 0;
  // End index arithmetic support

  private proc validateEncoding(buf, len) throws {
    extern proc chpl_enc_validate_buf(buf, len) : c_int;

    if chpl_enc_validate_buf(buf, len) != 0 {
      throw new DecodeError();
    }
  }

  private proc stringFactoryArgDepr() {
    compilerWarning("createStringWith* with formal argument `s` is deprecated. ",
                    "Use argument name `x` instead");
  }

  private proc joinArgDepr() {
    compilerWarning("string.join with formal argument `S` is deprecated. ",
                    "Use argument name `x` instead");
  }

  //
  // createString* functions
  //

  /*
    Creates a new string which borrows the internal buffer of another string. If
    the buffer is freed before the string returned from this function, accessing
    it is undefined behavior.

    :arg x: Object to borrow the buffer from
    :type x: `string`

    :returns: A new `string`
  */
  inline proc createStringWithBorrowedBuffer(x: string) {
    // we don't validate here because `x` must have been validated already
    var ret: string;
    initWithBorrowedBuffer(ret, x);
    return ret;
  }

  pragma "last resort"
  pragma "no doc"
  inline proc createStringWithBorrowedBuffer(s: string) {
    stringFactoryArgDepr();
    return createStringWithBorrowedBuffer(x=s);
  }

  /*
    Creates a new string which borrows the internal buffer of a `c_string`. If
    the buffer is freed before the string returned from this function, accessing
    it is undefined behavior.

    :arg x: Object to borrow the buffer from
    :type x: `c_string`

    :arg length: Length of the string stored in `x` in bytes, excluding the
                 terminating null byte.
    :type length: `int`

    :throws: `DecodeError` if `x` contains non-UTF-8 characters.

    :returns: A new `string`
  */
  inline proc createStringWithBorrowedBuffer(x: c_string, length=x.size) throws {
    return createStringWithBorrowedBuffer(x:c_ptr(uint(8)), length=length,
                                                            size=length+1);
  }

  pragma "last resort"
  pragma "no doc"
  inline proc createStringWithBorrowedBuffer(s: c_string, length=s.size) throws {
    stringFactoryArgDepr();
    return createStringWithBorrowedBuffer(x=s, length);
  }

  pragma "no doc"
  proc chpl_createStringWithLiteral(x: c_string, length:int) {
    // NOTE: This is a "wellknown" function used by the compiler to create
    // string literals. Inlining this creates some bloat in the AST, slowing the
    // compilation.
    return chpl_createStringWithBorrowedBufferNV(x:c_ptr(uint(8)),
                                                 length=length,
                                                 size=length+1);
  }

  /*
     Creates a new string which borrows the memory allocated for a
     `c_ptr(uint(8))`. If the buffer is freed before the string returned from
     this function, accessing it is undefined behavior.

     :arg x: Object to borrow the buffer from
     :type x: `bufferType` (i.e. `c_ptr(uint(8))`)

     :arg length: Length of the string stored in `x` in bytes, excluding the
                  terminating null byte.
     :type length: `int`

     :arg size: Size of memory allocated for `x` in bytes
     :type length: `int`

     :throws: `DecodeError` if `x` contains non-UTF-8 characters.

     :returns: A new `string`
  */
  inline proc createStringWithBorrowedBuffer(x: bufferType,
                                             length: int, size: int) throws {
    var ret: string;
    validateEncoding(x, length);
    initWithBorrowedBuffer(ret, x, length,size);
    return ret;
  }

  pragma "last resort"
  pragma "no doc"
  inline proc createStringWithBorrowedBuffer(s: bufferType,
                                             length: int, size: int) throws {
    stringFactoryArgDepr();
    return createStringWithBorrowedBuffer(x=s, length, size);
  }

  pragma "no doc"
  private inline proc chpl_createStringWithBorrowedBufferNV(x: bufferType,
                                                            length: int,
                                                            size: int) {
    // NOTE: This is similar to chpl_createStringWithLiteral above, but only
    // used internally by the String module. These two functions cannot have the
    // same names, because "wellknown" implementation in the compiler does not
    // allow overloads.
    var ret: string;
    initWithBorrowedBuffer(ret, x, length,size);
    return ret;
  }

  pragma "no doc"
  inline proc createStringWithOwnedBuffer(x: string) {
    // should we allow stealing ownership?
    compilerError("A Chapel string cannot be passed to createStringWithOwnedBuffer");
  }

  pragma "last resort"
  pragma "no doc"
  inline proc createStringWithOwnedBuffer(s: string) {
    stringFactoryArgDepr();
    return createStringWithOwnedBuffer(x=s);
  }

  /*
    Creates a new string which takes ownership of the internal buffer of a
    `c_string`. The buffer will be freed when the string is deinitialized.

    :arg x: Object to take ownership of the buffer from
    :type x: `c_string`

    :arg length: Length of the string stored in `x` in bytes, excluding the
                 terminating null byte.
    :type length: `int`

     :throws: `DecodeError` if `x` contains non-UTF-8 characters.

    :returns: A new `string`
  */
  inline proc createStringWithOwnedBuffer(x: c_string, length=x.size) throws {
    return createStringWithOwnedBuffer(x: bufferType, length=length,
                                                      size=length+1);
  }

  pragma "last resort"
  pragma "no doc"
  inline proc createStringWithOwnedBuffer(s: c_string, length=s.size) throws {
    stringFactoryArgDepr();
    return createStringWithOwnedBuffer(x=s, length);
  }

  /*
     Creates a new string which takes ownership of the memory allocated for a
     `c_ptr(uint(8))`. The buffer will be freed when the string is deinitialized.

     :arg x: Object to take ownership of the buffer from
     :type x: `bufferType` (i.e. `c_ptr(uint(8))`)

     :arg length: Length of the string stored in `x` in bytes, excluding the
                  terminating null byte.
     :type length: `int`

     :arg size: Size of memory allocated for `x` in bytes
     :type length: `int`

     :throws: `DecodeError` if `x` contains non-UTF-8 characters.

     :returns: A new `string`
  */
  inline proc createStringWithOwnedBuffer(x: bufferType,
                                          length: int, size: int) throws {
    var ret: string;
    validateEncoding(x, length);
    initWithOwnedBuffer(ret, x, length, size);
    return ret;
  }

  pragma "last resort"
  pragma "no doc"
  inline proc createStringWithOwnedBuffer(s: bufferType,
                                          length: int, size: int) throws {
    stringFactoryArgDepr();
    return createStringWithOwnedBuffer(x=s, length, size);
  }

  pragma "no doc"
  private inline proc chpl_createStringWithOwnedBufferNV(x: bufferType,
                                                         length: int,
                                                         size: int) {
    var ret: string;
    initWithOwnedBuffer(ret, x, length,size);
    return ret;
  }

  /*
    Creates a new string by creating a copy of the buffer of another string.

    :arg x: Object to copy the buffer from
    :type x: `string`

    :returns: A new `string`
  */
  inline proc createStringWithNewBuffer(x: string) {
    // we don't validate here because `x` must have been validated already
    var ret: string;
    initWithNewBuffer(ret, x);
    return ret;
  }

  pragma "last resort"
  pragma "no doc"
  inline proc createStringWithNewBuffer(s: string) {
    stringFactoryArgDepr();
    return createStringWithNewBuffer(x=s);
  }

  /*
    Creates a new string by creating a copy of the buffer of a `c_string`.

    :arg x: Object to copy the buffer from
    :type x: `c_string`

    :arg length: Length of the string stored in `x` in bytes, excluding the
                 terminating null byte.
    :type length: `int`

    :arg policy: - `decodePolicy.strict` raises an error
                 - `decodePolicy.replace` replaces the malformed character with
                   UTF-8 replacement character
                 - `decodePolicy.drop` drops the data silently
                 - `decodePolicy.escape` escapes each illegal byte with private
                   use codepoints

    :throws: `DecodeError` if `decodePolicy.strict` is passed to the `policy`
             argument and `x` contains non-UTF-8 characters.

    :returns: A new `string`
  */
  inline proc createStringWithNewBuffer(x: c_string, length=x.size,
                                        policy=decodePolicy.strict) throws {
    return createStringWithNewBuffer(x: bufferType, length=length,
                                     size=length+1, policy);
  }

  pragma "last resort"
  pragma "no doc"
  inline proc createStringWithNewBuffer(s: c_string, length=s.size,
                                        policy=decodePolicy.strict) throws {
    stringFactoryArgDepr();
    return createStringWithNewBuffer(x=s, length, policy);
  }

  /*
     Creates a new string by creating a copy of a buffer.

     :arg x: The buffer to copy
     :type x: `bufferType` (i.e. `c_ptr(uint(8))`)

     :arg length: Length of the string stored in `x` in bytes, excluding the
                  terminating null byte.
     :type length: `int`

     :arg size: Size of memory allocated for `x` in bytes. This argument is
                ignored by this function.
     :type size: `int`

      :arg policy: `decodePolicy.strict` raises an error, `decodePolicy.replace`
                   replaces the malformed character with UTF-8 replacement
                   character, `decodePolicy.drop` drops the data silently,
                   `decodePolicy.escape` escapes each illegal byte with private
                   use codepoints

     :throws: `DecodeError` if `x` contains non-UTF-8 characters.

     :returns: A new `string`
  */
  inline proc createStringWithNewBuffer(x: bufferType,
                                        length: int, size=length+1,
                                        policy=decodePolicy.strict) throws {
    // size argument is not used, because we're allocating our own buffer
    // anyways. But it has a default and probably it's good to keep it here for
    // interface consistency
    return decodeByteBuffer(x, length, policy);
  }

  pragma "last resort"
  pragma "no doc"
  inline proc createStringWithNewBuffer(s: bufferType,
                                        length: int, size=length+1,
                                        policy=decodePolicy.strict) throws {
    stringFactoryArgDepr();
    return createStringWithNewBuffer(x=s, length, size, policy);
  }

  pragma "no doc"
  private inline proc chpl_createStringWithNewBufferNV(s: bufferType,
                                                       length: int,
                                                       size: int) {
    var ret: string;
    initWithNewBuffer(ret, s, length,size);
    return ret;
  }

  //
  // String Implementation
  //
  // TODO: We should be able to remove "ignore noinit", but doing so causes
  // memory leaks in various places. Investigate why later and add noinit back
  // in when possible.
  pragma "ignore noinit"
  pragma "no default functions" // avoid the default (read|write)This routines
  record _string {
    pragma "no doc"
    var buffLen: int = 0; // length of string in bytes
    pragma "no doc"
    var buffSize: int = 0; // size of the buffer we own
    pragma "no doc"
    var buff: bufferType = nil;
    pragma "no doc"
    var isOwned: bool = true;
    pragma "no doc"
    var hasEscapes: bool = false;
    pragma "no doc"
    // We use chpl_nodeID as a shortcut to get at here.id without actually constructing
    // a locale object. Used when determining if we should make a remote transfer.
    var locale_id = chpl_nodeID; // : chpl_nodeID_t

    pragma "no doc"
    proc init() {
      // Let compiler insert defaults
    }

    proc init=(s: string) {
      this.complete();
      initWithNewBuffer(this, s);
    }

    proc init=(cs: c_string) {
      this.complete();
      initWithNewBuffer(this, cs:bufferType, length=cs.size, size=cs.size+1);
    }

    pragma "no doc"
    proc ref deinit() {
      // Checking for size here isn't sufficient. A string may have been
      // initialized from a c_string allocated from memory but beginning with
      // a null-terminator.
      if isOwned && this.buff != nil {
        on __primitive("chpl_on_locale_num",
                       chpl_buildLocaleID(this.locale_id, c_sublocid_any)) {
          chpl_here_free(this.buff);
        }
      }
    }

    pragma "no doc"
    proc chpl__serialize() {
      var data : chpl__inPlaceBuffer;
      if buffLen <= CHPL_SHORT_STRING_SIZE {
        chpl_string_comm_get(chpl__getInPlaceBufferDataForWrite(data), locale_id, buff, buffLen);
      }
      return new __serializeHelper(buffLen, buff, buffSize, locale_id, data);
    }

    pragma "no doc"
    proc type chpl__deserialize(data) {
      if data.locale_id != chpl_nodeID {
        if data.buffLen <= CHPL_SHORT_STRING_SIZE {
          return chpl_createStringWithNewBufferNV(
                      chpl__getInPlaceBufferData(data.shortData),
                      data.buffLen,
                      data.size);
        } else {
          var localBuff = bufferCopyRemote(data.locale_id, data.buff, data.buffLen);
          return chpl_createStringWithOwnedBufferNV(localBuff,
                                                    data.buffLen,
                                                    data.size);
        }
      } else {
        return chpl_createStringWithBorrowedBufferNV(data.buff,
                                                     data.buffLen,
                                                     data.size);
      }
    }

    // This is assumed to be called from this.locale
    pragma "no doc"
<<<<<<< HEAD
    proc ref reinitString(buff: bufferType, s_len: int, size: int,
                          needToCopy:bool = true) {
      if this.isEmpty() && buff == nil then return;
=======
    proc ref reinitString(buf: bufferType, s_len: int, size: int,
                          needToCopy:bool = true, ownBuffer = false) {
      if this.isEmpty() && buf == nil then return;
>>>>>>> d7d22b0e

      // If the this.buff is longer than buff, then reuse the buffer if we are
      // allowed to (this.isOwned == true)
      if s_len != 0 {
        if needToCopy {
          if !this.isOwned || s_len+1 > this.buffSize {
            // If the new string is too big for our current buffer or we dont
            // own our current buffer then we need a new one.
            if this.isOwned && !this.isEmpty() then
              bufferFree(this.buff);
            // TODO: should I just allocate 'size' bytes?
            const (buff, allocSize) = bufferAlloc(s_len+1);
            this.buff = buff;
            this.buffSize = allocSize;
            // We just allocated a buffer, make sure to free it later
            this.isOwned = true;
          }
          bufferMemmoveLocal(this.buff, buff, s_len);
          this.buff[s_len] = 0;
        } else {
          if this.isOwned && !this.isEmpty() then
            bufferFree(this.buff);
          this.buff = buff;
          this.buffSize = size;
        }
      } else {
        // If s_len is 0, 'buf' may still have been allocated. Regardless, we
        // need to free the old buffer if 'this' is isOwned.
        if this.isOwned && !this.isEmpty() then bufferFree(this.buff);
        this.buffSize = 0;

        // If we need to copy, we can just set 'buff' to nil. Otherwise the
        // implication is that the string takes ownership of the given buffer,
        // so we need to store it and free it later.
        if needToCopy {
          this.buff = nil;
        } else {
          this.buff = buff;
        }
      }

<<<<<<< HEAD
      this.buffLen = s_len;
=======
      if ownBuffer then this.isowned = true;

      this.len = s_len;
>>>>>>> d7d22b0e
    }

    /* Deprecated - please use :proc:`string.size`. */
    inline proc length {
      compilerWarning("'string.length' is deprecated - " +
                      "please use 'string.size' instead");
      return numCodepoints;
    }

    /*
      :returns: The number of codepoints in the string.
      */
    inline proc size return numCodepoints;

    /*
      :returns: The indices that can be used to index into the string
                (i.e., the range ``0..<this.size``)
    */
    proc indices return 0..<size;

    /*
      :returns: The number of bytes in the string.
      */
    inline proc numBytes return buffLen;

    /*
      :returns: The number of codepoints in the string, assuming the
                string is correctly-encoded UTF-8.
      */
    proc numCodepoints {
      var localThis: string = this.localize();
      var n = 0;
      var i = 0;
      while i < localThis.buffLen {
        i += 1;
        while i < localThis.buffLen && !isInitialByte(localThis.buff[i]) do
          i += 1;
        n += 1;
      }
      return n;
    }

    /*
       Gets a version of the :record:`string` that is on the currently
       executing locale.

       :returns: A shallow copy if the :record:`string` is already on the
                 current locale, otherwise a deep copy is performed.
    */
    inline proc localize() : string {
      if _local || this.locale_id == chpl_nodeID {
        return createStringWithBorrowedBuffer(this);
      } else {
        const x:string = this; // assignment makes it local
        return x;
      }
    }

    /*
      Get a `c_string` from a :record:`string`.

      .. warning::

          This can only be called safely on a :record:`string` whose home is
          the current locale.  This property can be enforced by calling
          :proc:`string.localize()` before :proc:`~string.c_str()`. If the
          string is remote, the program will halt.

      For example:

      .. code-block:: chapel

          var my_string = "Hello!";
          on different_locale {
            printf("%s", my_string.localize().c_str());
          }

      :returns:
          A `c_string` that points to the underlying buffer used by this
          :record:`string`. The returned `c_string` is only valid when used
          on the same locale as the string.
     */
    inline proc c_str(): c_string {
      return getCStr(this);
    }

    pragma "no doc"
    inline proc param c_str() param : c_string {
      return this:c_string; // folded out in resolution
    }

    /*
      Returns a :record:`~Bytes.bytes` from the given :record:`string`. If the
      string contains some escaped non-UTF8 bytes, `policy` argument determines
      the action.
        
      :arg policy: `encodePolicy.pass` directly copies the (potentially escaped)
                    data, `encodePolicy.unescape` recovers the escaped bytes
                    back.

      :returns: :record:`~Bytes.bytes`
    */
    proc encode(policy=encodePolicy.pass): bytes {
      var localThis: string = this.localize();

      if policy == encodePolicy.pass {  // just copy
        return createBytesWithNewBuffer(localThis.buff, localThis.numBytes);
      }
      else {  // see if there is escaped data in the string
        var (buff, size) = bufferAlloc(this.buffLen+1);

        var readIdx = 0;
        var writeIdx = 0;
        while readIdx < localThis.buffLen {
          var cp: int(32);
          var nbytes: c_int;
          var multibytes = (localThis.buff + readIdx): c_string;
          var maxbytes = (localThis.buffLen - readIdx): ssize_t;
          const decodeRet = qio_decode_char_buf_esc(cp, nbytes, multibytes,
                                                    maxbytes);
          if (0xdc80<=cp && cp<=0xdcff) {
            buff[writeIdx] = (cp-0xdc00):byteType;
            writeIdx += 1;
          }
          else if (decodeRet != 0) {
            // the string contains invalid data
            // at this point this can only happen due to a failure in our
            // implementation of string encoding/decoding
            // simply copy the data out
            bufferMemcpyLocal(dst=(buff+writeIdx), src=multibytes, len=nbytes);
            writeIdx += nbytes;
          }
          else {
            bufferMemcpyLocal(dst=(buff+writeIdx), src=multibytes, len=nbytes);
            writeIdx += nbytes;
          }
          readIdx += nbytes;
        }
        buff[writeIdx] = 0;
        return createBytesWithOwnedBuffer(buff, length=writeIdx, size=size);
      }
    }

    /*
      Iterates over the string character by character.

      For example:

      .. code-block:: chapel

        var str = "abcd";
        for c in str {
          writeln(c);
        }

      Output::

        a
        b
        c
        d
     */
    iter items() : string {
      var localThis: string = this.localize();

      var i = 0;
      while i < localThis.buffLen {
        const curPos = localThis.buff+i;
        var cp: int(32);
        var nBytes: c_int;
        var maxBytes = (localThis.buffLen - i): ssize_t;
        qio_decode_char_buf_esc(cp, nBytes, curPos:c_string, maxBytes);

        var (newBuf, newSize) = bufferCopyLocal(curPos, nBytes);
        newBuf[nBytes] = 0;

        yield chpl_createStringWithOwnedBufferNV(newBuf, nBytes, newSize);

        i += nBytes;
      }
    }


    /*
      Iterates over the string character by character, yielding 1-codepoint
      strings. (A synonym for :iter:`items`)

      For example:

      .. code-block:: chapel

        var str = "abcd";
        for c in str {
          writeln(c);
        }

      Output::

        a
        b
        c
        d
     */
    iter these() : string {
      for c in this.items() do
        yield c;
    }

    /*
      Iterates over the string byte by byte.
    */
    iter chpl_bytes(): byteType {
      var localThis: string = this.localize();

      for i in 0..#localThis.len {
        yield localThis.buff[i];
      }
    }

    /*
      Iterates over the string Unicode character by Unicode character.
    */
    iter codepoints(): int(32) {
      var localThis: string = this.localize();

      var i = 0;
      while i < localThis.buffLen {
        var cp: int(32);
        var nbytes: c_int;
        var multibytes = (localThis.buff + i): c_string;
        var maxbytes = (localThis.buffLen - i): ssize_t;
        qio_decode_char_buf_esc(cp, nbytes, multibytes, maxbytes);
        yield cp;
        i += nbytes;
      }
    }

    /*
      Iterates over the string Unicode character by Unicode character,
      and includes the byte index and byte length of each character.
      Skip characters that begin prior to the specified starting byte index.
      Assume we may accidentally start in the middle of a multibyte character,
      but the string is correctly encoded UTF-8.
    */
    pragma "no doc"
    iter _cpIndexLen(start = 0:byteIndex) {
      var localThis: string = this.localize();

      var i = start:int;
      if i > 0 then
        while i < localThis.buffLen && !isInitialByte(localThis.buff[i]) do
          i += 1; // in case `start` is in the middle of a multibyte character
      while i < localThis.buffLen {
        var cp: int(32);
        var nbytes: c_int;
        var multibytes = (localThis.buff + i): c_string;
        var maxbytes = (localThis.buffLen - i): ssize_t;
        qio_decode_char_buf_esc(cp, nbytes, multibytes, maxbytes);
        yield (cp:int(32), i:byteIndex, nbytes:int);
        i += nbytes;
      }
    }

    /*
      Iterates over the string Unicode character by Unicode character,
      and returns the byte index and byte length of each character.
      Skip characters that begin prior to the specified starting byte index.
      Assume we may accidentally start in the middle of a multibyte character,
      but the string is correctly encoded UTF-8.
    */
    pragma "no doc"
    iter _indexLen(start = 0:byteIndex) {
      var localThis: string = this.localize();

      var i = start:int;
      if i > 0 then
        while i < localThis.buffLen && !isInitialByte(localThis.buff[i]) do
          i += 1; // in case `start` is in the middle of a multibyte character
      while i < localThis.buffLen {
        var j = i + 1;
        while j < localThis.buffLen && !isInitialByte(localThis.buff[j]) do
          j += 1;
        yield (i:byteIndex, j - i);
        i = j;
      }
    }

    /*
      :returns: The value of a single-byte string as an integer.
    */
    proc toByte(): uint(8) {
      if this.buffLen != 1 then
        halt("string.toByte() only accepts single-byte strings");
      return bufferGetByte(buf=this.buff, off=0, loc=this.locale_id);
    }

    /*
      :returns: The value of the `i` th byte as an integer.
    */
    proc byte(i: int): uint(8) {
<<<<<<< HEAD
      if boundsChecking && (i <= 0 || i > this.buffLen)
        then halt("index out of bounds of bytes: ", i);
      return bufferGetByte(buf=this.buff, off=i-1, loc=this.locale_id);
=======
      if boundsChecking && (i < 0 || i >= this.len)
        then halt("index ", i, " out of bounds for string with ", this.numBytes, " bytes");
      return bufferGetByte(buf=this.buff, off=i, loc=this.locale_id);
>>>>>>> d7d22b0e
    }

    /*
      :returns: The value of a single-codepoint string as an integer.
     */
    proc toCodepoint(): int(32) {
      // TODO: Engin: at least we can check whether the length is less than 4
      // bytes before localizing?
      var localThis: string = this.localize();

      if localThis.isEmpty() then
        halt("string.toCodepoint() only accepts single-codepoint strings");

      var cp: int(32);
      var nbytes: c_int;
      var multibytes = localThis.buff: c_string;
      var maxbytes = localThis.buffLen: ssize_t;
      qio_decode_char_buf_esc(cp, nbytes, multibytes, maxbytes);

      if localThis.buffLen != nbytes:int then
        halt("string.toCodepoint() only accepts single-codepoint strings");

      return cp;
    }

    /*
      :returns: The value of the `i` th multibyte character as an integer.
     */
    proc codepoint(i: int): int(32) {
      // TODO: Engin we may need localize here
      const idx = i: int;
      if boundsChecking && idx < 0 then
        halt("index ", idx, " out of bounds for string");

      var j = 0;
      for cp in this.codepoints() {
        if j == idx then
          return cp;
        j += 1;
      }
      // We have reached the end of the string without finding our index.
      if boundsChecking then
        halt("index ", idx, " out of bounds for string with length ", this.size);
      return 0: int(32);
    }

    /*
      Return the codepoint starting at the `i` th byte in the string

      :returns: A string with the complete multibyte character starting at the
                specified byte index from ``0..#string.numBytes``
     */
    proc this(i: byteIndex) : string {
      var idx = i: int;
      if boundsChecking && (idx < 0 || idx >= this.len)
        then halt("index ", i, " out of bounds for string with ", this.len, " bytes");

      var ret: string;
<<<<<<< HEAD
      var maxbytes = (this.buffLen - (idx - 1)): ssize_t;
=======
      var maxbytes = (this.len - idx): ssize_t;
>>>>>>> d7d22b0e
      if maxbytes < 0 || maxbytes > 4 then
        maxbytes = 4;
      var (newBuff, allocSize) = bufferCopy(buf=this.buff, off=idx,
                                            len=maxbytes, loc=this.locale_id);
      ret._size = allocSize;
      ret.buff = newBuff;
      ret.isOwned = true;

      var multibytes = ret.buff;
      var cp: int(32);
      var nbytes: c_int;
      qio_decode_char_buf_esc(cp, nbytes, multibytes:c_string, maxbytes);
      ret.buff[nbytes] = 0;
      ret.buffLen = nbytes;

      return ret;
    }

    /*
      Return the `i` th codepoint in the string. (A synonym for :proc:`item`)

      :returns: A string with the complete multibyte character starting at the
                specified codepoint index from ``0..#string.numCodepoints``
     */
    proc this(i: codepointIndex) : string {
      return this.item(i);
    }

    /*
      Return the `i` th codepoint in the string. (A synonym for :proc:`item`)

      :returns: A string with the complete multibyte character starting at the
                specified codepoint index from ``1..string.numCodepoints``
     */
    inline proc this(i: int) : string {
      return this.item(i);
    }

    /*
      Return the `i` th codepoint in the string

      :returns: A string with the complete multibyte character starting at the
                specified codepoint index from ``1..string.numCodepoints``
     */
    proc item(i: codepointIndex) : string {
      if this.isEmpty() then return "";
      const idx = i: int;
      return codepointToString(this.codepoint(idx));
    }

    /*
      Return the `i` th codepoint in the string

      :returns: A string with the complete multibyte character starting at the
                specified codepoint index from ``0..#string.numCodepoints``
     */
    inline proc item(i: int) : string {
      return this[i: codepointIndex];
    }

    // Checks to see if r is inside the bounds of this and returns a finite
    // range that can be used to iterate over a section of the string
    // TODO: move into the public interface in some form? better name if so?
    pragma "no doc"
    proc _getView(r:range(?)) where r.idxType == byteIndex {
      if boundsChecking {
        if r.hasLowBound() && (!r.hasHighBound() || r.size > 0) {
          if r.low:int < 0 then
            halt("range ", r, " out of bounds for string");
        }
        if r.hasHighBound() && (!r.hasLowBound() || r.size > 0) {
<<<<<<< HEAD
          if (r.high:int < 0) || (r.high:int > this.buffLen) then
            halt("range out of bounds of string");
        }
      }
      const r1 = r[1:r.idxType..this.buffLen:r.idxType];
=======
          // This seems suspicious... why would a range with a high bound
          // of -1 be in-bounds yet one whose high bound was -2 be out?
          // It seems as though any bound < 0 or >= len should be OOB.
          // (This logic pre-dated this PR, though the numbers differed
          // in the 1-based string/bytes indexing world).
          // I think that this exists in order to permit the doReplace()
          // call to work when `find()` returns 0, but this doesn't
          // seem principled.  See also the similar case in Bytes.chpl.
          if (r.high:int < -1) || (r.high:int >= this.len) then
            halt("range ", r, " out of bounds for string with ", this.numBytes, " bytes");
        }
      }
      const r1 = r[0:r.idxType..(this.len-1):r.idxType];
>>>>>>> d7d22b0e
      if r1.stridable {
        const ret = r1.low:int..r1.high:int by r1.stride;
        return ret;
      } else {
        const ret = r1.low:int..r1.high:int;
        return ret;
      }
    }

    // Checks to see if r is inside the bounds of this and returns a finite
    // range that can be used to iterate over a section of the string.
    // Converts from codepointIndex range to byte index range in the process.
    //
    // This function handles ranges of codepointIndex or of numeric types,
    // both of which signify positions in the string measured in codepoints.
    //
    // Slicing by stridable codepoint ranges is unsupported because it
    // creates an irregular sequence of bytes.  We could add support in the
    // future by refactoring the callers of _getView() to add a slow path,
    // or by storing an array of indices marking the beginning of each
    // codepoint alongside the string.
    pragma "no doc"
    proc _getView(r:range(?)) where r.idxType != byteIndex {
      if r.stridable {
        compilerError("string slicing doesn't support stridable codepoint ranges");
      }
      if boundsChecking {
        if r.hasLowBound() && (!r.hasHighBound() || r.size > 0) {
          if r.low:int < 0 then
            halt("range ", r, " out of bounds for string");
        }
      }
      // Loop to find whether the low and high codepoint indices
      // appear within the string.  Note the byte indices of those
      // locations, if they exist.
<<<<<<< HEAD
      const cp_low = if r.hasLowBound() && r.low:int > 0 then r.low:int else 1;
      const cp_high = if r.hasHighBound() then r.high:int else this.buffLen + 1;
      var cp_count = 1;
      var byte_low = this.buffLen + 1;  // empty range if bounds outside string
      var byte_high = this.buffLen;
=======
      const cp_low = if r.hasLowBound() && r.low:int >= 0 then r.low:int else 0;
      const cp_high = if r.hasHighBound() then r.high:int else this.len;
      var cp_count = 0;
      var byte_low = this.len;  // empty range if bounds outside string
      var byte_high = this.len - 1;
>>>>>>> d7d22b0e
      if cp_high > 0 {
        for (i, nbytes) in this._indexLen() {
          if cp_count == cp_low {
            byte_low = i:int;
            if !r.hasHighBound() then
              break;
          }
          if cp_count == cp_high {
            byte_high = i:int + nbytes-1;
            break;
          }
          cp_count += 1;
        }
      }
      if boundsChecking {
        if r.hasHighBound() && (!r.hasLowBound() || r.size > 0) {
          if (r.high:int < 0) || (r.high:int > cp_count) then
            halt("range ", r, " out of bounds for string with length ", this.size);
        }
      }
      const r1 = byte_low..byte_high;
<<<<<<< HEAD
      const ret = r1[1..#(this.buffLen)];
=======
      const ret = r1[0..#(this.len)];
>>>>>>> d7d22b0e
      return ret;
    }

    /*
      Slice a string. Halts if r is non-empty and not completely inside the
      range ``0..<string.size`` when compiled with `--checks`. `--fast`
      disables this check.

      :arg r: range of the indices the new string should be made from

      :returns: a new string that is a substring within ``0..<string.size``. If
                the length of `r` is zero, an empty string is returned.
     */
    inline proc this(r: range(?)) : string {
      return getSlice(this, r);
    }

    pragma "no doc"
    inline proc substring(i: int) {
      compilerError("substring removed: use string[index]");
    }

    pragma "no doc"
    inline proc substring(r: range) {
      compilerError("substring removed: use string[range]");
    }

    /*
      :returns: * `true`  -- when the string is empty
                * `false` -- otherwise
     */
    inline proc isEmpty() : bool {
      return this.buffLen == 0; // this should be enough of a check
    }

    // These should never be called (but are default functions for records)
    pragma "no doc"
    proc writeThis(f) throws {
      compilerError("not implemented: writeThis");
    }
    pragma "no doc"
    proc readThis(f) throws {
      compilerError("not implemented: readThis");
    }

    /*
      :arg needles: A varargs list of strings to match against.

      :returns: * `true`  -- when the string begins with one or more of the `needles`
                * `false` -- otherwise
     */
    inline proc startsWith(needles: string ...) : bool {
      return startsEndsWith(this, needles, fromLeft=true);
    }

    /*
      :arg needles: A varargs list of strings to match against.

      :returns: * `true`  -- when the string ends with one or more of the `needles`
                * `false` -- otherwise
     */
    inline proc endsWith(needles: string ...) : bool {
      return startsEndsWith(this, needles, fromLeft=false);
    }


    // Helper function that uses a param bool to toggle between count and find
    //TODO: this could be a much better string search
    //      (Boyer-Moore-Horspool|any thing other than brute force)
    //
    pragma "no doc"
    inline proc _search_helper(needle: string, region: range(?),
                               param count: bool, param fromLeft: bool = true) {
<<<<<<< HEAD
      // needle.buffLen is <= than this.buffLen, so go to the home locale
      var ret: int = 0;
=======
      // needle.len is <= than this.len, so go to the home locale
      var ret: int = -1;
>>>>>>> d7d22b0e
      on __primitive("chpl_on_locale_num",
                     chpl_buildLocaleID(this.locale_id, c_sublocid_any)) {
        // any value >= 0 means we have a solution
        // used because we cant break out of an on-clause early
<<<<<<< HEAD
        var localRet: int = -1;
        const nLen = needle.buffLen;
=======
        var localRet: int = -2;
        const nLen = needle.len;
>>>>>>> d7d22b0e
        const view = this._getView(region);
        const thisLen = view.size;

        // Edge cases
        if count {
          if nLen == 0 { // Empty needle
            if ((region.hasLowBound() && region.low.type == byteIndex) ||
                (region.hasHighBound() && region.high.type == byteIndex)) {
              // Byte indexed, so count the number of bytes in the view
              localRet = thisLen;
            } else {
              // Count the number of codepoints in the view + 1
              var nCodepoints = 0;
              var nextIdx = 0;
              for i in view {
                if i >= nextIdx {
                  nCodepoints += 1;
                  var cp: int(32);
                  var nbytes: c_int;
<<<<<<< HEAD
                  var multibytes = (this.buff + i-1): c_string;
                  var maxbytes = (this.buffLen - (i-1)): ssize_t;
=======
                  var multibytes = (this.buff + i): c_string;
                  var maxbytes = (this.len - i): ssize_t;
>>>>>>> d7d22b0e
                  qio_decode_char_buf_esc(cp, nbytes, multibytes, maxbytes);
                  nextIdx = i + nbytes;
                }
              }
              localRet = nCodepoints;
            }
          }
        } else { // find
          if nLen == 0 { // Empty needle
            if fromLeft {
              localRet = -1;
            } else {
              localRet = if thisLen == 0
                then -1
                else thisLen;
            }
          }
        }

        if nLen > thisLen {
          localRet = -1;
        }

        if localRet == -2 {
          localRet = -1;
          const localNeedle: string = needle.localize();

          // i *is not* an index into anything, it is the order of the element
          // of view we are searching from.
          const numPossible = thisLen - nLen + 1;
          const searchSpace = if fromLeft
              then 0..#(numPossible)
              else 0..#(numPossible) by -1;
          //          writeln("view is ", view);
          for i in searchSpace {
            // j *is* the index into the localNeedle's buffer
            for j in 0..#nLen {
              const idx = view.orderToIndex(i+j); // 0s based idx
              if this.buff[idx] != localNeedle.buff[j] then break;

              if j == nLen-1 {
                if count {
                  localRet += 1;
                } else { // find
                  localRet = view.orderToIndex(i);
                }
              }
            }
            if !count && localRet != -1 then break;
          }
        }
        if count then localRet += 1;
        ret = localRet;
      }
      return ret;
    }

    /*
      :arg needle: the string to search for
      :arg region: an optional range defining the substring to search within,
                   default is the whole string. Halts if the range is not
                   within ``0..<string.size``

      :returns: the index of the first occurrence of `needle` within a
                string, or -1 if the `needle` is not in the string.
     */
    inline proc find(needle: string, region: range(?) = 0:byteIndex..) : byteIndex {
      // TODO: better name than region?
      return _search_helper(needle, region, count=false): byteIndex;
    }

    /*
      :arg needle: the string to search for
      :arg region: an optional range defining the substring to search within,
                   default is the whole string. Halts if the range is not
                   within ``0..<string.size``

      :returns: the index of the first occurrence from the right of `needle`
                within a string, or -1 if the `needle` is not in the string.
     */
    inline proc rfind(needle: string, region: range(?) = 0:byteIndex..) : byteIndex {
      return _search_helper(needle, region, count=false, fromLeft=false): byteIndex;
    }

    /*
      :arg needle: the string to search for
      :arg region: an optional range defining the substring to search within,
                   default is the whole string. Halts if the range is not
                   within ``0..<string.size``

      :returns: the number of times `needle` occurs in the string
     */
    inline proc count(needle: string, region: range(?) = 0..) : int {
      return _search_helper(needle, region, count=true);
    }

    /*
      :arg needle: the string to search for
      :arg replacement: the string to replace `needle` with
      :arg count: an optional integer specifying the number of replacements to
                  make, values less than zero will replace all occurrences

      :returns: a copy of the string where `replacement` replaces `needle` up
                to `count` times
     */
    inline proc replace(needle: string, replacement: string, count: int = -1) : string {
      return doReplace(this, needle, replacement, count);
    }

    /*
      Splits the string on `sep` yielding the substring between each
      occurrence, up to `maxsplit` times.

      :arg sep: The delimiter used to break the string into chunks.
      :arg maxsplit: The number of times to split the string, negative values
                     indicate no limit.
      :arg ignoreEmpty: * When `true`  -- Empty strings will not be yielded,
                                          and will not count towards `maxsplit`
                        * When `false` -- Empty strings will be yielded when
                                          `sep` occurs multiple times in a row.
     */
    iter split(sep: string, maxsplit: int = -1, ignoreEmpty: bool = false) /* : string */ {
      // TODO: specifying return type leads to un-inited string?
      for s in doSplit(this, sep, maxsplit, ignoreEmpty) do yield s;
    }

    /*
      Works as above, but uses runs of whitespace as the delimiter.

      :arg maxsplit: The number of times to split the string, negative values
                     indicate no limit.
     */
    iter split(maxsplit: int = -1) /* : string */ {
      // note: to improve performance, this code collapses several cases into a
      //       single yield statement, which makes it confusing to read
      // TODO: specifying return type leads to un-inited string?
      if !this.isEmpty() {
        const localThis: string = this.localize();
        var done : bool = false;
        var yieldChunk : bool = false;
        var chunk : string;

        const noSplits : bool = maxsplit == 0;
        const limitSplits : bool = maxsplit > 0;
        var splitCount: int = 0;
<<<<<<< HEAD
        const iEnd: byteIndex = localThis.buffLen - 1;
=======
        const iEnd: byteIndex = localThis.len - 2;
>>>>>>> d7d22b0e

        var inChunk : bool = false;
        var chunkStart : byteIndex;

        for (c, i, nbytes) in localThis._cpIndexLen() {
          // emit whole string, unless all whitespace
          if noSplits {
            done = true;
            if !localThis.isSpace() then {
              chunk = localThis;
              yieldChunk = true;
            }
          } else {
            var cSpace = codepoint_isWhitespace(c);
            // first char of a chunk
            if !(inChunk || cSpace) {
              chunkStart = i;
              inChunk = true;
              if i - 1 + nbytes > iEnd {
                chunk = localThis[chunkStart..];
                yieldChunk = true;
                done = true;
              }
            } else if inChunk {
              // first char out of a chunk
              if cSpace {
                splitCount += 1;
                // last split under limit
                if limitSplits && splitCount > maxsplit {
                  chunk = localThis[chunkStart..];
                  yieldChunk = true;
                  done = true;
                // no limit
                } else {
                  chunk = localThis[chunkStart..i-1];
                  yieldChunk = true;
                  inChunk = false;
                }
              // out of chars
              } else if i - 1 + nbytes > iEnd {
                chunk = localThis[chunkStart..];
                yieldChunk = true;
                done = true;
              }
            }
          }

          if yieldChunk {
            yield chunk;
            yieldChunk = false;
          }
          if done then
            break;
        }
      }
    }

    /*
      Returns a new string, which is the concatenation of all of the strings
      passed in with the receiving string inserted between them.

      .. code-block:: chapel

          var x = "|".join("a","10","d");
          writeln(x); // prints: "a|10|d"
     */
    inline proc join(const ref x: string ...) : string {
      return _join(x);
    }

    /*
      Same as the varargs version, but with a homogeneous tuple of strings.

      .. code-block:: chapel

          var x = "|".join("a","10","d");
          writeln(x); // prints: "a|10|d"
     */
    inline proc join(const ref x) : string where isTuple(x) {
      if !isHomogeneousTuple(x) || !isString(x[1]) then
        compilerError("join() on tuples only handles homogeneous tuples of strings");
      return _join(x);
    }

    pragma "last resort"
    pragma "no doc"
    inline proc join(const ref S) : string where isTuple(S) {
      joinArgDepr();
      return join(S);
    }

    /*
      Same as the varargs version, but with all the strings in an array.

      .. code-block:: chapel

          var x = "|".join(["a","10","d"]);
          writeln(x); // prints: "a|10|d"
     */
    inline proc join(const ref S: [] string) : string {
      return _join(S);
    }

    pragma "last resort"
    pragma "no doc"
    inline proc join(const ref S: [] string) : string {
      joinArgDepr();
      return join(S);
    }

    pragma "no doc"
    inline proc join(ir: _iteratorRecord): string {
      return doJoinIterator(this, ir);
    }

    // TODO: we don't need this
    pragma "no doc"
    inline proc _join(const ref S) : string where isTuple(S) || isArray(S) {
      return doJoin(this, S);
    }

    /*
      :arg chars: A string containing each character to remove.
                  Defaults to `" \\t\\r\\n"`.
      :arg leading: Indicates if leading occurrences should be removed.
                    Defaults to `true`.
      :arg trailing: Indicates if trailing occurrences should be removed.
                     Defaults to `true`.

      :returns: A new string with `leading` and/or `trailing` occurrences of
                characters in `chars` removed as appropriate.
    */
    proc strip(chars: string = " \t\r\n", leading=true, trailing=true) : string {
      if this.isEmpty() then return "";
      if chars.isEmpty() then return this;

      const localThis: string = this.localize();
      const localChars: string = chars.localize();

<<<<<<< HEAD
      var start: byteIndex = 1;
      var end: byteIndex = localThis.buffLen;
=======
      var start: byteIndex = 0;
      var end: byteIndex = localThis.len-1;
>>>>>>> d7d22b0e

      if leading {
        label outer for (thisChar, i, nbytes) in localThis._cpIndexLen() {
          for removeChar in localChars.codepoints() {
            if thisChar == removeChar {
              start = i + nbytes;
              continue outer;
            }
          }
          break;
        }
      }

      if trailing {
        // Because we are working with codepoints whose starting byte index
        // is not initially known, it is faster to work forward, assuming we
        // are already past the end of the string, and then update the end
        // point as we are proven wrong.
        end = -1;
        label outer for (thisChar, i, nbytes) in localThis._cpIndexLen(start) {
          for removeChar in localChars.codepoints() {
            if thisChar == removeChar {
              continue outer;
            }
          }
          // This was not a character to be removed, so update tentative end.
          end = i + nbytes-1;
        }
      }

      return localThis[start..end];
    }

    /*
      Splits the string on `sep` into a `3*string` consisting of the section
      before `sep`, `sep`, and the section after `sep`. If `sep` is not found,
      the tuple will contain the whole string, and then two empty strings.
    */
    inline proc const partition(sep: string) : 3*string {
      return doPartition(this, sep);
    }

    /*
     Checks if all the characters in the string are either uppercase (A-Z) or
     uncased (not a letter).

      :returns: * `true`  -- if the string contains at least one uppercase
                             character and no lowercase characters, ignoring
                             uncased characters.
                * `false` -- otherwise
     */
    proc isUpper() : bool {
      if this.isEmpty() then return false;

      var result: bool;
      on __primitive("chpl_on_locale_num",
                     chpl_buildLocaleID(this.locale_id, c_sublocid_any)) {
        var locale_result = false;
        for cp in this.codepoints() {
          if codepoint_isLower(cp) {
            locale_result = false;
            break;
          } else if !locale_result && codepoint_isUpper(cp) {
            locale_result = true;
          }
        }
        result = locale_result;
      }
      return result;
    }

    /*
     Checks if all the characters in the string are either lowercase (a-z) or
     uncased (not a letter).

      :returns: * `true`  -- when there are no uppercase characters in the string.
                * `false` -- otherwise
     */
    proc isLower() : bool {
      if this.isEmpty() then return false;

      var result: bool;
      on __primitive("chpl_on_locale_num",
                     chpl_buildLocaleID(this.locale_id, c_sublocid_any)) {
        var locale_result = false;
        for cp in this.codepoints() {
          if codepoint_isUpper(cp) {
            locale_result = false;
            break;
          } else if !locale_result && codepoint_isLower(cp) {
            locale_result = true;
          }
        }
        result = locale_result;
      }
      return result;
    }

    /*
     Checks if all the characters in the string are whitespace (' ', '\t',
     '\n', '\v', '\f', '\r').

      :returns: * `true`  -- when all the characters are whitespace.
                * `false` -- otherwise
     */
    proc isSpace() : bool {
      if this.isEmpty() then return false;
      var result: bool = true;

      on __primitive("chpl_on_locale_num",
                     chpl_buildLocaleID(this.locale_id, c_sublocid_any)) {
        for cp in this.codepoints() {
          if !(codepoint_isWhitespace(cp)) {
            result = false;
            break;
          }
        }
      }
      return result;
    }

    /*
     Checks if all the characters in the string are alphabetic (a-zA-Z).

      :returns: * `true`  -- when the characters are alphabetic.
                * `false` -- otherwise
     */
    proc isAlpha() : bool {
      if this.isEmpty() then return false;
      var result: bool = true;

      on __primitive("chpl_on_locale_num",
                     chpl_buildLocaleID(this.locale_id, c_sublocid_any)) {
        for cp in this.codepoints() {
          if !codepoint_isAlpha(cp) {
            result = false;
            break;
          }
        }
      }
      return result;
    }

    /*
     Checks if all the characters in the string are digits (0-9).

      :returns: * `true`  -- when the characters are digits.
                * `false` -- otherwise
     */
    proc isDigit() : bool {
      if this.isEmpty() then return false;
      var result: bool = true;

      on __primitive("chpl_on_locale_num",
                     chpl_buildLocaleID(this.locale_id, c_sublocid_any)) {
        for cp in this.codepoints() {
          if !codepoint_isDigit(cp) {
            result = false;
            break;
          }
        }
      }
      return result;
    }

    /*
     Checks if all the characters in the string are alphanumeric (a-zA-Z0-9).

      :returns: * `true`  -- when the characters are alphanumeric.
                * `false` -- otherwise
     */
    proc isAlnum() : bool {
      if this.isEmpty() then return false;
      var result: bool = true;

      on __primitive("chpl_on_locale_num",
                     chpl_buildLocaleID(this.locale_id, c_sublocid_any)) {
        for cp in this.codepoints() {
          if !(codepoint_isAlpha(cp) || codepoint_isDigit(cp)) {
            result = false;
            break;
          }
        }
      }
      return result;
    }

    /*
     Checks if all the characters in the string are printable.

      :returns: * `true`  -- when the characters are printable.
                * `false` -- otherwise
     */
    proc isPrintable() : bool {
      if this.isEmpty() then return false;
      var result: bool = true;

      on __primitive("chpl_on_locale_num",
                     chpl_buildLocaleID(this.locale_id, c_sublocid_any)) {
        for cp in this.codepoints() {
          if !codepoint_isPrintable(cp) {
            result = false;
            break;
          }
        }
      }
      return result;
    }

    /*
      Checks if all uppercase characters are preceded by uncased characters,
      and if all lowercase characters are preceded by cased characters.

      :returns: * `true`  -- when the condition described above is met.
                * `false` -- otherwise
     */
    proc isTitle() : bool {
      if this.isEmpty() then return false;
      var result: bool = true;

      on __primitive("chpl_on_locale_num",
                     chpl_buildLocaleID(this.locale_id, c_sublocid_any)) {
        param UN = 0, UPPER = 1, LOWER = 2;
        var last = UN;
        for cp in this.codepoints() {
          if codepoint_isLower(cp) {
            if last == UPPER || last == LOWER {
              last = LOWER;
            } else { // last == UN
              result = false;
              break;
            }
          }
          else if codepoint_isUpper(cp) {
            if last == UN {
              last = UPPER;
            } else { // last == UPPER || last == LOWER
              result = false;
              break;
            }
          } else {
            // Uncased elements
            last = UN;
          }
        }
      }
      return result;
    }

    /*
      :returns: A new string with all uppercase characters replaced with their
                lowercase counterpart.

      .. note::
        
        The case change operation is not currently performed on characters whose
        cases take different number of bytes to represent in Unicode mapping.
    */
    proc toLower() : string {
      var result: string = this;
      if result.isEmpty() then return result;

      var i = 0;
      while i < result.buffLen {
        var cp: int(32);
        var nbytes: c_int;
        var multibytes = (result.buff + i): c_string;
        var maxbytes = (result.buffLen - i): ssize_t;
        qio_decode_char_buf(cp, nbytes, multibytes, maxbytes);
        var lowCodepoint = codepoint_toLower(cp);
        if lowCodepoint != cp && qio_nbytes_char(lowCodepoint) == nbytes {
          // Use the MacOS approach everywhere:  only change the case if
          // the result does not change the number of encoded bytes.
          qio_encode_char_buf(result.buff + i, lowCodepoint);
        }
        i += nbytes;
      }
      return result;
    }

    /*
      :returns: A new string with all lowercase characters replaced with their
                uppercase counterpart.

      .. note::
        
        The case change operation is not currently performed on characters whose
        cases take different number of bytes to represent in Unicode mapping.
    */
    proc toUpper() : string {
      var result: string = this;
      if result.isEmpty() then return result;

      var i = 0;
      while i < result.buffLen {
        var cp: int(32);
        var nbytes: c_int;
        var multibytes = (result.buff + i): c_string;
        var maxbytes = (result.buffLen - i): ssize_t;
        qio_decode_char_buf(cp, nbytes, multibytes, maxbytes);
        var upCodepoint = codepoint_toUpper(cp);
        if upCodepoint != cp && qio_nbytes_char(upCodepoint) == nbytes {
          // Use the MacOS approach everywhere:  only change the case if
          // the result does not change the number of encoded bytes.
          qio_encode_char_buf(result.buff + i, upCodepoint);
        }
        i += nbytes;
      }
      return result;
    }

    /*
      :returns: A new string with all cased characters following an uncased
                character converted to uppercase, and all cased characters
                following another cased character converted to lowercase.

      .. note::
        
        The case change operation is not currently performed on characters whose
        cases take different number of bytes to represent in Unicode mapping.
     */
    proc toTitle() : string {
      var result: string = this;
      if result.isEmpty() then return result;

      param UN = 0, LETTER = 1;
      var last = UN;
      var i = 0;
      while i < result.buffLen {
        var cp: int(32);
        var nbytes: c_int;
        var multibytes = (result.buff + i): c_string;
        var maxbytes = (result.buffLen - i): ssize_t;
        qio_decode_char_buf(cp, nbytes, multibytes, maxbytes);
        if codepoint_isAlpha(cp) {
          if last == UN {
            last = LETTER;
            var upCodepoint = codepoint_toUpper(cp);
            if upCodepoint != cp && qio_nbytes_char(upCodepoint) == nbytes {
              // Use the MacOS approach everywhere:  only change the case if
              // the result does not change the number of encoded bytes.
              qio_encode_char_buf(result.buff + i, upCodepoint);
            }
          } else { // last == LETTER
            var lowCodepoint = codepoint_toLower(cp);
            if lowCodepoint != cp && qio_nbytes_char(lowCodepoint) == nbytes {
              // Use the MacOS approach everywhere:  only change the case if
              // the result does not change the number of encoded bytes.
              qio_encode_char_buf(result.buff + i, lowCodepoint);
            }
          }
        } else {
          // Uncased elements
          last = UN;
        }
        i += nbytes;
      }
      return result;
    }

    /*
      :returns: A new string with the first character in uppercase (if it is a
                case character), and all other case characters in lowercase.
                Uncased characters are copied with no changes.
    */
    pragma "no doc"
    proc capitalize() : string {
      var result: string = this.toLower();
      if result.isEmpty() then return result;

      var cp: int(32);
      var nbytes: c_int;
      var multibytes = result.buff: c_string;
      var maxbytes = result.buffLen: ssize_t;
      qio_decode_char_buf(cp, nbytes, multibytes, maxbytes);
      var upCodepoint = codepoint_toUpper(cp);
      if upCodepoint != cp && qio_nbytes_char(upCodepoint) == nbytes {
        // Use the MacOS approach everywhere:  only change the case if
        // the result does not change the number of encoded bytes.
        qio_encode_char_buf(result.buff, upCodepoint);
      }
      return result;
    }

  } // end record string

  //
  // Assignment functions
  //
  /*
     Copies the int `rhs` into the byteIndex `lhs`.
  */
  proc =(ref lhs: byteIndex, rhs: int) {
    lhs._bindex = rhs: int;
  }
  pragma "no doc"
  proc =(ref lhs: byteIndex, const ref rhs: byteIndex) {
    lhs._bindex = rhs._bindex;
  }

  /*
     Copies the int `rhs` into the codepointIndex `lhs`.
  */
  proc =(ref lhs: codepointIndex, rhs: int) {
    lhs._cpindex = rhs: int;
  }
  pragma "no doc"
  proc =(ref lhs: codepointIndex, const ref rhs: codepointIndex) {
    lhs._cpindex = rhs._cpindex;
  }


  /*
     Copies the string `rhs` into the string `lhs`.
  */
  proc =(ref lhs: string, rhs: string) {
    doAssign(lhs, rhs);
  }

  /*
     Copies the c_string `rhs_c` into the string `lhs`.

     Halts if `lhs` is a remote string.
  */
  proc =(ref lhs: string, rhs_c: c_string) {
    doAssign(lhs, rhs_c);
  }

  //
  // Concatenation
  //
  /*
     :returns: A new string which is the result of concatenating `s0` and `s1`
  */
  proc +(s0: string, s1: string) {
    return doConcat(s0, s1);
  }

  /*
     :returns: A new string which is the result of repeating `s` `n` times.
               If `n` is less than or equal to 0, an empty string is returned.

     For example:

     .. code-block:: chapel

        writeln("Hello! " * 3);

     Results in::

       Hello! Hello! Hello!
  */
  proc *(s: string, n: integral) {
    return doMultiply(s, n);
  }

  //
  // Param procs
  //

  pragma "no doc"
  inline proc ==(param s0: string, param s1: string) param  {
    return __primitive("string_compare", s0, s1) == 0;
  }

  pragma "no doc"
  inline proc !=(param s0: string, param s1: string) param {
    return __primitive("string_compare", s0, s1) != 0;
  }

  pragma "no doc"
  inline proc <=(param a: string, param b: string) param {
    return (__primitive("string_compare", a, b) <= 0);
  }

  pragma "no doc"
  inline proc >=(param a: string, param b: string) param {
    return (__primitive("string_compare", a, b) >= 0);
  }

  pragma "no doc"
  inline proc <(param a: string, param b: string) param {
    return (__primitive("string_compare", a, b) < 0);
  }

  pragma "no doc"
  inline proc >(param a: string, param b: string) param {
    return (__primitive("string_compare", a, b) > 0);
  }

  pragma "no doc"
  inline proc +(param a: string, param b: string) param
    return __primitive("string_concat", a, b);

  pragma "no doc"
  inline proc param string.toByte() param : uint(8) {
    if this.numBytes != 1 then
      compilerError("string.toByte() only accepts single-byte strings");
    return __primitive("ascii", this);
  }

  pragma "no doc"
  inline proc param string.byte(param i: int) param : uint(8) {
    if i < 0 || i > this.numBytes-1 then
      compilerError("index " + i:string + " out of bounds for string with " + this.numBytes:string + " bytes");
    return __primitive("ascii", this, i);
  }

  pragma "no doc"
  inline proc param string.numBytes param
    return __primitive("string_length_bytes", this);

  pragma "no doc"
  inline proc param string.numCodepoints param
    return __primitive("string_length_codepoints", this);

  pragma "no doc"
  inline proc param string.length param {
    compilerWarning("'string.length' is deprecated - " +
                    "please use 'string.size' instead");
    return this.numCodepoints;
  }

  pragma "no doc"
  inline proc param string.size param
    return this.numCodepoints;

  pragma "no doc"
  inline proc _string_contains(param a: string, param b: string) param
    return __primitive("string_contains", a, b);


  //
  // Append
  //
  /*
     Appends the string `rhs` to the string `lhs`.
  */
  proc +=(ref lhs: string, const ref rhs: string) : void {
    doAppend(lhs, rhs);
  }

  //
  // Relational operators
  // TODO: all relational ops other than == and != are broken for unicode
  // TODO: It probably will be faster to work on a.locale or b.locale rather
  //       than here. Especially if a or b is large
  //
  // When strings are compared, they compare equal up to the point the
  // characters in the string differ.   At that point, if the encoding of the
  // next character is numerically smaller it will compare less, otherwise
  // greater.  If the encoding of one character uses fewer bits, the smaller
  // one is zero-extended to match the length of the longer one.
  // For purposes of comparison, if one compared is shorter than the
  // other, we fake in a NUL (character code 0x0).  Thus, for example:
  //  "1000" < "101" < "1010".
  //

  pragma "no doc"
  proc ==(a: string, b: string) : bool {
    // At the moment, this commented out section will not work correctly. If a
    // and b are on the same locale, we will go to that locale, but an autoCopy
    // will localize a and b, before they are placed into the on bundle,
    // causing us to access garbage data inside the doEq routine. Always
    // localize for now.
    //
    /* if a.locale_id == b.locale_id {
      var ret: bool = false;
      on __primitive("chpl_on_locale_num",
                     chpl_buildLocaleID(a.locale_id, c_sublocid_any)) {
        ret = doEq(a, b);
      }
      return ret;
    } else { */
    return doEq(a,b);
  }

  pragma "no doc"
  inline proc !=(a: string, b: string) : bool {
    return !doEq(a,b);
  }

  pragma "no doc"
  inline proc <(a: string, b: string) : bool {
    return doLessThan(a, b);
  }

  pragma "no doc"
  inline proc >(a: string, b: string) : bool {
    return doGreaterThan(a, b);
  }

  pragma "no doc"
  inline proc <=(a: string, b: string) : bool {
    return doLessThanOrEq(a, b);
  }
  pragma "no doc"
  inline proc >=(a: string, b: string) : bool {
    return doGreaterThanOrEq(a, b);
  }


  //
  // Helper routines
  //

  require "wctype.h";

  // Portability Note:
  // wint_t will normally be a 32-bit int.
  // There may be systems where it is not.
  pragma "no doc"
  extern type wint_t = int(32);

  private inline proc codepoint_isUpper(c: int(32)) : bool {
    pragma "fn synchronization free"
    extern proc iswupper(wc: wint_t): c_int;
    return iswupper(c: wint_t) != 0;
  }

  private inline proc codepoint_isLower(c: int(32)) : bool {
    pragma "fn synchronization free"
    extern proc iswlower(wc: wint_t): c_int;
    return iswlower(c: wint_t) != 0;
  }

  private inline proc codepoint_isAlpha(c: int(32)) : bool {
    pragma "fn synchronization free"
    extern proc iswalpha(wc: wint_t): c_int;
    return iswalpha(c: wint_t) != 0;
  }

  private inline proc codepoint_isDigit(c: int(32)) : bool {
    pragma "fn synchronization free"
    extern proc iswdigit(wc: wint_t): c_int;
    return iswdigit(c) != 0;
  }

  private inline proc codepoint_isWhitespace(c: int(32)) : bool {
    pragma "fn synchronization free"
    extern proc iswspace(wc: wint_t): c_int;
    return iswspace(c) != 0;
  }

  private inline proc codepoint_isPrintable(c: int(32)) : bool {
    pragma "fn synchronization free"
    extern proc iswprint(wc: wint_t): c_int;
    return iswprint(c) != 0;
  }

  private inline proc codepoint_toLower(c: int(32)) : int(32) {
    pragma "fn synchronization free"
    extern proc towlower(wc: wint_t): wint_t;
    return towlower(c: wint_t): int(32);
  }

  private inline proc codepoint_toUpper(c: int(32)) : int(32) {
    pragma "fn synchronization free"
    extern proc towupper(wc: wint_t): wint_t;
    return towupper(c: wint_t): int(32);
  }

  /*
     :returns: A string storing the complete multibyte character sequence
               that corresponds to the codepoint value `i`.
  */
  inline proc codepointToString(i: int(32)) {
    const mblength = qio_nbytes_char(i): int;
    var (buffer, mbsize) = bufferAlloc(mblength+1);
    qio_encode_char_buf(buffer, i);
    buffer[mblength] = 0;
    try! {
      return createStringWithOwnedBuffer(buffer, mblength, mbsize);
    }
  }

  //
  // Casts (casts to & from other primitive types are in StringCasts)
  //

  pragma "no doc"
  inline proc _cast(type t, cs: c_string) where t == bufferType {
    return __primitive("cast", t, cs);
  }

  // Cast from c_string to string
  pragma "no doc"
  proc _cast(type t, cs: c_string) where t == string {
    var ret: string;
    ret.buffLen = cs.size;
    ret.buffSize = ret.buffLen+1;
    ret.buff = if ret.buffLen > 0
      then __primitive("string_copy", cs): bufferType
      else nil;
    ret.isOwned = true;

    return ret;
  }

  // Cast from byteIndex to int
  pragma "no doc"
  inline proc _cast(type t: int, cpi: byteIndex) {
    return cpi._bindex;
  }

  // Cast from int to byteIndex
  pragma "no doc"
  inline proc _cast(type t: byteIndex, i: int) {
    var cpi: byteIndex;
    cpi._bindex = i;
    return cpi;
  }

  // Cast from codepointIndex to int
  pragma "no doc"
  inline proc _cast(type t: int, cpi: codepointIndex) {
    return cpi._cpindex;
  }

  // Cast from int to codepointIndex
  pragma "no doc"
  inline proc _cast(type t: codepointIndex, i: int) {
    var cpi: codepointIndex;
    cpi._cpindex = i;
    return cpi;
  }

  //
  // hashing support
  //

  pragma "no doc"
  inline proc chpl__defaultHash(x : string): uint {
    return getHash(x);
  }
}<|MERGE_RESOLUTION|>--- conflicted
+++ resolved
@@ -908,15 +908,9 @@
 
     // This is assumed to be called from this.locale
     pragma "no doc"
-<<<<<<< HEAD
     proc ref reinitString(buff: bufferType, s_len: int, size: int,
-                          needToCopy:bool = true) {
+                          needToCopy:bool = true, ownBuffer = false) {
       if this.isEmpty() && buff == nil then return;
-=======
-    proc ref reinitString(buf: bufferType, s_len: int, size: int,
-                          needToCopy:bool = true, ownBuffer = false) {
-      if this.isEmpty() && buf == nil then return;
->>>>>>> d7d22b0e
 
       // If the this.buff is longer than buff, then reuse the buffer if we are
       // allowed to (this.isOwned == true)
@@ -958,13 +952,9 @@
         }
       }
 
-<<<<<<< HEAD
+      if ownBuffer then this.isOwned = true;
+
       this.buffLen = s_len;
-=======
-      if ownBuffer then this.isowned = true;
-
-      this.len = s_len;
->>>>>>> d7d22b0e
     }
 
     /* Deprecated - please use :proc:`string.size`. */
@@ -1265,15 +1255,10 @@
       :returns: The value of the `i` th byte as an integer.
     */
     proc byte(i: int): uint(8) {
-<<<<<<< HEAD
-      if boundsChecking && (i <= 0 || i > this.buffLen)
-        then halt("index out of bounds of bytes: ", i);
-      return bufferGetByte(buf=this.buff, off=i-1, loc=this.locale_id);
-=======
-      if boundsChecking && (i < 0 || i >= this.len)
+
+      if boundsChecking && (i < 0 || i >= this.buffLen)
         then halt("index ", i, " out of bounds for string with ", this.numBytes, " bytes");
       return bufferGetByte(buf=this.buff, off=i, loc=this.locale_id);
->>>>>>> d7d22b0e
     }
 
     /*
@@ -1332,11 +1317,7 @@
         then halt("index ", i, " out of bounds for string with ", this.len, " bytes");
 
       var ret: string;
-<<<<<<< HEAD
-      var maxbytes = (this.buffLen - (idx - 1)): ssize_t;
-=======
-      var maxbytes = (this.len - idx): ssize_t;
->>>>>>> d7d22b0e
+      var maxbytes = (this.buffLen - idx): ssize_t;
       if maxbytes < 0 || maxbytes > 4 then
         maxbytes = 4;
       var (newBuff, allocSize) = bufferCopy(buf=this.buff, off=idx,
@@ -1408,13 +1389,7 @@
             halt("range ", r, " out of bounds for string");
         }
         if r.hasHighBound() && (!r.hasLowBound() || r.size > 0) {
-<<<<<<< HEAD
-          if (r.high:int < 0) || (r.high:int > this.buffLen) then
-            halt("range out of bounds of string");
-        }
-      }
-      const r1 = r[1:r.idxType..this.buffLen:r.idxType];
-=======
+
           // This seems suspicious... why would a range with a high bound
           // of -1 be in-bounds yet one whose high bound was -2 be out?
           // It seems as though any bound < 0 or >= len should be OOB.
@@ -1423,12 +1398,11 @@
           // I think that this exists in order to permit the doReplace()
           // call to work when `find()` returns 0, but this doesn't
           // seem principled.  See also the similar case in Bytes.chpl.
-          if (r.high:int < -1) || (r.high:int >= this.len) then
+          if (r.high:int < -1) || (r.high:int >= this.buffLen) then
             halt("range ", r, " out of bounds for string with ", this.numBytes, " bytes");
         }
       }
-      const r1 = r[0:r.idxType..(this.len-1):r.idxType];
->>>>>>> d7d22b0e
+      const r1 = r[0:r.idxType..(this.buffLen-1):r.idxType];
       if r1.stridable {
         const ret = r1.low:int..r1.high:int by r1.stride;
         return ret;
@@ -1464,19 +1438,12 @@
       // Loop to find whether the low and high codepoint indices
       // appear within the string.  Note the byte indices of those
       // locations, if they exist.
-<<<<<<< HEAD
-      const cp_low = if r.hasLowBound() && r.low:int > 0 then r.low:int else 1;
-      const cp_high = if r.hasHighBound() then r.high:int else this.buffLen + 1;
-      var cp_count = 1;
-      var byte_low = this.buffLen + 1;  // empty range if bounds outside string
-      var byte_high = this.buffLen;
-=======
+
       const cp_low = if r.hasLowBound() && r.low:int >= 0 then r.low:int else 0;
-      const cp_high = if r.hasHighBound() then r.high:int else this.len;
+      const cp_high = if r.hasHighBound() then r.high:int else this.buffLen;
       var cp_count = 0;
-      var byte_low = this.len;  // empty range if bounds outside string
-      var byte_high = this.len - 1;
->>>>>>> d7d22b0e
+      var byte_low = this.buffLen;  // empty range if bounds outside string
+      var byte_high = this.buffLen - 1;
       if cp_high > 0 {
         for (i, nbytes) in this._indexLen() {
           if cp_count == cp_low {
@@ -1498,11 +1465,7 @@
         }
       }
       const r1 = byte_low..byte_high;
-<<<<<<< HEAD
-      const ret = r1[1..#(this.buffLen)];
-=======
-      const ret = r1[0..#(this.len)];
->>>>>>> d7d22b0e
+      const ret = r1[0..#(this.buffLen)];
       return ret;
     }
 
@@ -1576,24 +1539,14 @@
     pragma "no doc"
     inline proc _search_helper(needle: string, region: range(?),
                                param count: bool, param fromLeft: bool = true) {
-<<<<<<< HEAD
-      // needle.buffLen is <= than this.buffLen, so go to the home locale
-      var ret: int = 0;
-=======
-      // needle.len is <= than this.len, so go to the home locale
+      // needle.len is <= than this.buffLen, so go to the home locale
       var ret: int = -1;
->>>>>>> d7d22b0e
       on __primitive("chpl_on_locale_num",
                      chpl_buildLocaleID(this.locale_id, c_sublocid_any)) {
         // any value >= 0 means we have a solution
         // used because we cant break out of an on-clause early
-<<<<<<< HEAD
-        var localRet: int = -1;
+        var localRet: int = -2;
         const nLen = needle.buffLen;
-=======
-        var localRet: int = -2;
-        const nLen = needle.len;
->>>>>>> d7d22b0e
         const view = this._getView(region);
         const thisLen = view.size;
 
@@ -1613,13 +1566,8 @@
                   nCodepoints += 1;
                   var cp: int(32);
                   var nbytes: c_int;
-<<<<<<< HEAD
-                  var multibytes = (this.buff + i-1): c_string;
-                  var maxbytes = (this.buffLen - (i-1)): ssize_t;
-=======
                   var multibytes = (this.buff + i): c_string;
-                  var maxbytes = (this.len - i): ssize_t;
->>>>>>> d7d22b0e
+                  var maxbytes = (this.buffLen - i): ssize_t;
                   qio_decode_char_buf_esc(cp, nbytes, multibytes, maxbytes);
                   nextIdx = i + nbytes;
                 }
@@ -1765,11 +1713,7 @@
         const noSplits : bool = maxsplit == 0;
         const limitSplits : bool = maxsplit > 0;
         var splitCount: int = 0;
-<<<<<<< HEAD
-        const iEnd: byteIndex = localThis.buffLen - 1;
-=======
-        const iEnd: byteIndex = localThis.len - 2;
->>>>>>> d7d22b0e
+        const iEnd: byteIndex = localThis.buffLen - 2;
 
         var inChunk : bool = false;
         var chunkStart : byteIndex;
@@ -1909,13 +1853,8 @@
       const localThis: string = this.localize();
       const localChars: string = chars.localize();
 
-<<<<<<< HEAD
-      var start: byteIndex = 1;
-      var end: byteIndex = localThis.buffLen;
-=======
       var start: byteIndex = 0;
-      var end: byteIndex = localThis.len-1;
->>>>>>> d7d22b0e
+      var end: byteIndex = localThis.buffLen-1;
 
       if leading {
         label outer for (thisChar, i, nbytes) in localThis._cpIndexLen() {
