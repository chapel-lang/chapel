--- conflicted
+++ resolved
@@ -666,10 +666,6 @@
   proc ==(a: string, b: string) : bool {
     inline proc doEq(a: string, b:string) {
       if a.len != b.len then return false;
-<<<<<<< HEAD
-      if a.isEmptyString() then return true;
-=======
->>>>>>> 098c9a09
       return _strcmp(a, b) == 0;
     }
     if a.locale.id == b.locale.id {
@@ -706,11 +702,6 @@
 
   inline proc <(a: string, b: string) : bool {
     inline proc doLt(a: string, b:string) {
-<<<<<<< HEAD
-      if b.isEmptyString() then return false;
-      if a.isEmptyString() then return true;
-=======
->>>>>>> 098c9a09
       return _strcmp(a, b) < 0;
     }
     if a.locale.id == b.locale.id {
@@ -740,11 +731,6 @@
 
   inline proc >(a: string, b: string) : bool {
     inline proc doGt(a: string, b:string) {
-<<<<<<< HEAD
-      if a.isEmptyString() then return false;
-      if b.isEmptyString() then return true;
-=======
->>>>>>> 098c9a09
       return _strcmp(a, b) > 0;
     }
     if a.locale.id == b.locale.id {
