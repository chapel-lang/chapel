/*
 * Copyright 2004-2015 Cray Inc.
 * Other additional copyright holders may be indicated within.
 *
 * The entirety of this work is licensed under the Apache License,
 * Version 2.0 (the "License"); you may not use this file except
 * in compliance with the License.
 *
 * You may obtain a copy of the License at
 *
 *     http://www.apache.org/licenses/LICENSE-2.0
 *
 * Unless required by applicable law or agreed to in writing, software
 * distributed under the License is distributed on an "AS IS" BASIS,
 * WITHOUT WARRANTIES OR CONDITIONS OF ANY KIND, either express or implied.
 * See the License for the specific language governing permissions and
 * limitations under the License.
 */

// MemTracking.chpl
//
module MemTracking
{
  //TODO strings: super broken now
  config const
    memTrack: bool = false,
    memStats: bool = false,
    memLeaksByType: bool = false,
    memLeaks: bool = false,
    memMax: uint = 0,
    memThreshold: uint = 0,
    memLog: c_ptr(uint(8)) = nil;

  pragma "no auto destroy"
  config const
    memLeaksLog: c_ptr(uint(8)) = nil;

  /* Causes the contents of the memory tracking array to be printed at the end
     of the program.
     Entries remaining in the memory tracking array represent leaked memory,
     because they are tracked allocations with no corresponding free.

     The dump is performed only if the --memLeaksByDesc option is present and has
     a string argument.  
       --memLeaksByDesc="" causes all memory records to be printed.  Same as --memLeaks.
       --memLeaksByDesc="<alloc-type-string>" causes only those memory records
         matching the given <alloc-type-string> to be printed.
     For example, --memLeaksByDesc="string copy data" causes only string copy
     data leaks to be printed.
  */
  pragma "no auto destroy"
  config const
    memLeaksByDesc: c_ptr(uint(8)) = nil;

  /* Causes the contents of the memory tracking array to be printed at the end
     of the program.
     Entries remaining in the memory tracking array represent leaked memory,
     because they are tracked allocations with no corresponding free.

     The dump is performed only if the --memLeaksByDesc option is present and has
     a string argument.  
       --memLeaksByDesc="" causes all memory records to be printed.  Same as --memLeaks.
       --memLeaksByDesc="<alloc-type-string>" causes only those memory records
         matching the given <alloc-type-string> to be printed.
     For example, --memLeaksByDesc="string copy data" causes only string copy
     data leaks to be printed.
  */
  pragma "no auto destroy"
  config const
    memLeaksByDesc: c_string = "";

  // Safely cast to size_t instances of memMax and memThreshold.
  const cMemMax = memMax.safeCast(size_t),
    cMemThreshold = memThreshold.safeCast(size_t);

  // Globally accessible copy of the corresponding c_string consts
<<<<<<< HEAD
  //const s_memLog: string = memLog;
  //const s_memLeaksLog: string = memLeaksLog;
  const s_memLog: string;
  const s_memLeaksLog: string;
=======
  use NewString;
  const s_memLeaksByDesc: string_rec = memLeaksByDesc;
  const s_memLog: string_rec = memLog;
  const s_memLeaksLog: string_rec = memLeaksLog;
>>>>>>> 1c746d03

  //
  // This communicates the settings of the various memory tracking
  // config consts to the runtime code that actually implements the
  // memory tracking.
  //
  // This function is a little tricky as it is called from every
  // locale from the runtime.  Recall that c_string is considered a
  // local-only data type, so we must use some tricks to copy the
  // c_string from locale 0 to the remote locales.  We use the globals
  // s_memLog and s_memLeaksLog to create global Chapel strings to
  // make them available to all locales.
  //
  export
  proc chpl_memTracking_returnConfigVals(ref ret_memTrack: bool,
                                         ref ret_memStats: bool,
                                         ref ret_memLeaksByType: bool,
<<<<<<< HEAD
                                         ref ret_memLeaksByDesc: c_ptr(uint(8)),
=======
                                         ref ret_memLeaksByDesc: c_string,
>>>>>>> 1c746d03
                                         ref ret_memLeaks: bool,
                                         ref ret_memMax: size_t,
                                         ref ret_memThreshold: size_t,
                                         ref ret_memLog: c_ptr(uint(8)),
                                         ref ret_memLeaksLog: c_ptr(uint(8))) {
    ret_memTrack = memTrack;
    ret_memStats = memStats;
    ret_memLeaksByType = memLeaksByType;
    ret_memLeaksByDesc = memLeaksByDesc;
    ret_memLeaks = memLeaks;
    ret_memMax = cMemMax;
    ret_memThreshold = cMemThreshold;

    if (here.id != 0) {
      // These c_strings are going to be leaked
      if s_memLeaksByDesc.len != 0 then
        ret_memLeaksByDesc = remoteStringCopy(s_memLeaksByDesc.home.id,
                                      s_memLeaksByDesc.base,
                                      s_memLeaksByDesc.len);
      else ret_memLeaksByDesc = "";
      if s_memLog.len != 0 then
        ret_memLog = copyRemoteBuffer(s_memLog.locale.id,
                                      s_memLog.buff,
                                      s_memLog.len);
      else ret_memLog = nil;
      if s_memLeaksLog.len != 0 then
        ret_memLeaksLog = copyRemoteBuffer(s_memLeaksLog.locale.id,
                                           s_memLeaksLog.buff,
                                           s_memLeaksLog.len);
      else ret_memLeaksLog = nil;
    } else {
      ret_memLeaksByDesc = memLeaksByDesc;
      ret_memLog = memLog;
      ret_memLeaksLog = memLeaksLog;
    }
  }
}<|MERGE_RESOLUTION|>--- conflicted
+++ resolved
@@ -52,39 +52,14 @@
   config const
     memLeaksByDesc: c_ptr(uint(8)) = nil;
 
-  /* Causes the contents of the memory tracking array to be printed at the end
-     of the program.
-     Entries remaining in the memory tracking array represent leaked memory,
-     because they are tracked allocations with no corresponding free.
-
-     The dump is performed only if the --memLeaksByDesc option is present and has
-     a string argument.  
-       --memLeaksByDesc="" causes all memory records to be printed.  Same as --memLeaks.
-       --memLeaksByDesc="<alloc-type-string>" causes only those memory records
-         matching the given <alloc-type-string> to be printed.
-     For example, --memLeaksByDesc="string copy data" causes only string copy
-     data leaks to be printed.
-  */
-  pragma "no auto destroy"
-  config const
-    memLeaksByDesc: c_string = "";
-
   // Safely cast to size_t instances of memMax and memThreshold.
   const cMemMax = memMax.safeCast(size_t),
     cMemThreshold = memThreshold.safeCast(size_t);
 
   // Globally accessible copy of the corresponding c_string consts
-<<<<<<< HEAD
-  //const s_memLog: string = memLog;
-  //const s_memLeaksLog: string = memLeaksLog;
   const s_memLog: string;
   const s_memLeaksLog: string;
-=======
-  use NewString;
-  const s_memLeaksByDesc: string_rec = memLeaksByDesc;
-  const s_memLog: string_rec = memLog;
-  const s_memLeaksLog: string_rec = memLeaksLog;
->>>>>>> 1c746d03
+  const s_memLeaksByDesc: string;
 
   //
   // This communicates the settings of the various memory tracking
@@ -102,11 +77,7 @@
   proc chpl_memTracking_returnConfigVals(ref ret_memTrack: bool,
                                          ref ret_memStats: bool,
                                          ref ret_memLeaksByType: bool,
-<<<<<<< HEAD
                                          ref ret_memLeaksByDesc: c_ptr(uint(8)),
-=======
-                                         ref ret_memLeaksByDesc: c_string,
->>>>>>> 1c746d03
                                          ref ret_memLeaks: bool,
                                          ref ret_memMax: size_t,
                                          ref ret_memThreshold: size_t,
@@ -123,10 +94,10 @@
     if (here.id != 0) {
       // These c_strings are going to be leaked
       if s_memLeaksByDesc.len != 0 then
-        ret_memLeaksByDesc = remoteStringCopy(s_memLeaksByDesc.home.id,
-                                      s_memLeaksByDesc.base,
+        ret_memLeaksByDesc = copyRemoteBuffer(s_memLeaksByDesc.locale.id,
+                                      s_memLeaksByDesc.buff,
                                       s_memLeaksByDesc.len);
-      else ret_memLeaksByDesc = "";
+      else ret_memLeaksByDesc = nil;
       if s_memLog.len != 0 then
         ret_memLog = copyRemoteBuffer(s_memLog.locale.id,
                                       s_memLog.buff,
