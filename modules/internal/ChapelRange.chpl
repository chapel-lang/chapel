--- conflicted
+++ resolved
@@ -496,13 +496,9 @@
 //
 // returns true if i is in this range
 //
-<<<<<<< HEAD
 // SS: setting this to pragma "inline"
 pragma "inline"
-def range.member(i: eltType) {
-=======
 def range.member(i: idxType) {
->>>>>>> b9c610f5
   if stridable {
     if boundedType == BoundedRangeType.bounded {
       return i >= low && i <= high && (i - low) % abs(stride):idxType == 0;
