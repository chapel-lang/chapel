--- conflicted
+++ resolved
@@ -576,9 +576,6 @@
 // Write implementation for ranges
 proc range.writeThis(f: Writer)
 {
-<<<<<<< HEAD
-  f.write(_base);
-=======
   if !aligned {
     // set things up so alignment does not get printed out
     _base._alignment =
@@ -593,8 +590,7 @@
     // could verify that we succeeded:
     //assert(_base.isNaturallyAligned());
   }
-  _base.writeThis(f);
->>>>>>> 571390e0
+  f.write(_base);
 }
 
 // Return a substring of a string with a range of indices.
