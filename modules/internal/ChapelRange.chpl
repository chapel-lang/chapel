--- conflicted
+++ resolved
@@ -57,28 +57,21 @@
 //
 // syntax function for bounded ranges
 //
-<<<<<<< HEAD
 // Albert hack to make this inline
 pragma "inline"
-def _build_range(low: int, high: int)
-  return new range(int, BoundedRangeType.bounded, false, low, high);
-pragma "inline"
-def _build_range(low: uint, high: uint)
-  return new range(uint, BoundedRangeType.bounded, false, low, high);
-pragma "inline"
-def _build_range(low: int(64), high: int(64))
-  return new range(int(64), BoundedRangeType.bounded, false, low, high);
-pragma "inline"
-def _build_range(low: uint(64), high: uint(64))
-=======
 proc _build_range(low: int, high: int)
   return new range(int, BoundedRangeType.bounded, false, low, high);
+
+pragma "inline"
 proc _build_range(low: uint, high: uint)
   return new range(uint, BoundedRangeType.bounded, false, low, high);
+
+pragma "inline"
 proc _build_range(low: int(64), high: int(64))
   return new range(int(64), BoundedRangeType.bounded, false, low, high);
+
+pragma "inline"
 proc _build_range(low: uint(64), high: uint(64))
->>>>>>> 44e7d3b6
   return new range(uint(64), BoundedRangeType.bounded, false, low, high);
 
 //
@@ -240,15 +233,8 @@
 // 
 // Return the number in the range 0 <= result < b that is congruent to a (mod b)
 //
-<<<<<<< HEAD
 // Albert hack to make this inline
 pragma "inline"
-def mod(a:integral, b:integral) {
-  if (b <= 0) then
-    halt("modulus divisor must be positive");
-  var tmp = a % b:a.type;
-  return if tmp < 0 then b:a.type + tmp else tmp;
-=======
 proc mod(a:integral, b:integral) {
   if _isSignedType(b.type) {
     if (b <= 0) then
@@ -269,20 +255,15 @@
   }
 
   return tmp;
->>>>>>> 44e7d3b6
 }
 
 
 //
 // align low bound of this range to an alignment; snap up
 //
-<<<<<<< HEAD
 // Albert hack to make this inline
 pragma "inline"
-def range._alignLow(alignment: idxType) {
-=======
 proc range._alignLow(alignment: idxType) {
->>>>>>> 44e7d3b6
   var s = abs(stride):idxType;
   // The following is equivalent to _low += abs(alignment - low) % s;
   // except that it avoids problems with an overflow in the subtraction.
@@ -298,13 +279,9 @@
 //
 // align high bound of this range to an alignment; snap down
 //
-<<<<<<< HEAD
 // Albert hack to make this inline
 pragma "inline"
-def range._alignHigh(alignment: idxType) {
-=======
 proc range._alignHigh(alignment: idxType) {
->>>>>>> 44e7d3b6
   var s = abs(stride):idxType;
   // We take the absolute value of s, so it can be cast to idxType even if idxType is unsigned.
 
