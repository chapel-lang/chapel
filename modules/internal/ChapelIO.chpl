/*
 * Copyright 2004-2019 Cray Inc.
 * Other additional copyright holders may be indicated within.
 *
 * The entirety of this work is licensed under the Apache License,
 * Version 2.0 (the "License"); you may not use this file except
 * in compliance with the License.
 *
 * You may obtain a copy of the License at
 *
 *     http://www.apache.org/licenses/LICENSE-2.0
 *
 * Unless required by applicable law or agreed to in writing, software
 * distributed under the License is distributed on an "AS IS" BASIS,
 * WITHOUT WARRANTIES OR CONDITIONS OF ANY KIND, either express or implied.
 * See the License for the specific language governing permissions and
 * limitations under the License.
 */

/*

Basic types and utilities in support of I/O operation.

Most of Chapel's I/O support is within the :mod:`IO` module.  This section
describes automatically included basic types and routines that support the
:mod:`IO` module.

Writing and Reading
~~~~~~~~~~~~~~~~~~~

The :proc:`writeln` function allows for a simple implementation
of a Hello World program:

.. code-block:: chapel

 writeln("Hello, World!");
 // outputs
 // Hello, World!

The :proc:`~IO.read` functions allow one to read values into variables as
the following example demonstrates. It shows three ways to read values into
a pair of variables ``x`` and ``y``.

.. code-block:: chapel

  var x: int;
  var y: real;

  /* reading into variable expressions, returning
     true if the values were read, false on EOF */
  var ok:bool = read(x, y);

  /* reading via a single type argument */
  x = read(int);
  y = read(real);

  /* reading via multiple type arguments */
  (x, y) = read(int, real);

.. _readThis-writeThis-readWriteThis:

The readThis(), writeThis(), and readWriteThis() Methods
~~~~~~~~~~~~~~~~~~~~~~~~~~~~~~~~~~~~~~~~~~~~~~~~~~~~~~~~

When programming the input and output method for a custom data type, it is
often useful to define both the read and write routines at the same time. That
is possible to do in a Chapel program by defining a ``readWriteThis`` method,
which is a generic method expecting a single :record:`~IO.channel` argument.

In cases when the reading routine and the writing routine are more naturally
separate, or in which only one should be defined, a Chapel program can define
``readThis`` (taking in a single argument - a readable channel) and/or
``writeThis`` (taking in a single argument - a writeable channel).

If none of these routines are provided, a default version of ``readThis`` and
``writeThis`` will be generated by the compiler. If ``readWriteThis`` is
defined, the compiler will generate ``readThis`` or ``writeThis`` methods - if
they do not already exist - which call ``readWriteThis``.

Note that arguments to ``readThis`` and ``writeThis`` may represent a locked
channel; as a result, calling methods on the channel in parallel from within a
``readThis``, ``writeThis``, or ``readWriteThis`` may cause undefined behavior.
Additionally, performing I/O on a global channel that is the same channel as the
one ``readThis``, ``writeThis``, or ``readWriteThis`` is operating on can result
in a deadlock. In particular, these methods should not refer to
:var:`~IO.stdin`, :var:`~IO.stdout`, or :var:`~IO.stderr` explicitly or
implicitly (such as by calling the global :proc:`writeln` function).
Instead, these methods should only perform I/O on the channel passed as an
argument.

Because it is often more convenient to use an operator for I/O, instead of
writing

.. code-block:: chapel

  f.readwrite(x);
  f.readwrite(y);

one can write

.. code-block:: chapel

  f <~> x <~> y;

Note that the types :type:`IO.ioLiteral` and :type:`IO.ioNewline` may be useful
when using the ``<~>`` operator. :type:`IO.ioLiteral` represents some string
that must be read or written as-is (e.g. ``","`` when working with a tuple),
and :type:`IO.ioNewline` will emit a newline when writing but skip to and
consume a newline when reading.


This example defines a readWriteThis method and demonstrates how ``<~>`` will
call the read or write routine, depending on the situation.

.. code-block:: chapel

  class IntPair {
    var x: int;
    var y: int;
    proc readWriteThis(f) {
      f <~> x <~> new ioLiteral(",") <~> y <~> new ioNewline();
    }
  }
  var ip = new IntPair(17,2);
  write(ip);
  // prints out
  // 17,2

  delete ip;

This example defines a only a writeThis method - so that there will be a
function resolution error if the class NoRead is read.

.. code-block:: chapel

  class NoRead {
    var x: int;
    var y: int;
    proc writeThis(f) {
      f <~> "hello";
    }
    // Note that no readThis function will be generated.
  }
  var nr = new NoRead();
  write(nr);
  // prints out
  // hello

  // Note that read(nr) will generate a compiler error.

  delete nr;

.. _default-readThis-writeThis:

Default writeThis and readThis Methods
~~~~~~~~~~~~~~~~~~~~~~~~~~~~~~~~~~~~~~

Default ``writeThis`` methods are created for all types for which a user-defined
``writeThis`` or ``readWriteThis`` method is not provided.  They have the
following semantics:

* for a class: outputs the values within the fields of the class prefixed by
  the name of the field and the character ``=``.  Each field is separated by a
  comma.  The output is delimited by ``{`` and ``}``.
* for a record: outputs the values within the fields of the class prefixed by
  the name of the field and the character ``=``.  Each field is separated by a
  comma.  The output is delimited by ``(`` and ``)``.

Default ``readThis`` methods are created for all types for which a user-defined
``readThis`` method is not provided.  The default ``readThis`` methods are
defined to read in the output of the default ``writeThis`` method.

Additionally, the Chapel implementation includes ``writeThis`` methods for
built-in types as follows:

* for an array: outputs the elements of the array in row-major order
  where rows are separated by line-feeds and blank lines are used to separate
  other dimensions.
* for a domain: outputs the dimensions of the domain enclosed by
  ``{`` and ``}``.
* for a range: output the lower bound of the range, output ``..``,
  then output the upper bound of the range.  If the stride of the range
  is not ``1``, output the word ``by`` and then the stride of the range.
  If the range has special alignment, output the word ``align`` and then the
  alignment.
* for tuples, outputs the components of the tuple in order delimited by ``(``
  and ``)``, and separated by commas.

These types also include ``readThis`` methods to read the corresponding format.
Note that when reading an array, the domain of the array must be set up
appropriately before the elements can be read.

.. note::

  Note that it is not currently possible to read and write circular
  data structures with these mechanisms.

 */
module ChapelIO {
  use ChapelBase; // for uint().
  use ChapelLocale;
  use SysBasic;
  use LastResortIO;

  // TODO -- this should probably be private
  pragma "no doc"
  proc _isNilObject(val) {
    proc helper(o: borrowed object) return o == nil;
    proc helper(o)                  return false;
    return helper(val);
  }

  private use IO;

    private
    proc isIoField(x, param i) param {
      if isType(__primitive("field by num", x, i)) ||
         isParam(__primitive("field by num", x, i)) ||
         __primitive("field by num", x, i).type == nothing {
        // I/O should ignore type or param fields
        return false;
      } else {
        return true;
      }
    }

    // ch is the channel
    // x is the record/class/union
    // i is the field number of interest
    private
    proc ioFieldNameEqLiteral(ch, type t, param i) {
      var st = ch.styleElement(QIO_STYLE_ELEMENT_AGGREGATE);
      if st == QIO_AGGREGATE_FORMAT_JSON {
        return new ioLiteral('"' +
                             __primitive("field num to name", t, i) +
                             '":');
      } else {
        return new ioLiteral(__primitive("field num to name", t, i) + " = ");
      }
    }
    private
    proc ioFieldNameLiteral(ch, type t, param i) {
      var st = ch.styleElement(QIO_STYLE_ELEMENT_AGGREGATE);
      if st == QIO_AGGREGATE_FORMAT_JSON {
        return new ioLiteral('"' +
                             __primitive("field num to name", t, i) +
                             '"');
      } else {
        return new ioLiteral(__primitive("field num to name", t, i));
      }
    }




    pragma "no doc"
    proc writeThisFieldsDefaultImpl(writer, x:?t, inout first:bool) {
      param num_fields = __primitive("num fields", t);
      var isBinary = writer.binary();

      if (isClassType(t)) {
        if _to_borrowed(t) != borrowed object {
          // only write parent fields for subclasses of object
          // since object has no .super field.
          writeThisFieldsDefaultImpl(writer, x.super, first);
        }
      }

      if !isUnionType(t) {
        // print out all fields for classes and records
        for param i in 1..num_fields {
          if isIoField(x, i) {
            if !isBinary {
              var comma = new ioLiteral(", ");
              if !first then writer.readwrite(comma);

              var eq:ioLiteral = ioFieldNameEqLiteral(writer, t, i);
              writer.readwrite(eq);
            }

            writer.readwrite(__primitive("field by num", x, i));

            first = false;
          }
        }
      } else {
        // Handle unions.
        // print out just the set field for a union.
        var id = __primitive("get_union_id", x);
        for param i in 1..num_fields {
          if isIoField(x, i) && i == id {
            if isBinary {
              // store the union ID
              write(id);
            } else {
              var eq:ioLiteral = ioFieldNameEqLiteral(writer, t, i);
              writer.readwrite(eq);
            }
            writer.readwrite(__primitive("field by num", x, i));
          }
        }
      }
    }
    // Note; this is not a multi-method and so must be called
    // with the appropriate *concrete* type of x; that's what
    // happens now with buildDefaultWriteFunction
    // since it has the concrete type and then calls this method.

    // MPF: We would like to entirely write the default writeThis
    // method in Chapel, but that seems to be a bit of a challenge
    // right now and I'm having trouble with scoping/modules.
    // So I'll go back to writeThis being generated by the
    // compiler.... the writeThis generated by the compiler
    // calls writeThisDefaultImpl.
    pragma "no doc"
    proc writeThisDefaultImpl(writer, x:?t) throws {
      if !writer.binary() {
        var st = writer.styleElement(QIO_STYLE_ELEMENT_AGGREGATE);
        var start:ioLiteral;
        if st == QIO_AGGREGATE_FORMAT_JSON {
          start = new ioLiteral("{");
        } else if st == QIO_AGGREGATE_FORMAT_CHPL {
          start = new ioLiteral("new " + t:string + "(");
        } else {
          // the default 'braces' type
          if isClassType(t) {
            start = new ioLiteral("{");
          } else {
            start = new ioLiteral("(");
          }
        }
        writer.readwrite(start);
      }

      var first = true;

      writeThisFieldsDefaultImpl(writer, x, first);

      if !writer.binary() {
        var st = writer.styleElement(QIO_STYLE_ELEMENT_AGGREGATE);
        var end:ioLiteral;
        if st == QIO_AGGREGATE_FORMAT_JSON {
          end = new ioLiteral("}");
        } else if st == QIO_AGGREGATE_FORMAT_CHPL {
          end = new ioLiteral(")");
        } else {
          if isClassType(t) {
            end = new ioLiteral("}");
          } else {
            end = new ioLiteral(")");
          }
        }
        writer.readwrite(end);
      }
    }

    private
    proc skipFieldsAtEnd(reader, inout needsComma:bool) {

      var st = reader.styleElement(QIO_STYLE_ELEMENT_AGGREGATE);
      var skip_unk = reader.styleElement(QIO_STYLE_ELEMENT_SKIP_UNKNOWN_FIELDS);

      if skip_unk != 0 && st == QIO_AGGREGATE_FORMAT_JSON {

        while true {
          if needsComma {
            // read a comma
            var comma = new ioLiteral(",", true);
            reader.readwrite(comma);

            if !reader.error() {
              needsComma = false; // we read a comma
            } else if reader.error() == EFORMAT {
              // break out of the loop if we didn't read a comma
              // and we're expecting to read one.
              // We clear the error since we
              // might be at the end (without error)
              reader.clearError();
              break;
            }
          }

          // Skip an unknown JSON field.
          var err:syserr = ENOERR;
          try {
            reader.skipField();
            needsComma = true;
          } catch e: SystemError {
            err = e.err;
          } catch {
            err = EINVAL;
          }
          reader.setError(err);
        }
      }
    }

    pragma "no doc"
    proc readThisFieldsDefaultImpl(reader, type t, ref x,
                                   inout needsComma:bool) {
      param num_fields = __primitive("num fields", t);
      var isBinary = reader.binary();
      var superclass_error : syserr = ENOERR;

      if (isClassType(t)) {
        if _to_borrowed(t) != borrowed object {
          // only write parent fields for subclasses of object
          // since object has no .super field.
          type superType = x.super.type;
          var castTmp:superType = x; // make a copy of the ptr so we
                                     // can pass it by ref
          readThisFieldsDefaultImpl(reader, superType, castTmp, needsComma);
          // Any error reading superclass must be preserved.
          superclass_error = reader.error();
        }
      }

      if !isUnionType(t) {
        // read all fields for classes and records
        if isBinary {
          for param i in 1..num_fields {
            if isIoField(x, i) {
              reader.readwrite(__primitive("field by num", x, i));
            }
          }
        } else if num_fields > 0 {

          // this tuple helps us not read the same field twice.
          var read_field:(num_fields)*bool;
          // these two help us know if we've read all the fields.
          var num_to_read = 0;
          var num_read = 0;
          for param i in 1..num_fields {
            if isIoField(x, i) {
              num_to_read += 1;
            }
          }

          // the order should not matter.
          while num_read < num_to_read {

            if needsComma {
              // read a comma

              var comma = new ioLiteral(",", true);
              reader.readwrite(comma);

              if !reader.error() {
                needsComma = false; // we read a comma
              } else if reader.error() == EFORMAT {
                // break out of the loop if we didn't read a comma
                // and we're expecting to read one.
                break;
              }
            }

            // find a field name that matches.
            // TODO: this is not particularly efficient. If we
            // have a lot of fields, this is O(n**2), and there
            // are other potential problems with string reallocation.
            // We could do better if we put the field names to
            // scan for into a regular expression, possibly
            // with | and ( ) for capture groups so we can know
            // which field was read.
            var st = reader.styleElement(QIO_STYLE_ELEMENT_AGGREGATE);
            var skip_unk = reader.styleElement(QIO_STYLE_ELEMENT_SKIP_UNKNOWN_FIELDS);

            var read_field_name = false;

            for param i in 1..num_fields {
              if isIoField(x, i) {

                if !read_field_name && !read_field[i] {
                  var fname:ioLiteral = ioFieldNameLiteral(reader, t, i);

                  reader.readwrite(fname);

                  if reader.error() == EFORMAT || reader.error() == EEOF {
                    // Try reading again with a different union element.
                    reader.clearError();
                  } else {
                    read_field_name = true;
                    needsComma = true;

                    var eq:ioLiteral;
                    if st == QIO_AGGREGATE_FORMAT_JSON {
                      eq = new ioLiteral(":", true);
                    } else {
                      eq = new ioLiteral("=", true);
                    }
                    reader.readwrite(eq);

                    reader.readwrite(__primitive("field by num", x, i));
                    if !reader.error() {
                      read_field[i] = true;
                      num_read += 1;
                    }
                  }
                }
              }
            }

            // Stop with an error if we didn't read a field name
            // ... unless we skip unknown fields...
            if !read_field_name {
              if skip_unk != 0 && st == QIO_AGGREGATE_FORMAT_JSON {

                // Skip an unknown JSON field.
                var err:syserr = ENOERR;
                try {
                  reader.skipField();
                  needsComma = true;
                } catch e: SystemError {
                  err = e.err;
                } catch {
                  err = EINVAL;
                }
                reader.setError(err);

              } else {
                reader.setError(EFORMAT:syserr);
                break;
              }
            }
          }

          // check that we've read all fields, return error if not.
          {
            var ok = num_read == num_to_read;

            if ok then reader.setError(superclass_error);
            else reader.setError(EFORMAT:syserr);
          }
        }
      } else {
        // Handle unions.
        if isBinary {
          var id = __primitive("get_union_id", x);
          // Read the ID
          reader.readwrite(id);
          for param i in 1..num_fields {
            if isIoField(x, i) && i == id {
              reader.readwrite(__primitive("field by num", x, i));
            }
          }
        } else {
          // Read the field name = part until we get one that worked.
          var found_field = false;
          for param i in 1..num_fields {
            if isIoField(x, i) {
              var st = reader.styleElement(QIO_STYLE_ELEMENT_AGGREGATE);

              // the field name
              var fname:ioLiteral = ioFieldNameLiteral(reader, t, i);

              reader.readwrite(fname);

              // Read : or = if there was no error reading field name.
              if reader.error() == EFORMAT || reader.error() == EEOF {
                // Try reading again with a different union element.
                reader.clearError();
              } else {
                found_field = true;
                var eq:ioLiteral;
                if st == QIO_AGGREGATE_FORMAT_JSON {
                  eq = new ioLiteral(":", true);
                } else {
                  eq = new ioLiteral("=", true);
                }
                readIt(eq);

                // We read the 'name = ', so now read the value!
                reader.readwrite(__primitive("field by num", x, i));
              }
            }
          }
          // Create an error if we never found a field in our union.
          if !found_field {
            reader.setError(EFORMAT:syserr);
          }
        }
      }
    }
    // Note; this is not a multi-method and so must be called
    // with the appropriate *concrete* type of x; that's what
    // happens now with buildDefaultWriteFunction
    // since it has the concrete type and then calls this method.
    pragma "no doc"
    proc readThisDefaultImpl(reader, x:?t) throws where isClassType(t) {
      if !reader.binary() {
        var st = reader.styleElement(QIO_STYLE_ELEMENT_AGGREGATE);
        var start:ioLiteral;
        if st == QIO_AGGREGATE_FORMAT_CHPL {
          start = new ioLiteral("new " + t:string + "(");
        } else {
          // json and braces type
          start = new ioLiteral("{");
        }
        reader.readwrite(start);
      }

      var needsComma = false;

      var obj = x; // make obj point to x so ref works
      if ! reader.error() {
        readThisFieldsDefaultImpl(reader, t, obj, needsComma);
      }
      if ! reader.error() {
        skipFieldsAtEnd(reader, needsComma);
      }

      if !reader.binary() {
        var st = reader.styleElement(QIO_STYLE_ELEMENT_AGGREGATE);
        var end:ioLiteral;
        if st == QIO_AGGREGATE_FORMAT_CHPL {
          end = new ioLiteral(")");
        } else {
          // json and braces type
          end = new ioLiteral("}");
        }
        reader.readwrite(end);
      }
    }
    pragma "no doc"
    proc readThisDefaultImpl(reader, ref x:?t) throws where !isClassType(t) {
      if !reader.binary() {
        var st = reader.styleElement(QIO_STYLE_ELEMENT_AGGREGATE);
        var start:ioLiteral;
        if st == QIO_AGGREGATE_FORMAT_CHPL {
          start = new ioLiteral("new " + t:string + "(");
        } else if st == QIO_AGGREGATE_FORMAT_JSON {
          start = new ioLiteral("{");
        } else {
          start = new ioLiteral("(");
        }
        reader.readwrite(start);
      }

      var needsComma = false;

      if ! reader.error() {
        readThisFieldsDefaultImpl(reader, t, x, needsComma);
      }
      if ! reader.error() {
        skipFieldsAtEnd(reader, needsComma);
      }

      if !reader.binary() {
        var st = reader.styleElement(QIO_STYLE_ELEMENT_AGGREGATE);
        var end:ioLiteral;
        if st == QIO_AGGREGATE_FORMAT_JSON {
          end = new ioLiteral("}");
        } else {
          end = new ioLiteral(")");
        }
        reader.readwrite(end);
      }
    }

  /*
     Prints an error message to stderr giving the location of the call to
     ``halt`` in the Chapel source, followed by the arguments to the call,
     if any, then exits the program.
   */
  pragma "function terminates program"
  pragma "always propagate line file info"
  proc halt() {
    __primitive("chpl_error", c"halt reached");
  }

  /*
     Prints an error message to stderr giving the location of the call to
     ``halt`` in the Chapel source, followed by the arguments to the call,
     if any, then exits the program.
   */
  pragma "function terminates program"
  pragma "always propagate line file info"
  proc halt(s:string) {
    halt(s.localize().c_str());
  }

  /*
     Prints an error message to stderr giving the location of the call to
     ``halt`` in the Chapel source, followed by the arguments to the call,
     if any, then exits the program.
   */
  pragma "function terminates program"
  pragma "always propagate line file info"
  proc halt(args ...?numArgs) {
    var tmpstring = "halt reached - " + stringify((...args));
    __primitive("chpl_error", tmpstring.c_str());
  }

  /*
    Prints a warning to stderr giving the location of the call to ``warning``
    in the Chapel source, followed by the argument(s) to the call.
  */
  pragma "always propagate line file info"
  proc warning(s:string) {
    __primitive("chpl_warning", s.localize().c_str());
  }

  /*
    Prints a warning to stderr giving the location of the call to ``warning``
    in the Chapel source, followed by the argument(s) to the call.
  */
  pragma "always propagate line file info"
  proc warning(args ...?numArgs) {
    var tmpstring = stringify((...args));
    warning(tmpstring);
  }

  pragma "no doc"
<<<<<<< HEAD
  override proc locale.writeThis(f) {
    f <~> name;
  }

  pragma "no doc"
  proc _ddata.writeThis(f) {
=======
  proc _ddata.writeThis(f) throws {
>>>>>>> 56b91e1d
    compilerWarning("printing _ddata class");
    f <~> "<_ddata class cannot be printed>";
  }

  pragma "no doc"
  proc chpl_taskID_t.writeThis(f) throws {
    var tmp : uint(64) = this : uint(64);
    f <~> (tmp);
  }

  pragma "no doc"
  proc chpl_taskID_t.readThis(f) throws {
    var tmp : uint(64);
    f <~> tmp;
    this = tmp : chpl_taskID_t;
  }

  pragma "no doc"
  proc nothing.writeThis(f) {}

  // Moved here to avoid circular dependencies in ChapelTuple.
  pragma "no doc"
  proc _tuple.readWriteThis(f) throws {
    var st = f.styleElement(QIO_STYLE_ELEMENT_TUPLE);
    var start:ioLiteral;
    var comma:ioLiteral;
    var end:ioLiteral;
    var binary = f.binary();

    if st == QIO_TUPLE_FORMAT_SPACE {
      start = new ioLiteral("");
      comma = new ioLiteral(" ");
      end = new ioLiteral("");
    } else if st == QIO_TUPLE_FORMAT_JSON {
      start = new ioLiteral("[");
      comma = new ioLiteral(", ");
      end = new ioLiteral("]");
    } else {
      start = new ioLiteral("(");
      comma = new ioLiteral(", ");
      end = new ioLiteral(")");
    }

    if !binary {
      f <~> start;
    }
    if size != 0 {
      f <~> this(1);
      for param i in 2..size {
        if !binary {
          f <~> comma;
        }
        f <~> this(i);
      }
    }
    if !binary {
      f <~> end;
    }
  }

  // Moved here to avoid circular dependencies in ChapelRange
  // Write implementation for ranges
  pragma "no doc"
  proc range.writeThis(f) throws
  {
    // a range with a more normalized alignment
    // a separate variable so 'this' can be const
    var alignCheckRange = this;
    if f.writing {
      alignCheckRange.normalizeAlignment();
    }

    if hasLowBound() then
      f <~> low;
    f <~> new ioLiteral("..");
    if hasHighBound() then
      f <~> high;
    if stride != 1 then
      f <~> new ioLiteral(" by ") <~> stride;

    // Write out the alignment only if it differs from natural alignment.
    // We take alignment modulo the stride for consistency.
    if ! alignCheckRange.isNaturallyAligned() && aligned then
      f <~> new ioLiteral(" align ") <~> chpl_intToIdx(chpl__mod(chpl__idxToInt(alignment), stride));
  }

  pragma "no doc"
  proc ref range.readThis(f) throws
  {
    if hasLowBound() then
      f <~> _low;
    f <~> new ioLiteral("..");
    if hasHighBound() then
      f <~> _high;
    if stride != 1 then
      f <~> new ioLiteral(" by ") <~> stride;

    // try reading an 'align'
    if !f.error() {
      f <~> new ioLiteral(" align ");
      if f.error() == EFORMAT then {
        // naturally aligned.
        f.clearError();
      } else {
        if stridable {
          // un-naturally aligned - read the un-natural alignment
          var a: intIdxType;
          f <~> a;
          _alignment = a;
        } else {
          // If the range is not stridable, it can't store an alignment.
          // TODO: once Channels can store Chapel errors,
          // create a more descriptive error for this case
          f.setError(EFORMAT:syserr);
        }
      }
    }
  }

<<<<<<< HEAD
  pragma "no doc"
  override proc LocaleModel.writeThis(f) {
=======
  override proc LocaleModel.writeThis(f) throws {
>>>>>>> 56b91e1d
    // Most classes will define it like this:
    //      f <~> name;
    // but here it is defined thus for backward compatibility.
    f <~> new ioLiteral("LOCALE") <~> chpl_id();
  }

  /* Errors can be printed out. In that event, they will
     show information about the error including the result
     of calling :proc:`Error.message`.
  */
  pragma "no doc"
  override proc Error.writeThis(f) {
    var description = chpl_describe_error(this);
    f <~> description;
  }

  /* Equivalent to ``try! stdout.write``. See :proc:`IO.channel.write` */
  proc write(const args ...?n) {
    try! stdout.write((...args));
  }
  /* Equivalent to ``try! stdout.writeln``. See :proc:`IO.channel.writeln` */
  proc writeln(const args ...?n) {
    try! stdout.writeln((...args));
  }

  // documented in the arguments version.
  pragma "no doc"
  proc writeln() {
    try! stdout.writeln();
  }

  /* Equivalent to ``try! stdout.writef``. See
     :proc:`FormattedIO.channel.writef`. */
  proc writef(fmt:string, const args ...?k):bool {
    try! {
      return stdout.writef(fmt, (...args));
    }
  }
  // documented in string version
  pragma "no doc"
  proc writef(fmt:string):bool {
    try! {
      return stdout.writef(fmt);
    }
  }

  //
  // Catch all
  //
  // Convert 'x' to a string just the way it would be written out.
  //
  // This is marked as last resort so it doesn't take precedence over
  // generated casts for types like enums
  //
  // This version only applies to non-primitive types
  // (primitive types should support :string directly)
  pragma "no doc"
  pragma "last resort"
  proc _cast(type t, x) where t == string && ! isPrimitiveType(x.type) {
    return stringify(x);
  }
}<|MERGE_RESOLUTION|>--- conflicted
+++ resolved
@@ -711,16 +711,12 @@
   }
 
   pragma "no doc"
-<<<<<<< HEAD
-  override proc locale.writeThis(f) {
+  override proc locale.writeThis(f) throws {
     f <~> name;
   }
 
   pragma "no doc"
-  proc _ddata.writeThis(f) {
-=======
   proc _ddata.writeThis(f) throws {
->>>>>>> 56b91e1d
     compilerWarning("printing _ddata class");
     f <~> "<_ddata class cannot be printed>";
   }
@@ -840,12 +836,8 @@
     }
   }
 
-<<<<<<< HEAD
-  pragma "no doc"
-  override proc LocaleModel.writeThis(f) {
-=======
+  pragma "no doc"
   override proc LocaleModel.writeThis(f) throws {
->>>>>>> 56b91e1d
     // Most classes will define it like this:
     //      f <~> name;
     // but here it is defined thus for backward compatibility.
@@ -857,7 +849,7 @@
      of calling :proc:`Error.message`.
   */
   pragma "no doc"
-  override proc Error.writeThis(f) {
+  override proc Error.writeThis(f) throws {
     var description = chpl_describe_error(this);
     f <~> description;
   }
