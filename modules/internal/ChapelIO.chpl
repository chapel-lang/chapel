/*
 * Copyright 2004-2015 Cray Inc.
 * Other additional copyright holders may be indicated within.
 * 
 * The entirety of this work is licensed under the Apache License,
 * Version 2.0 (the "License"); you may not use this file except
 * in compliance with the License.
 * 
 * You may obtain a copy of the License at
 * 
 *     http://www.apache.org/licenses/LICENSE-2.0
 * 
 * Unless required by applicable law or agreed to in writing, software
 * distributed under the License is distributed on an "AS IS" BASIS,
 * WITHOUT WARRANTIES OR CONDITIONS OF ANY KIND, either express or implied.
 * See the License for the specific language governing permissions and
 * limitations under the License.
 */

// ChapelIO.chpl
//
module ChapelIO {
  use ChapelBase; // for uint().
  use SysBasic;
  // use IO; happens below once we need it.
  
  proc _isNilObject(val) {
    proc helper(o: object) return o == nil;
    proc helper(o)         return false;
    return helper(val);
  }
  
  class Writer {
    proc writing param return true;
    // if it's binary, we don't decorate class/record fields and values
    proc binary():bool { return false; }
    // get other style elements
    proc styleElement(element:int):int { return 0; }

    proc error():syserr { return ENOERR; }
    proc setError(e:syserr) { }
    proc clearError() { }
    proc writePrimitive(x) {
      //compilerError("Generic Writer.writePrimitive called");
      halt("Generic Writer.writePrimitive called");
    }
    proc writeBytes(x, len:ssize_t) {
      halt("Generic Writer.writeBytes called");
    }
    proc writeIt(x:?t) {
      if _isIoPrimitiveTypeOrNewline(t) {
        writePrimitive(x);
      } else {
        if isClassType(t) || chpl_isDdata(t) {
          // FUTURE -- write the class name/ID?
  
          if x == nil {
            var st = styleElement(QIO_STYLE_ELEMENT_AGGREGATE);
            var iolit:ioLiteral;
            if st == QIO_AGGREGATE_FORMAT_JSON {
              iolit = new ioLiteral("null", !binary());
            } else {
              iolit = new ioLiteral("nil", !binary());
            }
            writePrimitive(iolit);
            return;
          }
        }
  
        x.writeThis(this);
      }
    }
    proc readwrite(x) {
      writeIt(x);
    }
    proc write(args ...?k) {
      for param i in 1..k {
        writeIt(args(i));
      }
    }
    proc writeln(args ...?k) {
      for param i in 1..k {
        writeIt(args(i));
      }
      var nl = new ioNewline();
      writeIt(nl);
    }
    proc writeln() {
      var nl = new ioNewline();
      writeIt(nl);
    }
    proc writeThisFieldsDefaultImpl(x:?t, inout first:bool) {
      param num_fields = __primitive("num fields", t);
      var isBinary = binary();
  
      if (isClassType(t)) {
        if t != object {
          // only write parent fields for subclasses of object
          // since object has no .super field.
          writeThisFieldsDefaultImpl(x.super, first);
        }
      }
  
      if !isUnionType(t) {
        // print out all fields for classes and records
        for param i in 1..num_fields {
          if !isBinary {
            var comma = new ioLiteral(", ");
            if !first then write(comma);
  
            var st = styleElement(QIO_STYLE_ELEMENT_AGGREGATE);
            var eq:ioLiteral;
            if st == QIO_AGGREGATE_FORMAT_JSON {
              eq = new ioLiteral(__primitive("field num to name", t, i) + " : ");
            } else {
              eq = new ioLiteral(__primitive("field num to name", t, i) + " = ");
            }
            write(eq);
          }
  
          write(__primitive("field value by num", x, i));
  
          first = false;
        }
      } else {
        // Handle unions.
        // print out just the set field for a union.
        var id = __primitive("get_union_id", x);
        for param i in 1..num_fields {
          if __primitive("field id by num", t, i) == id {
            if isBinary {
              // store the union ID
              write(id);
            } else {
              var st = styleElement(QIO_STYLE_ELEMENT_AGGREGATE);
              var eq:ioLiteral;
              if st == QIO_AGGREGATE_FORMAT_JSON {
                eq = new ioLiteral(__primitive("field num to name", t, i) + " : ");
              } else {
                eq = new ioLiteral(__primitive("field num to name", t, i) + " = ");
              }
              write(eq);
            }
            write(__primitive("field value by num", x, i));
          }
        }
      }
    }
    // Note; this is not a multi-method and so must be called
    // with the appropriate *concrete* type of x; that's what
    // happens now with buildDefaultWriteFunction
    // since it has the concrete type and then calls this method.
  
    // MPF: We would like to entirely write the default writeThis
    // method in Chapel, but that seems to be a bit of a challenge
    // right now and I'm having trouble with scoping/modules.
    // So I'll go back to writeThis being generated by the
    // compiler.... the writeThis generated by the compiler
    // calls writeThisDefaultImpl.
    proc writeThisDefaultImpl(x:?t) {
      if !binary() {
        var st = styleElement(QIO_STYLE_ELEMENT_AGGREGATE);
        var start:ioLiteral;
        if st == QIO_AGGREGATE_FORMAT_JSON {
          start = new ioLiteral("{");
        } else if st == QIO_AGGREGATE_FORMAT_CHPL {
          start = new ioLiteral("new " + typeToString(t) + "(");
        } else {
          // the default 'braces' type
          if isClassType(t) {
            start = new ioLiteral("{");
          } else {
            start = new ioLiteral("(");
          }
        }
        write(start);
      }
  
      var first = true;
  
      writeThisFieldsDefaultImpl(x, first);
  
      if !binary() {
        var st = styleElement(QIO_STYLE_ELEMENT_AGGREGATE);
        var end:ioLiteral;
        if st == QIO_AGGREGATE_FORMAT_JSON {
          end = new ioLiteral("}");
        } else if st == QIO_AGGREGATE_FORMAT_CHPL {
          end = new ioLiteral(")");
        } else {
          if isClassType(t) {
            end = new ioLiteral("}");
          } else {
            end = new ioLiteral(")");
          }
        }
        write(end);
      }
    }
  }
  
  class Reader {
    proc writing param return false;
    // if it's binary, we don't decorate class/record fields and values
    proc binary():bool { return false; }
    // get other style elements
    proc styleElement(element:int):int { return 0; }

    proc error():syserr { return ENOERR; }
    proc setError(e:syserr) { }
    proc clearError() { }
  
    proc readPrimitive(ref x:?t) where _isIoPrimitiveTypeOrNewline(t) {
      //compilerError("Generic Reader.readPrimitive called");
      halt("Generic Reader.readPrimitive called");
    }
    proc readBytes(x, len:ssize_t) {
      halt("Generic Reader.readBytes called");
    }
    proc readIt(x:?t) where isClassType(t) {
      // FUTURE -- write the class name/ID? or nil?
      // possibly in a different 'Reader'
      /*
      var iolit = new ioLiteral("nil", !binary());
      readPrimitive(iolit);
      if !(error()) {
        // Return nil.
        delete x;
        x = nil;
        return;
      } else {
        clearError();
      }*/
      x.readThis(this);
    }
    proc readIt(ref x:?t) where !isClassType(t) {
      if _isIoPrimitiveTypeOrNewline(t) {
        readPrimitive(x);
      } else {
        x.readThis(this);
      }
    }
    proc readwrite(ref x) {
      readIt(x);
    }
    proc read(ref args ...?k):bool {
      for param i in 1..k {
        readIt(args(i));
      }
  
      if error() == EEOF {
        clearError();
        return false;
      } else {
        return true;
      }
    }
    proc readln(ref args ...?k):bool {
      for param i in 1..k {
        readIt(args(i));
      }
      var nl = new ioNewline();
      readIt(nl);
      if error() == EEOF {
        clearError();
        return false;
      } else {
        return true;
      }
    }
    proc readln():bool {
      var nl = new ioNewline();
      readIt(nl);
      if error() == EEOF {
        clearError();
        return false;
      } else {
        return true;
      }
    }
    proc readThisFieldsDefaultImpl(type t, ref x, inout first:bool) {
      param num_fields = __primitive("num fields", t);
      var isBinary = binary();
  
      //writeln("Scanning fields for ", typeToString(t));
  
      if (isClassType(t)) {
        if t != object {
          // only write parent fields for subclasses of object
          // since object has no .super field.
          readThisFieldsDefaultImpl(x.super.type, x, first);
        }
      }
  
      if !isUnionType(t) {
        // read all fields for classes and records
  
        for param i in 1..num_fields {
          if !isBinary {
            var comma = new ioLiteral(",", true);
            if !first then readIt(comma);
  
            var fname = new ioLiteral(__primitive("field num to name", t, i), true);
            readIt(fname);
  
            var st = styleElement(QIO_STYLE_ELEMENT_AGGREGATE);
            var eq:ioLiteral;
            if st == QIO_AGGREGATE_FORMAT_JSON {
              eq = new ioLiteral(":", true);
            } else {
              eq = new ioLiteral("=", true);
            }
            readIt(eq);
          }
  
          readIt(__primitive("field value by num", x, i));
  
          first = false;
        }
      } else {
        // Handle unions.
        if isBinary {
          var id = __primitive("get_union_id", x);
          // Read the ID
          readIt(id);
          for param i in 1..num_fields {
            if __primitive("field id by num", t, i) == id {
              readIt(__primitive("field value by num", x, i));
            }
          }
        } else {
          // Read the field name = part until we get one that worked.
          for param i in 1..num_fields {
            var st = styleElement(QIO_STYLE_ELEMENT_AGGREGATE);
            var eq:ioLiteral;
            if st == QIO_AGGREGATE_FORMAT_JSON {
              eq = new ioLiteral(__primitive("field num to name", t, i) + " : ");
            } else {
              eq = new ioLiteral(__primitive("field num to name", t, i) + " = ");
            }

            readIt(eq);
            if error() == EFORMAT {
              clearError();
            } else {
              // We read the 'name = ', so now read the value!
              readIt(__primitive("field value by num", x, i));
            }
          }
        }
      }
    }
    // Note; this is not a multi-method and so must be called
    // with the appropriate *concrete* type of x; that's what
    // happens now with buildDefaultWriteFunction
    // since it has the concrete type and then calls this method.
    proc readThisDefaultImpl(x:?t) where isClassType(t) {
      if !binary() {
        var st = styleElement(QIO_STYLE_ELEMENT_AGGREGATE);
        var start:ioLiteral;
        if st == QIO_AGGREGATE_FORMAT_CHPL {
          start = new ioLiteral("new " + typeToString(t) + "(");
        } else {
          // json and braces type
          start = new ioLiteral("{");
        }
        readIt(start);
      }
  
      var first = true;
  
      var obj = x; // make obj point to x so ref works
      readThisFieldsDefaultImpl(t, obj, first);
  
      if !binary() {
        var st = styleElement(QIO_STYLE_ELEMENT_AGGREGATE);
        var end:ioLiteral;
        if st == QIO_AGGREGATE_FORMAT_CHPL {
          end = new ioLiteral(")");
        } else {
          // json and braces type
          end = new ioLiteral("}");
        }
        readIt(end);
      }
    }
    proc readThisDefaultImpl(ref x:?t) where !isClassType(t){
      if !binary() {
        var st = styleElement(QIO_STYLE_ELEMENT_AGGREGATE);
        var start:ioLiteral;
        if st == QIO_AGGREGATE_FORMAT_CHPL {
          start = new ioLiteral("new " + typeToString(t) + "(");
        } else if st == QIO_AGGREGATE_FORMAT_JSON {
          start = new ioLiteral("{");
        } else {
          start = new ioLiteral("(");
        }
        readIt(start);
      }
  
      var first = true;
  
      readThisFieldsDefaultImpl(t, x, first);
  
      if !binary() {
        var st = styleElement(QIO_STYLE_ELEMENT_AGGREGATE);
        var end:ioLiteral;
        if st == QIO_AGGREGATE_FORMAT_JSON {
          end = new ioLiteral("}");
        } else {
          end = new ioLiteral(")");
        }
        readIt(end);
      }
    }
  }
  
  inline proc <~>(w: Writer, x):Writer {
    w.readwrite(x);
    return w;
  }
  inline proc <~>(r: Reader, ref x):Reader {
    r.readwrite(x);
    return r;
  }
  
  use IO;
  
  // these are overridden to not be inout
  // since they don't change when read anyway
  // and it's much more convenient to be able to do e.g.
  //   reader & new ioLiteral("=")
  inline proc <~>(r: Reader, lit:ioLiteral):Reader {
    var litCopy = lit;
    r.readwrite(litCopy);
    return r;
  }
  inline proc <~>(r: Reader, nl:ioNewline):Reader {
    var nlCopy = nl;
    r.readwrite(nlCopy);
    return r;
  }
  
  inline proc Reader.readWriteLiteral(lit:string, ignoreWhiteSpace=true)
  {
    /***
    var iolit = new ioLiteral(lit.c_str(), ignoreWhiteSpace);
    this.readwrite(iolit);
    ***/
    this.readWriteLiteral(lit.c_str(), ignoreWhiteSpace);
  }
  inline proc Reader.readWriteLiteral(lit:c_string, ignoreWhiteSpace=true)
  {
    var iolit = new ioLiteral(lit, ignoreWhiteSpace);
    this.readwrite(iolit);
  }
  inline proc Writer.readWriteLiteral(lit:string, ignoreWhiteSpace=true)
  {
    /***
    var iolit = new ioLiteral(lit.c_str(), ignoreWhiteSpace);
    this.readwrite(iolit);
    ***/
    this.readWriteLiteral(lit.c_str(), ignoreWhiteSpace);
  }
  inline proc Writer.readWriteLiteral(lit:c_string, ignoreWhiteSpace=true)
  {
    var iolit = new ioLiteral(lit, ignoreWhiteSpace);
    this.readwrite(iolit);
  }
  inline proc Reader.readWriteNewline()
  {
    var ionl = new ioNewline();
    this.readwrite(ionl);
  }
  inline proc Writer.readWriteNewline()
  {
    var ionl = new ioNewline();
    this.readwrite(ionl);
  }
  
  proc halt() {
    __primitive("chpl_error", "halt reached");
  }
  
  proc halt(s:string) {
    halt(s.c_str());
  }

  proc halt(s:c_string) {
    __primitive("chpl_error", "halt reached - " + s);
  }
  
  proc halt(args ...?numArgs) {
    var tmpstring: string;
    tmpstring.write((...args));
    __primitive("chpl_error", "halt reached - " + tmpstring.c_str());
  }
  
  proc warning(s:string) {
    warning(s.c_str());
  }

  proc warning(s:c_string) {
    __primitive("chpl_warning", s);
  }
  
  proc warning(args ...?numArgs) {
    var tmpstring: c_string_copy;
    tmpstring.write((...args));
    warning(tmpstring);
    chpl_free_c_string_copy(tmpstring);
  }
  
  proc _ddata.writeThis(f: Writer) {
    compilerWarning("printing _ddata class");
    f.write("<_ddata class cannot be printed>");
  }

  proc chpl_taskID_t.writeThis(f: Writer) {
    var tmp : uint(64) = this : uint(64);
    f.write(tmp);
  }
  proc chpl_taskID_t.readThis(f: Reader) {
    var tmp : uint(64);
    f.read(tmp);
    this = tmp : chpl_taskID_t;
  }
  
  class StringWriter: Writer {
    var s: string; // Should be initialized to NULL.
    proc StringWriter(x:string) {
      this.s = x;
    }
    proc writePrimitive(x) {
      this.s += x:string;
    }
  }
  
  // Convert 'x' to a string just the way it would be written out.
  // Includes Writer.write, with modifications (for simplicity; to avoid 'on').
  proc _cast(type t, x) where t == c_string_copy {
    compilerError("_cast to c_string_copy");
    //proc isNilObject(o: object) return o == nil;
    //proc isNilObject(o) param return false;
    const w = new StringWriter();
    //if isNilObject(x) then "nil".writeThis(w);
    //else                   x.writeThis(w);
    w.write(x);
    const result = w.s.steal_base();
    delete w;
    return result;
  }
  
  pragma "dont disable remote value forwarding"
  proc ref c_string.write(args ...?n) {
    compilerError("c_string.write()");
    //TODO strings: something...
    /*
    var sc = new StringWriter(this:string);
    sc.write((...args));
    this = sc.s._steal_base();
    delete sc;
    */
  }
  
  pragma "dont disable remote value forwarding"
  proc ref string.write(args ...?n) {
    var sc = new StringWriter(this);
    sc.write((...args));
    this = sc.s;
    delete sc;
  }
  
<<<<<<< HEAD
=======
 
  proc _getoutputformat(s: c_string):c_string {
    var sn = s.length;
    var afterdot = false;
    var dplaces = 0;
    for i in 1..sn {
      var ss = s.substring(i);
      if ((ss == '#') & afterdot) then dplaces += 1;
      if (ss == '.') then afterdot=true;
      chpl_free_c_string_copy(ss);
    }
    // FIX ME: leak c_string due to concatenation
    return("%" + sn + "." + dplaces + "f");
  }
  
>>>>>>> 3ddf2cf1
  //
  // When this flag is used during compilation, calls to chpl__testPar
  // will output a message to indicate that a portion of the code has been
  // parallelized.
  //
  
  config param chpl__testParFlag = false;
  var chpl__testParOn = false;
  
  proc chpl__testParStart() {
    chpl__testParOn = true;
  }
  
  proc chpl__testParStop() {
    chpl__testParOn = false;
  }
  
  proc chpl__testPar(args...) {
    if chpl__testParFlag && chpl__testParOn {
      const file : c_string = __primitive("_get_user_file");
      const line = __primitive("_get_user_line");
      writeln("CHPL TEST PAR (", file, ":", line, "): ", (...args));
    }
  }

}<|MERGE_RESOLUTION|>--- conflicted
+++ resolved
@@ -571,8 +571,6 @@
     delete sc;
   }
   
-<<<<<<< HEAD
-=======
  
   proc _getoutputformat(s: c_string):c_string {
     var sn = s.length;
@@ -588,7 +586,6 @@
     return("%" + sn + "." + dplaces + "f");
   }
   
->>>>>>> 3ddf2cf1
   //
   // When this flag is used during compilation, calls to chpl__testPar
   // will output a message to indicate that a portion of the code has been
