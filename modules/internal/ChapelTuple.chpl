//
// tuple data implementation as a record
//
pragma "tuple" record _tuple {
  param size : int;
}

//
// syntactic support for tuples
//
pragma "inline" proc _build_tuple(x...) {
  if x.size == 1 then
    return x(1);
  else
    return x;
}

pragma "inline" pragma "allow ref" proc _build_tuple_always_allow_ref(x ...?size)
  return x;

pragma "inline" proc _build_tuple(type t ...?size) type
  return t;

pragma "inline" proc _build_tuple_always(x ...?size)
  return x;

//
// homogeneous tuple type syntax
//
proc *(param p: int, type t) type {
  var oneTuple: _build_tuple(t);
  proc _fill(param p: int, x: _tuple) {
    if x.size == p then
      return x;
    else if 2*x.size <= p then
      return _fill(p, ((...x), (...x)));
    else
      return _fill(p, ((...x), (..._fill(p-x.size, oneTuple))));
  }
  if p <= 0 then
    compilerError("tuple must have positive size");
  return _fill(p, oneTuple).type;
}

proc *(p: int, type t) type {
  compilerError("tuple size must be static");
}

//
// standard tuple creation function
//
pragma "inline" proc tuple(x ...?size)
  return x;

//
// isTuple, isTupleType and isHomogeneousTuple param functions
//
proc isTuple(x: _tuple) param
  return true;

proc isTuple(x) param
  return false;

proc isHomogeneousTuple(x: _tuple) param
  return __primitive("is star tuple type", x);

proc isTupleType(type t) param {
  const a: t;
  return isTuple(a);
}

//
// tuple assignment
//
pragma "inline" proc =(x: _tuple, y: _tuple) where x.size == y.size {
  for param i in 1..x.size do
    x(i) = y(i);
  return x;
}

//
// homogeneous tuple accessor
//
proc _tuple.this(i : integral) var {
  if !isHomogeneousTuple(this) then
    compilerError("invalid access of non-homogeneous tuple by runtime value");
  if boundsChecking then
    if i < 1 || i > size then
      halt("tuple access out of bounds: ", i);
  return __primitive("get svec member", this, i);
}

//
// tuple methods
//
proc _tuple.writeThis(f: Writer) {
  f.write("(", this(1));
  for param i in 2..size do
    f.write(", ", this(i));
  f.write(")");
}

//
// tuple casts to complex(64) and complex(128)
//
pragma "inline" proc _cast(type t, x: (?,?)) where t == complex(64) {
  var c: complex(64);
  c.re = x(1):real(32);
  c.im = x(2):real(32);
  return c;
}

pragma "inline" proc _cast(type t, x: (?,?)) where t == complex(128) {
  var c: complex(128);
  c.re = x(1):real(64);
  c.im = x(2):real(64);
  return c;
}

//
// helper function to return a tuple of all of the components in a
// tuple except the first
//
<<<<<<< HEAD
pragma "inline" def chpl__tupleRest(t: _tuple) {
  // Albert hack to inline tupleRestHelper
  pragma "inline" 
  def chpl__tupleRestHelper(first, rest...)
=======
pragma "inline" proc chpl__tupleRest(t: _tuple) {
  proc chpl__tupleRestHelper(first, rest...)
>>>>>>> 44e7d3b6
    return rest;
  return chpl__tupleRestHelper((...t));
}

//
// standard overloaded unary operators on tuples
//
pragma "inline" proc +(a: _tuple) {
  if a.size == 1 then
    return tuple(+a(1));
  else
    return tuple(+a(1), (...+chpl__tupleRest(a)));
}

pragma "inline" proc -(a: _tuple) {
  if a.size == 1 then
    return tuple(-a(1));
  else
    return tuple(-a(1), (...-chpl__tupleRest(a)));
}

pragma "inline" proc ~(a: _tuple) {
  if a.size == 1 then
    return tuple(~a(1));
  else
    return tuple(~a(1), (...~chpl__tupleRest(a)));
}

pragma "inline" proc !(a: _tuple) {
  if a.size == 1 then
    return tuple(!a(1));
  else
    return tuple(!a(1), (...!chpl__tupleRest(a)));
}

//
// Return a tuple of type t with all values set to the max/min for that type
//
proc max(type t): t where isTupleType(t) {
  var result: t;
  for param i in 1..result.size {
    result(i) = max(t(i));
  }
  return result;
}

proc min(type t): t where isTupleType(t) {
  var result: t;
  for param i in 1..result.size {
    result(i) = min(t(i));
  }
  return result;
}

//
// standard overloaded binary operators on tuples
//
pragma "inline" proc +(a: _tuple, b: _tuple) {
  if a.size != b.size then
    compilerError("tuple operands to + have different sizes");
  if a.size == 1 then
    return tuple(a(1)+b(1));
  else
    return tuple(a(1)+b(1), (...chpl__tupleRest(a)+chpl__tupleRest(b)));
}

pragma "inline" proc -(a: _tuple, b: _tuple) {
  if a.size != b.size then
    compilerError("tuple operands to - have different sizes");
  if a.size == 1 then
    return tuple(a(1)-b(1));
  else
    return tuple(a(1)-b(1), (...chpl__tupleRest(a)-chpl__tupleRest(b)));
}

pragma "inline" proc *(a: _tuple, b: _tuple) {
  if a.size != b.size then
    compilerError("tuple operands to * have different sizes");
  if a.size == 1 then
    return tuple(a(1)*b(1));
  else
    return tuple(a(1)*b(1), (...chpl__tupleRest(a)*chpl__tupleRest(b)));
}

pragma "inline" proc /(a: _tuple, b: _tuple) {
  if a.size != b.size then
    compilerError("tuple operands to / have different sizes");
  if a.size == 1 then
    return tuple(a(1)/b(1));
  else
    return tuple(a(1)/b(1), (...chpl__tupleRest(a)/chpl__tupleRest(b)));
}

pragma "inline" proc %(a: _tuple, b: _tuple) {
  if a.size != b.size then
    compilerError("tuple operands to % have different sizes");
  if a.size == 1 then
    return tuple(a(1)%b(1));
  else
    return tuple(a(1)%b(1), (...chpl__tupleRest(a)%chpl__tupleRest(b)));
}

pragma "inline" proc **(a: _tuple, b: _tuple) {
  if a.size != b.size then
    compilerError("tuple operands to ** have different sizes");
  if a.size == 1 then
    return tuple(a(1)**b(1));
  else
    return tuple(a(1)**b(1), (...chpl__tupleRest(a)**chpl__tupleRest(b)));
}

pragma "inline" proc &(a: _tuple, b: _tuple) {
  if a.size != b.size then
    compilerError("tuple operands to & have different sizes");
  if a.size == 1 then
    return tuple(a(1)&b(1));
  else
    return tuple(a(1)&b(1), (...chpl__tupleRest(a)&chpl__tupleRest(b)));
}

pragma "inline" proc |(a: _tuple, b: _tuple) {
  if a.size != b.size then
    compilerError("tuple operands to | have different sizes");
  if a.size == 1 then
    return tuple(a(1)|b(1));
  else
    return tuple(a(1)|b(1), (...chpl__tupleRest(a)|chpl__tupleRest(b)));
}

pragma "inline" proc ^(a: _tuple, b: _tuple) {
  if a.size != b.size then
    compilerError("tuple operands to ^ have different sizes");
  if a.size == 1 then
    return tuple(a(1)^b(1));
  else
    return tuple(a(1)^b(1), (...chpl__tupleRest(a)^chpl__tupleRest(b)));
}

pragma "inline" proc <<(a: _tuple, b: _tuple) {
  if a.size != b.size then
    compilerError("tuple operands to << have different sizes");
  if a.size == 1 then
    return tuple(a(1)<<b(1));
  else
    return tuple(a(1)<<b(1), (...chpl__tupleRest(a)<<chpl__tupleRest(b)));
}

pragma "inline" proc >>(a: _tuple, b: _tuple) {
  if a.size != b.size then
    compilerError("tuple operands to >> have different sizes");
  if a.size == 1 then
    return tuple(a(1)>>b(1));
  else
    return tuple(a(1)>>b(1), (...chpl__tupleRest(a)>>chpl__tupleRest(b)));
}

//
// standard overloaded relational operators on tuples
//
pragma "inline" proc >(a: _tuple, b: _tuple) {
  if a.size != b.size then
    compilerError("tuple operands to > have different sizes");
  for param i in 1..a.size do
    if a(i) > b(i) then
      return true;
    else if a(i) < b(i) then
      return false;
  return false;
}

pragma "inline" proc >=(a: _tuple, b: _tuple) {
  if a.size != b.size then
    compilerError("tuple operands to >= have different sizes");
  for param i in 1..a.size do
    if a(i) > b(i) then
      return true;
    else if a(i) < b(i) then
      return false;
  return true;
}

pragma "inline" proc <(a: _tuple, b: _tuple) {
  if a.size != b.size then
    compilerError("tuple operands to < have different sizes");
  for param i in 1..a.size do
    if a(i) < b(i) then
      return true;
    else if a(i) > b(i) then
      return false;
  return false;
}

pragma "inline" proc <=(a: _tuple, b: _tuple) {
  if a.size != b.size then
    compilerError("tuple operands to <= have different sizes");
  for param i in 1..a.size do
    if a(i) < b(i) then
      return true;
    else if a(i) > b(i) then
      return false;
  return true;
}

pragma "inline" proc ==(a: _tuple, b: _tuple) {
  if a.size != b.size then
    return false;
  for param i in 1..a.size do
    if a(i) != b(i) then
      return false;
  return true;
}

pragma "inline" proc !=(a: _tuple, b: _tuple) {
  if a.size != b.size then
    return true;
  for param i in 1..a.size do
    if a(i) != b(i) then
      return true;
  return false;
}

//
// square tuples
//
record _square_tuple {
  param size: int;
  var tuple;

  pragma "expand tuples with values"
  iter these_help(param dim: int) {
    if dim == size - 1 {
      for i in tuple(dim) do
        for j in tuple(size) do
          yield _build_tuple_always_allow_ref(i, j);
    } else {
      for i in tuple(dim) do
        for j in these_help(dim+1) do
          yield _build_tuple_always_allow_ref(i, (...j));
    }
  }

  iter these() {
    if size == 1 {
      for i in tuple(1) do
        yield i;
    } else {
      for i in these_help(1) do
        yield i;
    }
  }

  pragma "inline iterator"
  pragma "expand tuples with values"
  iter lead_help(param dim: int) {
    if dim == size - 1 {
      for i in _toLeader(tuple(dim)) do
        for j in _toLeader(tuple(size)) do
          yield _build_tuple_always_allow_ref(i, j);
    } else {
      for i in _toLeader(tuple(dim)) do
        for j in lead_help(dim+1) do
          yield _build_tuple_always_allow_ref(i, (...j));
    }
  }

  iter these(param tag: iterator) where tag == iterator.leader {
    if size == 1 {
      for i in _toLeader(tuple(1)) do
        yield i;
    } else {
      for i in lead_help(1) do
        yield i;
    }
  }

  pragma "expand tuples with values"
  iter follow_help(param dim: int, follower) {
    if dim == size - 1 {
      for i in _toFollower(tuple(dim), follower(dim)) do
        for j in _toFollower(tuple(size), follower(size)) do
          yield _build_tuple_always_allow_ref(i, j);
    } else {
      for i in _toFollower(tuple(dim), follower(dim)) do
        for j in follow_help(dim+1) do
          yield _build_tuple_always_allow_ref(i, (...j));
    }
  }

  iter these(param tag: iterator, follower) where tag == iterator.follower {
    if size == 1 {
      for i in _toFollower(tuple(1), follower) do
        yield i;
    } else {
      for i in follow_help(1, follower) do
        yield i;
    }
  }
}

//
// syntactic support for square tuples
//
proc chpl__buildDomainExpr(x ...?size) where size > 1
  return new _square_tuple(size, x);<|MERGE_RESOLUTION|>--- conflicted
+++ resolved
@@ -121,15 +121,10 @@
 // helper function to return a tuple of all of the components in a
 // tuple except the first
 //
-<<<<<<< HEAD
-pragma "inline" def chpl__tupleRest(t: _tuple) {
+pragma "inline" proc chpl__tupleRest(t: _tuple) {
   // Albert hack to inline tupleRestHelper
   pragma "inline" 
-  def chpl__tupleRestHelper(first, rest...)
-=======
-pragma "inline" proc chpl__tupleRest(t: _tuple) {
   proc chpl__tupleRestHelper(first, rest...)
->>>>>>> 44e7d3b6
     return rest;
   return chpl__tupleRestHelper((...t));
 }
