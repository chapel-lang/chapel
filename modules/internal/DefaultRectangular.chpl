/*
 * Copyright 2004-2015 Cray Inc.
 * Other additional copyright holders may be indicated within.
 * 
 * The entirety of this work is licensed under the Apache License,
 * Version 2.0 (the "License"); you may not use this file except
 * in compliance with the License.
 * 
 * You may obtain a copy of the License at
 * 
 *     http://www.apache.org/licenses/LICENSE-2.0
 * 
 * Unless required by applicable law or agreed to in writing, software
 * distributed under the License is distributed on an "AS IS" BASIS,
 * WITHOUT WARRANTIES OR CONDITIONS OF ANY KIND, either express or implied.
 * See the License for the specific language governing permissions and
 * limitations under the License.
 */

// DefaultRectangular.chpl
//
module DefaultRectangular {

  config const dataParTasksPerLocale = 0;
  config const dataParIgnoreRunningTasks = if CHPL_LOCALE_MODEL=="numa" then true
                                           else false;
  config const dataParMinGranularity: int = 1;

  if dataParTasksPerLocale<0 then halt("dataParTasksPerLocale must be >= 0");
  if dataParMinGranularity<=0 then halt("dataParMinGranularity must be > 0");

  use DSIUtil, ChapelArray;
  config param debugDefaultDist = false;
  config param debugDefaultDistBulkTransfer = false;
  config param debugDataPar = false;
  config param debugDataParNuma = false;
  
  config param defaultDoRADOpt = true;
  config param defaultDisableLazyRADOpt = false;
  config param earlyShiftData = true;
  config param assertNoSlicing = false;
  
  class DefaultDist: BaseDist {
    proc dsiNewRectangularDom(param rank: int, type idxType, param stridable: bool)
      return new DefaultRectangularDom(rank, idxType, stridable, this);
  
    proc dsiNewAssociativeDom(type idxType, param parSafe: bool)
      return new DefaultAssociativeDom(idxType, parSafe, this);
  
    proc dsiNewOpaqueDom(type idxType, param parSafe: bool)
      return new DefaultOpaqueDom(this, parSafe);
  
    proc dsiNewSparseDom(param rank: int, type idxType, dom: domain)
      return new DefaultSparseDom(rank, idxType, this, dom);
  
    proc dsiIndexToLocale(ind) return this.locale;
  
    // Right now, the default distribution acts like a singleton.
    // So we don't have to copy it when a clone is requested.
    proc dsiClone() return this;
  
    proc dsiAssign(other: this.type) { }
  
    proc dsiCreateReindexDist(newSpace, oldSpace) return this;
    proc dsiCreateRankChangeDist(param newRank, args) return this;
  }
  
  //
  // Replicated copies are set up in chpl_initOnLocales() during locale
  // model initialization
  //
<<<<<<< HEAD
  pragma "no auto destroy"
  pragma "private" var defaultDist = new dmap(new DefaultDist());
=======
  pragma "locale private" var defaultDist = new dmap(new DefaultDist());
>>>>>>> 377141b1
  inline proc chpl_defaultDistInitPrivate() {
    if defaultDist._value==nil then defaultDist = new dmap(new DefaultDist());
  }
  
pragma "auto copy fn"
proc chpl__autoCopy(x: DefaultDist) {
  if ! noRefCount then
    x.incRefCount();
  return x;
}

proc chpl__autoDestroy(x: DefaultDist) {
  if !noRefCount {
    var cnt = x.destroyDist();
    if cnt == 0 then
      delete x;
  }
}

  class DefaultRectangularDom: BaseRectangularDom {
    param rank : int;
    type idxType;
    param stridable: bool;
    var dist: DefaultDist;
    var ranges : rank*range(idxType,BoundedRangeType.bounded,stridable);
  
    proc linksDistribution() param return false;
    proc dsiLinksDistribution()     return false;
  
    proc DefaultRectangularDom(param rank, type idxType, param stridable, dist) {
      this.dist = dist;
    }

    proc dsiDisplayRepresentation() {
      writeln("ranges = ", ranges);
    }
  
    proc dsiClear() {
      var emptyRange: range(idxType, BoundedRangeType.bounded, stridable);
      for param i in 1..rank do
        ranges(i) = emptyRange;
    }
    
    // function and iterator versions, also for setIndices
    proc dsiGetIndices() return ranges;
  
    proc dsiSetIndices(x) {
      if ranges.size != x.size then
        compilerError("rank mismatch in domain assignment");
      if ranges(1).idxType != x(1).idxType then
        compilerError("index type mismatch in domain assignment");
      ranges = x;
    }

    iter these_help(param d: int) {
      if d == rank {
        for i in ranges(d) do
          yield i;
      } else if d == rank - 1 {
        for i in ranges(d) do
          for j in these_help(rank) do
            yield (i, j);
      } else {
        for i in ranges(d) do
          for j in these_help(d+1) do
            yield (i, (...j));
      }
    }
  
    iter these_help(param d: int, block) {
      if d == block.size {
        for i in block(d) do
          yield i;
      } else if d == block.size - 1 {
        for i in block(d) do
          for j in these_help(block.size, block) do
            yield (i, j);
      } else {
        for i in block(d) do
          for j in these_help(d+1, block) do
            yield (i, (...j));
      }
    }

    iter these(tasksPerLocale = dataParTasksPerLocale,
               ignoreRunning = dataParIgnoreRunningTasks,
               minIndicesPerTask = dataParMinGranularity,
               offset=createTuple(rank, idxType, 0:idxType)) {
      if rank == 1 {
        for i in ranges(1) do
          yield i;
      } else {
        for i in these_help(1) do
          yield i;
      }
    }

    iter these(param tag: iterKind,
               tasksPerLocale = dataParTasksPerLocale,
               ignoreRunning = dataParIgnoreRunningTasks,
               minIndicesPerTask = dataParMinGranularity,
               offset=createTuple(rank, idxType, 0:idxType))
      where tag == iterKind.standalone && !localeModelHasSublocales {
      if debugDefaultDist {
        writeln("*** In domain standalone code:");
      }
      const numTasks = if tasksPerLocale == 0 then here.maxTaskPar
                       else tasksPerLocale;
      if debugDefaultDist {
        writeln("    numTasks=", numTasks, " (", ignoreRunning,
                "), minIndicesPerTask=", minIndicesPerTask);
      }
      const (numChunks, parDim) = if __primitive("task_get_serial") then
                                  (1, -1) else
                                  _computeChunkStuff(numTasks,
                                                     ignoreRunning,
                                                     minIndicesPerTask,
                                                     ranges);
      if debugDefaultDist {
        writeln("    numChunks=", numChunks, " parDim=", parDim,
                " ranges(", parDim, ").length=", ranges(parDim).length);
      }

      if debugDataPar {
        writeln("### numTasksPerLoc = ", numTasks, "\n" +
                "### ignoreRunning = ", ignoreRunning, "\n" +
                "### minIndicesPerTask = ", minIndicesPerTask, "\n" +
                "### numChunks = ", numChunks, " (parDim = ", parDim, ")\n" +
                "### nranges = ", ranges);
      }

      if numChunks <= 1 {
        for i in these_help(1) {
          yield i;
        }
      } else {
        var locBlock: rank*range(idxType);
        for param i in 1..rank {
          locBlock(i) = offset(i)..#(ranges(i).length);
        }
        if debugDefaultDist {
          writeln("*** DI: locBlock = ", locBlock);
        }
        coforall chunk in 0..#numChunks {
          var followMe: rank*range(idxType) = locBlock;
          const (lo,hi) = _computeBlock(locBlock(parDim).length,
                                        numChunks, chunk,
                                        locBlock(parDim).high,
                                        locBlock(parDim).low,
                                        locBlock(parDim).low);
          followMe(parDim) = lo..hi;
          if debugDefaultDist {
            writeln("*** DI[", chunk, "]: followMe = ", followMe);
          }
          var block: rank*range(idxType=idxType, stridable=stridable);
          if stridable {
            type strType = chpl__signedType(idxType);
            for param i in 1..rank {
              const rStride = ranges(i).stride:strType;
              if ranges(i).stride > 0 {
                const low = ranges(i).alignedLow + followMe(i).low*rStride,
                      high = ranges(i).alignedLow + followMe(i).high*rStride,
                      stride = rStride:idxType;
                block(i) = low..high by stride;
              } else {
                const low = ranges(i).alignedHigh + followMe(i).high*rStride,
                      high = ranges(i).alignedHigh + followMe(i).low*rStride,
                      stride = rStride:idxType;
                block(i) = low..high by stride;
              }
            }
          } else {
            for  param i in 1..rank do
              block(i) = ranges(i).low+followMe(i).low:idxType..ranges(i).low+followMe(i).high:idxType;
          }
          for i in these_help(1, block) {
            yield i;
          }
        }
      }
    }

    iter these(param tag: iterKind,
               tasksPerLocale = dataParTasksPerLocale,
               ignoreRunning = dataParIgnoreRunningTasks,
               minIndicesPerTask = dataParMinGranularity,
               offset=createTuple(rank, idxType, 0:idxType))
      where tag == iterKind.leader {

      const numSublocs = here.getChildCount();

      if localeModelHasSublocales && numSublocs != 0 {
        
        const dptpl = if tasksPerLocale==0 then here.maxTaskPar
                      else tasksPerLocale;
        // Make sure we don't use more sublocales than the numbers of
        // tasksPerLocale requested
        const numSublocTasks = min(numSublocs, dptpl);
        // For serial tasks, we will only have a singel chunk
        const (numChunks, parDim) = if __primitive("task_get_serial") then
                                    (1, -1) else
                                    _computeChunkStuff(numSublocTasks,
                                                       ignoreRunning,
                                                       minIndicesPerTask,
                                                       ranges);
        if debugDataParNuma {
          writeln("### numSublocs = ", numSublocs, "\n" +
                  "### numTasksPerSubloc = ", numSublocTasks, "\n" +
                  "### ignoreRunning = ", ignoreRunning, "\n" +
                  "### minIndicesPerTask = ", minIndicesPerTask, "\n" +
                  "### numChunks = ", numChunks, " (parDim = ", parDim, ")\n" +
                  "### nranges = ", ranges);
        }

        if numChunks == 1 {
          if rank == 1 {
            yield (offset(1)..#ranges(1).length,);
          } else {
            var block: rank*range(idxType);
            for param i in 1..rank do
              block(i) = offset(i)..#ranges(i).length;
            yield block;
          }
        } else {
          coforall chunk in 0..#numChunks { // make sure coforall on can trigger
            on here.getChild(chunk) {
              if debugDataParNuma {
                if chunk!=chpl_getSubloc() then
                  writeln("*** ERROR: ON WRONG SUBLOC (should be "+chunk+
                          ", on "+chpl_getSubloc()+") ***");
              }
              // Divide the locale's tasks approximately evenly
              // among the sublocales
              const numSublocTasks = dptpl/numChunks +
                if chunk==numChunks-1 then dptpl%numChunks else 0;
              var locBlock: rank*range(idxType);
              for param i in 1..rank do
                locBlock(i) = offset(i)..#(ranges(i).length);
              var followMe: rank*range(idxType) = locBlock;
              const (lo,hi) = _computeBlock(locBlock(parDim).length,
                                            numChunks, chunk,
                                            locBlock(parDim).high,
                                            locBlock(parDim).low,
                                            locBlock(parDim).low);
              followMe(parDim) = lo..hi;
              const (numChunks2, parDim2) = _computeChunkStuff(numSublocTasks,
                                                               ignoreRunning,
                                                               minIndicesPerTask,
                                                               followMe);
              coforall chunk2 in 0..#numChunks2 {
                var locBlock2: rank*range(idxType);
                for param i in 1..rank do
                  locBlock2(i) = followMe(i).low..followMe(i).high;
                var followMe2: rank*range(idxType) = locBlock2;
                const low  = locBlock2(parDim2).low,
                  high = locBlock2(parDim2).high;
                const (lo,hi) = _computeBlock(locBlock2(parDim2).length,
                                              numChunks2, chunk2,
                                              high, low, low);
                followMe2(parDim2) = lo..hi;
                if debugDataParNuma { 
                  writeln("### chunk = ", chunk, "  chunk2 = ", chunk2, "  " +
                          "followMe = ", followMe, "  followMe2 = ", followMe2);
                }
                yield followMe2;
              }
            }
          }
        }
      } else {

        if debugDefaultDist then
          writeln("*** In domain/array leader code:"); // this = ", this);
        const numTasks = if tasksPerLocale==0 then here.maxTaskPar
                         else tasksPerLocale;
  
        if debugDefaultDist then
          writeln("    numTasks=", numTasks, " (", ignoreRunning,
                  "), minIndicesPerTask=", minIndicesPerTask);

        const (numChunks, parDim) = if __primitive("task_get_serial") then
                                    (1, -1) else
                                    _computeChunkStuff(numTasks,
                                                       ignoreRunning,
                                                       minIndicesPerTask,
                                                       ranges);
        if debugDefaultDist then
          writeln("    numChunks=", numChunks, " parDim=", parDim,
                  " ranges(", parDim, ").length=", ranges(parDim).length);
  
        if debugDataPar { 
          writeln("### numTasksPerLoc = ", numTasks, "\n" +
                  "### ignoreRunning = ", ignoreRunning, "\n" + 
                  "### minIndicesPerTask = ", minIndicesPerTask, "\n" +
                  "### numChunks = ", numChunks, " (parDim = ", parDim, ")\n" +
                  "### nranges = ", ranges);
        }

        if numChunks == 1 {
          if rank == 1 {
            yield (offset(1)..#ranges(1).length,);
          } else {
            var block: rank*range(idxType);
            for param i in 1..rank do
              block(i) = offset(i)..#ranges(i).length;
            yield block;
          }
        } else {
          var locBlock: rank*range(idxType);
          for param i in 1..rank do
            locBlock(i) = offset(i)..#(ranges(i).length);
          if debugDefaultDist then
            writeln("*** DI: locBlock = ", locBlock);
          coforall chunk in 0..#numChunks {
            var followMe: rank*range(idxType) = locBlock;
            const (lo,hi) = _computeBlock(locBlock(parDim).length,
                                          numChunks, chunk,
                                          locBlock(parDim).high,
                                          locBlock(parDim).low,
                                          locBlock(parDim).low);
            followMe(parDim) = lo..hi;
            if debugDefaultDist then
              writeln("*** DI[", chunk, "]: followMe = ", followMe);
            yield followMe;
          }
        }
      }
    }
  
    iter these(param tag: iterKind, followThis,
               tasksPerLocale = dataParTasksPerLocale,
               ignoreRunning = dataParIgnoreRunningTasks,
               minIndicesPerTask = dataParMinGranularity,
               offset=createTuple(rank, idxType, 0:idxType))
      where tag == iterKind.follower {

      proc anyStridable(rangeTuple, param i: int = 1) param
        return if i == rangeTuple.size then rangeTuple(i).stridable
               else rangeTuple(i).stridable || anyStridable(rangeTuple, i+1);

      if chpl__testParFlag then
        chpl__testPar("default rectangular domain follower invoked on ", followThis);

      if debugDefaultDist then
        writeln("In domain follower code: Following ", followThis);
      param stridable = this.stridable || anyStridable(followThis);
      var block: rank*range(idxType=idxType, stridable=stridable);
      if stridable {
        type strType = chpl__signedType(idxType);
        for param i in 1..rank {
          const rStride = ranges(i).stride:strType,
                fStride = followThis(i).stride:strType;
          if ranges(i).stride > 0 {
            const low = ranges(i).alignedLow + followThis(i).low*rStride,
                  high = ranges(i).alignedLow + followThis(i).high*rStride,
                  stride = (rStride * fStride):idxType;
            block(i) = low..high by stride;
          } else {
            const low = ranges(i).alignedHigh + followThis(i).high*rStride,
                  high = ranges(i).alignedHigh + followThis(i).low*rStride,
                  stride = (rStride * fStride):idxType;
            block(i) = low..high by stride;
          }
        }
      } else {
        for  param i in 1..rank do
          block(i) = ranges(i).low+followThis(i).low:idxType..ranges(i).low+followThis(i).high:idxType;
      }
  
      if rank == 1 {
        for i in zip((...block)) {
          yield i;
        }
      } else {
        for i in these_help(1, block) {
          yield i;
        }
      }
    }
  
    proc dsiMember(ind: rank*idxType) {
      for param i in 1..rank do
        if !ranges(i).member(ind(i)) then
          return false;
      return true;
    }
  
    proc dsiIndexOrder(ind: rank*idxType) {
      var totOrder: idxType;
      var blk: idxType = 1;
      for param d in 1..rank by -1 {
        const orderD = ranges(d).indexOrder(ind(d));
        // NOTE: This follows from the implementation of indexOrder()
        if (orderD == (-1):idxType) then return orderD;
        totOrder += orderD * blk;
        blk *= ranges(d).length;
      }
      return totOrder;
    }
  
    proc dsiDims()
      return ranges;
  
    proc dsiDim(d : int)
      return ranges(d);
  
    // optional, is this necesary? probably not now that
    // homogeneous tuples are implemented as C vectors.
    proc dsiDim(param d : int)
      return ranges(d);
  
    proc dsiNumIndices {
      var sum = 1:idxType;
      for param i in 1..rank do
        sum *= ranges(i).length;
      return sum;
      // WANT: return * reduce (this(1..rank).length);
    }
  
    proc dsiLow {
      if rank == 1 {
        return ranges(1).low;
      } else {
        var result: rank*idxType;
        for param i in 1..rank do
          result(i) = ranges(i).low;
        return result;
      }
    }
  
    proc dsiHigh {
      if rank == 1 {
        return ranges(1).high;
      } else {
        var result: rank*idxType;
        for param i in 1..rank do
          result(i) = ranges(i).high;
        return result;
      }
    }
  
    proc dsiAlignedLow {
      if rank == 1 {
        return ranges(1).alignedLow;
      } else {
        var result: rank*idxType;
        for param i in 1..rank do
          result(i) = ranges(i).alignedLow;
        return result;
      }
    }
  
    proc dsiAlignedHigh {
      if rank == 1 {
        return ranges(1).alignedHigh;
      } else {
        var result: rank*idxType;
        for param i in 1..rank do
          result(i) = ranges(i).alignedHigh;
        return result;
      }
    }
  
    proc dsiStride {
      if rank == 1 {
        return ranges(1).stride;
      } else {
        var result: rank*chpl__signedType(idxType);
        for param i in 1..rank do
          result(i) = ranges(i).stride;
        return result;
      }
    }
  
    proc dsiAlignment {
      if rank == 1 {
        return ranges(1).alignment;
      } else {
        var result: rank*idxType;
        for param i in 1..rank do
          result(i) = ranges(i).alignment;
        return result;
      }
    }
  
    proc dsiFirst {
      if rank == 1 {
        return ranges(1).first;
      } else {
        var result: rank*idxType;
        for param i in 1..rank do
          result(i) = ranges(i).first;
        return result;
      }
    }
  
    proc dsiLast {
      if rank == 1 {
        return ranges(1).last;
      } else {
        var result: rank*idxType;
        for param i in 1..rank do
          result(i) = ranges(i).last;
        return result;
      }
    }
  
    proc dsiBuildArray(type eltType) {
      return new DefaultRectangularArr(eltType=eltType, rank=rank, idxType=idxType,
                                      stridable=stridable, dom=this);
    }
  
    proc dsiBuildRectangularDom(param rank: int, type idxType, param stridable: bool,
                              ranges: rank*range(idxType,
                                                 BoundedRangeType.bounded,
                                                 stridable)) {
      var dom = new DefaultRectangularDom(rank, idxType, stridable, dist);
      for i in 1..rank do
        dom.ranges(i) = ranges(i);
      return dom;
    }
  
    proc dsiLocalSlice(ranges) {
      halt("all dsiLocalSlice calls on DefaultRectangulars should be handled in ChapelArray.chpl");
    }
  }

  // This should look a lot like a "peeled" version of its domain counterpart in
  // ChapelBase.chpl.
  pragma "auto copy fn"
  proc chpl__autoCopy(x: DefaultRectangularDom) {
    if !noRefCount then
      x.incRefCount();
    return x;
  }

  // This should look a lot like a "stripped" vesion of the destructor for
  // record _domain in ChapelArray.chpl
  proc chpl__autoDestroy(x: DefaultRectangularDom) {
    if !noRefCount {
      var cnt = x.destroyDom();
      if cnt == 0 then
        delete x;
    }
  }

  record _remoteAccessData {
    type eltType;
    param rank : int;
    type idxType;
    var off: rank*idxType;
    var blk: rank*idxType;
    var str: rank*chpl__signedType(idxType);
    var origin: idxType;
    var factoredOffs: idxType;
    var data: _ddata(eltType);
    var shiftedData: _ddata(eltType);
  }
  
  //
  // Local cache of remote ddata access info
  //
  class LocRADCache {
    type eltType;
    param rank: int;
    type idxType;
    var targetLocDom: domain(rank);
    var RAD: [targetLocDom] _remoteAccessData(eltType, rank, idxType);
  
    proc LocRADCache(type eltType, param rank: int, type idxType,
                     newTargetLocDom: domain(rank)) {
      // This should resize the arrays
      targetLocDom=newTargetLocDom;
    }
  }
  
  class DefaultRectangularArr: BaseArr {
    type eltType;
    param rank : int;
    type idxType;
    param stridable: bool;
  
    var dom : DefaultRectangularDom(rank=rank, idxType=idxType,
                                           stridable=stridable);
    var off: rank*idxType;
    var blk: rank*idxType;
    var str: rank*chpl__signedType(idxType);
    var origin: idxType;
    var factoredOffs: idxType;
    pragma "local field"
    var data : _ddata(eltType);
    pragma "local field"
    var shiftedData : _ddata(eltType);
    var noinit_data: bool = false;
    //var numelm: int = -1; // for correctness checking
  
    // end class definition here, then defined secondary methods below

    proc ~DefaultRectangularArr() {
      on dom {
        local dom.remove_arr(this);
        var cnt = dom.destroyDom();
        if cnt == 0 then
          delete dom;
      }
    }
  
    proc dsiDisplayRepresentation() {
      writeln("off=", off);
      writeln("blk=", blk);
      writeln("str=", str);
      writeln("origin=", origin);
      writeln("factoredOffs=", factoredOffs);
      writeln("noinit_data=", noinit_data);
    }
  
    // can the compiler create this automatically?
    proc dsiGetBaseDom() return dom;
  
    proc dsiDestroyData() {
      if dom.dsiNumIndices > 0 {
        pragma "no copy" pragma "no auto destroy" var dr = data;
        pragma "no copy" pragma "no auto destroy" var dv = __primitive("deref", dr);
        pragma "no copy" pragma "no auto destroy" var er = __primitive("array_get", dv, 0);
        pragma "no copy" pragma "no auto destroy" var ev = __primitive("deref", er);
        if (chpl__maybeAutoDestroyed(ev)) {
          for i in 0..dom.dsiNumIndices-1 {
            pragma "no copy" pragma "no auto destroy" var dr = data;
            pragma "no copy" pragma "no auto destroy" var dv = __primitive("deref", dr);
            pragma "no copy" pragma "no auto destroy" var er = __primitive("array_get", dv, i);
            pragma "no copy" pragma "no auto destroy" var ev = __primitive("deref", er);
            chpl__autoDestroy(ev);
          }
        }
      }
      _ddata_free(data);
    }
  
    inline proc theData ref {
      if earlyShiftData && !stridable then
        return shiftedData;
      else
        return data;
    }

    iter these(tasksPerLocale:int = dataParTasksPerLocale,
               ignoreRunning:bool = dataParIgnoreRunningTasks,
               minIndicesPerTask:int = dataParMinGranularity) ref {
      type strType = chpl__signedType(idxType);
      if rank == 1 {
        // This is specialized to avoid overheads of calling dsiAccess()
        if !dom.stridable {
          // Ideally we would like to be able to do something like
          // "for i in first..last by step". However, right now that would
          // results in a strided iterator which isn't as optimized. It also
          // introduces another range creation which in tight loops is
          // unfortunately expensive. Ideally we don't want to be using C for
          // loops outside of ChapelRange. However, since most other array data
          // types are implemented in terms of DefaultRectangular, we think
          // that this will serve as a second base case rather than the
          // beginning of every iterator invoking a primitive C for loop
          var i: idxType;
          const first = getDataIndex(dom.dsiLow);
          const second = getDataIndex(dom.dsiLow+1);
          const step = (second-first);
          const last = first + (dom.dsiNumIndices-1) * step;
          while __primitive("C for loop",
                            __primitive( "=", i, first),
                            __primitive("<=", i, last),
                            __primitive("+=", i, step)) {
            yield theData(i);
          }

        } else {
          const stride = dom.ranges(1).stride: idxType,
                start  = dom.ranges(1).first,
                first  = getDataIndex(start),
                second = getDataIndex(start + stride),
                step   = (second-first):strType,
                last   = first + (dom.ranges(1).length-1) * step:idxType;
          if step > 0 then
            for i in first..last by step do
              yield data(i);
          else
            for i in last..first by step do
              yield data(i);
        }
      } else {
        for i in dom do
          yield dsiAccess(i);
      }
    }

    iter these(param tag: iterKind,
               tasksPerLocale = dataParTasksPerLocale,
               ignoreRunning = dataParIgnoreRunningTasks,
               minIndicesPerTask = dataParMinGranularity)
      ref where tag == iterKind.standalone && !localeModelHasSublocales {
      if debugDefaultDist {
        writeln("*** In array standalone code");
      }
      for i in dom.these(tag, tasksPerLocale,
                         ignoreRunning, minIndicesPerTask) {
        yield dsiAccess(i);
      }
    }
 
    iter these(param tag: iterKind,
               tasksPerLocale = dataParTasksPerLocale,
               ignoreRunning = dataParIgnoreRunningTasks,
               minIndicesPerTask = dataParMinGranularity)
      where tag == iterKind.leader {
      for followThis in dom.these(tag,
                                  tasksPerLocale,
                                  ignoreRunning,
                                  minIndicesPerTask) do
        yield followThis;
    }
  
    iter these(param tag: iterKind, followThis,
               tasksPerLocale = dataParTasksPerLocale,
               ignoreRunning = dataParIgnoreRunningTasks,
               minIndicesPerTask = dataParMinGranularity)
      ref where tag == iterKind.follower {
      if debugDefaultDist then
        writeln("*** In array follower code:"); // [\n", this, "]");
      for i in dom.these(tag=iterKind.follower, followThis,
                         tasksPerLocale,
                         ignoreRunning,
                         minIndicesPerTask) do
        yield dsiAccess(i);
    }
  
    proc computeFactoredOffs() {
      factoredOffs = 0:idxType;
      for param i in 1..rank do {
        factoredOffs = factoredOffs + blk(i) * off(i);
      }
    }

    inline proc initShiftedData() {
      if earlyShiftData && !stridable {
//        if dom.dsiNumIndices > 0 { // This is not an optimization
          if isIntType(idxType) then
            shiftedData = _ddata_shift(eltType, data, origin-factoredOffs);
          else
            // Not bothering to check for over/underflow
            shiftedData = _ddata_shift(eltType, data,
                                       origin:chpl__signedType(idxType)-
                                       factoredOffs:chpl__signedType(idxType));
//        }
      }
    }

    // change name to setup and call after constructor call sites
    // we want to get rid of all initialize functions everywhere
    proc initialize() {
      if noinit_data == true then return;
      for param dim in 1..rank {
        off(dim) = dom.dsiDim(dim).alignedLow;
        str(dim) = dom.dsiDim(dim).stride;
      }
      blk(rank) = 1:idxType;
      for param dim in 1..(rank-1) by -1 do
        blk(dim) = blk(dim+1) * dom.dsiDim(dim+1).length;
      computeFactoredOffs();
      var size = blk(1) * dom.dsiDim(1).length;
      data = _ddata_allocate(eltType, size);
      initShiftedData();
    }
  
    inline proc getDataIndex(ind: idxType ...1) where rank == 1
      return getDataIndex(ind);
  
    inline proc getDataIndex(ind: rank* idxType) {
      if stridable {
        var sum = origin;
        for param i in 1..rank do
          sum += (ind(i) - off(i)) * blk(i) / abs(str(i)):idxType;
        return sum;
      } else {
        var sum = if earlyShiftData then 0:idxType else origin;

        // If the user asserts that there is no slicing in their program,
        // then blk(rank) == 1. Knowing this, we need not multiply the final
        // ind(...) by anything. This may lead to performance improvements for
        // array accesses.
        if assertNoSlicing {
          for param i in 1..rank-1 {
            sum += ind(i) * blk(i);
          }
          sum += ind(rank);
        } else {
          for param i in 1..rank {
            sum += ind(i) * blk(i);
          }
        }
        if !earlyShiftData then sum -= factoredOffs;
        return sum;
      }
    }

    // These are cloned versions of the getDataIndex except without
    // shifting.  Currently, they are used only in the bulk transfer
    // optimization code.  I originally tried to add an optional param
    // argument to the above functions, but then some of the uses
    // lowerIterators had not be instantiated.
    inline proc getUnshiftedDataIndex(ind: idxType ...1) where rank == 1
      return getUnshiftedDataIndex(ind);
  
    inline proc getUnshiftedDataIndex(ind: rank* idxType) {
      var sum = origin;
      if stridable {
        for param i in 1..rank do
          sum += (ind(i) - off(i)) * blk(i) / abs(str(i)):idxType;
        return sum;
      } else {
        for param i in 1..rank do
          sum += ind(i) * blk(i);
        sum -= factoredOffs;
        return sum;
      }
    }
  
    // only need second version because wrapper record can pass a 1-tuple
    inline proc dsiAccess(ind: idxType ...1) ref where rank == 1
      return dsiAccess(ind);
  
    inline proc dsiAccess(ind : rank*idxType) ref {
      if boundsChecking then
        if !dom.dsiMember(ind) then
          halt("array index out of bounds: ", ind);
      var dataInd = getDataIndex(ind);
      //assert(dataInd >= 0);
      //assert(numelm >= 0); // ensure it has been initialized
      //assert(dataInd: uint(64) < numelm: uint(64));
      return theData(dataInd);
    }
  
    inline proc dsiLocalAccess(i) ref {
      return dsiAccess(i);
    }
  
    proc dsiReindex(d: DefaultRectangularDom) {
      var alias : DefaultRectangularArr(eltType=eltType, rank=d.rank,
                                        idxType=d.idxType,
                                        stridable=d.stridable);
      on this {
      alias = new DefaultRectangularArr(eltType=eltType, rank=d.rank,
                                           idxType=d.idxType,
                                           stridable=d.stridable,
                                           dom=d, noinit_data=true,
                                           str=str,
                                           blk=blk);
      alias.data = data;
      //alias.numelm = numelm;
      //writeln("DR.dsiReindex blk: ", blk, " stride: ",dom.dsiDim(1).stride," str:",str(1));
      adjustBlkOffStrForNewDomain(d, alias);
      alias.origin = origin:d.idxType;
      alias.computeFactoredOffs();
      alias.initShiftedData();
      }
      return alias;
    }
    
    proc adjustBlkOffStrForNewDomain(d: DefaultRectangularDom,
                                     alias: DefaultRectangularArr)
    {
      for param i in 1..rank {
        var s: idxType;
        // NOTE: Not bothering to check to see if this can fit into idxType
        if chpl__signedType(idxType)==idxType {
          s = (dom.dsiDim(i).stride / str(i)) : d.idxType;
        } else { // unsigned type, signed stride
          assert((dom.dsiDim(i).stride<0 && str(i)<0) ||
                 (dom.dsiDim(i).stride>0 && str(i)>0));
          s = dom.dsiDim(i).stride / str(i) : d.idxType;
        }
        alias.off(i) = d.dsiDim(i).low;
        alias.blk(i) = blk(i) * s;
        alias.str(i) = d.dsiDim(i).stride;
      }
    }
  
    proc dsiSlice(d: DefaultRectangularDom) {
      var alias : DefaultRectangularArr(eltType=eltType, rank=rank,
                                        idxType=idxType,
                                        stridable=d.stridable);
      on this {
        alias = new DefaultRectangularArr(eltType=eltType, rank=rank,
                                             idxType=idxType,
                                             stridable=d.stridable,
                                             dom=d, noinit_data=true);
        alias.data = data;
        //alias.numelm = numelm;
        alias.blk = blk;
        alias.str = str;
        alias.origin = origin;
        for param i in 1..rank {
          alias.off(i) = d.dsiDim(i).low;
          // NOTE: Not bothering to check to see if the abs(..) expression
          //  can fit into idxType
          if str(i) > 0 {
            alias.origin += blk(i) * (d.dsiDim(i).low - off(i)) / str(i):idxType;
          } else {
            alias.origin -= blk(i) * (d.dsiDim(i).low - off(i)) / abs(str(i)):idxType;
          }
        }
        alias.computeFactoredOffs();
        alias.initShiftedData();
      }
      return alias;
    }
  
    proc dsiRankChange(d, param newRank: int, param newStridable: bool, args) {
      var alias : DefaultRectangularArr(eltType=eltType, rank=newRank,
                                        idxType=idxType,
                                        stridable=newStridable);
      on this {
      alias = new DefaultRectangularArr(eltType=eltType, rank=newRank,
                                           idxType=idxType,
                                           stridable=newStridable,
                                           dom=d, noinit_data=true);
      alias.data = data;
      //alias.numelm = numelm;
      var i = 1;
      alias.origin = origin;
      for param j in 1..args.size {
        if isRange(args(j)) {
          alias.off(i) = d.dsiDim(i).low;
          alias.origin += blk(j) * (d.dsiDim(i).low - off(j)) / str(j);
          alias.blk(i) = blk(j);
          alias.str(i) = str(j);
          i += 1;
        } else {
          alias.origin += blk(j) * (args(j) - off(j)) / str(j);
        }
      }
      alias.computeFactoredOffs();
      alias.initShiftedData();
      }
      return alias;
    }
  
    proc dsiReallocate(d: domain) {
      if (d._value.type == dom.type) {
        on this {
        var copy = new DefaultRectangularArr(eltType=eltType, rank=rank,
                                            idxType=idxType,
                                            stridable=d._value.stridable,
                                            dom=d._value);
        for i in d((...dom.ranges)) do
          copy.dsiAccess(i) = dsiAccess(i);
        off = copy.off;
        blk = copy.blk;
        str = copy.str;
        origin = copy.origin;
        factoredOffs = copy.factoredOffs;
        dsiDestroyData();
        data = copy.data;
        // We can't call initShiftedData here because the new domain
        // has not yet been updated (this is called from within the
        // = function for domains.
        if earlyShiftData && !d._value.stridable then
//          if d.numIndices > 0 then
            shiftedData = copy.shiftedData;
        //numelm = copy.numelm;
// This breaks some routines.  We will leak the copies for now, and
// then fix this by turning down the screws on leaks in general.
//        delete copy;
        }
      } else {
        halt("illegal reallocation");
      }
    }
  
    proc dsiLocalSlice(ranges) {
      halt("all dsiLocalSlice calls on DefaultRectangulars should be handled in ChapelArray.chpl");
    }
  
    proc dsiGetRAD() {
      var rad: _remoteAccessData(eltType, rank, idxType);
      rad.off = off;
      rad.blk = blk;
      rad.str = str;
      rad.origin = origin;
      rad.factoredOffs = factoredOffs;
      rad.data = data;
      if earlyShiftData && !stridable then
//        if dom.dsiNumIndices > 0 then
          rad.shiftedData = shiftedData;
      return rad;
    }

    proc dsiTargetLocales() {
      compilerError("targetLocales is unsupported by default domains");
    }

    proc dsiHasSingleLocalSubdomain() param return true;

    proc dsiLocalSubdomain() {
      return _newDomain(dom);
    }
  }
  
  proc DefaultRectangularDom.dsiSerialReadWrite(f /*: Reader or Writer*/) {
    f <~> new ioLiteral("{") <~> ranges(1);
    for i in 2..rank do
      f <~> new ioLiteral(", ") <~> ranges(i);
    f <~> new ioLiteral("}");
  }
  
  proc DefaultRectangularDom.dsiSerialWrite(f: Writer) { this.dsiSerialReadWrite(f); }
  proc DefaultRectangularDom.dsiSerialRead(f: Reader) { this.dsiSerialReadWrite(f); }

  proc DefaultRectangularArr.dsiSerialReadWrite(f /*: Reader or Writer*/) {
    proc writeSpaces(dim:int) {
      for i in 1..dim {
        f <~> new ioLiteral(" ");
      }
    }

    proc recursiveArrayWriter(in idx: rank*idxType, dim=1, in last=false) {
      var binary = f.binary();
      var arrayStyle = f.styleElement(QIO_STYLE_ELEMENT_ARRAY);
      var isspace = arrayStyle == QIO_ARRAY_FORMAT_SPACE && !binary;
      var isjson = arrayStyle == QIO_ARRAY_FORMAT_JSON && !binary;
      var ischpl = arrayStyle == QIO_ARRAY_FORMAT_CHPL && !binary;

      type strType = chpl__signedType(idxType);
      var makeStridePositive = if dom.ranges(dim).stride > 0 then 1:strType else (-1):strType;

      if isjson || ischpl {
        if dim != rank {
          f <~> new ioLiteral("[\n");
          writeSpaces(dim); // space for the next dimension
        } else f <~> new ioLiteral("[");
      }

      if dim == rank {
        var first = true;
        if debugDefaultDist && f.writing then f.writeln(dom.ranges(dim));
        for j in dom.ranges(dim) by makeStridePositive {
          if first then first = false;
          else if isspace then f <~> new ioLiteral(" ");
          else if isjson || ischpl then f <~> new ioLiteral(", ");
          idx(dim) = j;
          f <~> dsiAccess(idx);
        }
      } else {
        for j in dom.ranges(dim) by makeStridePositive {
          var lastIdx =  dom.ranges(dim).last;
          idx(dim) = j;

          recursiveArrayWriter(idx, dim=dim+1,
                               last=(last || dim == 1) && (j == lastIdx));

          if isjson || ischpl {
            if j != lastIdx {
              f <~> new ioLiteral(",\n");
              writeSpaces(dim);
            }
          }
        }
      }

      if isspace {
        if !last && dim != 1 {
          f <~> new ioLiteral("\n");
        }
      } else if isjson || ischpl {
        if dim != rank {
          f <~> new ioLiteral("\n");
          writeSpaces(dim-1); // space for this dimension
          f <~> new ioLiteral("]");
        }
        else f <~> new ioLiteral("]");
      }

    }
    const zeroTup: rank*idxType;
    recursiveArrayWriter(zeroTup);
  }

  proc DefaultRectangularArr.dsiSerialWrite(f: Writer) {
    var isNative = f.styleElement(QIO_STYLE_ELEMENT_IS_NATIVE_BYTE_ORDER): bool;

    if _isSimpleIoType(this.eltType) && f.binary() &&
       isNative && this.isDataContiguous() {
      // If we can, we would like to write the array out as a single write op
      // since _ddata is just a pointer to the memory location we just pass
      // that along with the size of the array. This is only possible when the
      // byte order is set to native or it's equivalent.
      pragma "no prototype"
      extern proc sizeof(type x): size_t;
      const elemSize = sizeof(eltType);
      const len = dom.dsiNumIndices;
      if boundsChecking then
        assert((len:uint*elemSize:uint) <= max(ssize_t):uint,
               "length of array to write is greater than ssize_t can hold");
      f.writeBytes(data, len:ssize_t*elemSize:ssize_t);
    } else {
      this.dsiSerialReadWrite(f);
    }
  }

  proc DefaultRectangularArr.dsiSerialRead(f: Reader) {
    var isNative = f.styleElement(QIO_STYLE_ELEMENT_IS_NATIVE_BYTE_ORDER): bool;

    if _isSimpleIoType(this.eltType) && f.binary() &&
       isNative && this.isDataContiguous() {
      // read the data in one op if possible, same comments as above apply
      pragma "no prototype"
      extern proc sizeof(type x): size_t;
      const elemSize = sizeof(eltType);
      const len = dom.dsiNumIndices;
      if boundsChecking then
        assert((len:uint*elemSize:uint) <= max(ssize_t):uint,
               "length of array to read is greater than ssize_t can hold");
      f.readBytes(data, len:ssize_t*elemSize:ssize_t);
    } else {
      this.dsiSerialReadWrite(f);
    }
  }

  // This is very conservative.  For example, it will return false for
  // 1-d array aliases that are shifted from the aliased array.
  proc DefaultRectangularArr.isDataContiguous() {
    if debugDefaultDistBulkTransfer then
      writeln("isDataContiguous(): origin=", origin, " off=", off, " blk=", blk);
    if origin != 0 then return false;
  
    for param dim in 1..rank do
      if off(dim)!= dom.dsiDim(dim).first then return false;
  
    if blk(rank) != 1 then return false;
  
    for param dim in 1..(rank-1) by -1 do
      if blk(dim) != blk(dim+1)*dom.dsiDim(dim+1).length then return false;
  
    if debugDefaultDistBulkTransfer then
      writeln("\tYES!");
  
    return true;
  }
  
  proc DefaultRectangularArr.dsiSupportsBulkTransfer() param return true;
  proc DefaultRectangularArr.dsiSupportsBulkTransferInterface() param return true;
  
  proc DefaultRectangularArr.doiCanBulkTransfer() {
    if debugDefaultDistBulkTransfer then writeln("In DefaultRectangularArr.doiCanBulkTransfer()");
    if dom.stridable then
      for param i in 1..rank do
        if dom.ranges(i).stride != 1 then return false;
    if !isDataContiguous(){ 
      if debugDefaultDistBulkTransfer then
        writeln("isDataContiguous return False"); 
      return false;
    }
    return true;
  }
  
  proc DefaultRectangularArr.doiCanBulkTransferStride() param {
    if debugDefaultDistBulkTransfer then writeln("In DefaultRectangularArr.doiCanBulkTransferStride()");
    // A DefaultRectangular array is always regular, so bulk should be possible.
    return true;
  }
  
  proc DefaultRectangularArr.doiBulkTransfer(B) {
    const Adims = dom.dsiDims();
    var Alo: rank*dom.idxType;
    for param i in 1..rank do
      Alo(i) = Adims(i).first;
  
    const Bdims = B.domain.dims();
    var Blo: rank*dom.idxType;
    for param i in 1..rank do
      Blo(i) = Bdims(i).first;
  
    const len = dom.dsiNumIndices:int(32);

    if len == 0 then return;

    if debugBulkTransfer {
      pragma "no prototype"
      extern proc sizeof(type x): int;
      const elemSize =sizeof(B._value.eltType);
      writeln("In DefaultRectangularArr.doiBulkTransfer():",
              " Alo=", Alo, ", Blo=", Blo,
              ", len=", len, ", elemSize=", elemSize);
    }
  
    // NOTE: This does not work with --heterogeneous, but heterogeneous
    // compilation does not work right now.  The calls to chpl_comm_get
    // and chpl_comm_put should be changed once that is fixed.
    if this.data.locale.id==here.id {
      if debugDefaultDistBulkTransfer then //See bug in test/optimizations/bulkcomm/alberto/rafatest2.chpl
        writeln("\tlocal get() from ", B._value.locale.id);
      const dest = this.theData;
      const src = B._value.theData;
      if dest != src {
        __primitive("chpl_comm_get",
                  __primitive("array_get", dest, getDataIndex(Alo)),
                  B._value.data.locale.id,
                  __primitive("array_get", src, B._value.getDataIndex(Blo)),
                  len);
      }
    } else if B._value.data.locale.id==here.id {
      if debugDefaultDistBulkTransfer then
        writeln("\tlocal put() to ", this.locale.id);
      const dest = this.theData;
      const src = B._value.theData;
      __primitive("chpl_comm_put",
                  __primitive("array_get", src, B._value.getDataIndex(Blo)),
                  this.data.locale.id,
                  __primitive("array_get", dest, getDataIndex(Alo)),
                  len);
    } else on this.data.locale {
      if debugDefaultDistBulkTransfer then
        writeln("\tremote get() on ", here.id, " from ", B.locale.id);
      const dest = this.theData;
      const src = B._value.theData;
      __primitive("chpl_comm_get",
                  __primitive("array_get", dest, getDataIndex(Alo)),
                  B._value.data.locale.id,
                  __primitive("array_get", src, B._value.getDataIndex(Blo)),
                  len);
    }
  }
  
  /*
  Data needed to use strided copy of data:
    + Stridelevels: the number of stride level (not really the number of dimensions because:
       - Stridelevels < rank if we can aggregate several dimensions due to they are consecutive 
           -- for exameple, whole rows --
       - Stridelevels == rank if there is a "by X" whith X>1 in the range description for 
           the rightmost dimension)
    + srcCount: slice size in each dimension for the source array. srcCount[0] should be the number of bytes of contiguous data in the rightmost dimension.
    + dstCount: slice size in each dimension for the destination array. dstCount[0] should be the number of bytes of contiguous data in the rightmost dimension.
    + dstStride: destination array of positive stride distances in bytes to move along each dimension
    + srcStrides: source array of positive stride distances in bytes to move along each dimension
    + dest: destination stating the address of the destination data block
    + src: source stating the address of the source data block
  More info in: http://www.escholarship.org/uc/item/5hg5r5fs?display=all
  Proposal for Extending the UPC Memory Copy Library Functions and Supporting 
  Extensions to GASNet, Version 2.0. Author: Dan Bonachea 
  
  A.doiBulkTransferStride(B) copies B-->A.
  */
  
  proc DefaultRectangularArr.doiBulkTransferStride(Barg) {
    const A = this, B = Barg;
  
    if debugDefaultDistBulkTransfer then 
      writeln("In DefaultRectangularArr.doiBulkTransferStride ");
   
    const Adims = A.dom.dsiDims();
    var Alo: rank*dom.idxType;
    for param i in 1..rank do
      Alo(i) = Adims(i).first;
    
    const Bdims = B.dom.dsiDims();
    var Blo: rank*dom.idxType;
    for param i in 1..rank do
      Blo(i) = Bdims(i).first;
    
    if debugDefaultDistBulkTransfer then
      writeln("\tlocal get() from ", B.locale.id);
    
    var dstWholeDim = isWholeDim(A),
        srcWholeDim = isWholeDim(B);
    var stridelevels:int(32);
    
    /* If the stridelevels in source and destination arrays are different, we take the larger*/
    stridelevels=max(A.computeBulkStrideLevels(dstWholeDim),B.computeBulkStrideLevels(srcWholeDim));
    if debugDefaultDistBulkTransfer then 
      writeln("In DefaultRectangularArr.doiBulkTransferStride, stridelevels: ",stridelevels);
    
    //These variables should be actually of size stridelevels+1, but stridelevels is not param...
    
    var srcCount, dstCount:[1..rank+1] int(32);
    
    // Covering the case in which stridelevels has to be incremented after
    // unifying srcCount and dstCount into a single count array. To illustrate the problem:
    
    // config const n = 10 
    // var A: [1..n,1..n] real(64);
    // var B: [1..n,1..n] real(64);
    
    // A[1..10,1..5] = B[1..10, 1..10 by 2]
    
    // Computed variables for chpl_comm_get_strd/puts are:
    //  stridelevels =1
    //  srcCount = (1,50) //In B you read 1 element 50 times
    //  (srcStride=(2) = distance between 1 element and the next one)
    //  dstCount = (5,10) //In A you write a chunk of 5 elments 10
    //  times (dstStride=(10) distance between 1 chunk and the next one)
    
    
    // Since GASNet strided put/get only have a count array, it is
    // necessary to choose the count array that follows the smaller size of
    // the chunks either at the source or destination array. That way the
    // right unified cnt=(1,5,10), which forces to increment stridelevels to
    // 2 and and now srcStride=(2,10) and dstStride=(1,10).
    var dstAux:bool = false;
    var srcAux:bool = false;
    if rank > 1 then
      if (A.dom.dsiDim(rank).stride>1 && B.dom.dsiDim(rank).stride==1)
      {
        if stridelevels < rank then stridelevels+=1;
        dstAux = true;
      }
      else if (B.dom.dsiDim(rank).stride>1 && A.dom.dsiDim(rank).stride==1)
      {
        if stridelevels < rank then stridelevels+=1;
        srcAux = true;
      }
    /* We now obtain the count arrays for source and destination arrays */
    dstCount= A.computeBulkCount(stridelevels,dstWholeDim,dstAux);
    srcCount= B.computeBulkCount(stridelevels,srcWholeDim,srcAux);
    
  /*Then the Stride arrays for source and destination arrays*/
    var dstStride, srcStride: [1..rank] int(32);
    /*When the source and destination arrays have different sizes 
      (example: A[1..10,1..10] and B[1..20,1..20]), the count arrays obtained are different,
      so we have to calculate the minimun count array */
    //Note that we use equal function equal instead of dstCount==srcCount due to the latter fails
    //The same for the array assigment (using assing function instead of srcCount=dstCount)
    
    if !bulkCommEqual(dstCount, srcCount, rank+1) //For different size arrays
    {
        for h in 1..stridelevels+1
        {
    if dstCount[h]>srcCount[h]
          {
      bulkCommAssign(dstCount,srcCount, stridelevels+1);
            break;
          }
          else if dstCount[h]<srcCount[h] then break; 
        }
    }
      
    dstStride = A.computeBulkStride(dstWholeDim,dstCount,stridelevels);
    srcStride = B.computeBulkStride(srcWholeDim,dstCount,stridelevels);
    
    //the same count array, dstCount, is used by both the sender and receiver
    doiBulkTransferStrideComm(Barg, stridelevels, dstStride, srcStride, dstCount, Alo, Blo);
  }
  
  //
  // Invoke the primitives chpl_comm_get_strd/puts, depending on what locale
  // we are on vs. where the source and destination are.
  // The logic mimics that in doiBulkTransfer().
  //
  proc DefaultRectangularArr.doiBulkTransferStrideComm(B, stridelevels:int(32), dstStride, srcStride, count, Alo, Blo)
   {
    if debugDefaultDistBulkTransfer then
      writeln("Locale: ", here.id, " stridelvl: ", stridelevels, " DstStride: ", dstStride," SrcStride: ",srcStride, " Count: ", count, " dst.Blk: ",blk, " src.Blk: ",B.blk);

    const A = this;
    //CASE 1: when the data in destination array is stored "here", it will use "chpl_comm_get_strd". 
    if A.data.locale==here
    {
      const dest = A.data;
      const src = B.data;
      
      const dststr=dstStride._value.theData;
      const srcstr=srcStride._value.theData;
      const cnt=count._value.theData;
  
      if debugBulkTransfer {
        writeln("Case 1");
        writeln("Locale:",here.id,"stridelevel: ", stridelevels);
        writeln("Locale:",here.id,"Count: ",count);
        writeln("Locale:",here.id," dststrides: ",dstStride);
        writeln("Locale:",here.id,",srcstrides: ",srcStride);
      }
      var srclocale = B.data.locale.id : int(32);
         __primitive("chpl_comm_get_strd",
                     __primitive("array_get",dest, A.getUnshiftedDataIndex(Alo)),
                     __primitive("array_get",dststr,dstStride._value.getDataIndex(1)), 
            srclocale,
                     __primitive("array_get",src, B.getUnshiftedDataIndex(Blo)),
                     __primitive("array_get",srcstr,srcStride._value.getDataIndex(1)),
                     __primitive("array_get",cnt, count._value.getDataIndex(1)),
                      stridelevels);
    }
    //CASE 2: when the data in source array is stored "here", it will use "chpl_comm_put_strd". 
    else if B.data.locale==here
    {
      if debugDefaultDistBulkTransfer then
        writeln("\tlocal put() to ", A.locale.id);
      
      const dststr=dstStride._value.theData;
      const srcstr=srcStride._value.theData;
      const cnt=count._value.theData;
      
      if debugBulkTransfer {
        writeln("Case 2");
        writeln("stridelevel: ",stridelevels);
        writeln("Count: ",count);
        writeln("dststrides: ",dstStride);
        writeln("srcstrides: ",srcStride);
        writeln("Blk: ",blk);
      }
      
      const dest = A.data;
      const src = B.data;
      const destlocale =A.data.locale.id : int(32);
  
      __primitive("chpl_comm_put_strd",
                  __primitive("array_get",dest,A.getUnshiftedDataIndex(Alo)),
                  __primitive("array_get",dststr,dstStride._value.getDataIndex(1)),
                    destlocale,
                  __primitive("array_get",src,B.getUnshiftedDataIndex(Blo)),
                  __primitive("array_get",srcstr,srcStride._value.getDataIndex(1)),
                  __primitive("array_get",cnt, count._value.getDataIndex(1)),
                  stridelevels);
    }
    //CASE 3: other case, it will use "chpl_comm_get_strd". 
    else on A.data.locale
    {   
      const dest = A.data;
      const src = B.data;
  
      //We are in a locale that doesn't store neither A nor B so we need to copy the auxiliarry
      //arrays to the locale that hosts A. This should translate into some more gets...
      const countAux=count:int(32);
      const srcstrides=srcStride:int(32);
      const dststrides=dstStride:int(32);

      const dststr=dststrides._value.theData;
      const srcstr=srcstrides._value.theData;
      const cnt=count._value.theData;

      if debugBulkTransfer {
        writeln("Case 3");
        writeln("stridelevel: ", stridelevels);
        writeln("Count: ",countAux);
        writeln("dststrides: ",dststrides);
        writeln("srcstrides: ",srcstrides);
      }
      
      const srclocale =B.data.locale.id : int(32);
         __primitive("chpl_comm_get_strd",
                     __primitive("array_get",dest, A.getUnshiftedDataIndex(Alo)),
                     __primitive("array_get",dststr,dststrides._value.getDataIndex(1)),
                     srclocale,
                     __primitive("array_get",src, B.getUnshiftedDataIndex(Blo)),
                     __primitive("array_get",srcstr,srcstrides._value.getDataIndex(1)),
                     __primitive("array_get",cnt, countAux._value.getDataIndex(1)),
                     stridelevels);

    }
  }
  
  proc DefaultRectangularArr.isDefaultRectangular() param return true;
  
  /* This function returns stridelevels for the default rectangular array.
    + Stridelevels: the number of stride level (not really the number of dimensions because:
       - Stridelevels < rank if we can aggregate several dimensions due to they are consecutive 
           -- for exameple, whole rows --
       - Stridelevels == rank if there is a "by X" whith X>1 in the range description for 
           the rightmost dimension)*/
  proc DefaultRectangularArr.computeBulkStrideLevels(rankcomp):int(32) where rank == 1
  {//To understand the blk(1)==1 condition,
    //see test/optimizations/bulkcomm/alberto/test_rank_change2.chpl(example 4)
    if (dom.dsiStride==1 && blk(1)==1)|| dom.dsiDim(1).length==1 then return 0;
    else return 1;
  }
  
  //Cases for computeBulkStrideLevels where rank>1:
  //Case 1:  
  //  var A: [1..4,1..4,1..4] real; A[1..4,3..4,1..4 by 2] 
  // --> In dimension 3 there is stride, because the elements are not
  //     consecutives, so stridelevels +=1
  //More in test/optimizations/bulkcomm/alberto/2dDRtoBDTest.chpl (example 8)
  
  //Case 2:
  //   Locales = 4
  //   var Dist1 = new dmap(new Block({1..4,1..4,1..4}));
  //   var Dom1: domain(3,int) dmapped Dist1 ={1..4,1..4,1..4};
  //   var A:[Dom1] int;
  //   A[1..4,2..4..3,1..1]--> blk:(8,4,1) 
  //   A[1..4,2..4,1]--> A[1..4,2..4] --> blk:(8,4) --> we need to check the blk array. 
  //More in test/optimizations/bulkcomm/alberto/rankchange.chpl (example 5)
  
  //Example for Case 3:  
  //  var A: [1..4,1..4,1..4] real; A[1..4,3..4,1..4 by 3] 
  //   --> the distance between the elements [1,3,4] and [1,4,1] is 1 element,
  //   while the distance between the elements in the rightmost dimension (rank) 
  //   is 3 positions([1,3,1],[1,3,4]), so the checkStrideDistance(i) for i=2 
  //   will return false, therefore, stridelevels +=1
  //More in test/optimizations/bulkcomm/alberto/2dDRtoBDTest.chpl (example 4)
  proc DefaultRectangularArr.computeBulkStrideLevels(rankcomp):int(32) where rank > 1 
  {
    var stridelevels:int(32) = 0;
    if (dom.dsiStride(rank)>1 && dom.dsiDim(rank).length>1) //CASE 1 
    || (blk(rank)>1 && dom.dsiDim(rank).length>1) //CASE 2   
    then stridelevels+=1; //In many tests, both cases are true
   
    for param i in 2..rank by -1 do
      if (dom.dsiDim(i-1).length>1 && !checkStrideDistance(i)) //CASE 3
        then stridelevels+=1; 
    
    return stridelevels:int(32);
  }
  
  /* This function returns the count array for the default rectangular array. */
  proc DefaultRectangularArr.computeBulkCount(stridelevels:int(32), rankcomp, aux = false):(rank+1)*int(32) where rank ==1
  {
    var c: (rank+1)*int(32);
    //To understand the blk(1)>1 condition,
    //see test/optimizations/bulkcomm/alberto/test_rank_change2.chpl(example 4)
    if dom.dsiStride > 1 || blk(1)>1 {
      c[1]=1;
      c[2]=dom.dsiDim(1).length:int(32);
    }
    else
      c[1]=dom.dsiDim(1).length:int(32);
    return c;
  }
  
  //Cases for computeBulkCount where rank>1:
  //Case 1:  
  //  var A: [1..4,1..4,1..4] real; A[1..4,3..4,1..4 by 2] 
  //    --> In dimension 3 there is stride, because the elements 
  //        are not consecutive, so c[1] = 1
  //More in test/optimizations/bulkcomm/alberto/perfTest.chpl (DR <- DR example 8)
  
  //Case 2:
  //    Locales = 4
  //    var Dist1 = new dmap(new Block({1..4,1..4,1..4}));
  //    var Dom1: domain(3,int) dmapped Dist1 ={1..4,1..4,1..4};
  //    var A:[Dom1] int;
  //    A[1..4,2..4,1..1]--> blk:(8,4,1) 
  //    A[1..4,2..4,1]--> A[1..4,2..4] --> blk:(8,4) --> c[1] = 1;
  //More in test/optimizations/bulkcomm/alberto/rankchange.chpl (example 5)
  
  //Case 3:  
  //    var A: [1..4,1..4,1..4] real; A[1..4,3..4,1..4 by 2] 
  //      --> the distance between the elements [1,3,3] and [1,4,1] is 2 elements,
  //          and the distance between the elements in the rightmost dimension(rank) 
  //          is also 2 positions([1,3,1],[1,3,3]), so it is possible to join both 
  //          dimensions, and the new count value is count[2] = 4 (2 x 2).
  //
  //Case 4:  
  //    var A: [1..4,1..4,1..4] real; A[1..4,4..4,1..4 by 3] 
  //      --> There is only 1 element in dimension 2, so it's possible to 
  //        join to dimension 1, and the value of count[3] will be the number 
  //        of elements in dimension 2 x number of elements in dimesion 1 (1 x 4).
  //More in test/optimizations/bulkcomms/alberto/3dAgTestStride.chpl (example 6 and 7)
  proc DefaultRectangularArr.computeBulkCount(stridelevels:int(32), rankcomp, aux = false):(rank+1)*int(32) where rank >1
  {
    var c: (rank+1)*int(32) ;
    var init:int(32)=1;
  //var dim is used to point to the analyzed dimension at each iteration
  //due to the same stride can be valid across two contiguous dimensions
    var dim:int =rank;
    var tmp:int(32)=1;
    if (dom.dsiStride(rank)>1 && dom.dsiDim(rank).length>1) //CASE 1
      ||(blk(rank)>1 && dom.dsiDim(rank).length>1) //CASE 2
      {c[1]=1; init=2;}
  //If the first value of count, c[1] have been already computed then
  //compute the rest of count starting at dim 2 (init=2)  
    for i in init..stridelevels+1 do
    {
      if dim == 0 then c[i]=1;//the leftmost dimension 
      else
        {
          c[i]=this.dom.dsiDim(dim).length:int(32);
  //find the next dimension for which the next different stride arises
    for h in 2..dim by -1:int(32) 
          {
  //The aux variable is to cover the case in which stridelevels has to be
  // incremented after unifying srcCount and dstCount into a single count array,
  // and the condition h!=rank is because the new count value it's always in the 
  // rightmost dimension.
  // See lines 850-871
      if( (checkStrideDistance(h) && (!aux || h!=rank))//CASE 3
               || (dom.dsiDim(h).length==1&& h!=rank)) //CASE 4
        {
          c[i]*=dom.dsiDim(h-1).length:int(32);
                dim -= 1;
        }
      else break;  
          }
          dim -= 1;
        }
    }
    return c;
  }
  
  /* This function returns the stride array for the default rectangular array. */
  
  //Case 1:
  //    Locales = 4
  //    var Dist1 = new dmap(new Block({1..4,1..4,1..4}));
  //    var Dom1: domain(3,int) dmapped Dist1 ={1..4,1..4,1..4};
  //    var A:[Dom1] int;
  //    A[1..4,2..4,1..1]--> blk:(8,4,1) 
  //    A[1..4,2..4,1]--> A[1..4,2..4] --> blk:(8,4) --> Stride[1] = blk(2) = 4;
  //More in test/optimizations/bulkcomm/alberto/rankchange.chpl (example 5)
  
  //Case 2:
  //    Locales = 2
  //    var Dist1 = new dmap(new Block({1..4,1..4,1..4}));
  //    var Dom1: domain(3,int) dmapped Dist1 ={1..4,1..4,1..4};
  //    var A:[Dom1] int;
  //    A[1..4 by 2,2..4 by 2,1..4 by 3]--> blk:(32,8,3)
  //    --> To get the value in Stride[2] we only need to check if the actual
  //        dimension has enough number of elements.
  //        To do this, we use a cumulative variable until the number of elements 
  //        are equal to count[3]. Then Stride[2] = blk(2) = 8, because this DR
  //        is part of a BD array.
  //More in test/optimizations/bulkcomm/alberto/perfTest_v2.chpl (BD <- BD Example 13)
  
  proc DefaultRectangularArr.computeBulkStride(rankcomp,cnt:[],levels:int(32)/*, aFromBD=false*/)
  {
    var c: rank*int(32); 
    var h=1; //Stride array index
    var cum=1; //cumulative variable
    
    if (cnt[h]==1 && dom.dsiDim(rank).length>1)
    {//To understand the blk[rank]==1 condition,
    //see test/optimizations/bulkcomm/alberto/test_rank_change2.chpl(example 12)
      c[h]=blk[rank]:int(32); //CASE 1
      h+=1;
    }
   
    for param i in 2..rank by -1:int(32){
      if (levels>=h)
      {
        if (cnt[h]==dom.dsiDim(i).length*cum && dom.dsiDim(i-1).length>1) //CASE 2
        {//now, we are in the right dimension (i dimension) to obtain the stride value
          c[h]=blk(i-1):int(32);
          h+=1; //Increment the index
          cum=1; //reset the cumulative variable
        }
        else cum=cum*dom.dsiDim(i).length;
      }
      
    }
    return c;
  }
  
  /*
  This function is used to help in the aggregation of data from different array dimensions.
  The function returns an array in which each position is associated to one of the dimensions
  of the domain. Each array component can be true or false, pointing out whether or not the rank
  for that particular dimension covers the whole dimension. 
  For instance, if for one array A, the domain is D=[1..4, 2..6, 1..6] and we refer to 
  A[1..3, 3..5,1..6] the resulting array will be [false, false, true].
  Note that the leftmost dimension is really not necessary due to the first dimension can not be 
  aggregated with any other one (there is no more dimensions beyond the first one). Therefore, a 
  subtle possible optimization would be to declare the resulting array 2..rank instead of 1..rank
  */ 
  proc DefaultRectangularArr.isWholeDim(d) where rank==1
  {
    return true;
  }
  
  proc DefaultRectangularArr.isWholeDim(d) where rank>1
  {
   var c:d.rank*bool;
    for param i in 2..rank do
      if (d.dom.dsiDim(i).length==d.blk(i-1)/d.blk(i) && dom.dsiStride(i)==1) then c[i]=true;
  
    return c;
  }
  
  /* This function checks if the stride in dimension 'x' is the same as the distance
  between the last element in dimension 'x' and  the first in dimension 'x-1'.
  If the distances are equal, we can aggregate these two dimmensions. 
  Example: 
  array A, the domain is D=[1..6, 1..6, 1..6]
  Let's A[1..6 by 2, 1..6, 1..6 by 2], then, checkStrideDistance(3) returns true, 
  due to when jumping from row to row (from the last element of one row, to the 
  first element of the next one) the stride is the same than when jumping from 
  elements inside the row. 
  */
  proc DefaultRectangularArr.checkStrideDistance(x: int)
  {
    if dom.dsiDim(x-1).length==1 then return false;
  
    if (blk(x-1)*dom.dsiStride(x))/blk(x) - (1+dom.dsiDim(x).last - dom.dsiDim(x).first) == dom.dsiStride(x)-1
    && dom.dsiDim(x).length>1
    && (dom.dsiStride(x-1)==1 || dom.dsiDim(x-1).length==1)
    then return true;
  
    return false;
  }
  
  pragma "auto copy fn"
  proc chpl__autoCopy(x: DefaultRectangularArr) {
    if !noRefCount then
      x.incRefCount();
    return x;
  }
  
  proc chpl__autoDestroy(x: DefaultRectangularArr) {
    if !noRefCount {
      var cnt = x.destroyArr();
      if cnt == 0 then
        delete x;
    }
  }

  //
  // Check whether the first 'tam' elements in arrays 'd1' and 'd2' are equal.
  // This is better than 'd1==d2' because it does not result in a forall.
  // TODO: convert to 'for' for rank 1..5. (The caller must ensure that
  // d1 and d2 are always equal at indices tam+1..rank.)
  // Ideally, d1 and d2 will become tuples.
  //
  proc bulkCommEqual(d1:[], d2:[], tam:int)
  {
    var c:bool = true;
    for i in 1..tam do if d1[i]!=d2[i] then c=false;
    return c;
  }
  
  //
  // Assign the first 'tam' elements from array 'd2' to array 'd1'.
  // This is better than 'd1=d2' because it does not result in a forall.
  // TODO: convert to 'for' for rank 1..5.
  // Ideally, d1 and d2 will become tuples.
  //
  proc bulkCommAssign(d1:[], d2:[], tam: int)
  {
    for i in 1..tam do d1[i]=d2[i];
  }
  
  //
  // bulkConvertCoordinate() converts
  //   point 'b' within 'Barr.domain'
  // to
  //   point within 'Aarr.domain'
  // that has the same indexOrder in each dimension.
  //
  // This function was contributed by Juan Lopez and later improved by Alberto.
  // In the SBAC'12 paper it is called m().
  //
  proc bulkCommConvertCoordinate(bArg, Barr, Aarr)
  {
    compilerAssert(Aarr.rank == Barr.rank);
    const b = chpl__tuplify(bArg);
    param rank = Aarr.rank;
    const AD = Aarr.dom.dsiDims();
    const BD = Barr.dom.dsiDims();
    var result: rank * int;
    for param i in 1..rank {
      const ar = AD(i), br = BD(i);
      if boundsChecking then assert(br.member(b(i)));
      result(i) = ar.orderToIndex(br.indexOrder(b(i)));
    }
    return result;
  }
  
}<|MERGE_RESOLUTION|>--- conflicted
+++ resolved
@@ -69,12 +69,7 @@
   // Replicated copies are set up in chpl_initOnLocales() during locale
   // model initialization
   //
-<<<<<<< HEAD
-  pragma "no auto destroy"
-  pragma "private" var defaultDist = new dmap(new DefaultDist());
-=======
   pragma "locale private" var defaultDist = new dmap(new DefaultDist());
->>>>>>> 377141b1
   inline proc chpl_defaultDistInitPrivate() {
     if defaultDist._value==nil then defaultDist = new dmap(new DefaultDist());
   }
