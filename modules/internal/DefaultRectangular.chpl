--- conflicted
+++ resolved
@@ -626,6 +626,7 @@
       alias.adjustBlkOffStrForNewDomain(d);
       alias.origin = origin:d.idxType;
       alias.computeFactoredOffs();
+      alias.initShiftedData();
       return alias;
     }
   
@@ -645,13 +646,6 @@
         blk(i) = blk(i) * s;
         str(i) = d.dsiDim(i).stride;
       }
-<<<<<<< HEAD
-=======
-      alias.origin = origin:d.idxType;
-      alias.computeFactoredOffs();
-      alias.initShiftedData();
-      return alias;
->>>>>>> 35e2da89
     }
   
     proc dsiSlice(d: DefaultRectangularDom) {
@@ -1031,15 +1025,9 @@
       const dest = A.data;
       const src = B.data;
       
-<<<<<<< HEAD
-      const dststr=dstStride._value.data;
-      const srcstr=srcStride._value.data;
-      const cnt=count._value.data;
-=======
       const dststr=dstStride._value.theData;
       const srcstr=srcStride._value.theData;
       const cnt=count._value.theData;
->>>>>>> 35e2da89
   
       if debugBulkTransfer {
         writeln("Case 1");
@@ -1064,15 +1052,9 @@
       if debugDefaultDistBulkTransfer then
         writeln("\tlocal put() to ", A.locale.id);
       
-<<<<<<< HEAD
-      const dststr=dstStride._value.data;
-      const srcstr=srcStride._value.data;
-      const cnt=count._value.data;
-=======
       const dststr=dstStride._value.theData;
       const srcstr=srcStride._value.theData;
       const cnt=count._value.theData;
->>>>>>> 35e2da89
       
       if debugBulkTransfer {
         writeln("Case 2");
@@ -1085,11 +1067,7 @@
       
       const dest = A.data;
       const src = B.data;
-<<<<<<< HEAD
       const destlocale =A.data.locale.id : int(32);
-=======
-      var destlocale =A.data.locale.id : int(32);
->>>>>>> 35e2da89
   
       __primitive("chpl_comm_put_strd",
                   __primitive("array_get",dest,A.getUnshiftedDataIndex(Alo)),
@@ -1108,28 +1086,14 @@
   
       //We are in a locale that doesn't store neither A nor B so we need to copy the auxiliarry
       //arrays to the locale that hosts A. This should translate into some more gets...
-<<<<<<< HEAD
       const countAux=count:int(32);
       const srcstrides=srcStride:int(32);
       const dststrides=dstStride:int(32);
-      
-      const dststr=dststrides._value.data;
-      const srcstr=srcstrides._value.data;
-      const cnt=countAux._value.data;
-      
-=======
-      var count:[1..(stridelevels+1)] int(32);
-      count=count:int(32);
-  
-      var dststrides,srcstrides:[1..stridelevels] int(32);
-      srcstrides=srcStride:int(32);
-      dststrides=dstStride:int(32);
 
-      var dststr=dststrides._value.theData;
-      var srcstr=srcstrides._value.theData;
-      var cnt=count._value.theData;
+      const dststr=dststrides._value.theData;
+      const srcstr=srcstrides._value.theData;
+      const cnt=countAux._value.theData;
 
->>>>>>> 35e2da89
       if debugBulkTransfer {
         writeln("Case 3");
         writeln("stridelevel: ", stridelevels);
@@ -1140,24 +1104,13 @@
       
       const srclocale =B.data.locale.id : int(32);
          __primitive("chpl_comm_get_strd",
-<<<<<<< HEAD
-                      __primitive("array_get",dest, A.getDataIndex(Alo)),
-                      __primitive("array_get",dststr,dststrides._value.getDataIndex(1)), 
-                      srclocale,
-                      __primitive("array_get",src, B.getDataIndex(Blo)),
-                      __primitive("array_get",srcstr,srcstrides._value.getDataIndex(1)),
-                      __primitive("array_get",cnt, countAux._value.getDataIndex(1)),
-                      stridelevels);   
-=======
                      __primitive("array_get",dest, A.getUnshiftedDataIndex(Alo)),
                      __primitive("array_get",dststr,dststrides._value.getDataIndex(1)),
                      srclocale,
                      __primitive("array_get",src, B.getUnshiftedDataIndex(Blo)),
                      __primitive("array_get",srcstr,srcstrides._value.getDataIndex(1)),
-                     __primitive("array_get",cnt, count._value.getDataIndex(1)),
+                     __primitive("array_get",cnt, countAux._value.getDataIndex(1)),
                      stridelevels);
-
->>>>>>> 35e2da89
     }
   }
   
