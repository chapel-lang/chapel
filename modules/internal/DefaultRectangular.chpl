--- conflicted
+++ resolved
@@ -1043,24 +1043,10 @@
       //
       if (d._value.type == dom.type) {
         var copy = new DefaultRectangularArr(eltType=eltType, rank=rank,
-<<<<<<< HEAD
-                                            idxType=idxType,
-                                            stridable=d._value.stridable,
-                                            dom=d._value);
-        forall i in d[(...dom.ranges)] do
-=======
                                              idxType=idxType,
                                              stridable=d._value.stridable,
                                              dom=d._value);
-        //
-        // TODO: Making this for into a forall ought to accelerate
-        // dsiReallocate() calls, yet doing so breaks due to uint/int
-        // interaction issues today.  Deserves more of a look...
-        // Does our standalone parallel iterator not have the same
-        // type flexibility as the serial iterator?
-        //
-        for i in d[(...dom.ranges)] do
->>>>>>> 87dae8f8
+        forall i in d[(...dom.ranges)] do
           copy.dsiAccess(i) = dsiAccess(i);
         off = copy.off;
         blk = copy.blk;
