--- conflicted
+++ resolved
@@ -55,29 +55,26 @@
     return chpl__exportRetStringOrBytes(val); 
   }
 
-<<<<<<< HEAD
   proc chpl__exportRet(ref val: bytes, type rt: chpl_byte_buffer): rt {
     return chpl__exportRetStringOrBytes(val);
-=======
-  proc chpl__exportConv(val: c_string, type rt: string): rt {
-    try! {
-      return createStringWithBorrowedBuffer(val);
-    }
->>>>>>> 872f5159
   }
 
   proc chpl__exportArg(cp: bool, val: chpl_byte_buffer, type rt: string): rt {
     var data = val.data:c_string;
     var size = val.size.safeCast(int);
-    if cp then return createStringWithNewBuffer(data, size);
-    return createStringWithBorrowedBuffer(data, size);
+    try! {
+      if cp then return createStringWithNewBuffer(data, size);
+      return createStringWithBorrowedBuffer(data, size);
+    }
   }
 
   proc chpl__exportArg(cp: bool, val: chpl_byte_buffer, type rt: bytes): rt {
     var data = val.data:c_string;
     var size = val.size.safeCast(int);
-    if cp then return createBytesWithNewBuffer(data, size);
-    return createBytesWithBorrowedBuffer(data, size);
+    try! {
+      if cp then return createBytesWithNewBuffer(data, size);
+      return createBytesWithBorrowedBuffer(data, size);
+    }
   }
 
 } // End module "ExportWrappers".
