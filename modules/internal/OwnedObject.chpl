--- conflicted
+++ resolved
@@ -129,54 +129,8 @@
  // myStudent containing nil.
 
 
-<<<<<<< HEAD
-.. _about-owned-intents-and-instantiation:
-
-`owned` Intents and Instantiation
----------------------------------
-
-The default intent for :record:`owned` currently depends on whether
-or not the formal argument was declared with a type.
-
-If the formal argument has a declared type, the default intent is `in`, meaning
-that ownership transfer will occur.
-
-.. code-block:: chapel
-
-  var global: owned MyClass;
-  proc saveit(arg: owned MyClass) {
-    global = arg; // OK! Transfers ownership from 'arg' to 'global'
-    // now that instance will be deleted at end of program
-  }
-  proc test0() {
-    var x = new owned MyClass();
-    saveit(x);
-    // now x stores `nil` since ownership was transfer to the argument
-  }
-
-If the formal argument had no type (i.e. it is generic) and used `const` or
-default intent, the argument will not cause ownership transfer and the
-function will be instantiated with the borrow type if an owned actual is
-supplied. For example:
-
-.. code-block:: chapel
-
-  proc f(x) {
-    writeln("in f, x.type is ", x.type:string);
-  }
-  proc test1() {
-    writeln("in test1");
-    var x = new owned MyClass();
-    f(x); // f gets a borrow
-    writeln("back in test1");
-    writeln(x); // so x is not 'nil' at this point
-  }
-
-.. note::
-=======
 `owned` Default Intent
 ----------------------
->>>>>>> bbdc16d0
 
 The default intent for :record:`owned` is ``const ref``.
 
@@ -362,11 +316,7 @@
        impacting its lifetime at all. It is an error to use the
        value returned by this function after the :record:`owned`
        goes out of scope or deletes the contained class instance
-<<<<<<< HEAD
-       for another reason, such as with `=` or ``retain``.
-=======
        for another reason, such as with `=` or ``owned.retain``.
->>>>>>> bbdc16d0
        In some cases such errors are caught at compile-time.
      */
     pragma "nil from this"
