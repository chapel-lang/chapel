--- conflicted
+++ resolved
@@ -87,7 +87,6 @@
 ## Modules to fixup listed in the same order as INTERNAL_MODULES_TO_DOCUMENT ##
 ###############################################################################
 
-<<<<<<< HEAD
 ## ChapelTuple ##
 
 file=ChapelTuple.rst
@@ -95,7 +94,8 @@
 removePattern "param size" $file
 removePattern "record:: _tuple" $file
 fixTitle "Tuples" $file
-=======
+
+
 ## ChapelIO ##
 
 file="./ChapelIO.rst"
@@ -103,7 +103,6 @@
 
 ## End ChapelIO ##
 
->>>>>>> 26910be3
 
 ## ChapelSyncvar ##
 
