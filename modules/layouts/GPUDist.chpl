--- conflicted
+++ resolved
@@ -1,19 +1,5 @@
-<<<<<<< HEAD
-_extern def chpl_init_accelerator();
-_extern def thread_barrier();
-_extern def getThreadID_x() : int(32);
-_extern def getThreadID_y() : int(32);
-_extern def getThreadID_z() : int(32);
-_extern def getBlockID_x() : int(32);
-_extern def getBlockID_y() : int(32);
-_extern def getBlockID_z() : int(32);
-_extern def getBlockSize_x() : int(32);
-_extern def getBlockSize_y() : int(32);
-_extern def getBlockSize_z() : int(32);
-_extern def getGridSize_x() : int(32);
-_extern def getGridSize_y() : int(32);
-=======
 _extern proc chpl_init_accelerator();
+_extern proc thread_barrier();
 _extern proc getThreadID_x() : int(32);
 _extern proc getThreadID_y() : int(32);
 _extern proc getThreadID_z() : int(32);
@@ -23,7 +9,8 @@
 _extern proc getBlockSize_x() : int(32);
 _extern proc getBlockSize_y() : int(32);
 _extern proc getBlockSize_z() : int(32);
->>>>>>> 44e7d3b6
+_extern proc getGridSize_x() : int(32);
+_extern proc getGridSize_y() : int(32);
 
 // Initialize the accelerator device from the beginning
 chpl_init_accelerator();
@@ -33,30 +20,19 @@
 pragma "removable auto destroy"
 class _gdata {
   type eltType;
-<<<<<<< HEAD
   const array_size : int(64);
-  def ~_gdata() {
+  proc ~_gdata() {
     __primitive("array_free", this);
     // TODO: need to call gpu_free as well!
   }
-  pragma "inline" def init(size: integral) {
+  pragma "inline" proc init(size: integral) {
     __primitive("array_alloc", this, eltType, size); // Allocate Host Memory
     init_elts(this, size, eltType);
     __primitive("gpu_alloc", this, size, eltType);   // Allocate GPU Memory
     array_size = size;
   }
-  pragma "inline" def this(i: integral) var {
+  pragma "inline" proc this(i: integral) var {
     return __primitive("array_get", this, i);
-=======
-  proc ~_gdata() {
-    __primitive("gpu_free", this);
-  }
-  pragma "inline" proc init(size: integral) {
-    __primitive("gpu_alloc", this, size, eltType);
-  }
-  pragma "inline" proc this(i: integral) var {
-    return __primitive("get_gpu_value", this, i);
->>>>>>> 44e7d3b6
   }
 }
 
@@ -64,11 +40,10 @@
 
 class GPUDist: BaseDist {
 
-<<<<<<< HEAD
   const tbsizeX, tbsizeY, tbsizeZ : int;
   const gridsizeX, gridsizeY : int;
 
-  def GPUDist(param rank : int,
+  proc GPUDist(param rank : int,
               type idxType = int(64),
               const gridSizeX = 1,
               const gridSizeY = 1,
@@ -77,14 +52,6 @@
               const tbSizeZ = 1,
               param arraySize = 1) {
     if (CHPL_TARGET_COMPILER != "nvidia") then
-=======
-  const threadPerBlock : int;
-
-  proc GPUDist(param rank : int, 
-	      type idxType = int(64), 
-	      threadsPerBlock=128) {
-    if (CHPL_TARGET_COMPILER != "nvidia") then 
->>>>>>> 44e7d3b6
       compilerError("Support for non-nvidia compilers not yet defined for GPUDist");
     //arraysize = arraySize;
     tbsizeX = tbSizeX;
@@ -98,10 +65,10 @@
     return new GPUArithmeticDom(rank, idxType, stridable, this);
   }
 
-  def dsiClone() return this;
-  def dsiAssign(other: this.type) { }
-  def dsiCreateReindexDist(newSpace, oldSpace) return this;
-  def dsiCreateRankChangeDist(param newRank, args) return this;
+  proc dsiClone() return this;
+  proc dsiAssign(other: this.type) { }
+  proc dsiCreateReindexDist(newSpace, oldSpace) return this;
+  proc dsiCreateRankChangeDist(param newRank, args) return this;
 }
 
 pragma "removable auto destroy"
@@ -119,7 +86,7 @@
   const tbGridX : int = 1;
   const tbGridY : int = 1;
 
-  def linksDistribution() param return false;
+  proc linksDistribution() param return false;
 
   proc GPUArithmeticDom(param rank, type idxType, param stridable, dist) {
     this.dist = dist;
@@ -131,22 +98,18 @@
       ranges(i) = emptyRange;
   }
   
-<<<<<<< HEAD
-  def setTBsizeX(x) { tbsizeX = x; }
-  def setTBsizeY(y) { tbsizeY = y; }
-  def setTBsizeZ(z) { tbsizeZ = z; }
-
-  def getTBsizeX() return tbsizeX;
-  def getTBsizeY() return tbsizeY;
-  def getTBsizeZ() return tbsizeZ;
-
-  def setTBGridX(x) { tbGridX = x; }
-  def setTBGridY(y) { tbGridY = y; }
-
-  def dsiGetIndices() return ranges;
-=======
+  proc setTBsizeX(x) { tbsizeX = x; }
+  proc setTBsizeY(y) { tbsizeY = y; }
+  proc setTBsizeZ(z) { tbsizeZ = z; }
+
+  proc getTBsizeX() return tbsizeX;
+  proc getTBsizeY() return tbsizeY;
+  proc getTBsizeZ() return tbsizeZ;
+
+  proc setTBGridX(x) { tbGridX = x; }
+  proc setTBGridY(y) { tbGridY = y; }
+
   proc dsiGetIndices() return ranges;
->>>>>>> 44e7d3b6
 
   proc dsiSetIndices(x) {
     if ranges.size != x.size then
@@ -281,15 +244,10 @@
     }
   }
 
-<<<<<<< HEAD
-  def these(param tag: iterator, follower) where tag == iterator.follower {
+  iter these(param tag: iterator, follower) where tag == iterator.follower {
     if rank == 1 then
       yield follower + low_val(1);
     else
-=======
-  iter these(param tag: iterator, follower) where tag == iterator.follower {
-    if rank == 1 {
->>>>>>> 44e7d3b6
       yield follower + low_val;
   }
 
@@ -312,25 +270,18 @@
     return totOrder;
   }
 
-<<<<<<< HEAD
-  def dsiDims()
+  proc dsiDims()
     return ranges;
 
-  def dsiDim(d : int)
+  proc dsiDim(d : int)
     return ranges(d);
 
   // optional, is this necesary? probably not now that
   // homogeneous tuples are implemented as C vectors.
-  def dsiDim(param d : int)
+  proc dsiDim(param d : int)
     return ranges(d);
 
-  def dsiNumIndices {
-=======
-  proc dsiDim(d : int)
-    return ranges(d);
-
   proc dsiNumIndices {
->>>>>>> 44e7d3b6
     var sum = 1:idxType;
     for param i in 1..rank do
       sum *= ranges(i).length;
@@ -371,103 +322,16 @@
     }
   }
 
-<<<<<<< HEAD
-  def dsiBuildArray(type eltType) {
+  proc dsiBuildArray(type eltType) {
     return new GPUArithmeticArr(eltType=eltType, rank=rank, idxType=idxType,
                                   stridable=stridable, dom=this, off=low_val);
   }
 
-  def dsiBuildArithmeticDom(param rank: int, type idxType, param stridable: bool,
+  proc dsiBuildArithmeticDom(param rank: int, type idxType, param stridable: bool,
                             ranges: rank*range(idxType,
                                                BoundedRangeType.bounded,
                                                stridable)) {
     var dom = new GPUArithmeticDom(rank, idxType, dist=dist, stridable=stridable);
-=======
-  proc dsiBuildArray(type eltType) {
-    return new GPUArithmeticArr(eltType=eltType, rank=rank, idxType=idxType, 
-		    		stridable=stridable, dom=this, 
-				low_val=ranges(1).low);
-  }
-
-  proc dsiRankChange(param rank: int, param stridable: bool, args) {
-    proc isRange(r: range(?e,?b,?s)) param return 1;
-    proc isRange(r) param return 0;
-
-    var d = new GPUArithmeticDom(rank, idxType, stridable, dist);
-    var i = 1;
-    for param j in 1..args.size {
-      if isRange(args(j)) {
-        d.ranges(i) = dsiDim(j)(args(j));
-        i += 1;
-      }
-    }
-    return d;
-  }
-
-  proc dsiBuildArithmeticDom(param rank: int, type idxType,
-                            param stridable: bool,
-                            ranges: rank*range(idxType,
-                            BoundedRangeType.bounded,
-                            stridable)) {
-  if idxType != dist.idxType then
-    compilerError("Block domain index type does not match distribution's");
-  if rank != dist.rank then
-    compilerError("Block domain rank does not match distribution's");
-
-  var dom = new GPUArithmeticDom(rank=rank, idxType=idxType,
-                                 dist=dist, stridable=stridable);
-  dom.dsiSetIndices(ranges);
-  return dom;
-}
-
-
-  proc translate(off: rank*idxType) {
-    var x = new GPUArithmeticDom(rank, idxType, stridable, dist);
-    for i in 1..rank do
-      x.ranges(i) = dsiDim(i).translate(off(i));
-    return x;
-  }
-
-  proc chpl__unTranslate(off: rank*idxType) {
-    var x = new GPUArithmeticDom(rank, idxType, stridable, dist);
-    for i in 1..rank do
-      x.ranges(i) = dsiDim(i).chpl__unTranslate(off(i));
-    return x;
-  }
-
-  proc interior(off: rank*idxType) {
-    var x = new GPUArithmeticDom(rank, idxType, stridable, dist);
-    for i in 1..rank do {
-      if ((off(i) > 0) && (dsiDim(i)._high+1-off(i) < dsiDim(i)._low) ||
-          (off(i) < 0) && (dsiDim(i)._low-1-off(i) > dsiDim(i)._high)) {
-        halt("***Error: Argument to 'interior' function out of range in dimension ", i, "***");
-      } 
-      x.ranges(i) = dsiDim(i).interior(off(i));
-    }
-    return x;
-  }
-
-  proc exterior(off: rank*idxType) {
-    var x = new GPUArithmeticDom(rank, idxType, stridable, dist);
-    for i in 1..rank do
-      x.ranges(i) = dsiDim(i).exterior(off(i));
-    return x;
-  }
-
-  proc expand(off: rank*idxType) {
-    var x = new GPUArithmeticDom(rank, idxType, stridable, dist);
-    for i in 1..rank do {
-      x.ranges(i) = ranges(i).expand(off(i));
-      if (x.ranges(i)._low > x.ranges(i)._high) {
-        halt("***Error: Degenerate dimension created in dimension ", i, "***");
-      }
-    }
-    return x;
-  }  
-
-  proc expand(off: idxType) {
-    var x = new GPUArithmeticDom(rank, idxType, stridable, dist);
->>>>>>> 44e7d3b6
     for i in 1..rank do
       dom.ranges(i) = ranges(i);
     return dom;
@@ -492,44 +356,28 @@
   var contiguousMem : bool = true;
   var size : int;
 
-<<<<<<< HEAD
-  def isGPUExecution param return true;
-  def canCopyFromHost param return true;
-  def isGPUExplicit param return false;
+  proc isGPUExecution param return true;
+  proc canCopyFromHost param return true;
+  proc isGPUExplicit param return false;
 
   // end class definition here, then defined secondary methods below
 
   // can the compiler create this automatically?
-  def dsiGetBaseDom() return dom;
-
-  def dsiDestroyData() { }
-=======
-  proc canCopyFromHost param return true;
-
   proc dsiGetBaseDom() return dom;
 
-  proc destroyData() {
-    delete data;
-  }
->>>>>>> 44e7d3b6
+  proc dsiDestroyData() { }
 
   iter these() var {
     for i in dom do
       yield dsiAccess(i);
   }
 
-<<<<<<< HEAD
-  def these(param tag: iterator) where tag == iterator.leader {
+  iter these(param tag: iterator) where tag == iterator.leader {
       var tbgridX = dom.tbGridX;
       var tbgridY = dom.tbGridY;
       var tbsizeX = dom.tbsizeX;
       var tbsizeY = dom.tbsizeY;
       var tbsizeZ = dom.tbsizeZ;
-=======
-  iter these(param tag: iterator) where tag == iterator.leader {
-      var nBlocks = dom.numBlocks;
-      var threadsPerBlock = dom.threadPerBlock;
->>>>>>> 44e7d3b6
       var highval = size;
       var sharedSize = 0;
       on __primitive("chpl_on_gpu",tbgridX,tbgridY,tbsizeX, tbsizeY, tbsizeZ, sharedSize) do {
@@ -539,16 +387,11 @@
       }
   }
 
-<<<<<<< HEAD
-  def these(param tag: iterator, follower) var where tag == iterator.follower {
+  iter these(param tag: iterator, follower) var where tag == iterator.follower {
     if rank == 1 then
       yield dsiAccess(follower + off(1));
     else
       yield dsiAccess(follower + off);
-=======
-  iter these(param tag: iterator, follower) var where tag == iterator.follower {
-      yield dsiAccess(follower + low_val);
->>>>>>> 44e7d3b6
   }
 
   proc computeFactoredOffs() {
@@ -557,15 +400,9 @@
       factoredOffs = factoredOffs - blk(i) * off(i);
   }
 
-<<<<<<< HEAD
-  def initialize() {
+  proc initialize() {
     if noinit == true then return;
     for param dim in 1..rank do
-=======
-  proc initialize() {
-    for param dim in 1..rank {
-      off(dim) = dom.dsiDim(dim)._low;
->>>>>>> 44e7d3b6
       str(dim) = dom.dsiDim(dim)._stride;
     blk(rank) = 1:idxType;
     for param dim in 1..rank-1 by -1 do
@@ -578,36 +415,18 @@
 
   // only need second version because wrapper record can pass a 1-tuple
   pragma "inline"
-<<<<<<< HEAD
-  def dsiAccess(ind: idxType ...1) var where rank == 1
-=======
-  proc dsiAccess(ind: idxType ...1) var where rank == 1 {
->>>>>>> 44e7d3b6
+  proc dsiAccess(ind: idxType ...1) var where rank == 1
     return dsiAccess(ind);
 
   pragma "inline"
-<<<<<<< HEAD
-  def dsiAccess(ind : rank*idxType) var {
+  proc dsiAccess(ind : rank*idxType) var {
     var sum = factoredOffs;
     for param i in 1..rank do
       sum += ind(i) * blk(i);
     return data(sum);
   }
 
-  def dsiReindex(d: GPUArithmeticDom) {
-=======
-  proc dsiAccess(ind : rank*idxType) var {
-    var sum = ind(1) - factoredOffs; // Hardcoded to support only 1D arrays
-    return data(sum);
-  }
-
   proc dsiReindex(d: GPUArithmeticDom) {
-    if rank != d.rank then
-      compilerError("illegal implicit rank change");
-    for param i in 1..rank do
-      if d.dsiDim(i).length != dom.dsiDim(i).length then
-        halt("extent in dimension ", i, " does not match actual");
->>>>>>> 44e7d3b6
     var alias = new GPUArithmeticArr(eltType=eltType, rank=d.rank,
                                      idxType=d.idxType,
                                      stridable=d.stridable, contiguousMem=false, dom=d);
@@ -637,25 +456,9 @@
     return alias;
   }
 
-<<<<<<< HEAD
-  def dsiRankChange(d, param newRank: int, param newStridable: bool, args) {
-    def isRange(r: range(?e,?b,?s)) param return 1;
-    def isRange(r) param return 0;
-=======
-  proc checkRankChange(args) {
-    proc isRange(r: range(?e,?b,?s)) param return 1;
-    proc isRange(r) param return 0;
-
-    for param i in 1..args.size do
-      if isRange(args(i)) then
-        if !dom.dsiDim(i).boundsCheck(args(i)) then
-          halt("array slice out of bounds in dimension ", i, ": ", args(i));
-  }
-
   proc dsiRankChange(d, param newRank: int, param newStridable: bool, args) {
     proc isRange(r: range(?e,?b,?s)) param return 1;
     proc isRange(r) param return 0;
->>>>>>> 44e7d3b6
 
     var alias = new GPUArithmeticArr(eltType=eltType, rank=newRank,
                                          idxType=idxType,
@@ -703,13 +506,8 @@
   f.write("]");
 }
 
-<<<<<<< HEAD
-def GPUArithmeticArr.dsiSerialWrite(f: Writer) {
+proc GPUArithmeticArr.dsiSerialWrite(f: Writer) {
   if dom.dsiNumIndices == 0 then return;
-=======
-proc GPUArithmeticArr.dsiSerialWrite(f: Writer) {
-  if dom.numIndices == 0 then return;
->>>>>>> 44e7d3b6
   var i : rank*idxType;
   for dim in 1..rank do
     i(dim) = dom.dsiDim(dim)._low;
