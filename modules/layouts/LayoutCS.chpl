--- conflicted
+++ resolved
@@ -20,11 +20,7 @@
 
 /* Draft support for storing sparse 2D domains/arrays using CSR/CSC layouts. */
 
-<<<<<<< HEAD
 @deprecated("'LayoutCS' and the 'CS' layout are deprecated; please use 'CompressedSparseLayout' and 'csrLayout' or 'cscLayout' instead")
-=======
-@unstable("LayoutCS is unstable and may change in the future")
->>>>>>> 8b9cfac7
 prototype module LayoutCS {
 import Sort.{keyComparator};
 import RangeChunk;
