--- conflicted
+++ resolved
@@ -18,7 +18,6 @@
 #
 
 DEBUG_CFLAGS = -g
-# DEBUG_LFLAGS = -g
 OPT_CFLAGS = -O3
 PROFILE_CFLAGS = -pg
 PROFILE_LFLAGS = -pg
@@ -72,11 +71,9 @@
 #
 # query gcc version
 #
-GNU_GPP_MAJOR_VERSION = $(shell $(CC) -dumpversion | awk '{split($$1,a,"."); printf("%s", a[1]);}')
-GNU_GPP_MINOR_VERSION = $(shell $(CC) -dumpversion | awk '{split($$1,a,"."); printf("%s", a[2]);}')
+GNU_GPP_MAJOR_VERSION = $(shell $(CXX) -dumpversion | awk '{split($$1,a,"."); printf("%s", a[1]);}')
+GNU_GPP_MINOR_VERSION = $(shell $(CXX) -dumpversion | awk '{split($$1,a,"."); printf("%s", a[2]);}')
 GNU_GPP_SUPPORTS_MISSING_DECLS = $(shell test $(GNU_GPP_MAJOR_VERSION) -lt 4 || (test $(GNU_GPP_MAJOR_VERSION) -eq 4 && test $(GNU_GPP_MINOR_VERSION) -le 2); echo "$$?")
-
-GNU_GPP_SUPPORTS_WERROR = $(shell test $(GNU_GPP_MAJOR_VERSION) -lt 4 || (test $(GNU_GPP_MAJOR_VERSION) -eq 4 && test $(GNU_GPP_MINOR_VERSION) -le 3); echo "$$?")
 
 #
 # Flags for turning on warnings for C++/C code
@@ -99,8 +96,7 @@
 RUNTIME_CFLAGS += $(WARN_CFLAGS)
 RUNTIME_CXXFLAGS += $(WARN_CXXFLAGS)
 RUNTIME_GEN_CFLAGS += -Wno-unused
-<<<<<<< HEAD
-
+RUNTIME_GEN_CXXFLAGS += -Wno-unused
 # mpf - turning off unreachable code warning
 # because it is unavoidable in some situations
 # with macros/inline functions with some values
@@ -121,10 +117,6 @@
 #
 #WARN_GEN_CFLAGS += -Wunreachable-code
 
-=======
-RUNTIME_GEN_CXXFLAGS += -Wno-unused
-WARN_GEN_CFLAGS += -Wunreachable-code
->>>>>>> 422f0310
 # GEN_CFLAGS gets warnings added via WARN_GEN_CFLAGS in comp-generated Makefile
 
 
@@ -141,18 +133,7 @@
 # -Wno-unused has to be used due to _dummy_checkalign variables in
 # -gasnet_atomicops.h
 #
-# -Wunused-function because gasnet_tools.h creates a static _gasnett_trace_printf_noop
-#
-# MPF - Since these can be useful errors, it's better to use -Wno-error
-#       so that a warning is still printed out. Since GASNet Tools will
-#       be used for atomics, the GASNET_MORE_CFLAGS will have to apply
-#       to *all* our code, not just GASNet comms support.
-ifeq ($(GNU_GPP_SUPPORTS_WERROR),1)
-CHPL_GASNET_MORE_CFLAGS = -Wno-error=strict-prototypes -Wno-error=missing-prototypes -Wno-error=unused-function
-else
-CHPL_GASNET_MORE_CFLAGS = -Wno-strict-prototypes -Wno-missing-prototypes -Wno-unused-function
-endif
-
+CHPL_GASNET_MORE_CFLAGS = -Wno-strict-prototypes -Wno-missing-prototypes
 ifndef CHPL_COMM_DEBUG
 CHPL_GASNET_MORE_CFLAGS += -Wno-unused
 endif
