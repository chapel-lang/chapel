--- conflicted
+++ resolved
@@ -97,30 +97,7 @@
 RUNTIME_CXXFLAGS += $(WARN_CXXFLAGS)
 RUNTIME_GEN_CFLAGS += -Wno-unused
 RUNTIME_GEN_CXXFLAGS += -Wno-unused
-<<<<<<< HEAD
-# mpf - turning off unreachable code warning
-# because it is unavoidable in some situations
-# with macros/inline functions with some values
-# known at compile time. From the gcc manual:
-#     It is possible for this option to produce a warning even though
-#     there are circumstances under which part of the affected line can
-#     be executed, so care should be taken when removing
-#     apparently-unreachable code.
-#
-#     For instance, when a function is inlined, a warning may mean that
-#     the line is unreachable in only one inlined copy of the function.
-#
-#     This option is not made part of `-Wall' because in a debugging
-#     version of a program there is often substantial code which checks
-#     correct functioning of the program and is, hopefully, unreachable
-#     because the program does work.  Another common use of unreachable
-#     code is to provide behavior which is selectable at compile-time.
-#
 #WARN_GEN_CFLAGS += -Wunreachable-code
-
-=======
-#WARN_GEN_CFLAGS += -Wunreachable-code
->>>>>>> f6734169
 # GEN_CFLAGS gets warnings added via WARN_GEN_CFLAGS in comp-generated Makefile
 
 
