--- conflicted
+++ resolved
@@ -16,12 +16,7 @@
 # limitations under the License.
 
 # Suppress warning about variables used before defined
-<<<<<<< HEAD
-CRAYPE_GEN_CFLAGS = -hnomessage=7212 -hipa2
-CRAYPE_COMP_CFLAGS =
-=======
 CRAYPE_GEN_CFLAGS = -hnomessage=7212
->>>>>>> 609f3286
 
 FAST_FLOAT_GEN_CFLAGS = -hfp2
 IEEE_FLOAT_GEN_CFLAGS = -hfp0
