#include "error.h"
#include "chplexit.h"
#include "chplrt.h"
#include <stdarg.h>
#include <string.h>
#include <stdio.h>
#include <stdlib.h>
#include <inttypes.h>

// fork, execvp, waitpid
#include <sys/types.h>
#include <unistd.h>
#include <sys/wait.h>

int verbosity = 1;
_Bool gDoBacktrace = false;

// Have we included GASNet Tools?
#ifdef GASNETT_SPEC_VERSION_MAJOR
void chpl_set_backtrace_config(_Bool doBacktrace)
{
  // doBacktrace is the value of the config const;
  // we alse will do backtracing if either GASNET_BACKTRACE
  // or CHPL_BACKTRACE are set.
  if( doBacktrace ||
      gasnett_getenv_yesno_withdefault("GASNET_BACKTRACE", 0) ||
      gasnett_getenv_yesno_withdefault("CHPL_BACKTRACE", 0) ) {
    gDoBacktrace = true;
  } else {
    gDoBacktrace = false;
  }
}

void chpl_exit_backtrace(int exit_code)
{
  fflush(stdout);
  fflush(stderr);
  if( gDoBacktrace ) gasnett_print_backtrace(fileno(stderr));
  //gasnett_print_backtrace_ifenabled(fileno(stderr));
  gasnett_freezeForDebuggerErr();
  chpl_exit_any(exit_code);
}
#else
// not GASNET TOOLS

/* Nasty way to get a backtrace that requires extra compile flags (-rdynamic)
#ifdef __GLIBC__
// returns 0 for no error, and stores into dst a C string with
// the path to the running executable.
int chpl_getexe_path(char* dst, size_t max_dst)
{
#ifdef __linux__
  int ret;
  ret = readlink("/proc/self/exe", dst, max_dst);
  // return an error if there was an error.
  if( ret < 0 ) return -1;
  // append the NULL byte
  if( ret < max_dst ) dst[ret] = '\0';
  return 0;
#else
#ifdef __APPLE__
  uint32_t sz = max_dst;
  return _NSGetExecutablePath(dst, &sz);
#else
  // getexe path not available.
  return -1;
#endif
#endif
}

// get backtrace, backtrace_symbols_fd
#include <execinfo.h>

// we have backtrace and backtrace_symbols_fd functions
static
void chpl_print_backtrace(void)
{
  const int IGNORE_NEWEST = 3;
  const int IGNORE_OLDEST = 2;
#define EXTRA_ARGS 7
#define MAX_STACK 32
  void* array[MAX_STACK];
  const char* addr_args[EXTRA_ARGS+MAX_STACK];
  char* tmp;
  char exepath[512];
  size_t sz;
  int i,j;
  int haspath;
  pid_t child_pid;
  int child_status;
  int printed_trace = 0;

  fprintf(stderr, "Stack trace:\n");
  fflush(stderr);

  memset(exepath, 0, sizeof(exepath));
  memset(addr_args, 0, sizeof(addr_args));

  haspath = ! chpl_getexe_path(exepath, sizeof(exepath));

  sz = backtrace(array, MAX_STACK);

  // ignore some (e.g. main.c, libc start, etc).
  sz -= IGNORE_OLDEST;

  if( haspath ) {
    j = 0;
    addr_args[j++] = "addr2line"; // argv[0] is always exe name.
    addr_args[j++] = "-s"; // basenames, not full paths
    addr_args[j++] = "-a"; // print addresses
    addr_args[j++] = "-i"; // show inlining nicely
    addr_args[j++] = "-p"; // "pretty-print"
    addr_args[j++] = "-e"; // giving executable path
    addr_args[j++] = exepath;

    for( i = IGNORE_NEWEST; i < sz; i++ ) {
      tmp = alloca(20); // 0x + 16 hex chars + \0
      snprintf(tmp, 20, "%p", array[i]);
      addr_args[j++] = tmp;
    }

    addr_args[j++] = NULL;

    child_pid = vfork();

    // run addr2line in the child.
    if( child_pid == 0 ) {
      // First, try running addr2line
      execvp(addr_args[0], (char* const *) &addr_args);
      // if we're still running... return an error.
      _exit(-1); // returning with _exit because exit is #defined to use_chpl_exit
    } else if( child_pid  > 0 ) {
      // Parent, wait for child to exit.
      waitpid(child_pid, &child_status, 0);
      if( child_status == 0 ) printed_trace = 1;
    }
  }

  if( !printed_trace ) {
    // print the stack trace with symbols
    // we could use backtrace_symbols, but this version
    // should work even in low-memory situations.
    backtrace_symbols_fd(array, sz, 2); // 1 is stdout, 2 is stderr
  }

#undef MAX_STACK
#undef EXTRA_ARGS
}

void chpl_exit_backtrace(int exit_code)
{
  fflush(stdout);
  fflush(stderr);

  if( gDoBacktrace ) {
    chpl_print_backtrace();
  }

  chpl_exit_any(exit_code);
}

void chpl_set_backtrace_config(_Bool doBacktrace)
{
  gDoBacktrace = doBacktrace;
}


#else
*/

// Not GLIBC (and not GASNET TOOLS)
void chpl_exit_backtrace(int exit_code)
{
  fflush(stdout);
  fflush(stderr);
  chpl_exit_any(exit_code);
}
void chpl_set_backtrace_config(_Bool doBacktrace)
{
  if( doBacktrace ) {
    fprintf(stderr, "Sorry, backtrace not supported in this configuration\n");
    fflush(stderr);
  }
}

/*// end not GLIBC
#endif
*/

// end not GASNET TOOLS
#endif

void chpl_warning(const char* message, int32_t lineno, chpl_string filename) {
  // squash warnings if --quiet flag is used
  if (verbosity == 0) {
    return;
  }
  fflush(stdout);
  if (lineno > 0)
    fprintf(stderr, "%s:%" PRId32 ": warning: %s\n", filename, lineno, message);
  else if (filename)
    fprintf(stderr, "%s: warning: %s\n", filename, message);
  else
    fprintf(stderr, "warning: %s\n", message);
}

static volatile int thisLocaleAlreadyExiting = 0;

static void spinhaltIfAlreadyExiting(void) {
  volatile int temp;
  if (thisLocaleAlreadyExiting == 0) {
    thisLocaleAlreadyExiting = 1;
    return;
  }
  // spin forever if somebody else already set it to 1
  temp = 1;
  while (temp);
}

static void chpl_error_common(const char* message, int32_t lineno, chpl_string filename) {
  spinhaltIfAlreadyExiting();
  fflush(stdout);
  if (lineno > 0)
    fprintf(stderr, "%s:%" PRId32 ": error: %s", filename, lineno, message);
  else if (filename)
    fprintf(stderr, "%s: error: %s", filename, message);
  else
<<<<<<< HEAD
    fprintf(stderr, "error: %s\n", message);
  chpl_exit_backtrace(1);
}

void chpl_error_noexit(const char* message, int32_t lineno, chpl_string filename) {
  spinhaltIfAlreadyExiting();
  fflush(stdout);
  if (lineno > 0)
    fprintf(stderr, "%s:%" PRId32 ": error: %s", filename, lineno, message);
  else if (filename)
    fprintf(stderr, "%s: error: %s", filename, message);
  else
    fprintf(stderr, "error: %s", message);
=======
    fprintf(stderr, "error: %s", message);
}


void chpl_error(const char* message, int32_t lineno, chpl_string filename) {
  chpl_error_common(message, lineno, filename);
  fprintf(stderr, "\n");
  chpl_exit_any(1);
>>>>>>> f6734169
}

void chpl_error_noexit(const char* message, int32_t lineno, chpl_string filename) {
  chpl_error_common(message, lineno, filename);
}


void chpl_internal_error(const char* message) {
  spinhaltIfAlreadyExiting();
  fflush(stdout);
  fprintf(stderr, "internal error: %s\n", message);
  chpl_exit_any(2);
}


void chpl_msg(int verbose_level, const char* fmt, ...) {
  if (verbosity >= verbose_level) {
    va_list args;
    va_start(args, fmt);
    vfprintf(stdout, fmt, args);
    va_end(args);
    fflush(stdout);
  }
}<|MERGE_RESOLUTION|>--- conflicted
+++ resolved
@@ -225,21 +225,6 @@
   else if (filename)
     fprintf(stderr, "%s: error: %s", filename, message);
   else
-<<<<<<< HEAD
-    fprintf(stderr, "error: %s\n", message);
-  chpl_exit_backtrace(1);
-}
-
-void chpl_error_noexit(const char* message, int32_t lineno, chpl_string filename) {
-  spinhaltIfAlreadyExiting();
-  fflush(stdout);
-  if (lineno > 0)
-    fprintf(stderr, "%s:%" PRId32 ": error: %s", filename, lineno, message);
-  else if (filename)
-    fprintf(stderr, "%s: error: %s", filename, message);
-  else
-    fprintf(stderr, "error: %s", message);
-=======
     fprintf(stderr, "error: %s", message);
 }
 
@@ -247,8 +232,7 @@
 void chpl_error(const char* message, int32_t lineno, chpl_string filename) {
   chpl_error_common(message, lineno, filename);
   fprintf(stderr, "\n");
-  chpl_exit_any(1);
->>>>>>> f6734169
+  chpl_exit_backtrace(1);
 }
 
 void chpl_error_noexit(const char* message, int32_t lineno, chpl_string filename) {
