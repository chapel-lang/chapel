/*
 * Copyright 2020-2023 Hewlett Packard Enterprise Development LP
 * Copyright 2004-2019 Cray Inc.
 * Other additional copyright holders may be indicated within.
 *
 * The entirety of this work is licensed under the Apache License,
 * Version 2.0 (the "License"); you may not use this file except
 * in compliance with the License.
 *
 * You may obtain a copy of the License at
 *
 *     http://www.apache.org/licenses/LICENSE-2.0
 *
 * Unless required by applicable law or agreed to in writing, software
 * distributed under the License is distributed on an "AS IS" BASIS,
 * WITHOUT WARRANTIES OR CONDITIONS OF ANY KIND, either express or implied.
 * See the License for the specific language governing permissions and
 * limitations under the License.
 */

#define _QIO_C

#ifndef _DARWIN_C_SOURCE
// get fcntl(F_GETPATH)
#define _DARWIN_C_SOURCE
#endif

#ifndef _GNU_SOURCE
// get O_DIRECT, fopencookie
#define _GNU_SOURCE
#endif

#include "sys_basic.h"

#ifndef CHPL_RT_UNIT_TEST
#include "chplrt.h"
#endif

#include "qio.h"
#include "qbuffer.h"
#include "qio_plugin_api.h"

#include "error.h"

#include <stdio.h>
#include <stdarg.h>
#include <sys/uio.h>
#include <unistd.h>
#include <errno.h>
#include <limits.h>
#include <sys/time.h>
#include <sys/types.h>
#include <sys/socket.h>
#include <netdb.h>
#include <fcntl.h>
#include <sys/select.h>
//#include <sys/fcntl.h> no sys/fcntl.h on AIX, fcntl.h should cover it.
#include <sys/stat.h>

#include <assert.h>

// Default to using close-on-exec for systems that support it.
#ifdef O_CLOEXEC
#define QIO_OCLOEXEC O_CLOEXEC
#else
#define QIO_OCLOEXEC 0
#endif


// Figure out if we have GLIBC 2.7 or greater
// (to enable 'e' added to fopen mode strings to
// enable close-on-exec).
#define QIO_FOPEN_CLOEXEC

#ifdef __GLIBC__
#ifdef __GLIBC_MINOR__
#if __GLIBC__ >= 2 && __GLIBC_MINOR__ >= 7
#undef QIO_FOPEN_CLOEXEC
#define QIO_FOPEN_CLOEXEC "e"
#endif
#endif
#endif

static qioerr open_flags_for_string(const char* s, int *flags_out);
static void _qio_buffered_advance_cached_leave_bits(qio_channel_t* ch);

// A few global variables that control which I/O strategy is used.
// See choose_io_method.

// We don't want to use mmap to work with files that are too small
// because operating on such files would use a lot of extra memory
// when rounding up to 4k pages.
ssize_t qio_too_small_for_default_mmap = 16*1024;
ssize_t qio_mmap_chunk_iobufs = 128; // mmap 128 iobufs at a time (8M)

// Future - possibly set this based on ulimit?
ssize_t qio_initial_mmap_max = 8*1024*1024;

// when not using mmap, writes larger than this size
// can avoid buffering by calling pwrite/fwrite/write directly
ssize_t qio_write_unbuffered_threshold = 32*1024;

#ifdef _chplrt_H_
qioerr qio_lock(qio_lock_t* x) {
  // recursive mutex based on glibc pthreads implementation
  chpl_taskID_t id = chpl_task_getId();

  assert( ! chpl_task_idEquals(id, NULL_OWNER) );

  // check whether we already hold the mutex.
  if( chpl_task_idEquals(x->owner, id) ) {
    // just bump the counter.
    ++x->count;
    return 0;
  }

  // we have to get the mutex.
  atomic_lock_spinlock_t(&x->lock);

  assert( chpl_task_idEquals(x->owner, NULL_OWNER) );
  x->count = 1;
  x->owner = id;

  return 0;
}
void qio_unlock(qio_lock_t* x) {
  chpl_taskID_t id = chpl_task_getId();

  // recursive mutex based on glibc pthreads implementation
  if( ! chpl_task_idEquals(x->owner, id) ) {
    abort();
  }

  if (--x->count != 0 ) {
    // we still hold the mutex.
    return;
  }

  x->owner = NULL_OWNER;
  atomic_unlock_spinlock_t(&x->lock);
}
#endif

#ifdef CHPL_RT_UNIT_TEST
#include "qio_plugin_api_dummy.c"
#endif

qioerr qio_readv(qio_file_t* file, qbuffer_t* buf, qbuffer_iter_t start, qbuffer_iter_t end, ssize_t* num_read)
{
  ssize_t nread = 0;
  int64_t num_bytes = qbuffer_iter_num_bytes(start, end);
  ssize_t num_parts = qbuffer_iter_num_parts(start, end);
  struct iovec* iov = NULL;
  size_t iovcnt;
  MAYBE_STACK_SPACE(struct iovec, iov_onstack);
  qioerr err = 0;

  if( num_bytes < 0 || num_parts < 0 || num_parts > INT_MAX ) {
    QIO_RETURN_CONSTANT_ERROR(EINVAL, "negative count");
  }

  STARTING_SLOW_SYSCALL;

  MAYBE_STACK_ALLOC(struct iovec, num_parts, iov, iov_onstack);
  if( ! iov ) {
    err = QIO_ENOMEM;
    goto error;
  }

  err = qbuffer_to_iov(buf, start, end, num_parts, iov, NULL, &iovcnt);
  if( err ) goto error;

  // read into our buffer.
  if (file->fd != -1)
    err = qio_int_to_err(sys_readv(file->fd, iov, iovcnt, &nread));
  else
    QIO_RETURN_CONSTANT_ERROR(EINVAL, "invalid file descriptor");

error:
  MAYBE_STACK_FREE(iov, iov_onstack);

  *num_read = nread;

  DONE_SLOW_SYSCALL;

  return err;
}

qioerr qio_writev(qio_file_t* file, qbuffer_t* buf, qbuffer_iter_t start, qbuffer_iter_t end, ssize_t* num_written)
{
  ssize_t nwritten = 0;
  int64_t num_bytes = qbuffer_iter_num_bytes(start, end);
  ssize_t num_parts = qbuffer_iter_num_parts(start, end);
  struct iovec* iov = NULL;
  size_t iovcnt;
  MAYBE_STACK_SPACE(struct iovec, iov_onstack);
  qioerr err;

  if( num_bytes < 0 || num_parts < 0 || num_parts > INT_MAX ) {
    QIO_RETURN_CONSTANT_ERROR(EINVAL, "negative count");
  }

  STARTING_SLOW_SYSCALL;

  MAYBE_STACK_ALLOC(struct iovec, num_parts, iov, iov_onstack);
  if( ! iov ) {
    err = QIO_ENOMEM;
    goto error;
  }

  err = qbuffer_to_iov(buf, start, end, num_parts, iov, NULL, &iovcnt);
  if( err ) goto error;

  // write from our buffer
  if (file->fd != -1)
    err = qio_int_to_err(sys_writev(file->fd, iov, iovcnt, &nwritten));
  else
    QIO_RETURN_CONSTANT_ERROR(EINVAL, "invalid file descriptor");

error:
  MAYBE_STACK_FREE(iov, iov_onstack);

  *num_written = nwritten;

  DONE_SLOW_SYSCALL;

  return err;
}

qioerr qio_preadv(qio_file_t* file, qbuffer_t* buf, qbuffer_iter_t start, qbuffer_iter_t end, int64_t seek_to_offset, ssize_t* num_read)
{
  ssize_t nread = 0;
  int64_t num_bytes = qbuffer_iter_num_bytes(start, end);
  ssize_t num_parts = qbuffer_iter_num_parts(start, end);
  struct iovec* iov = NULL;
  size_t iovcnt;
  MAYBE_STACK_SPACE(struct iovec, iov_onstack);
  qioerr err;

  if( num_bytes < 0 || num_parts < 0 || num_parts > INT_MAX ) {
    QIO_RETURN_CONSTANT_ERROR(EINVAL, "negative count");
  }

  STARTING_SLOW_SYSCALL;

  MAYBE_STACK_ALLOC(struct iovec, num_parts, iov, iov_onstack);
  if( ! iov ) {
    err = QIO_ENOMEM;
    goto error;
  }

  err = qbuffer_to_iov(buf, start, end, num_parts, iov, NULL, &iovcnt);
  if( err ) goto error;

  // read into our buffer.
  if (file->fd != -1)
    err = qio_int_to_err(sys_preadv(file->fd, iov, iovcnt, seek_to_offset, &nread));
  else
    QIO_RETURN_CONSTANT_ERROR(EINVAL, "invalid file descriptor");

error:
  MAYBE_STACK_FREE(iov, iov_onstack);

  *num_read = nread;
  DONE_SLOW_SYSCALL;

  return err;

}

qioerr qio_freadv(FILE* fp, qbuffer_t* buf, qbuffer_iter_t start, qbuffer_iter_t end, ssize_t* num_read)
{
  int64_t total_read = 0;
  size_t nread;
  int64_t num_bytes = qbuffer_iter_num_bytes(start, end);
  ssize_t num_parts = qbuffer_iter_num_parts(start, end);
  struct iovec* iov = NULL;
  size_t iovcnt;
  size_t i;
  MAYBE_STACK_SPACE(struct iovec, iov_onstack);
  qioerr err;

  if( num_bytes < 0 || num_parts < 0 || num_parts > INT_MAX ) {
    QIO_RETURN_CONSTANT_ERROR(EINVAL, "negative count");
  }

  STARTING_SLOW_SYSCALL;

  MAYBE_STACK_ALLOC(struct iovec, num_parts, iov, iov_onstack);
  if( ! iov ) {
    err = QIO_ENOMEM;
    goto error;
  }

  err = qbuffer_to_iov(buf, start, end, num_parts, iov, NULL, &iovcnt);
  if( err ) goto error;

  for( i = 0; i < iovcnt; i++ ) {
    nread = fread(iov[i].iov_base, 1, iov[i].iov_len, fp);
    err = 0;
    if( nread == 0 ) {
      if( feof(fp) ) err = QIO_EEOF;
      else err = qio_int_to_err(ferror(fp));
    }
    total_read += nread;
    if( err ) goto error;
  }

error:
  MAYBE_STACK_FREE(iov, iov_onstack);

  *num_read = total_read;
  DONE_SLOW_SYSCALL;

  return err;

}

qioerr qio_fwritev(FILE* fp, qbuffer_t* buf, qbuffer_iter_t start, qbuffer_iter_t end, ssize_t* num_written)
{
  ssize_t total_written = 0;
  size_t nwritten;
  int64_t num_bytes = qbuffer_iter_num_bytes(start, end);
  ssize_t num_parts = qbuffer_iter_num_parts(start, end);
  struct iovec* iov = NULL;
  size_t iovcnt;
  size_t i;
  MAYBE_STACK_SPACE(struct iovec, iov_onstack);
  qioerr err;

  if( num_bytes < 0 || num_parts < 0 || num_parts > INT_MAX ) {
    QIO_RETURN_CONSTANT_ERROR(EINVAL, "range outside of buffer");
  }

  STARTING_SLOW_SYSCALL;

  MAYBE_STACK_ALLOC(struct iovec, num_parts, iov, iov_onstack);
  if( ! iov ) {
    err = QIO_ENOMEM;
    goto error;
  }

  err = qbuffer_to_iov(buf, start, end, num_parts, iov, NULL, &iovcnt);
  if( err ) goto error;

  for( i = 0; i < iovcnt; i++ ) {
    nwritten = fwrite(iov[i].iov_base, 1, iov[i].iov_len, fp);
    err = 0;
    if( nwritten == 0 ) {
      err = qio_int_to_err(ferror(fp));
    }
    total_written += nwritten;
    if( err ) goto error;
  }

error:
  MAYBE_STACK_FREE(iov, iov_onstack);

  *num_written = total_written;
  DONE_SLOW_SYSCALL;

  return err;

}



qioerr qio_pwritev(qio_file_t* file, qbuffer_t* buf, qbuffer_iter_t start, qbuffer_iter_t end, int64_t seek_to_offset, ssize_t* num_written)
{
  ssize_t nwritten = 0;
  int64_t num_bytes = qbuffer_iter_num_bytes(start, end);
  ssize_t num_parts = qbuffer_iter_num_parts(start, end);
  struct iovec* iov = NULL;
  size_t iovcnt;
  MAYBE_STACK_SPACE(struct iovec, iov_onstack);
  qioerr err;

  if( num_bytes < 0 || num_parts < 0 || num_parts > INT_MAX ) {
    QIO_RETURN_CONSTANT_ERROR(EINVAL, "range outside of buffer");
  }

  STARTING_SLOW_SYSCALL;

  MAYBE_STACK_ALLOC(struct iovec, num_parts, iov, iov_onstack);
  if( ! iov ) {
    err = QIO_ENOMEM;
    goto error;
  }

  err = qbuffer_to_iov(buf, start, end, num_parts, iov, NULL, &iovcnt);
  if( err ) goto error;

  // write from our buffer
  if (file->fd != -1)
    err = qio_int_to_err(sys_pwritev(file->fd, iov, iovcnt, seek_to_offset, &nwritten));
  else
    QIO_RETURN_CONSTANT_ERROR(EINVAL, "invalid file descriptor");

error:
  MAYBE_STACK_FREE(iov, iov_onstack);

  *num_written = nwritten;

  DONE_SLOW_SYSCALL;

  return err;
}

qioerr qio_recv(fd_t sockfd, qbuffer_t* buf, qbuffer_iter_t start, qbuffer_iter_t end, int flags,
              sys_sockaddr_t* src_addr_out, /* can be NULL */
              void* ancillary_out, socklen_t* ancillary_len_inout, /* can be NULL */
              ssize_t* num_recvd_out)
{
  struct msghdr msg;
  ssize_t nrecvd = 0;
  int64_t num_bytes = qbuffer_iter_num_bytes(start, end);
  ssize_t num_parts = qbuffer_iter_num_parts(start, end);
  struct iovec* iov = NULL;
  size_t iovcnt;
  MAYBE_STACK_SPACE(struct iovec, iov_onstack);
  qioerr err;

  if( num_bytes < 0 || num_parts < 0 || num_parts > INT_MAX ) {
    QIO_RETURN_CONSTANT_ERROR(EINVAL, "range outside of buffer");
  }

  STARTING_SLOW_SYSCALL;

  MAYBE_STACK_ALLOC(struct iovec, num_parts, iov, iov_onstack);
  if( ! iov ) {
    err = QIO_ENOMEM;
    goto error;
  }

  err = qbuffer_to_iov(buf, start, end, num_parts, iov, NULL, &iovcnt);
  if( err ) goto error;

  memset(&msg, 0, sizeof(struct msghdr));
  if( src_addr_out ) {
    msg.msg_name = (void*) &src_addr_out->addr;
    msg.msg_namelen = src_addr_out->len;
  }
  msg.msg_iov = iov;
  msg.msg_iovlen = num_parts;
  if( ancillary_out && ancillary_len_inout ) {
    msg.msg_control = ancillary_out;
    msg.msg_controllen = *ancillary_len_inout;
  }

  err = qio_int_to_err(sys_recvmsg(sockfd, &msg, flags, &nrecvd));
  if( ! err ) {
    if( src_addr_out ) src_addr_out->len = msg.msg_namelen;
    if( ancillary_out && ancillary_len_inout ) *ancillary_len_inout = msg.msg_controllen;
  }

error:
  MAYBE_STACK_FREE(iov, iov_onstack);

  *num_recvd_out = nrecvd;

  DONE_SLOW_SYSCALL;

  return err;
}

qioerr qio_send(fd_t sockfd, qbuffer_t* buf, qbuffer_iter_t start, qbuffer_iter_t end, int flags,
              const sys_sockaddr_t* dst_addr, /* can be NULL */
              const void* ancillary, /* can be NULL */
              socklen_t ancillary_len,
              ssize_t* num_sent_out)
{
  struct msghdr msg;
  ssize_t nsent = 0;
  int64_t num_bytes = qbuffer_iter_num_bytes(start, end);
  ssize_t num_parts = qbuffer_iter_num_parts(start, end);
  struct iovec* iov = NULL;
  size_t iovcnt;
  MAYBE_STACK_SPACE(struct iovec, iov_onstack);
  qioerr err;

  if( num_bytes < 0 || num_parts < 0 || num_parts > INT_MAX ) {
    QIO_GET_CONSTANT_ERROR(err, EINVAL, "range outside of buffer");
    goto error;
  }

  STARTING_SLOW_SYSCALL;

  MAYBE_STACK_ALLOC(struct iovec, num_parts, iov, iov_onstack);
  if( ! iov ) {
    err = QIO_ENOMEM;
    goto error;
  }

  err = qbuffer_to_iov(buf, start, end, num_parts, iov, NULL, &iovcnt);
  if( err ) goto error;

  memset(&msg, 0, sizeof(struct msghdr));
  if( dst_addr ) {
    msg.msg_name = (void*) &dst_addr->addr;
    msg.msg_namelen = dst_addr->len;
  }
  msg.msg_iov = iov;
  msg.msg_iovlen = num_parts;
  if( ancillary ) {
    msg.msg_control = (void*) ancillary;
    msg.msg_controllen = ancillary_len;
  }
  err = qio_int_to_err(sys_sendmsg(sockfd, &msg, flags, &nsent));

error:
  MAYBE_STACK_FREE(iov, iov_onstack);

  *num_sent_out = nsent;

  DONE_SLOW_SYSCALL;

  return err;
}

static
qio_hint_t choose_io_method(qio_file_t* file, qio_hint_t hints, qio_hint_t default_hints, int64_t file_size, int reading, int writing, int isfilestar)
{
  qio_fdflag_t fdflags = file->fdflags;
  qio_hint_t method = (qio_hint_t) (hints & QIO_METHODMASK);
  qio_chtype_t type = (qio_chtype_t) (hints & QIO_CHTYPEMASK);
  qio_hint_t ret = hints;

  ret &= ~(QIO_METHODMASK|QIO_CHTYPEMASK); // clear method number, channel type

  // 'or' in hints from default_hints.
  ret |= (default_hints & ~(QIO_METHODMASK|QIO_CHTYPEMASK));

  if (file->file_info) { // We have a foreign FS
    if (fdflags & QIO_FDFLAG_SEEKABLE)
      method = QIO_METHOD_PREADPWRITE;
    else
      method = QIO_METHOD_READWRITE;
  } else { // Regular FS. So do what we did before
    if( method < QIO_MIN_METHOD || method > QIO_MAX_METHOD ) {
      // bad method number. Use default, or choose one.
      if( default_hints & QIO_METHODMASK ) {
        method = default_hints & QIO_METHODMASK;
      } else {
        // Choose one.
        if( isfilestar ) {
          // Always default to fread/fwrite with FILE* file pointers.
          method = QIO_METHOD_FREADFWRITE;
        } else if( fdflags & QIO_FDFLAG_SEEKABLE ) {
          bool mmap_ok =
                 (file_size > 0 &&
                  ((hints & QIO_HINT_PARALLEL) || (hints & QIO_HINT_CACHED)) &&
                  (qbytes_iobuf_size & 4095) == 0);
          if (file->mmap != NULL)
            mmap_ok = true;
          if (hints & QIO_HINT_NOREUSE)
            mmap_ok = false;

          if (mmap_ok)
            method = QIO_METHOD_MMAP;
          else
            method = QIO_METHOD_PREADPWRITE;
        } else {
          method = QIO_METHOD_READWRITE;
        }
      }
    } else {
      // method already chosen in hints.
    }
  }

  // Always use fread/fwrite with FILE*
  //if( file->fp ) method = QIO_METHOD_FREADFWRITE;
  // we get FILE* from tmpfile() and want to be able to mmap...

  if( type < QIO_CH_MIN_TYPE || type > QIO_CH_MAX_TYPE ) {
    // bad type number. Use default, or choose one.
    if( default_hints & QIO_CHTYPEMASK ) {
      type = (qio_chtype_t) (default_hints & QIO_CHTYPEMASK);
    } else {
      type = QIO_CH_BUFFERED;
    }
  } else {
    // type is O.K.
  }

  return ret | method | type;
}

static
qioerr qio_fadvise_for_hints(qio_file_t* file)
{
  int64_t len = file->initial_length;
  int advice = 0;
  qioerr err;

  if( file->hints & QIO_HINT_DIRECT ) {
    int rc;
    long arg;
    // Set O_DIRECT on our fd.
    err = qio_int_to_err(sys_fcntl(file->fd, F_GETFL, &rc));
    if( err ) return err;

    arg = rc;
#ifdef O_DIRECT
    arg |= O_DIRECT;
#endif
    err = qio_int_to_err(sys_fcntl_long(file->fd, F_SETFL, arg, &rc));
    if( err ) return err;
  } else {
    err = 0;
#if (_XOPEN_SOURCE >= 600 || _POSIX_C_SOURCE >= 200112L)
#ifdef POSIX_FADV_RANDOM
    if( file->hints & QIO_HINT_RANDOM ) advice |= POSIX_FADV_RANDOM;
#endif
#ifdef POSIX_FADV_SEQUENTIAL
    if( file->hints & QIO_HINT_SEQUENTIAL ) advice |= POSIX_FADV_SEQUENTIAL;
#endif
#ifdef POSIX_FADV_NOREUSE
    if( file->hints & QIO_HINT_NOREUSE ) advice |= POSIX_FADV_NOREUSE;
#endif
#ifdef POSIX_FADV_WILLNEED
    if( file->hints & QIO_HINT_CACHED ) advice |= POSIX_FADV_WILLNEED;
#endif

    if( advice == 0 ) err = 0; // do nothing.
    else err = qio_int_to_err(sys_posix_fadvise(file->fd, 0, len, advice));

    if( err ) return err;
#endif
  }

  return 0;
}

static
qioerr qio_madvise_for_hints(void* data, int64_t len, qio_hint_t hints)
{
  int advice = 0;
  qioerr err;

#ifdef POSIX_MADV_RANDOM
  if( hints & QIO_HINT_RANDOM ) advice |= POSIX_MADV_RANDOM;
#endif
#ifdef POSIX_MADV_SEQUENTIAL
  if( hints & QIO_HINT_SEQUENTIAL ) advice |= POSIX_MADV_SEQUENTIAL;
#endif
#ifdef POSIX_MADV_WILLNEED
  if( hints & QIO_HINT_CACHED ) advice |= POSIX_MADV_WILLNEED;
#endif

  if( advice == 0 ) err = 0; // do nothing.
  else err = qio_int_to_err(sys_posix_madvise(data, len, advice));

  return err;
}

static
qioerr qio_mmap_initial(qio_file_t* file)
{
  int64_t len = file->initial_length;
  int do_mmap_initial = 0;
  qioerr err;

  // now, if we're using mmap, go ahead and map the file.
  // note that here file->hints might be the result of choose_io_method.
  if( (file->hints & QIO_METHODMASK) == QIO_METHOD_MMAP ) {
    if( len > 0 ) {
      // Can't mmap a zero-length file initially
      if ( (file->hints & QIO_HINT_PARALLEL) ||
           (len <= qio_initial_mmap_max) ) {
        do_mmap_initial = 1;
      }
    }
  }

  if( do_mmap_initial ) {
    void* data;
    int prot = PROT_READ;
    int populate = 0;

#ifdef MAP_POPULATE
    if( file->hints & QIO_HINT_CACHED ) {
      populate = MAP_POPULATE;
    }
#endif

    if( file->fdflags & QIO_FDFLAG_WRITEABLE ) prot |= PROT_WRITE;

    // This check is (only) important for 32-bit systems.
    if( len > SSIZE_MAX ) return QIO_ENOMEM;

    // mmap the initial length of the file.
    err = qio_int_to_err(sys_mmap(NULL, len, prot, MAP_SHARED|populate, file->fd, 0, &data));
    if( err ) return err;

    err = qio_madvise_for_hints(data, len, file->hints);
    if( err ) {
      sys_munmap(data, len);
      return err;
    }

    err = qbytes_create_generic(&file->mmap, data, len, qbytes_free_munmap);
    if( err ) {
      // A nonzero err code indicates that allocation of the qbytes buffer
      // failed.  Therefore, we do not have to release it here.
      sys_munmap(data, len);
      return err;
    }
  }

  return 0;
}


qioerr qio_file_init(qio_file_t** file_out, FILE* fp, fd_t fd, qio_hint_t iohints, const qio_style_t* style, int usefilestar)
{
  off_t initial_pos = 0;
  off_t initial_length = 0;
  int rc;
  qioerr err;
  qio_fdflag_t fdflags = (qio_fdflag_t) 0;
  qio_file_t* file = NULL;
  struct stat stats;
  off_t seek_ret;
  qio_chtype_t hinted_type;
  int seekable = 0;
  mode_t ftype;

  if( fp ) {
    fd = fileno(fp);
    if( fd == -1 ) return qio_mkerror_errno();
  }

  if( fd < 0 ) QIO_RETURN_CONSTANT_ERROR(EINVAL, "invalid file descriptor");

  err = qio_int_to_err(sys_fstat(fd, &stats));
  if( err ) return err;

  ftype = stats.st_mode & S_IFMT;

  if( ftype == S_IFIFO ||
      ftype == S_IFCHR ||
      ftype == S_IFSOCK ) {
    // FIFO/named pipe, character device, or socket cannot seek
    seekable = 0;
  } else if( ftype == S_IFREG ||
             ftype == S_IFBLK ) {
    // regular file or block device can seek
    seekable = 1;
  } else if( ftype == S_IFDIR ) {
    if( fd == 0 ) {
      QIO_RETURN_CONSTANT_ERROR(EINVAL, "fd 0 (stdin) is a directory");
    } else if( fd == 1 ) {
      QIO_RETURN_CONSTANT_ERROR(EINVAL, "fd 1 (stdout) is a directory");
    } else if( fd == 2 ) {
      QIO_RETURN_CONSTANT_ERROR(EINVAL, "fd 2 (stderr) is a directory");
    } else {
      QIO_RETURN_CONSTANT_ERROR(EINVAL, "cannot openfd a directory");
    }
  } else if( ftype == S_IFLNK ) {
    QIO_RETURN_CONSTANT_ERROR(EINVAL, "cannot openfd a symbolic link");
  } else {
    // ftype == S_IFWHT on Mac OS X
    // can't open a whiteout
    QIO_RETURN_CONSTANT_ERROR(EINVAL, "unhandled file type in openfd");
  }

  if( seekable ) {
    // try to seek.
    err = qio_int_to_err(sys_lseek(fd, 0, SEEK_CUR, &seek_ret));
    if( qio_err_to_int(err) == ESPIPE ) {
      // not seekable. Don't worry about it.
      seekable = 0;
    } else if( err ) {
      return err;
    } else {
      seekable = 1;
    }
  }

  if( seekable ) {
    // seekable.
    fdflags = (qio_fdflag_t) (fdflags | QIO_FDFLAG_SEEKABLE);
    initial_pos = seek_ret;
    // get the file length, using stat (not seek)
    // so that this is thread-safe.
    initial_length = stats.st_size;
  } else {
     // Not seekable.
    initial_pos = 0;
  }

  // try to fcntl
  err = qio_int_to_err(sys_fcntl(fd, F_GETFL, &rc));
  if( err ) {
    return err;
  } else {
    rc &= O_ACCMODE;
    // When setting the file mode, we pretend no matter what
    // that stdin is read-only and stdout/stderr are write-only.
    // We do this to avoid program launch bugs with some uses of nohup.
    // Trying to read from an invalid stdin or write to an invalid stdout
    // will lead to an error later.
    if( rc == O_RDONLY || fd == STDIN_FILENO ) {
      fdflags = (qio_fdflag_t) (fdflags | QIO_FDFLAG_READABLE);
    } else if( rc == O_WRONLY || fd == STDOUT_FILENO || fd == STDERR_FILENO){
      fdflags = (qio_fdflag_t) (fdflags | QIO_FDFLAG_WRITEABLE);
    } else if( rc == O_RDWR ) {
      fdflags = (qio_fdflag_t) (fdflags | QIO_FDFLAG_READABLE);
      fdflags = (qio_fdflag_t) (fdflags | QIO_FDFLAG_WRITEABLE);
    }
    // could get other access flags to know if e.g. append only
  }


  file = (qio_file_t*) qio_calloc(sizeof(qio_file_t), 1);
  if( ! file ) {
    return QIO_ENOMEM;
  }

  DO_INIT_REFCNT(file);
  file->fp = fp;
  file->fd = fd;
  file->use_fp = usefilestar;
  file->buf = NULL;
  file->fdflags = fdflags;
  file->closed = false;
  file->initial_length = initial_length;
  file->initial_pos = initial_pos;
  file->file_info = NULL; // Dont have anything so set it to NULL

  hinted_type = (qio_chtype_t) (iohints & QIO_METHODMASK);

  file->hints = choose_io_method(file, iohints, 0, initial_length,
                                 (fdflags & QIO_FDFLAG_READABLE) > 0,
                                 (fdflags & QIO_FDFLAG_WRITEABLE) > 0,
                                 file->fp != 0 && file->use_fp );

  file->mmap = NULL;
  err = qio_lock_init(&file->lock);
  if( err ) goto error;
  file->max_initial_position = -1;

  err = qio_fadvise_for_hints(file);
  if( err ) goto error;

  err = qio_mmap_initial(file);
  if( err ) goto error;

  // put file->hints back to DEFAULT if that's what we started with.
  if( hinted_type == QIO_METHOD_DEFAULT ) {
    file->hints &= ~QIO_METHODMASK; // clear the method.
    file->hints |= QIO_METHOD_DEFAULT;
  }

  if( style ) qio_style_copy(&file->style, style);
  else qio_style_init_default(&file->style);

  *file_out = file;
  return 0;

error:
  qio_free(file);
  *file_out = NULL;
  return err;
}

qioerr qio_file_init_plugin(qio_file_t** file_out, void* file_info, int fdflags, const qio_style_t* style)
{
  off_t initial_pos = 0;
  int64_t initial_length = 0;
  qioerr err = 0;
  qio_file_t* file = NULL;
  off_t seek_ret = 0;
  int seekable = 0;
  qio_hint_t iohints = 0;

  if( (fdflags & QIO_FDFLAG_SEEKABLE) > 0 ) {
    seekable = 1;
  }

  if (seekable) {
    err = chpl_qio_filelength(file_info, &initial_length);
    // Disregard errors in case it is not seekable (and if we need seek to get the
    // length). If we can't get the length, we'll set initial_pos below anyways.
    if (err) initial_length = 0;
    err = 0;
  }

  if( seekable ) {
    // seekable.
    fdflags = fdflags | QIO_FDFLAG_SEEKABLE;
    initial_pos = seek_ret;
  } else {
     // Not seekable.
    initial_pos = 0;
  }

  file = (qio_file_t*) qio_calloc(sizeof(qio_file_t), 1);
  if( ! file ) {
    return QIO_ENOMEM;
  }

  DO_INIT_REFCNT(file);
  file->fp = NULL;
  file->fd = -1;
  file->use_fp = 0;
  file->buf = NULL;
  file->fdflags = (qio_fdflag_t) fdflags;
  file->closed = false;
  file->initial_length = initial_length;
  file->initial_pos = initial_pos;
  file->file_info  = file_info;

  file->hints = choose_io_method(file, iohints, 0, initial_length,
                                 (fdflags & QIO_FDFLAG_READABLE) > 0,
                                 (fdflags & QIO_FDFLAG_WRITEABLE) > 0,
                                 file->fp != 0 && file->use_fp );

  file->hints |= QIO_HINT_OWNED;

  file->mmap = NULL;
  err = qio_lock_init(&file->lock);
  if( err ) goto error;
  file->max_initial_position = -1;

  // MPF - qio_file_init puts file->hints back to DEFAULT if
  // that's what we started with, should this function do that
  // as well?

  if( style ) qio_style_copy(&file->style, style);
  else qio_style_init_default(&file->style);

  *file_out = file;
  return 0;

error:
  qio_free(file);
  *file_out = NULL;
  return err;
}

static
qioerr _qio_file_do_close(qio_file_t* f)
{
  qioerr err = 0;
  qioerr newerr;
  const char* path;
  int rc;

  //printf("closing %p fd %i fp %p\n", f, f->fd, f->fp);


  err = qio_lock(& f->lock);
  if( err ) return err;

  if( f->mmap ) {
    // munmap
    qbytes_release(f->mmap);
    f->mmap = NULL;
  }

  if( f->buf ) {
    qbuffer_release(f->buf);
    f->buf = NULL;
  }

  if( f->fp ) {
    if (f->hints & QIO_HINT_OWNED) {
      rc = fclose(f->fp);
      if( rc ) err = qio_mkerror_errno();
    }
    f->hints &= ~QIO_HINT_OWNED;
    f->fp = NULL;
    f->fd = -1;
  }

  if (f->file_info) {
    if (f->hints & QIO_HINT_OWNED)  // Should always be true
      err = chpl_qio_file_close(f->file_info);
    f->hints &= ~QIO_HINT_OWNED;
  }

  if( f->fd >= 0 ) {
    if (f->hints & QIO_HINT_OWNED)
      err = qio_int_to_err(sys_close(f->fd));
    if( err ) {
      newerr = qio_file_path(f, &path);
      if( newerr ) {
        fprintf(stderr, "Warning: error %i on file close; additionally, error getting name of file\n", qio_err_to_int(err));
      } else {
        fprintf(stderr, "Warning: error %i on file close for file %s\n",
                qio_err_to_int(err), path);
      }
    }
    f->hints &= ~QIO_HINT_OWNED;
    f->fp = NULL;
    f->fd = -1;
  }

  f->closed = true;

  qio_unlock(& f->lock);

  return err;
}

qioerr qio_file_close(qio_file_t* f)
{
  return _qio_file_do_close(f);
}


qioerr qio_file_sync(qio_file_t* f)
{
  qioerr err = 0;
  qioerr newerr;

  if( f->fp ) {
    newerr = qio_int_to_err(fflush(f->fp));
    if( ! err ) err = newerr;
    newerr = qio_int_to_err(sys_fsync(fileno(f->fp)));
    if( ! err ) err = newerr;
  } else if( f->fd >= 0 ) {
    err = qio_int_to_err(sys_fsync(f->fd));
  } else if( f->file_info ) {
    err = chpl_qio_fsync(f->file_info);
  }

  return err;
}

void _qio_file_destroy(qio_file_t* f)
{
  qioerr err;

  if( DEBUG_QIO ) printf("Destroying file %p\n", f);

  err = qio_file_close(f);
  if( err ) {
    fprintf(stderr, "Warning: error %i when automatically closing file.\n", qio_err_to_int(err));
    assert( !err );
    abort();
  }

  qio_lock_destroy(&f->lock);

  qbytes_release(f->mmap); // Does nothing if null.

  qbuffer_release(f->buf); // Does nothing if null.

  DO_DESTROY_REFCNT(f);

  qio_free(f);
}

static
qioerr open_flags_for_string(const char* s, int *flags_out)
{
  if( 0 == strcmp(s, "r") ) {
    *flags_out = O_RDONLY;
  } else if( 0 == strcmp(s, "r+") ) {
    *flags_out = O_RDWR;
  } else if( 0 == strcmp(s, "w") ) {
    *flags_out = O_WRONLY | O_CREAT | O_TRUNC;
  } else if( 0 == strcmp(s, "w+") ) {
    *flags_out = O_RDWR | O_CREAT | O_TRUNC;
  } else if( 0 == strcmp(s, "a") ) {
    *flags_out = O_WRONLY | O_CREAT | O_APPEND;
  } else if( 0 == strcmp(s, "a+") ) {
    *flags_out = O_RDWR | O_CREAT | O_APPEND;
  } else {
    *flags_out = 0;
    QIO_RETURN_CONSTANT_ERROR(EINVAL, "bad access string");
  }
  return 0;
}
static
const char* string_for_open_flags(int flags)
{
  // Also add 'e' at the end to indicate to glibc that the
  // file should be opened with close-on-exec enabled.
  if( flags == O_RDONLY )
    return "r" QIO_FOPEN_CLOEXEC;
  else if( flags == O_RDWR )
    return "r+" QIO_FOPEN_CLOEXEC;
  else if( flags == (O_WRONLY | O_CREAT | O_TRUNC) )
    return "w" QIO_FOPEN_CLOEXEC;
  else if( flags == (O_RDWR | O_CREAT | O_TRUNC) )
    return "w+" QIO_FOPEN_CLOEXEC;
  else if( flags == (O_WRONLY | O_CREAT | O_APPEND) )
    return "a" QIO_FOPEN_CLOEXEC;
  else if( flags == (O_RDWR | O_CREAT | O_APPEND) )
    return "a+" QIO_FOPEN_CLOEXEC;
  else {
    assert(0);
    return "r" QIO_FOPEN_CLOEXEC;
  }
}
// always enable reading (possibly in addition to writing).
static
int flags_for_mmap_open(int flags)
{
  int acc = flags & O_ACCMODE;
  int rest = flags & ~O_ACCMODE;

  if( acc == O_WRONLY ) acc = O_RDWR;

  return acc | rest;
}

static qio_err_t sys_open(const char* pathname, int flags, mode_t mode, fd_t* fd_out)
{
  int got;
  qio_err_t err_out;

  got = open(pathname, flags, mode);
  if( got != -1 ) {
    *fd_out = got;
    err_out = 0;
  } else {
    *fd_out = -1;
    err_out = errno;
  }

  return err_out;
}

// mode should default to S_IRUSR | S_IWUSR | S_IRGRP |  S_IWGRP |  S_IROTH  |  S_IWOTH
// iohints should default to 0
qioerr qio_file_open(qio_file_t** file_out, const char* pathname, int flags, mode_t mode, qio_hint_t iohints, const qio_style_t* style)
{
  FILE* fp = NULL;
  fd_t fd = -1;
  qioerr err;
  qio_method_t method = (qio_method_t) (iohints & QIO_METHODMASK);

  if( method == QIO_METHOD_FREADFWRITE ) {
    //err = sys_fopen(pathname, string_for_open_flags(flags), &fp);
    fp = fopen(pathname, string_for_open_flags(flags));
    if( ! fp ) err = qio_mkerror_errno();
    else err = 0;
  } else {
    // Linux needs O_RDWR if we're writing with MMAP (vs O_WRONLY).
    if( method == QIO_METHOD_MMAP ) {
      flags = flags_for_mmap_open(flags);
    }
    flags |= QIO_OCLOEXEC;
    err = qio_int_to_err(sys_open(pathname, flags, mode, &fd));
  }

  if( err ) {
    *file_out = NULL;
    return err;
  }

  // We opened this file, so file_out owns it.
  // On error , file_out is NULL, so deleting it is harmless.
  return qio_file_init(file_out, fp, fd, iohints | QIO_HINT_OWNED, style, fp != NULL);
}

// If buf is NULL, we create a new buffer. flags indicates readable/writeable/seekable.
// (default fdflags should be QIO_FDFLAG_READABLE|QIO_FDFLAG_WRITEABLE|QIO_FDFLAG_SEEKABLE
qioerr qio_file_open_mem_ext(qio_file_t** file_out, qbuffer_t* buf, qio_fdflag_t fdflags, qio_hint_t iohints, const qio_style_t* style)
{
  qio_file_t* file = NULL;
  qioerr err;

  file = (qio_file_t*) qio_calloc(sizeof(qio_file_t), 1);
  if( ! file ) {
    return QIO_ENOMEM;
  }

  if( !buf ) {
    // create with ref count = 1
    err = qbuffer_create(&file->buf);
    if( err ) goto error;
  } else {
    // retain a copy.
    file->buf = buf;
    qbuffer_retain(file->buf);
  }

  DO_INIT_REFCNT(file); // initialized to 1.
  file->fp = NULL;
  file->fd = -1;
  file->fdflags = fdflags;
  file->closed = false;
  file->hints = choose_io_method(file, iohints, 0, qbuffer_len(file->buf),
                                 (fdflags & QIO_FDFLAG_READABLE) > 0,
                                 (fdflags & QIO_FDFLAG_WRITEABLE) > 0,
                                 0);
  // force method to be QIO_METHOD_MEMORY.
  // force type to be buffered.
  // leave old hints, but for a memory channel we're almost
  // certainly going to ignore them all.
  file->hints = (file->hints & QIO_HINTMASK) | QIO_METHOD_MEMORY | QIO_CH_BUFFERED;

  file->initial_length = qbuffer_end_offset(file->buf);
  file->initial_pos = qbuffer_start_offset(file->buf);
  file->mmap = NULL;

  if( style ) qio_style_copy(&file->style, style);
  else qio_style_init_default(&file->style);

  err = qio_lock_init(&file->lock);
  if( err ) goto error;

  file->max_initial_position = -1;

  *file_out = file;
  return 0;

error:
  qbuffer_release(file->buf);
  // With a nonzero return code, the file structure is uninitialized
  // (so the ref count field is meaningless).
  qio_free(file);

  return err;
}

qioerr qio_file_open_mem(qio_file_t** file_out, qbuffer_t* buf, const qio_style_t* style)
{
  return qio_file_open_mem_ext(file_out, buf, (qio_fdflag_t)(QIO_FDFLAG_READABLE|QIO_FDFLAG_WRITEABLE|QIO_FDFLAG_SEEKABLE), 0, style);
}

qioerr qio_file_open_access(qio_file_t** file_out, const char* pathname, const char* access, qio_hint_t iohints, const qio_style_t* style)
{
  qioerr err = 0;
  int flags = 0;
  mode_t mode = S_IRUSR | S_IWUSR | S_IRGRP |  S_IWGRP |  S_IROTH  |  S_IWOTH;

  err = open_flags_for_string(access, &flags);
  if( err ) return err;

  return qio_file_open(file_out, pathname, flags, mode, iohints, style);
}

qioerr qio_file_open_tmp(qio_file_t** file_out, qio_hint_t iohints, const qio_style_t* style)
{
  FILE* fp = NULL;
  qioerr err;

  fp = tmpfile();

  if( ! fp ) {
    return qio_mkerror_errno();
  }

  // The caller is responsible for freeing the returned file.
  // On error , file_out is NULL, so deleting it is harmless.
  err = qio_file_init(file_out, fp, -1, iohints | QIO_HINT_OWNED, style,
                      /* usefilestar */ 0);
  return err;
}

// string_out must be freed by the caller.
qioerr qio_file_path_for_fd(fd_t fd, const char** string_out)
{
#if defined(__linux__) || defined(__CYGWIN__)
  char pathbuf[500];
  qioerr err;
  const char* result;
  snprintf(pathbuf, sizeof(pathbuf), "/proc/self/fd/%i", fd);
  err = qio_int_to_err(sys_readlink(pathbuf, &result));
  *string_out = result;
  return err;
#else
#ifdef __APPLE__
  char pathbuf[4*MAXPATHLEN];
  qioerr err;
  int rc;
  err = qio_int_to_err(sys_fcntl_ptr(fd, F_GETPATH, pathbuf, &rc));
  if( !err ) {
    // pathbuf now contains *a* path to the open file descriptor
    *string_out = qio_strdup(pathbuf);
    return 0;
  } else {
    *string_out = NULL;
    return err;
  }
#else
  *string_out = qio_strdup("unknown");
  return 0;
#endif
#endif
}

qioerr qio_file_path_for_fp(FILE* fp, const char** string_out)
{
  if( !fp ) QIO_RETURN_CONSTANT_ERROR(EINVAL, "null file pointer");
  return qio_file_path_for_fd(fileno(fp), string_out);
}

// string_out must be freed by the caller.
qioerr qio_file_path(qio_file_t* f, const char** string_out)
{
  int64_t len = 0;
  if (f->fd != -1)
    return qio_file_path_for_fd(f->fd, string_out);
  else if (f->file_info != NULL)
    return chpl_qio_getpath(f->file_info, string_out, &len);
  else
    QIO_RETURN_CONSTANT_ERROR(ENOSYS, "no fd or plugin");
}

qioerr qio_file_length(qio_file_t* f, int64_t *len_out)
{
  struct stat stats;
  qioerr err;

  // Lock necessary for MEMORY buffers
  // but not necessary for file descriptors
  err = qio_lock(& f->lock);
  if( err ) return err;

  if( f->buf ) {
    err = 0;
    *len_out = qbuffer_len(f->buf);
  } else if (f->fd != -1) {
    stats.st_size = 0;
    err = qio_int_to_err(sys_fstat(f->fd, &stats));
    *len_out = stats.st_size;
  } else if (f->file_info) {
    err = chpl_qio_filelength(f->file_info, len_out);
  } else {
    QIO_RETURN_CONSTANT_ERROR(ENOSYS, "no fd or plugin");
  }

  qio_unlock(& f->lock);

  return err;
}

/* CHANNELS ----------------------------- */
static
qioerr _qio_channel_init(qio_channel_t* ch, qio_chtype_t type)
{
  memset(ch, 0, sizeof(qio_channel_t));

  // for emphasis...
  ch->cached_cur = NULL;
  ch->cached_end = NULL;
  ch->cached_end_bits = NULL;
  ch->cached_start = NULL;
  ch->cached_start_pos = 0;

  return qio_lock_init(& ch->lock);
}

static
qioerr _qio_channel_init_file_internal(qio_channel_t* ch, qio_file_t* file, qio_hint_t hints, int readable, int writeable, int64_t start, int64_t end, qio_style_t* style)
{
  qioerr err;
  qioerr newerr;

  qio_hint_t use_hints;
  //qio_method_t method;
  qio_chtype_t type;
  qio_style_t* use_style;

  // check file access matches up with this request.
  if( readable && ! (file->fdflags & QIO_FDFLAG_READABLE) ) {
    QIO_RETURN_CONSTANT_ERROR(EBADF, "not readable");
  }

  if( writeable && ! (file->fdflags & QIO_FDFLAG_WRITEABLE) ) {
    QIO_RETURN_CONSTANT_ERROR(EBADF, "not writeable");
  }

  // now normalize it!
  use_hints = choose_io_method(file, hints, file->hints,
                               file->initial_length, readable, writeable,
                               file->fp != NULL && file->use_fp);
  //method = use_hints & QIO_METHODMASK;
  type = (qio_chtype_t) (use_hints & QIO_CHTYPEMASK);

  err = _qio_channel_init(ch, type);
  if( err ) return err;

  ch->hints = use_hints;
  ch->flags = file->fdflags;
  if( ! readable ) {
    // channel is not readable...
    ch->flags = (qio_fdflag_t) (ch->flags & ~QIO_FDFLAG_READABLE);
  }
  if( ! writeable ) {
    // channel is not writeable...
    ch->flags = (qio_fdflag_t) (ch->flags & ~QIO_FDFLAG_WRITEABLE);
  }

  ch->start_pos = start;
  ch->end_pos = end;

  // Setup any plugin channel, if necessary
  if (file->file_info != NULL) {
    void* chan_info = NULL;
    err = chpl_qio_setup_plugin_channel(file->file_info, &chan_info, start, end, ch);
    if (err) return err;
    ch->chan_info = chan_info;
  }

  qio_file_retain(file);
  ch->file = file;

  // update the file with start_pos.
  err = 0;
  newerr = qio_lock(&ch->file->lock);
  if( !err ) err = newerr;
  if( ch->start_pos > ch->file->max_initial_position ) {
    ch->file->max_initial_position = ch->start_pos;
  }

  use_style = style;
  if( ! use_style ) use_style = &ch->file->style;

  qio_style_copy(&ch->style, use_style);

  qio_unlock(&ch->file->lock);

  return err;
}

static
qioerr _qio_channel_setup_file_mmap(qio_channel_t* ch)
{
  qioerr err = 0;

  if ( (ch->hints & QIO_METHODMASK) == QIO_METHOD_MMAP &&
       (ch->hints & QIO_CHTYPEMASK) == QIO_CH_BUFFERED ) {
    int64_t uselen;
    int64_t start = ch->mark_stack[0];

    if( ch->file->mmap ) {
      uselen = ch->file->mmap->len - start;
      if( ch->end_pos < INT64_MAX ) {
        if( start + uselen > ch->end_pos ) {
          uselen = ch->end_pos - start;
        }
      }
      if( uselen > 0 ) {
        // Put the mmap data into the buffer.
        err = qbuffer_append(&ch->buf, ch->file->mmap, start, uselen);
        ch->av_end = start+uselen;
        _qio_buffered_setup_cached(ch);
      }
    }
  }

  return err;
}


static
qioerr _qio_channel_makebuffer_unlocked(qio_channel_t* ch)
{
  qioerr err;
  int64_t start = -1;

  // If we already had advanced in the buffered data, take that into account
  // (comes up with initial file mapping).
  // But, do not change the bits currently stored.
  _qio_buffered_advance_cached_leave_bits(ch);

  start = ch->mark_stack[0];
  // protect against channel position beyond end of file.
  if( start > ch->end_pos ) {
    start = ch->end_pos;
    ch->mark_stack[0] = start;
  }

  // If the buffer is not initialized, we have to create it.
  err = qbuffer_init(&ch->buf);
  if( err ) {
    return err; // we know in this case qbuffer_is_initialized is still false..
  }

  qbuffer_reposition(&ch->buf, start);

  // Since we are just making the buffer, make sure that the
  // available position is to the right of the start position.
  if( ch->av_end < start ) {
    ch->av_end = start;
  }

  // Further matters... if the file has been MMAP'd,
  // put the mmap'd region into our buffer.
  err = _qio_channel_setup_file_mmap(ch);
  if (err) return err;

  return 0;
}

static inline
qioerr _qio_channel_needbuffer_unlocked(qio_channel_t* ch)
{
  if( qbuffer_is_initialized(&ch->buf) ) {
    return 0;
  } else {
    return _qio_channel_makebuffer_unlocked(ch);
  }
}


qioerr _qio_channel_init_file(qio_channel_t* ch, qio_file_t* file, qio_hint_t hints, int readable, int writeable, int64_t start, int64_t end, qio_style_t* style, int64_t bufIoMax)
{
  qioerr err;
  size_t i;

  err = _qio_channel_init_file_internal(ch, file, hints, readable, writeable, start, end, style);
  if( err ) return err;

  start += file->initial_pos;
  end += file->initial_pos;

  ch->bit_buffer = 0;
  ch->bit_buffer_bits = 0;

  ch->mark_cur = 0;
  ch->mark_stack_size = MARK_INITIAL_STACK_SZ;
  ch->mark_stack = ch->mark_space;
  for( i = 0; i < MARK_INITIAL_STACK_SZ; i++ ) ch->mark_space[i] = -1;

  qbuffer_init_uninitialized(&ch->buf);

  ch->mark_stack[0] = start;
  ch->av_end = start;

  if( (ch->hints & QIO_METHODMASK) == QIO_METHOD_MMAP &&
      (ch->hints & QIO_CHTYPEMASK) == QIO_CH_BUFFERED ) {
    int64_t uselen;

    if( file->mmap ) {
      uselen = file->mmap->len - start;
      if( ch->end_pos < INT64_MAX ) {
        if( start + uselen > ch->end_pos ) {
          uselen = ch->end_pos - start;
        }
      }
      if( uselen > 0 ) {
        // Put the mmap data into cached.
        // (not possible to free the file until the channel is released,
        //  so this is OK, even without reference count increasing the
        //  bytes in the file...).
        ch->cached_cur = qio_ptr_add(file->mmap->data, start);
        ch->cached_end = qio_ptr_add(ch->cached_cur, uselen);
        ch->cached_start = ch->cached_cur;
        ch->cached_start_pos = start;
        ch->av_end = start + uselen;
      }
    }
  }
  if (bufIoMax > 0) {
    ch->bufIoMax = bufIoMax;
  } else {
    ch->bufIoMax = 64 * 1024; // use a reasonable default
  }
  //_qio_buffered_setup_cached(ch);

  return 0;
}

qioerr qio_channel_create(qio_channel_t** ch_out, qio_file_t* file, qio_hint_t hints, int readable, int writeable, int64_t start, int64_t end, qio_style_t* style, int64_t bufIoMax)
{
  qio_channel_t* ret;
  qioerr err = 0;

  ret = (qio_channel_t*) qio_calloc(1, sizeof(qio_channel_t));
  if( !ret ) return QIO_ENOMEM;


  err = _qio_channel_init_file(ret, file, hints, readable, writeable, start, end, style, bufIoMax);
  if( err ) {
    qio_free(ret);
    return err;
  } else {
    DO_INIT_REFCNT(ret);
    if( DEBUG_QIO ) printf("Creating channel %p\n", ret);
    *ch_out = ret;
    return 0;
  }
}


// This routine always returns a malloc'd string in the path_out pointer.
// The caller must free the passed-back pointer.
qioerr qio_relative_path(const char** path_out, const char* cwd, const char* path)
{
  ssize_t i,j;
  ssize_t cwd_len;
  ssize_t last_common_slash = 0;
  ssize_t later_slashes = 0;
  ssize_t after_len = 0;
  char* tmp = NULL;

  // Not an absolute path.
  if( path[0] != '/' ) {
    *path_out = qio_strdup(path);
    if( ! *path_out ) return QIO_ENOMEM;
    return 0;
  }

  // Make sure cwd does not end with a / unless it == /
  cwd_len = strlen(cwd);
  if( cwd_len > 0 && cwd[cwd_len-1] == '/' ) cwd_len--;

  // Find the common prefix of the two strings.
  for( i = 0; i < cwd_len && path[i]; i++ ) {
    if( cwd[i] == '/' && path[i] == '/' ) last_common_slash = i;
    if( cwd[i] != path[i] ) break;
  }

  // We might've gotten to the end of the string...
  // but there's a character here that should possibly
  // count as the last common slash.
  if( (cwd[i] == '\0' || cwd[i] == '/') &&
      (path[i] == '\0' || path[i] == '/') ) {
    last_common_slash = i;
  }

  if( i == cwd_len && last_common_slash == i ) {
    // cwd is a prefix or equal to path
    // just trim cwd off of path.
    if( path[i] == '/' ) i++;
    *path_out = qio_strdup( &path[i] );
    if( ! *path_out ) return QIO_ENOMEM;
    return 0;
  }

  // Otherwise, we have to add some '../'es
  // How many /'s are there in cwd after last_common_slash?
  later_slashes = 0;
  for( i = last_common_slash + 1; i < cwd_len; i++ ) {
    if( cwd[i] == '/' ) later_slashes++;
  }

  // Always consider cwd to end in a /
  later_slashes++;

  // OK, we need to add that many ../ to our relative path.
  after_len = strlen(&path[last_common_slash + 1]);
  tmp = (char*) qio_malloc(3*later_slashes+after_len+1);
  if( ! tmp ) {
    return QIO_ENOMEM;
  }

  j = 0;
  // First, put the ../
  for( i = 0; i < later_slashes; i++ ) {
    tmp[j++] = '.';
    tmp[j++] = '.';
    tmp[j++] = '/';
  }
  // Now, copy the path after last_common_slash, including trailing '\0'
  qio_memcpy(&tmp[j], &path[last_common_slash + 1], after_len+1);

  *path_out = tmp;
  return 0;
}

/* Try to find the shortest way to write the absolute path in path_in
 * relative to the current working directory.
 */
qioerr qio_shortest_path(qio_file_t* file, const char** path_out, const char* path_in)
{
  const char* cwd = NULL;
  const char* relpath = NULL;
  qioerr err = 0;

  if (file->file_info) {
    // This just returns path_in for plugin files
    // Does it make sense to do anything else?
    *path_out = qio_strdup(path_in);
    if( ! *path_out ) err = QIO_ENOMEM;
    return err;
  }

  err = qio_int_to_err(sys_getcwd(&cwd));

  if( err ) return err;

  err = qio_relative_path(&relpath, cwd, path_in);

  // If relpath is NULL, err should have been non-zero.
  // This line is here to quiet Coverity.
  if( !relpath ) err = QIO_ENOMEM;

  qio_free((void*) cwd); cwd = NULL;

  if( ! err ) {
    // Use relpath or path_in, whichever is shorter.
    if( strlen(relpath) < strlen(path_in) ) {
      *path_out = relpath; relpath = NULL;
    } else {
      // Not returning relpath, so free it.
      qio_free((void*) relpath); relpath = NULL;
      *path_out = qio_strdup(path_in);
      if( ! *path_out ) err = QIO_ENOMEM;
    }
  }

  return err;
}

qioerr qio_channel_path_offset(const int threadsafe, qio_channel_t* ch, const char** string_out, int64_t* offset_out)
{
  qioerr err;
  const char* tmp = NULL;

  if( threadsafe ) {
    err = qio_lock(&ch->lock);
    if( err ) {
      *offset_out = -1;
      *string_out = NULL;
      return err;
    }
  }

  *offset_out = qio_channel_offset_unlocked(ch);

  if (ch->file) {
    err = qio_file_path(ch->file, &tmp);
    if( !err ) {
      err = qio_shortest_path(ch->file, string_out, tmp);
    }

    qio_free((void*) tmp);
  }

  if( threadsafe ) {
    qio_unlock(&ch->lock);
  }

  return err;
}

qioerr _qio_channel_final_flush_unlocked(qio_channel_t* ch)
{
  qioerr err = 0;
  qioerr flush_or_truncate_error = 0;
  qioerr destroy_buffer_error = 0;
  qioerr close_file_error = 0;
  qio_method_t method = (qio_method_t) (ch->hints & QIO_METHODMASK);
  qio_chtype_t type = (qio_chtype_t) (ch->hints & QIO_CHTYPEMASK);
  struct stat stats;
  int destroyed_buffer = 0;

  if( type == QIO_CHTYPE_CLOSED ) return 0;
  if( ! ch->file ) return 0;

  // Raise an error if the file was closed before a writing channel,
  // because otherwise any buffered data can never be written.
  // This error is not necessary for reading channels (and some
  // leaves a reading channel with a buffer when the file is closed).
  if ( ch->file->closed && (ch->flags & QIO_FDFLAG_WRITEABLE) )
    QIO_RETURN_CONSTANT_ERROR(EINVAL,
        "file closed before writing channel closed --"
        " please close all writing channels before closing the file");

  err = _qio_channel_flush_unlocked(ch);
  if( ! err ) {
    // If we have a buffered writing MMAP channel, we need to truncate
    // the file under the right circumstances. See the comment
    // next to the declaration of qio_file->max_initial_position.
    if( (method == QIO_METHOD_MMAP || method == QIO_METHOD_MEMORY) &&
        (ch->flags & QIO_FDFLAG_WRITEABLE) ) {

      err = qio_lock(&ch->file->lock);
      if( !err ) {
        int64_t max_space_made = ch->av_end;
        int64_t max_written = ch->mark_stack[0];
        // Protect against advance past end of the channel.
        if( max_written > ch->end_pos ) max_written = ch->end_pos;

        if( method == QIO_METHOD_MMAP ) {
          // We're going to truncate the file.

          // Destroy the buffer now so that we munmap
          // before we truncate the file. That is required
          // for Windows/Cygwin but probably a good idea elsewhere too.
          if( qbuffer_is_initialized(&ch->buf) ) {
            // Destroy the buffer.
            destroy_buffer_error = qbuffer_destroy(&ch->buf);
            destroyed_buffer = 1;
          }

          stats.st_size = 0;
          // We got the lock. Update the space in the file.
          err = qio_int_to_err(sys_fstat(ch->file->fd, &stats));

          if( !err &&
              stats.st_size == max_space_made &&
              ch->file->max_initial_position == ch->start_pos ) {
            // Truncate the file.
            err = qio_int_to_err(sys_ftruncate(ch->file->fd, max_written ));
          }
        } else {
          // MEMORY
          // trim the file's buffer so that it's only max_written
          // long.
          int64_t cur_end = qbuffer_end_offset(ch->file->buf);
          if( cur_end > max_written ) {
            qbuffer_trim_back( ch->file->buf, cur_end - max_written );
          }
        }

        qio_unlock(&ch->file->lock);
      }
    }
  }

  // Make a note of any error from flush/truncate so we don't forget it
  flush_or_truncate_error = err;

  // set end_pos to the current position.
  ch->end_pos = qio_channel_offset_unlocked(ch);

  // Close plugin structure if any
  if (ch->chan_info != NULL)
    chpl_qio_channel_close(ch->chan_info);

  if( !destroyed_buffer && qbuffer_is_initialized(&ch->buf) ) {
    // Destroy the buffer.
    destroy_buffer_error = qbuffer_destroy(&ch->buf);
  }

  ch->hints |= QIO_CHTYPE_CLOSED; // set to invalid type so funcs return EINVAL

  // If this channel is the last owner of the file, close the file
  // now so we can return an error here if there was one.
  // The file will be destroyed in the qio_file_release call below.
  if (DO_GET_REFCNT(ch->file) == 1) {
    close_file_error = qio_file_close(ch->file);
  }

  qio_file_release(ch->file);
  ch->file = NULL;

  if( close_file_error ) return close_file_error;
  if( flush_or_truncate_error ) return flush_or_truncate_error;
  if( destroy_buffer_error ) return destroy_buffer_error;
  return err;
}

void _qio_channel_destroy(qio_channel_t* ch)
{
  qioerr err;

  if( DEBUG_QIO ) printf("Destroying channel %p\n", ch);

  err = _qio_channel_final_flush_unlocked(ch);
  if( err ) {
    const char* msg = qio_err_msg(err);
    if (msg == NULL)
      msg = "system error";
    fprintf(stderr, "qio_channel_final_flush returned fatal error %i %s\n",
        qio_err_to_int(err), msg);
    assert( !err );
    abort();
  }

  qio_lock_destroy(&ch->lock);

  qio_file_release(ch->file);
  ch->file = NULL;

  // If mark_stack has been (re)allocated, free it.
  if (ch->mark_stack != ch->mark_space) {
    qio_free(ch->mark_stack);
  }

  DO_DESTROY_REFCNT(ch);

  qio_free(ch);
}

static inline
qbuffer_iter_t _av_end_iter(qio_channel_t* ch)
{
  qbuffer_iter_t ret;
  ret = qbuffer_end(&ch->buf);
  // advance a negative amount.
  qbuffer_iter_advance(&ch->buf, &ret, ch->av_end - ret.offset);
  return ret;
}

static inline
qbuffer_iter_t _av_start_iter(qio_channel_t* ch)
{
  qbuffer_iter_t ret;
  ret = qbuffer_begin(&ch->buf);
  // advance a positive amount.
  qbuffer_iter_advance(&ch->buf, &ret, ch->mark_stack[0] - ret.offset);
  return ret;
}

static inline
int64_t _right_mark_start(qio_channel_t* ch)
{
  return ch->mark_stack[ch->mark_cur];
}

static inline
void _add_right_mark_start(qio_channel_t* ch, int64_t amt)
{
  ch->mark_stack[ch->mark_cur] += amt;
}

static inline
void _set_right_mark_start(qio_channel_t* ch, int64_t pos)
{
  ch->mark_stack[ch->mark_cur] = pos;
}

static
qbuffer_iter_t _right_mark_start_iter(qio_channel_t* ch)
{
  int64_t right_mark_start;
  qbuffer_iter_t ret;

  right_mark_start = _right_mark_start(ch);

  /*
  ret = qbuffer_begin(&ch->buf);
  // advance a positive amount.
  qbuffer_iter_advance(&ch->buf, &ret, right_mark_start - ret.offset);
  */
  ret = qbuffer_iter_at(&ch->buf, right_mark_start);
  return ret;
}


// allocate >= amt buffer space, and put it into the
// buffer, but don't advance any iterators.
static
qioerr _buffered_allocate_bufferspace(qio_channel_t* ch, int64_t amt, int64_t max_amt)
{
  int64_t left = amt;
  int64_t max_left = max_amt;
  int64_t uselen;
  qbytes_t* tmp;
  qioerr err;

  // allocate some space!
  while( left > 0 ) {
    err = qbytes_create_iobuf(&tmp);
    if( err ) goto error;
    uselen = tmp->len;
    if( uselen > max_left ) uselen = max_left;
    err = qbuffer_append(&ch->buf, tmp, 0, uselen);
    // qbuffer_append retains tmp, so we can release our local reference.
    // If there was an error, then it is not retained anywhere, so it is
    // reclaimed here.
    qbytes_release(tmp);

    if( err ) goto error;

    left -= uselen;
    max_left -= uselen;
  }

  err = 0;
error:
  return err;
}

// allocates space and advances the end iterator.
static
qioerr _buffered_makespace_atleast(qio_channel_t* ch, int64_t amt)
{
  qioerr err;
  int64_t max_amt;
  int return_eof = 0;

  // do not exceed end_pos.
  max_amt = INT64_MAX;
  if( ch->end_pos < INT64_MAX ) {
    max_amt = ch->end_pos - ch->av_end;
    if( max_amt < 0 ) max_amt = 0; // handle channel position beyond end
  }

  if( amt > max_amt ) {
    amt = max_amt;
    return_eof = 1;
  }

  err = _buffered_allocate_bufferspace(ch, amt, max_amt);
  if( err ) return err;

  ch->av_end = qbuffer_end_offset(&ch->buf);

  if( return_eof ) return QIO_EEOF;
  else return 0;
}

static
qioerr _buffered_get_memory_file_lock_held(qio_channel_t* ch, int64_t amt, int writing)
{
  qioerr err;
  int eof = 0;
  int64_t start, end;
  qbuffer_iter_t fstart;
  qbuffer_iter_t fend;


  if( ch->av_end != qbuffer_end_offset(&ch->buf) ) {
    QIO_RETURN_CONSTANT_ERROR(EINVAL, "internal error");
  }


  start = qbuffer_end_offset(&ch->buf);
  end = start + amt;

  // do not exceed end_pos.
  if( end > ch->end_pos ) {
    end = ch->end_pos;
  }

  // Do we need to add to the buffer, if we're
  // writing?
  if( writing ) {
    if( end > qbuffer_end_offset(ch->file->buf) ) {
      // Try extending the last part in the buffer
      // if it can be extended.
      qbuffer_extend_back(ch->file->buf);
    }

    while( end > qbuffer_end_offset(ch->file->buf) ) {
      // add an IO chunk.
      qbytes_t* iobuf = NULL;
      err = qbytes_create_iobuf(&iobuf);
      if( err ) goto error;
      err = qbuffer_append(ch->file->buf, iobuf, 0, qbytes_len(iobuf));
      // qbuffer_append retains iobuf, so we can release our local reference.
      // If there was an error, then this releases the buffer entirely.
      qbytes_release(iobuf);

      if( err ) goto error;
    }
  } else {
    // When reading, do not go past end of buffer.
    if( end > qbuffer_end_offset(ch->file->buf) ) {
      end = qbuffer_end_offset(ch->file->buf);
    }
  }

  // Set fstart and fend to the position of start/end in the
  // file's buffer.
  fstart = qbuffer_iter_at(ch->file->buf, start);
  fend = fstart;
  qbuffer_iter_advance(ch->file->buf, &fend, end - start);

  // round 'end' forward to the end of a chunk,
  // so that we only read entire chunks into our buffer.
  qbuffer_iter_ceil_part(ch->file->buf, &fend);

  // Do not allow writing past end_pos.
  if( fend.offset > ch->end_pos ) {
    fend = fstart;
    qbuffer_iter_advance(ch->file->buf, &fend, end - start);
  }

  // If we're not going to get all the requested data, return EEOF.
  if( qbuffer_iter_num_bytes(fstart, fend) < amt ) eof = 1;

  // Now append the bytes objects in the file's buffer
  // from fstart to fend to our channel buffer.
  // This just copies pointers and increases reference counts.
  err = qbuffer_append_buffer(&ch->buf, ch->file->buf, fstart, fend);
  if( err ) goto error;

  // Update av_end to be pointing to the end of the buffer.
  ch->av_end += qbuffer_iter_num_bytes(fstart, fend);

  // OK!
  err = 0;
  // make sure to return EEOF if we ran out of room.
  if( eof ) err = QIO_EEOF;

error:
  return err;
}


static
qioerr _buffered_get_memory(qio_channel_t* ch, int64_t amt, int writing)
{
  qioerr err;

  err = _qio_channel_needbuffer_unlocked(ch);
  if( err ) return err;

  // lock the file's buffer, which protects
  // access to file->buf.
  err = qio_lock(&ch->file->lock);
  if( err ) return err;

  err = _buffered_get_memory_file_lock_held(ch, amt, writing);

  qio_unlock(&ch->file->lock);
  return err;
}

static
qioerr _buffered_get_mmap(qio_channel_t* ch, int64_t amt_in, int writing)
{
  qbuffer_iter_t start;
  qioerr err;
  size_t mmap_chunk = qio_mmap_chunk_iobufs * qbytes_iobuf_size;
  struct stat stats;
  int prot;
  void* data;
  int64_t len;
  int64_t skip;
  qbytes_t* bytes;
  int eof = 0;
  long pagesize = 0;
  int64_t pages_in;
  int64_t map_start;
  int64_t amt = amt_in;

  err = _qio_channel_needbuffer_unlocked(ch);
  if( err ) return err;

  if( ch->av_end != qbuffer_end_offset(&ch->buf) ) {
    QIO_RETURN_CONSTANT_ERROR(EINVAL, "internal error");
  }

  // round start down to page size.
  pagesize = sys_page_size();

  start = qbuffer_end(&ch->buf);

  pages_in = start.offset / pagesize;
  map_start = pages_in * pagesize;
  skip = start.offset - map_start;

  amt += skip;

  // Round amt up to mmap_chunk size, store in len.
  // We'll map len bytes starting at map_start.
  {
    int64_t nchunks = amt / mmap_chunk;
    int64_t rounded_down = nchunks * mmap_chunk;

    // never mmap 0 bytes..
    if( rounded_down == 0 ) rounded_down = mmap_chunk;

    if( rounded_down < amt ) len = rounded_down + mmap_chunk;
    else len = rounded_down;
  }

  // Seek to the end of the file.
  // Get the file's length.
  err = qio_int_to_err(sys_fstat(ch->file->fd, &stats));
  if( err ) return err;

  // do not exceed end_pos.
  if( ch->end_pos < INT64_MAX ) {
    if( map_start + len > ch->end_pos ) {
      len = ch->end_pos - map_start;
    }
  }

  if( map_start + len > stats.st_size ) {
    if( writing ) {
      // Extend the file by writing a 0 at the
      // last position of the mapping. Note that there is no
      // race condition problem with multiple writers when we
      // do it this way (vs ftruncate) since if somebody else
      // extends the file past this position after we called fstat,
      // we won't mess up their mmap.


      // Make sure that we have actual disk space for the mapping.
      // Note that posix_fallocate returns an error code.
#ifdef __linux__
      err = qio_int_to_err(sys_posix_fallocate(ch->file->fd, map_start, len));
      if( err ) return err;
#else
      {
        uint8_t zero = 0;
        ssize_t wrote = 0;
        // This code could be used on a system without posix_fallocate
        err = qio_int_to_err(sys_pwrite(ch->file->fd, &zero, 1, map_start + len - 1, &wrote));
        if( err ) return err;
      }
#endif
    } else {
      // Don't mmap all that -- just mmap to how much we're reading.
      len = stats.st_size - map_start;
    }
  }

  // If we're not going to get all the requested data, return EEOF.
  if( len < amt ) eof = 1;

  if( len > 0 ) {
    // OK, now mmap
    prot = PROT_READ;
    if( ch->flags & QIO_FDFLAG_WRITEABLE ) prot |= PROT_WRITE;

    // This check is (only) important for 32-bit systems.
    if( len > SSIZE_MAX ) QIO_RETURN_CONSTANT_ERROR(EOVERFLOW, "overflow in mmap");

    err = qio_int_to_err(sys_mmap(NULL, len, prot, MAP_SHARED, ch->file->fd, map_start, &data));
    if( err ) return err;

    err = qbytes_create_generic(&bytes, data, len, qbytes_free_munmap);
    if( err ) {
      sys_munmap(data, len);
      return err;
    }

    err = qbuffer_append(&ch->buf, bytes, skip, len - skip);
    // qbuffer_append retains ch->buf, so we can release our local reference.
    // If there was an error, then we release bytes entirely.
    qbytes_release(bytes); // munmaps on error, decs ref count normally.
    ch->av_end = qbuffer_end_offset(&ch->buf);

    if( err ) return err;
  }

  if( eof ) return QIO_EEOF;
  else return 0;
}

// Runs read or pread, whichever is appropriate,
// to read into the buffer.
static
qioerr _buffered_read_atleast(qio_channel_t* ch, int64_t amt)
{
  qbuffer_iter_t read_start;
  qbuffer_iter_t read_end;
  ssize_t num_read;
  int64_t left = amt;
  int64_t max_amt;
  int return_eof = 0;
  qioerr err;
  qio_method_t method = (qio_method_t) (ch->hints & QIO_METHODMASK);

  err = _qio_channel_needbuffer_unlocked(ch);
  if( err ) return err;

  // do not exceed end_pos.
  max_amt = INT64_MAX;
  if( ch->end_pos < INT64_MAX ) {
    max_amt = ch->end_pos - ch->av_end;
    if( max_amt < 0 ) max_amt = 0; // handle channel position beyond end
  }

  if( amt > max_amt ) {
    amt = max_amt;
    return_eof = 1;
  }

  if (ch->chan_info) {
    return chpl_qio_read_atleast(ch->chan_info, amt);
  }

  //printf("Allocating bufferspace %lli\n", (long long int) amt);
  err = _buffered_allocate_bufferspace(ch, amt, max_amt);
  if( err ) return err;

  read_start = _av_end_iter(ch);

  left = amt;
  while(left > 0) {
    read_end = read_start;
    qbuffer_iter_advance(&ch->buf, &read_end, left);

    // Round up to whole chunk.
    qbuffer_iter_ceil_part(&ch->buf, &read_end);

    QIO_GET_CONSTANT_ERROR(err, EINVAL, "read method not implemented");
    num_read = 0;
    switch (method) {
      case QIO_METHOD_READWRITE:
        err = qio_readv(ch->file, &ch->buf, read_start, read_end, &num_read);
        break;
      case QIO_METHOD_PREADPWRITE:
        err = qio_preadv(ch->file, &ch->buf, read_start, read_end, read_start.offset, &num_read);
        break;
      case QIO_METHOD_FREADFWRITE:
        err = qio_freadv(ch->file->fp, &ch->buf, read_start, read_end, &num_read);
        break;
      case QIO_METHOD_MMAP:
      case QIO_METHOD_MEMORY:
        // should've been handled outside this method!
        QIO_GET_CONSTANT_ERROR(err, EINVAL, "internal error");
        break;
      // no default to get warnings when new methods are added
    }

    left -= num_read;
    qbuffer_iter_advance(&ch->buf, &read_start, num_read);

    // Ignore interrupted system call, just keep reading.
    if( err && qio_err_to_int(err) == EINTR ) err = 0;

    if( err ) break;
  }

  ch->av_end = read_start.offset;

  if( err ) return err;

  if( return_eof ) return QIO_EEOF;
  else return 0;
}

static
qioerr _qio_flush_bits_if_needed_unlocked(qio_channel_t* restrict ch)
{
  qioerr err = 0;
  int keep_bytes = 0;
  qio_bitbuffer_t part_one_bits_be;
  int writing = ch->flags & QIO_FDFLAG_WRITEABLE;
  int flush;


  if( writing ) flush = ch->bit_buffer_bits > 0;
  else flush = ch->bits_read_bytes > 0;

  if( flush ) {

    //printf("IN FLUSH BITS bit_buffer_bits=%i read_bytes=%i\n", ch->bit_buffer_bits, ch->bits_read_bytes);

    if( writing ) {
      //printf("FLUSHING TO BYTE %i\n", ch->bit_buffer_bits);
      keep_bytes = (ch->bit_buffer_bits + 7)/8;

      // Pad out the end of bit_buffer with zeros.
      err = qio_channel_write_bits(false, ch, 0, 8*sizeof(qio_bitbuffer_t) - ch->bit_buffer_bits);

      part_one_bits_be = qio_bitbuffer_tobe(ch->bit_buffer); // big endian now.
    } else {
      keep_bytes = (7 + 8*ch->bits_read_bytes - ch->bit_buffer_bits) / 8;
    }
  }

  if( ch->cached_end_bits ) {
    ch->cached_end = ch->cached_end_bits;
    ch->cached_end_bits = NULL;
  }

  ch->bit_buffer = 0;
  ch->bit_buffer_bits = 0;
  ch->bits_read_bytes = 0;

  if( flush ) {
    if( writing ) {
      //printf("IN FLUSH BITS WRITING %i BYTES %llx\n", keep_bytes, (long long int) qio_bitbuffer_unbe(part_one_bits_be) );
      // Now write the top keep_bytes of ch->bit_buffer.
      err = qio_channel_write_amt(false, ch, &part_one_bits_be, keep_bytes);
    } else {
      // advance past any bits we've already read..
      err = qio_channel_read_amt(false, ch, &part_one_bits_be, keep_bytes);
    }
  }

  return err;
}


// handle updating the position based on the cached pointer
// but does nothing for bits partially written.
static
void _qio_buffered_advance_cached_leave_bits(qio_channel_t* ch)
{
  int64_t cur_pos_cached;
  int64_t cur_pos_buf;

  // The cached data is from
  //   ch->cached_start_pos to
  //   ch->cached_start_pos + (ch->cached_end - ch->cached_start)
  // The current position, according to the cached data, is
  //   ch->cached_start_pos + (ch->cached_cur - ch->cached_start)

  if( ch->cached_end ) {
    cur_pos_cached = ch->cached_start_pos +
                       qio_ptr_diff(ch->cached_cur, ch->cached_start);
    cur_pos_buf = _right_mark_start(ch);

    // We cannot go backwards with cached...
    assert(cur_pos_cached >= cur_pos_buf);

    //printf("advance cached %li %li\n", (long int) cur_pos_cached, (long int) cur_pos_buf);
    _add_right_mark_start(ch, cur_pos_cached - cur_pos_buf);

    // Clear out where we are.. If we're doing this
    // before a read or a write, we'll recompute it in a jiffy.
    ch->cached_cur = NULL;
    ch->cached_end = NULL;
    ch->cached_start = NULL;
  }
}

/* This function updates our buffer ch->buf with the
 * current position from the fast-path pointer ch->cached_cur
 */
void _qio_buffered_advance_cached(qio_channel_t* ch)
{
  qioerr err;

  // flush any bits stored up.
  // Note that we only store up bits for
  // more than a byte if we've got a buffered
  // channel and cached->cur has room for
  // 2 8-byte words. So we can only lose
  // up to a byte from this particular
  // call failing.
  err = _qio_flush_bits_if_needed_unlocked(ch);

  _qio_buffered_advance_cached_leave_bits(ch);

  _qio_channel_set_error_unlocked(ch, err);
}

int64_t qio_channel_nbytes_allocated_unlocked(qio_channel_t* ch)
{
  return qbuffer_end_offset(&ch->buf) - ch->av_end;
}
int64_t qio_channel_nbytes_available_unlocked(qio_channel_t* ch)
{
  return ch->av_end - ch->mark_stack[ch->mark_cur];
}
int64_t qio_channel_nbytes_write_behind_unlocked(qio_channel_t* ch)
{
  qbuffer_iter_t write_start;
  qbuffer_iter_t write_end;

  write_start = qbuffer_begin(&ch->buf);
  write_end = _av_start_iter(ch);

  return qbuffer_iter_num_bytes(write_start, write_end);
}

// Extends the allocated region to include at least len bytes.
static
qioerr qio_channel_extend_allocated_unlocked(qio_channel_t* ch, ssize_t len) {
  int64_t amt;
  int64_t max_amt;
  int64_t space = 0;
  qioerr err;

  amt = len;
  max_amt = INT64_MAX;
  if (ch->end_pos < INT64_MAX) {
    max_amt = ch->end_pos - ch->av_end;
    if (max_amt < 0) max_amt = 0; // handle channel position beyond end
  }

  if (amt > max_amt) {
    amt = max_amt;
  }

  space = qio_channel_nbytes_allocated_unlocked(ch);

  if (amt <= space) {
    // No need to allocate anything, there is room
  } else {
    err = _buffered_allocate_bufferspace(ch, amt, max_amt);
    if (err) return err;
  }

  return 0;
}

qioerr qio_channel_get_allocated_ptr_unlocked(qio_channel_t* ch, int64_t amt_requested, void** ptr_out, ssize_t* len_out, int64_t* offset_out)
{
  qbuffer_iter_t read_start;
  qbuffer_iter_t read_end;
  int64_t space = 0;
  qbytes_t* bytes = NULL;
  int64_t skip = 0;
  int64_t len = 0;
  qioerr err;

  err = qio_channel_extend_allocated_unlocked(ch, amt_requested);
  if (err) {
    *ptr_out = NULL;
    *len_out = 0;
    *offset_out = 0;
    return err;
  }

  space = qio_channel_nbytes_allocated_unlocked(ch);

  read_start = _av_end_iter(ch);
  read_end = read_start;
  qbuffer_iter_advance(&ch->buf, &read_end, space);

  qbuffer_iter_get(read_start, read_end, &bytes, &skip, &len);
  *ptr_out = qio_ptr_add(bytes->data, skip);
  *len_out = len;
  *offset_out = ch->av_end;

  return 0;
}

void qio_channel_advance_available_end_unlocked(qio_channel_t* ch, ssize_t len)
{
  ch->av_end += len;
}

qioerr qio_channel_copy_to_available_unlocked(qio_channel_t* ch, void* ptr, ssize_t len)
{
  qbuffer_iter_t read_start;
  qbuffer_iter_t read_end;
  int64_t amt = 0;
  int64_t space = 0;
  qioerr err;

  err = qio_channel_extend_allocated_unlocked(ch, len);
  // use the minimum of the allocated amount and the requested amount
  space = qio_channel_nbytes_allocated_unlocked(ch);
  if (space < len)
    amt = space;
  else
    amt = len;

  read_start = _av_end_iter(ch);
  read_end = read_start;
  qbuffer_iter_advance(&ch->buf, &read_end, amt);

  err = qbuffer_copyin(&ch->buf, read_start, read_end, ptr, amt);
  if (err) return err;

  ch->av_end += amt;

  if (ch->av_end >= ch->end_pos) return QIO_EEOF;
  return 0;
}

qioerr qio_channel_get_write_behind_ptr_unlocked(qio_channel_t* ch, void** ptr_out, ssize_t* len_out, int64_t* offset_out)
{
  qbuffer_iter_t write_start;
  qbuffer_iter_t write_end;
  qbytes_t* bytes = NULL;
  int64_t skip = 0;
  int64_t len = 0;

  write_start = qbuffer_begin(&ch->buf);
  write_end = _av_start_iter(ch);

  qbuffer_iter_get(write_start, write_end, &bytes, &skip, &len);
  *ptr_out = qio_ptr_add(bytes->data, skip);
  *len_out = len;

  return 0;
}

void qio_channel_advance_write_behind_unlocked(qio_channel_t* ch, ssize_t len)
{
  // Trim the copied portion out
  qbuffer_trim_front(&ch->buf, len);
}

qioerr qio_channel_copy_from_buffered_unlocked(qio_channel_t* ch, void* ptr, ssize_t len, ssize_t* n_written_out)
{
  qbuffer_iter_t write_start;
  qbuffer_iter_t write_end;
  qioerr err;
  ssize_t use_len;
  int64_t buffered_bytes;

  write_start = qbuffer_begin(&ch->buf);
  write_end = _av_start_iter(ch);

  buffered_bytes = qbuffer_iter_num_bytes(write_start, write_end);
  use_len = buffered_bytes;

  // It's OK if we have buffered more than the ptr/len has space for,
  // just fill whatever they had in that event.
  if (len < buffered_bytes) {
    // write only len bytes
    write_end = write_start;
    qbuffer_iter_advance(&ch->buf, &write_end, len);
    use_len = len;
  }
  // Otherwise, len >= buffered_bytes

  err = qbuffer_copyout(&ch->buf, write_start, write_end, ptr, use_len);
  if (err == 0) {
    // Trim the copied portion out
    qbuffer_trim_front(&ch->buf, use_len);
    *n_written_out = use_len;
  }

  return err;
}

void _qio_buffered_setup_cached(qio_channel_t* ch)
{
  int64_t av_bytes;

  ch->cached_cur = NULL;
  ch->cached_end = NULL;
  ch->cached_start = NULL;

  // disable the fast path if the right hint is set.
  if( ch->hints & QIO_HINT_NOFAST ) return;

  // Put the available data in read_cur and read_end.
  av_bytes = ch->av_end - _right_mark_start(ch);
  if( av_bytes > 0 ) {
    qbuffer_iter_t start;
    qbuffer_iter_t end;
    qbytes_t* bytes;
    int64_t skip;
    int64_t len;

    start = _right_mark_start_iter(ch);
    end = _av_end_iter(ch);
    qbuffer_iter_get(start, end, &bytes, &skip, &len);

    if( len > av_bytes ) len = av_bytes;

    ch->cached_cur = qio_ptr_add(bytes->data, skip);
    ch->cached_start = ch->cached_cur;
    ch->cached_start_pos = start.offset;
    ch->cached_end = qio_ptr_add(bytes->data, skip + len);
    // printf("setup has len=%li\n", (long int) len);
  }
  // printf("setup cached start %lx %p %p\n", (long) ch->cached_start_pos, ch->cached_cur, ch->cached_end);
}


// Writes chunks that are complete. If flushall is set,
// also writes an incomplete portion of a chunk.
//
// Calls qio_buffered_setup_cached if there were no errors
//
// This function returns an error code, but in some situations
// the error code is not checked. So it needs to return the
// same error code again (or succeed) when the action
// is tried again. This is mainly an issue for writing.
static
qioerr _qio_buffered_behind(qio_channel_t* ch, int flushall)
{
  // write any chunks before av_start
  // pop them from the buffer
  // recompute the iterators.
  qbuffer_iter_t start;
  qbuffer_iter_t write_start;
  qbuffer_iter_t write_end;
  qioerr err;
  ssize_t num_written;
  qio_method_t method = (qio_method_t) (ch->hints & QIO_METHODMASK);
  int64_t nbytes;

  // If we are a FILE* type buffer, we want to automatically
  // flush after every write, so that C I/O can be intermixed
  // with QIO calls. This is (obviously) not the most performant way to do
  // it, but we expect this to be used with stdout/stderr mostly,
  // where timely updating (e.g. line-buffering) is more important
  // than total speed.
  if( (ch->hints & QIO_METHODMASK) == QIO_METHOD_FREADFWRITE ) {
    flushall = 1;
  }

  write_start = qbuffer_begin(&ch->buf); // buffer start offset iter
  write_end = _av_start_iter(ch); // buffer iterator to av_start

  if( !flushall && !qbuffer_iter_at_part_end(&ch->buf, &write_end)) {
    // Move write_end back to the start of the chunk
    // we're working on.
    qbuffer_iter_floor_part(&ch->buf, &write_end);
  }

  // If there's nothing to write, just return. We don't even need
  // to update the iterators. This is the common case.
  nbytes = qbuffer_iter_num_bytes(write_start, write_end);

  if (nbytes == 0) {
    err = 0;
    goto done;
  }

  //fprintf(stderr, "starting write\n");
  //debug_print_qbuffer(&ch->buf);

  if (ch->chan_info && (ch->flags & QIO_FDFLAG_WRITEABLE)) {
    return chpl_qio_write(ch->chan_info, nbytes);
  }

  if(ch->hints & QIO_HINT_DIRECT) {
    // Round out the data to write to the end of the current chunk.
    qbuffer_iter_ceil_part(&ch->buf, &write_end);
  }

  if(ch->flags & QIO_FDFLAG_WRITEABLE) {
    while( qbuffer_iter_num_bytes(write_start, write_end) > 0 ) {
      QIO_GET_CONSTANT_ERROR(err, EINVAL, "write method not implemented");
      num_written = 0;
      switch (method) {
        case QIO_METHOD_READWRITE:
          err = qio_writev(ch->file, &ch->buf, write_start, write_end, &num_written);
          break;
        case QIO_METHOD_PREADPWRITE:
          err = qio_pwritev(ch->file, &ch->buf, write_start, write_end, write_start.offset, &num_written);
          break;
        case QIO_METHOD_FREADFWRITE:
          err = qio_fwritev(ch->file->fp, &ch->buf, write_start, write_end, &num_written);
          break;
        case QIO_METHOD_MMAP:
        case QIO_METHOD_MEMORY:
          // do nothing; mmap already puts data.
          // We could call msync here if we were feeling really pushy.
          err = 0;
          num_written = qbuffer_iter_num_bytes(write_start, write_end);
          break;
        // no default to get warnings when new methods are added
      }
      qbuffer_iter_advance(&ch->buf, &write_start, num_written);

      // Ignore interrupted system call, just keep writing.
      if( err && qio_err_to_int(err) == EINTR ) err = 0;

      if( err ) goto error;
    }
  } else {
    // just pretend like we wrote it; in fact we just deallocate
    // the buffer space below.
    write_start = write_end;
  }

  err = 0;

error:
  // fprintf(stderr, "before trim\n");
  // debug_print_qbuffer(&ch->buf);

  start = qbuffer_begin(&ch->buf);
  // Now remove parts we wrote. This might invalidate iterators!
  qbuffer_trim_front(&ch->buf, qbuffer_iter_num_bytes(start, write_start));

  // fprintf(stderr, "after trim\n");
  // debug_print_qbuffer(&ch->buf);

done:
  if( !err ) {
    _qio_buffered_setup_cached(ch);
  }

  return err;
}

qioerr _qio_channel_require_unlocked(qio_channel_t* ch, int64_t amt, int writing)
{
  qioerr err;

  int64_t n_available;
  int64_t n_needed;

  err = _qio_channel_needbuffer_unlocked(ch);
  if( err ) return err;

  // Include whatever data we got in cached_cur/cached_end
  _qio_buffered_advance_cached(ch);

  n_available = ch->av_end - _right_mark_start(ch);
  // Is the data already available?
  if( amt <= n_available ) {
    // Great! Don't do anything.
    return 0;
  }

  // End < position means we are at EOF.
  if(n_available < 0) return QIO_EEOF;

  // Otherwise, we need some data.
  n_needed = amt - n_available;

  if( (ch->hints & QIO_METHODMASK) == QIO_METHOD_MMAP ) {
    err = _buffered_get_mmap(ch, n_needed, writing);
  } else if( (ch->hints & QIO_METHODMASK) == QIO_METHOD_MEMORY ) {
    err = _buffered_get_memory(ch, n_needed, writing);
  } else {
    if( ch->flags & QIO_FDFLAG_READABLE ) {
      // we're reading the data. So read some data!
      err = _buffered_read_atleast(ch, n_needed);
    } else {
      // Just writing. Add some space to the end of the channel.
      err = _buffered_makespace_atleast(ch, n_needed);
    }
  }
  return err;
}

static
qioerr _qio_buffered_read(qio_channel_t* ch, void* ptr, ssize_t len, ssize_t* amt_read)
{
  qbuffer_iter_t start;
  qbuffer_iter_t end;
  int64_t gotlen = 0;
  int64_t toRead = 0;
  int64_t remaining = len;
  qioerr err;
  int eof = 0;

  // Include whatever data we got in cached_cur/cached_end
  //_qio_buffered_advance_cached(ch);

  // handle channel position beyond end.
  //if( _right_mark_start(ch) >= ch->end_pos ) return QIO_EEOF;
  if (qio_channel_offset_unlocked(ch) >= ch->end_pos) return QIO_EEOF;

  while ((remaining > 0) && !eof) {
    if ((ch->bufIoMax > 0) && (remaining > ch->bufIoMax)) {
      toRead = ch->bufIoMax;
    } else {
      toRead = remaining;
    }

    // do the actual read. (require calls advance_cached)
    err = _qio_channel_require_unlocked(ch, toRead, 0);
    eof = 0;
    if( qio_err_to_int(err) == EEOF ) eof = 1;
    else if( err ) goto error;

    // figure out the end of the data to copy
    gotlen = ch->av_end - _right_mark_start(ch);
    start = _right_mark_start_iter(ch);
    if( toRead < gotlen ) {
      gotlen = toRead;
      end = start;
      qbuffer_iter_advance(&ch->buf, &end, gotlen);
    } else {
      end = _av_end_iter(ch);
    }

    // Now copy out the data.
    err = qbuffer_copyout(&ch->buf, start, end, (char *) ptr + (len-remaining),
                          gotlen);
    if( err ) goto error;

    // now advance the start of the available buffer by the amount.
    _set_right_mark_start(ch, end.offset);

    // move the iterator for the next read
    qbuffer_iter_advance(&ch->buf, &start, gotlen);

    // did we get to a different part? if so, we can release some
    // buffers.
    err = _qio_buffered_behind(ch, false);
    if( err ) goto error;
    remaining -= gotlen;
  }

  err = 0;
  if( eof ) err = QIO_EEOF;

error:
  *amt_read = len - remaining;
  return err;
}

/*
qioerr qio_buffered_read_until(qio_channel_t* ch, qbytes_t** ret, recognizer_t recognize, void* state)
{
  assert(0);
}
*/

static
qioerr _qio_buffered_write(qio_channel_t* ch, const void* ptr, ssize_t len, ssize_t *amt_written)
{
  qbuffer_iter_t start;
  qbuffer_iter_t end;
  int64_t gotlen = 0;
  int64_t toWriteTotal = 0;
  int64_t toWriteBuffer = 0;
  int64_t remaining = 0;
  qioerr err;
  int eof = 0;
  qio_method_t method = (qio_method_t) (ch->hints & QIO_METHODMASK);
  ssize_t num_written;
  size_t num_written_u;

  // Include whatever data we got in cached_cur/cached_end
  //_qio_buffered_advance_cached(ch);

<<<<<<< HEAD
  // handle EOF case
  if( qio_channel_offset_unlocked(ch) >= ch->end_pos ) return QIO_EEOF;

  // handle unexpected EOF case
  if (ch->end_pos < INT64_MAX && _right_mark_start(ch) + len >= ch->end_pos) {
    // now amt_written != len: will result in a QIO_ESHORT in qio_channel_write_amt
    toWriteTotal = ch->end_pos - _right_mark_start(ch);
  } else {
    toWriteTotal = len;
  }
  remaining = toWriteTotal;

  while ((remaining > 0) && !eof) {
    if ((ch->bufIoMax > 0) && (remaining > ch->bufIoMax)) {
      toWriteBuffer = ch->bufIoMax;
    } else {
      toWriteBuffer = remaining;
    }

    // make sure we have buffer space. (require calls advance_cached)
    err = _qio_channel_require_unlocked(ch, toWriteBuffer, 1);
    eof = 0;
    if( qio_err_to_int(err) == EEOF ) eof = 1;
    else if( err ) goto error;

    // figure out the end of the data to copy
    start = _right_mark_start_iter(ch);
    end = start;
    gotlen = qbuffer_iter_num_bytes_after(&ch->buf, end);
    if( toWriteBuffer < gotlen ) gotlen = toWriteBuffer;
    qbuffer_iter_advance(&ch->buf, &end, gotlen);

    // now copy the data in to the buffer.
    err = qbuffer_copyin(&ch->buf, start, end, (char *) ptr + (toWriteTotal-remaining),
                         gotlen);
    if( err ) goto error;
=======
  // if possible make a direct system call instead of buffering
  if (
    len >= qio_write_unbuffered_threshold && // the write is large enough
    method != QIO_METHOD_MMAP &&             // we aren't using mmap
    method != QIO_METHOD_MEMORY &&           // we aren't using mem
    ch->mark_cur == 0 &&                     // not waiting for a commit/revert
    ch->chan_info == NULL                    // there is no IO plugin
  ) {
    // only write up to EOF
    if ( ch->end_pos < INT64_MAX && _right_mark_start(ch) + len > ch->end_pos ) {
      remaining = ch->end_pos - _right_mark_start(ch);
    }

    // flush the write-behind portion of the buffer before attempting to write more
    err = _qio_channel_flush_qio_unlocked(ch);
    if( err ) goto error;

    // write with a direct system call (may require multiple iterations for write/pwrite)
    while ( remaining > 0 ) {
      num_written = 0;
      switch (method) {
        case QIO_METHOD_READWRITE:
          err = qio_int_to_err(sys_write(ch->file->fd, ptr, remaining, &num_written));
          break;
        case QIO_METHOD_PREADPWRITE:
          err = qio_int_to_err(sys_pwrite(ch->file->fd, ptr, remaining, _right_mark_start(ch), &num_written));
          break;
        case QIO_METHOD_FREADFWRITE:
          if( ch->file->fp ) {
            num_written_u = fwrite(ptr, 1, remaining, ch->file->fp);
            if( num_written_u == 0 ) {
              err = qio_int_to_err(ferror(ch->file->fp));
            }
            num_written = num_written_u;
          } else {
            QIO_GET_CONSTANT_ERROR(err, EINVAL, "missing file pointer");
            num_written = 0;
          }
          break;
          case QIO_METHOD_MMAP:
          break;
          case QIO_METHOD_MEMORY:
          break;
      }
      if( err ) {
        *amt_written = num_written + len - remaining;
        goto error;
      }
      // move the ptr and right_mark_start forward by 'num_written' bytes
      ptr = qio_ptr_add((void*) ptr, num_written);
      _add_right_mark_start(ch, num_written);
      remaining -= num_written;
    }

    *amt_written = num_written;

    // reposition the existing buffer 'num_written' bytes to the right
    qbuffer_reposition(&ch->buf, qbuffer_start_offset(&ch->buf) + num_written);
    ch->av_end += num_written;
>>>>>>> 9c0f86b1

    // re-setup the buffer for any future buffered writes
    _qio_buffered_setup_cached(ch);

  } else {
    // otherwise, do a buffered write
    while ((remaining > 0) && !eof) {
      if ((ch->bufIoMax > 0) && (remaining > ch->bufIoMax)) {
        toWrite = ch->bufIoMax;
      } else {
        toWrite = remaining;
      }

      // make sure we have buffer space. (require calls advance_cached)
      err = _qio_channel_require_unlocked(ch, toWrite, 1);
      eof = 0;
      if( qio_err_to_int(err) == EEOF ) eof = 1;
      else if( err ) goto error;

      // figure out the end of the data to copy
      start = _right_mark_start_iter(ch);
      end = start;
      gotlen = qbuffer_iter_num_bytes_after(&ch->buf, end);
      if( toWrite < gotlen ) gotlen = toWrite;
      qbuffer_iter_advance(&ch->buf, &end, gotlen);

      // now copy the data in to the buffer.
      err = qbuffer_copyin(&ch->buf, start, end, (char *) ptr + (len-remaining),
                          gotlen);
      if( err ) goto error;

      // now move start forward.
      _set_right_mark_start(ch, end.offset);

      // did we get to a different part? If so, call write()
      err = _qio_buffered_behind(ch, false);
      if( err ) goto error;
      remaining -= gotlen;
    }
  }

  err = 0;
  if( eof ) err = QIO_EEOF;
error:
  *amt_written = toWriteTotal - remaining;
  return err;
}

static
qioerr _qio_unbuffered_write(qio_channel_t* ch, const void* ptr, ssize_t len_in, ssize_t *amt_written)
{
  ssize_t num_written;
  size_t num_written_u;
  ssize_t len;
  qioerr err;
  qio_method_t method = (qio_method_t) (ch->hints & QIO_METHODMASK);
  int return_eof = 0;

  if (ch->chan_info != NULL)
    QIO_RETURN_CONSTANT_ERROR(EINVAL,
                              "unbuffered write not supported for plugin");

  // handle channel position beyond end.
  if( _right_mark_start(ch) > ch->end_pos ) return QIO_EEOF;

  // do not exceed end_pos.
  if( ch->end_pos < INT64_MAX ) {
    if( _right_mark_start(ch) + len_in > ch->end_pos ) {
      len_in = ch->end_pos - _right_mark_start(ch);
      return_eof = 1;
    }
  }
  len = len_in;

  if( method == QIO_METHOD_MMAP &&
      ch->file->mmap && _right_mark_start(ch) + len <= ch->file->mmap->len) {
    // Copy the data to the mmap.
    qio_memcpy( qio_ptr_add(ch->file->mmap->data,_right_mark_start(ch)), ptr, len);
    _add_right_mark_start(ch, len);
  } else {
    while( len > 0 ) {
      QIO_GET_CONSTANT_ERROR(err, EINVAL, "write method not implemented");
      num_written = 0;
      switch (method) {
        case QIO_METHOD_READWRITE:
          err = qio_int_to_err(sys_write(ch->file->fd, ptr, len, &num_written));
          break;
        case QIO_METHOD_MMAP: // mmap uses pread/pwrite when we're
                              // outside the mmap'd region.
        case QIO_METHOD_PREADPWRITE:
          err = qio_int_to_err(sys_pwrite(ch->file->fd, ptr, len, _right_mark_start(ch), &num_written));
          break;
        case QIO_METHOD_FREADFWRITE:
          if( ch->file->fp ) {
            num_written_u = fwrite(ptr, 1, len, ch->file->fp);
            err = 0;
            if( num_written_u == 0 ) {
              err = qio_int_to_err(ferror(ch->file->fp));
            }
            num_written = num_written_u;
          } else {
            QIO_GET_CONSTANT_ERROR(err, EINVAL, "missing file pointer");
            num_written = 0;
          }
          break;
        case QIO_METHOD_MEMORY:
          /* This could be supported, but for
           * now, only buffered memory-only channels will work.
           */
          /* what we would need to do:
          // lock the file lock
          //
          // make sure space is available in the file's buffer,
          // growing the buffer if necessary
          //
          // copy the data in to the file's buffer
          //
          // update something so we can remove extra space
          // from the end of the buffer when we're all done.
          //
          // unlock the file lock
          */
          QIO_GET_CONSTANT_ERROR(err, EINVAL, "not supported for memory file");
          break;
        // no default to get warnings when new methods are added
      }
      if( err ) {
        *amt_written = num_written + len_in - len;
        return err;
      }
      ptr = qio_ptr_add((void*) ptr, num_written);
      len -= num_written;
      _add_right_mark_start(ch, num_written);
    }
  }

  *amt_written = len_in;
  if( return_eof ) return QIO_EEOF;
  else return 0;
}

static
qioerr _qio_unbuffered_read(qio_channel_t* ch, void* ptr, ssize_t len_in, ssize_t *amt_read)
{
  ssize_t num_read;
  size_t num_read_u;
  ssize_t len;
  qioerr err;
  qio_method_t method = (qio_method_t) (ch->hints & QIO_METHODMASK);
  int return_eof = 0;

  if (ch->chan_info != NULL)
    QIO_RETURN_CONSTANT_ERROR(EINVAL,
                              "unbuffered read not supported for plugin");

  // handle channel position beyond end.
  if( _right_mark_start(ch) > ch->end_pos ) return QIO_EEOF;

  // do not exceed end_pos.
  if( ch->end_pos < INT64_MAX ) {
    if( _right_mark_start(ch) + len_in > ch->end_pos ) {
      len_in = ch->end_pos - _right_mark_start(ch);
      return_eof = 1;
    }
  }
  len = len_in;

  if( ch->file->mmap &&
      (method == QIO_METHOD_PREADPWRITE || method == QIO_METHOD_MMAP) &&
      _right_mark_start(ch) + len <= ch->file->mmap->len) {
    // As long as we're using an I/O method that seeks on every read,
    // copy the data out of the mmap.
    qio_memcpy( ptr, qio_ptr_add(ch->file->mmap->data,_right_mark_start(ch)), len);
    _add_right_mark_start(ch, len);
  } else {
    while( len > 0 ) {
      QIO_GET_CONSTANT_ERROR(err, EINVAL, "read method not implemented");
      num_read = 0;
      switch (method) {
        case QIO_METHOD_READWRITE:
          err = qio_int_to_err(sys_read(ch->file->fd, ptr, len, &num_read));
          break;
        case QIO_METHOD_MMAP:
        case QIO_METHOD_PREADPWRITE:
          err = qio_int_to_err(sys_pread(ch->file->fd, ptr, len, _right_mark_start(ch), &num_read));
          break;
        case QIO_METHOD_FREADFWRITE:
          if( ch->file->fp ) {
            num_read_u = fread(ptr, 1, len, ch->file->fp);
            err = 0;
            if( num_read_u == 0 ) {
              if( feof(ch->file->fp) ) err = QIO_EEOF;
              else err = qio_int_to_err(ferror(ch->file->fp));
            }
            num_read = num_read_u;
          } else {
            QIO_GET_CONSTANT_ERROR(err, EINVAL, "missing file pointer");
            num_read = 0;
          }
          break;
        case QIO_METHOD_MEMORY:
          /* This could be supported, but for
           * now, only buffered memory-only channels will work.
           */
          /* what we would have to do:
          // lock the file lock
          //
          // make sure space is available in the file's buffer
          //
          // copy the data from the file's buffer
          qbuffer_copyout();
          //
          // unlock the file lock
          */
          QIO_GET_CONSTANT_ERROR(err, EINVAL, "not supported for memory file");
          break;
        // no default to get warnings when new methods are added
      }
      // Return early on an error or on EOF.
      if( err ) {
        *amt_read = num_read + len_in - len;
        return err;
      }
      ptr = qio_ptr_add(ptr, num_read);
      len -= num_read;
      _add_right_mark_start(ch, num_read);
    }
  }

  *amt_read = len_in;
  if( return_eof ) return QIO_EEOF;
  else return 0;
}

qioerr _qio_channel_flush_qio_unlocked(qio_channel_t* ch)
{
  qioerr err, saved_err;
  qio_err_t errcode;

  err = 0;

  // if writing, write anything in the bits...
  err = _qio_flush_bits_if_needed_unlocked(ch);

  // Handle flushing any buffers.

  // If we've got no buffer, we don't have anything to
  // write-behind. Note, though, that if we decide to call
  // msync on mmap writes, the cached mmap data in cached_cur
  // would need to get msync'd too when the qbuffer is not
  // initialized.
  if( qbuffer_is_initialized(&ch->buf) ) {
    _qio_buffered_advance_cached(ch);
    err = _qio_buffered_behind(ch, true);
    if( err ) return err;
  }

  // If there was an error saved earlier, report it now.
  // We don't report EILSEQ, EEOF, EFORMAT, or ESHORT on a flush.
  saved_err = qio_channel_error(ch);
  errcode = qio_err_to_int(saved_err);
  if( !err &&
      !(errcode == EILSEQ || errcode == EEOF || errcode == EFORMAT || errcode == ESHORT) ) {
    err = saved_err;
  }
  return err;
}

qioerr _qio_channel_flush_unlocked(qio_channel_t* ch)
{
  qio_method_t method = (qio_method_t) (ch->hints & QIO_METHODMASK);
  qioerr err;

  err = _qio_channel_flush_qio_unlocked(ch);

  // Also flush cstdio buffer if we're using fread/fwrite
  // and we're writing.
  if( method == QIO_METHOD_FREADFWRITE &&
      (ch->flags & QIO_FDFLAG_WRITEABLE) ) {
    int got = fflush(ch->file->fp);
    if( got && err == 0 ) err = qio_mkerror_errno();
  }

  return err;
}

static inline
int _use_buffered(qio_channel_t* ch, ssize_t len)
{
  qio_chtype_t type = (qio_chtype_t) (ch->hints & QIO_CHTYPEMASK);

  if (type == QIO_CH_ALWAYS_UNBUFFERED) return 0;

  return 1;
}

/* _qio_slow_write does the I/O passed itself, and also
 * sets ch->write_cur and ch->write_end appropriately (if possible)
 * so that future calls will go through that fast path.
 *
 * This function writes whatever is in the buffer up to ch->write_cur
 * and then writes the data in ptr, len.
 *
 * The lock must be held (if we're using the lock) before this is called.
 */
qioerr _qio_slow_write(qio_channel_t* ch, const void* ptr, ssize_t len, ssize_t* amt_written)
{
  *amt_written = 0;

  if( ! (ch->flags & QIO_FDFLAG_WRITEABLE ) ) {
    QIO_RETURN_CONSTANT_ERROR(EBADF, "not writeable");
  }

  if( _use_buffered(ch, len) ) {
    return _qio_buffered_write(ch, ptr, len, amt_written);
  } else {
    return _qio_unbuffered_write(ch, ptr, len, amt_written);
  }
}

qioerr _qio_slow_read(qio_channel_t* ch, void* ptr, ssize_t len, ssize_t* amt_read)
{
  qioerr ret;

  *amt_read = 0;

  //printf("IN SLOW READ\n");

  if( ! (ch->flags & QIO_FDFLAG_READABLE ) ) {
    QIO_RETURN_CONSTANT_ERROR(EBADF, "not readable");
  }

  ret = 0;

  if( _use_buffered(ch, len) ) {
    ret = _qio_buffered_read(ch, ptr, len, amt_read);
  } else {
    ret = _qio_unbuffered_read(ch, ptr, len, amt_read);
  }

  if( qio_err_to_int(ret) == EEOF ) {
    // Update the channel end position if we got EOF
    // (this makes the EOF sticky).
    ch->end_pos = ch->av_end;
  }

  return ret;
}

// Only returns locking errors (ie when threadsafe=true).
qioerr qio_channel_offset(const int threadsafe, qio_channel_t* ch, int64_t* offset_out)
{
  qioerr err;

  if( threadsafe ) {
    err = qio_lock(&ch->lock);
    if( err ) {
      *offset_out = -1;
      return err;
    }
  }

  *offset_out = qio_channel_offset_unlocked(ch);

  if( threadsafe ) {
    qio_unlock(&ch->lock);
  }

  return 0;
}

qioerr qio_channel_end_offset(const int threadsafe, qio_channel_t* ch, int64_t* offset_out)
{
  qioerr err;

  if( threadsafe ) {
    err = qio_lock(&ch->lock);
    if( err ) {
      *offset_out = -1;
      return err;
    }
  }

  *offset_out = qio_channel_end_offset_unlocked(ch);

  if( threadsafe ) {
    qio_unlock(&ch->lock);
  }

  return 0;
}

static
qioerr _qio_channel_put_bytes_unlocked(qio_channel_t* ch, qbytes_t* bytes, int64_t skip_bytes, int64_t len_bytes)
{
  qioerr err;
  int64_t use_len, use_skip, copylen;

  qio_method_t method = (qio_method_t) (ch->hints & QIO_METHODMASK);

  err = _qio_channel_needbuffer_unlocked(ch);
  if( err ) return err;

  // advance past any data put in cached_cur
  _qio_buffered_advance_cached(ch);

  // check that we don't write past the channel's region.
  {
    int64_t start, end;
    start = _right_mark_start(ch);
    end = start + len_bytes;
    if( end > ch->end_pos ) {
      end = ch->end_pos;
    }
    use_len = end - start;
    use_skip = skip_bytes;
  }

  // Now, if we're using MMAP, we need to copy the data
  // to the mmap'd region, extending it if necessary.
  // In general, this probably doesn't make sense (because
  // the system will read the data before writing it).
  // However, we default to pwrite when writing, and besides
  // that, when appending, the system will avoid the read
  // (since the file will have just had space allocated and
  // so the filesystem can know it's all zeros anyway).
  //
  // Meanwhile, if we're using MEMORY, and we
  // have some blocks in our buffer, we want to copy
  // from bytes to the blocks.
  //
  // Once we run out of blocks, we'll:
  //   for MEMORY, append to the file's buffer and channel's buffer
  //   for others, append to the channel's buffer

  // If we're using MEMORY, lock the file
  if( method == QIO_METHOD_MEMORY ) {
    err = qio_lock(&ch->file->lock);
    if( err ) return err;
  }

  // Adjust our channel buffer
  if( method == QIO_METHOD_MMAP ) {
    // extend the file and our buffer.
    err = _buffered_get_mmap(ch, use_len, true);
    if( err ) goto error; // can't have EOF because we're writing.
  } else if( method == QIO_METHOD_MEMORY ) {
    // get any bytes from the channel but without adding
    err = _buffered_get_memory_file_lock_held(ch, use_len, false);
    if( qio_err_to_int(err) == EEOF ) err = 0; // ignore EOF, we'll just append in a moment.
    if( err ) goto error;
  } else {
    // Remove everything after write-mark from the channel buffer
    // so we can zero-copy the bytes in here.
    ch->av_end = _right_mark_start(ch);
    qbuffer_trim_back(& ch->buf, qbuffer_end_offset(&ch->buf) - ch->av_end);
  }

  if( ch->av_end != qbuffer_end_offset(&ch->buf) ) {
   QIO_GET_CONSTANT_ERROR(err, EINVAL, "internal error");
   goto error;
  }

  // Now, copy data from bytes in as long as there's
  // buffer area to copy in to.
  copylen = ch->av_end - _right_mark_start( ch );
  if( copylen > 0 ) {
    err = qbuffer_copyin(& ch->buf,
                         _right_mark_start_iter( ch ),
                         qbuffer_end(&ch->buf),
                         qio_ptr_add(bytes->data, use_skip), copylen);
    if( err ) goto error;

    use_skip += copylen;
    use_len -= copylen;

    // Update the channel position.
    _set_right_mark_start(ch, _right_mark_start(ch) + copylen);
  }

  // Now, append bytes until there's no more appending to do.
  if( use_len > 0 ) {
    if( method == QIO_METHOD_MMAP )
      QIO_RETURN_CONSTANT_ERROR(EINVAL, "internal error");

    // If we're a MEMORY buffer, append to the file->buf.
    // We take care of locking file above
    if( method == QIO_METHOD_MEMORY ) {
      err = qbuffer_append( ch->file->buf, bytes, use_skip, use_len);
      if( err ) goto error;
    }

    // Append to the channel.
    err = qbuffer_append(& ch->buf, bytes, use_skip, use_len);
    if( err ) goto error;

    // Update the channel position.
    ch->av_end = qbuffer_end_offset(&ch->buf);
    _set_right_mark_start(ch, _right_mark_start(ch) + use_len);
  }

  err = 0;

error:
  if( method == QIO_METHOD_MEMORY ) {
    qio_unlock(&ch->file->lock);
  }

  if( err ) return err;

  // if there was no error...
  // did we get to a different part? If so, call write()
  err = _qio_buffered_behind(ch, false);
  return err;
}

qioerr qio_channel_put_bytes(const int threadsafe, qio_channel_t* ch, qbytes_t* bytes, int64_t skip_bytes, int64_t len_bytes)
{
  qioerr err;

  if( ! (ch->flags & QIO_FDFLAG_WRITEABLE) ) {
    QIO_RETURN_CONSTANT_ERROR(EBADF, "not writeable");
  }

  if( skip_bytes < 0 || len_bytes < 0 ||
     skip_bytes + len_bytes > bytes->len ) {
    QIO_RETURN_CONSTANT_ERROR(EINVAL, "range outside of buffer");
  }

  if( threadsafe ) {
    err = qio_lock(&ch->lock);
    if( err ) return err;
  }

  err = _qio_channel_put_bytes_unlocked(ch, bytes, skip_bytes, len_bytes);

  if( threadsafe ) {
    qio_unlock(&ch->lock);
  }

  return err;
}

static
qioerr _qio_channel_put_buffer_unlocked(qio_channel_t* ch, qbuffer_t* src, qbuffer_iter_t src_start, qbuffer_iter_t src_end)
{
  qioerr err;
  int64_t use_len, copylen;
  qbuffer_iter_t src_copy_end;

  qio_method_t method = (qio_method_t) (ch->hints & QIO_METHODMASK);

  err = _qio_channel_needbuffer_unlocked(ch);
  if( err ) return err;

  // advance past any data put in cached_cur
  _qio_buffered_advance_cached(ch);

  // check that we don't write past the channel's region.
  {
    int64_t start, end;

    start = _right_mark_start(ch);
    end = start + qbuffer_iter_num_bytes(src_start, src_end);
    if( end > ch->end_pos ) {
      end = ch->end_pos;
      src_end = src_start;
      qbuffer_iter_advance(src, &src_end, end - start);
    }
    use_len = qbuffer_iter_num_bytes(src_start, src_end);
  }

  // see comment in _qio_channel_put_bytes_unlocked for more info...

  // If we're using MEMORY, lock the file
  if( method == QIO_METHOD_MEMORY ) {
    err = qio_lock(&ch->file->lock);
    if( err ) return err;
  }

  // Adjust our channel buffer
  if( method == QIO_METHOD_MMAP ) {
    // extend the file and our buffer.
    err = _buffered_get_mmap(ch, use_len, true);
    if( err ) goto error; // can't have EOF because we're writing.
  } else if( method == QIO_METHOD_MEMORY ) {
    // get any bytes from the channel but without adding
    err = _buffered_get_memory_file_lock_held(ch, use_len, false);
    if( qio_err_to_int(err) == EEOF ) err = 0; // ignore EOF, we'll just append in a moment.
    if( err ) goto error;
  } else {
    // Remove everything after write-mark from the channel buffer
    // so we can zero-copy the bytes in here.
    ch->av_end = _right_mark_start(ch);
    qbuffer_trim_back(& ch->buf, qbuffer_end_offset(&ch->buf) - ch->av_end);
  }

  if( ch->av_end != qbuffer_end_offset(&ch->buf) ) {
    QIO_GET_CONSTANT_ERROR(err, EINVAL, "internal error");
    goto error;
  }

  // Now, copy data from src_buffer in as long as there's
  // buffer area to copy in to.
  copylen = ch->av_end - _right_mark_start(ch);
  if( copylen > 0 ) {
    src_copy_end = src_start;
    qbuffer_iter_advance(src, &src_copy_end, copylen);

    err = qbuffer_copyin_buffer(& ch->buf,
                                _right_mark_start_iter(ch),
                                qbuffer_end(&ch->buf),
                                src,
                                src_start,
                                src_copy_end);
    if( err ) goto error;

    qbuffer_iter_advance(src, &src_start, copylen);
    use_len -= copylen;

    // Update the channel position.
    _set_right_mark_start(ch, _right_mark_start(ch) + copylen);
  }

  // Now, append bytes until there's no more appending to do.
  if( use_len > 0 ) {
    if( method == QIO_METHOD_MMAP )
      QIO_RETURN_CONSTANT_ERROR(EINVAL, "internal error");

    // If we're a MEMORY buffer, append to the file->buf.
    // We take care of locking file above
    if( method == QIO_METHOD_MEMORY ) {
      err = qbuffer_append_buffer( ch->file->buf, src, src_start, src_end);
      if( err ) goto error;
    }

    // Append to the channel.
    err = qbuffer_append_buffer(& ch->buf, src, src_start, src_end);
    if( err ) goto error;

    // Update the channel position.
    ch->av_end = qbuffer_end_offset(&ch->buf);
    _set_right_mark_start(ch, _right_mark_start(ch) + use_len);
  }

  err = 0;

error:
  if( method == QIO_METHOD_MEMORY ) {
    qio_unlock(&ch->file->lock);
  }

  if( err ) return err;

  // if there was no error...
  // did we get to a different part? If so, call write()
  err = _qio_buffered_behind(ch, false);
  return err;
}

qioerr qio_channel_put_buffer(const int threadsafe, qio_channel_t* ch, qbuffer_t* src, qbuffer_iter_t src_start, qbuffer_iter_t src_end)
{
  qioerr err;

  if( ! (ch->flags & QIO_FDFLAG_WRITEABLE) )
    QIO_RETURN_CONSTANT_ERROR(EBADF, "not writeable");

  if( threadsafe ) {
    err = qio_lock(&ch->lock);
    if( err ) return err;
  }

  err = _qio_channel_put_buffer_unlocked(ch, src, src_start, src_end);

  if( threadsafe ) {
    qio_unlock(&ch->lock);
  }

  return err;
}

// you don't have to call end_peek_buffer if this returns an error
qioerr qio_channel_begin_peek_buffer(const int threadsafe, qio_channel_t* ch, int64_t require, int writing, qbuffer_t** buf_out, qbuffer_iter_t* start_out, qbuffer_iter_t* end_out)
{
  qioerr err;

  *buf_out = NULL;

  if( threadsafe ) {
    err = qio_lock(&ch->lock);
    if( err ) {
      return err;
    }
  }

  // require calls needbuffer_unlocked and advance_cached.
  err = _qio_channel_require_unlocked(ch, require, writing);
  if( err ) {
    _qio_channel_set_error_unlocked(ch, err);
    qio_unlock(&ch->lock);
    return err;
  }

  *buf_out = &ch->buf;
  *start_out = _right_mark_start_iter(ch);
  *end_out = _av_end_iter(ch);

  err = 0;

  return err;
}


qioerr _qio_buffered_behind(qio_channel_t* ch, int flushall);

qioerr qio_channel_end_peek_buffer(const int threadsafe, qio_channel_t* ch, int64_t advance)
{
  qioerr err;

  if( ! qbuffer_is_initialized(&ch->buf) ) {
    QIO_GET_CONSTANT_ERROR(err, EINVAL, "internal error");
    goto error;
  }

  _add_right_mark_start(ch, advance);

  err = _qio_buffered_behind(ch, false);

error:
  _qio_channel_set_error_unlocked(ch, err);
  if( threadsafe ) {
    qio_unlock(&ch->lock);
  }

  return err;
}

qioerr qio_channel_advance_past_byte(const int threadsafe, qio_channel_t* ch, int byte, const int consume_byte)
{
  qioerr err=0;

  if( threadsafe ) {
    err = qio_lock(&ch->lock);
    if( err ) {
      return err;
    }
  }

  // Is there room in our fast path buffer?
  while (err==0) {
    if( qio_space_in_ptr_diff(1, ch->cached_end, ch->cached_cur) ) {
      size_t len = qio_ptr_diff(ch->cached_end, ch->cached_cur);
      void* found = memchr(ch->cached_cur, byte, len);
      if (found != NULL) {
        ssize_t off = qio_ptr_diff(found, ch->cached_cur);
        if ( consume_byte ) off += 1;
        ch->cached_cur = qio_ptr_add(ch->cached_cur, off);
        break;
      } else {
        // We checked the data in the buffer, advance to the next section.
        ch->cached_cur = ch->cached_end;
      }
    } else {
      // There's not enough data in the buffer, apparently. Try it the slow way.
      qio_channel_mark(false, ch);
      ssize_t amt_read;
      uint8_t tmp;
      err = _qio_slow_read(ch, &tmp, 1, &amt_read);
      if( err == 0 ) {
        if (tmp == byte) {
          if ( consume_byte ) qio_channel_commit_unlocked(ch);
          else qio_channel_revert_unlocked(ch);
          break;
        }
        if (amt_read != 1) err = QIO_ESHORT;
      }
      // advance 1 byte
      qio_channel_revert_unlocked(ch);
    }
  }

  if( threadsafe ) {
    qio_unlock(&ch->lock);
  }

  return err;
}


qioerr qio_channel_mark_maybe_flush_bits(const int threadsafe, qio_channel_t* ch, int flushbits)
{
  qioerr err;
  int64_t pos = -1;
  ssize_t new_size;
  ssize_t i;
  int64_t* new_buf;

  if( threadsafe ) {
    err = qio_lock(&ch->lock);
    if( err ) {
      return err;
    }
  }

  if( flushbits ) {
    err = _qio_flush_bits_if_needed_unlocked(ch);
    if( err ) goto error;
  }

  // includes the amount we've got in cached in the channel.
  pos = qio_channel_offset_unlocked(ch);

  if( ch->mark_cur + 1 >= ch->mark_stack_size ) {
    new_size = 2 * (ch->mark_cur + 1);

    // Reallocate the mark buffer.
    if( ch->mark_stack == ch->mark_space ) {
      // mark_space is the preallocated buffer, so we have to do an explicit
      // copy here.  (Calling qio_realloc would try to free stack-allocated
      // space :-O)
      new_buf = (int64_t*) qio_malloc(new_size*sizeof(int64_t));
      if( ! new_buf ) {
        err = QIO_ENOMEM;
        goto error;
      }
      // Copy the values from our old stack.
      for( i = 0; i <= ch->mark_cur; i++ ) new_buf[i] = ch->mark_stack[i];
    } else {
      new_buf = (int64_t*)qio_realloc(ch->mark_stack, new_size*sizeof(int64_t));
      if( ! new_buf ) {
        err = QIO_ENOMEM;
        goto error;
      }
      // Realloc already copies the values if necessary.
    }
    // Now clear out the new elements.
    for( i = ch->mark_cur + 2; i < new_size; i++ ) {
      new_buf[i] = -1;
    }

    ch->mark_stack = new_buf;
    ch->mark_stack_size = new_size;
  }

  // Set the current mark stack value to the current offset
  // (since it could have advanced with the cached pointers)
  // That way, if we revert to it, we go back to
  // this point.
  ch->mark_stack[ch->mark_cur] = pos;
  // Now create the new position on the mark stack
  // with the same position.
  ch->mark_stack[ch->mark_cur+1] = pos;
  ch->mark_cur++;

  // Make sure that we have a buffer!
  //  (otherwise we couldn't possibly revert)
  err = _qio_channel_needbuffer_unlocked(ch);

error:
  _qio_channel_set_error_unlocked(ch, err);
  if( threadsafe ) {
    qio_unlock(&ch->lock);
  }

  return err;
}

qioerr qio_channel_mark(const int threadsafe, qio_channel_t* ch)
{
  return qio_channel_mark_maybe_flush_bits(threadsafe, ch, 1);
}

/* For a non-readable channel, advances even if there was
 * an I/O error or EOF - may call qio_buffered_behind and
 * then return an error code. This error code may be ignored
 * because it presumably will come up again in a call
 * to read/write/flush.
 *
 * For a readable channel, calls qio_channel_require_read.
 * Leaves the channel position at the minimum of cur+nbytes
 * or wherever EOF was encountered.
 *
 * Returns EEOF if we got to EOF before advancing that many bytes.
 * Advances the channel position even if we got to EOF.
 */
qioerr qio_channel_advance_unlocked(qio_channel_t* ch, int64_t nbytes)
{
  int use_buffered = 0;
  qioerr err = 0;

  // clear out any bits.
  ch->bit_buffer = 0;
  ch->bit_buffer_bits = 0;

  if( nbytes < 0 ) nbytes = 0;

  // Fast path: all data is available in the cached area.
  if( qio_space_in_ptr_diff(nbytes, ch->cached_end, ch->cached_cur) ) {
    ch->cached_cur = qio_ptr_add(ch->cached_cur, nbytes);
    return 0;
  }

  // Slow path: not all data is available in the cached area.
  use_buffered = _use_buffered(ch, nbytes);
  if( use_buffered ) {

    err = _qio_channel_needbuffer_unlocked(ch);
    if( err ) return err;

    _qio_buffered_advance_cached(ch);
  }

  if( ch->flags & QIO_FDFLAG_READABLE ) {
    if (use_buffered) {
      // Read some data
      err = _qio_channel_require_unlocked(ch, nbytes, false);
      if( err && err != QIO_EEOF ) return err;
      // Set the channel position to be the minimum
      // of EOF read and cur+nbytes
      {
        // update right mark start += nbytes
        // but no more than EOF.
        int64_t avail = ch->av_end - _right_mark_start(ch);
        int64_t advance;
        if(nbytes > avail) advance = avail;
        else advance = nbytes;

        _add_right_mark_start(ch, advance);
      }
    } else {
      // for a nonbuffered reading channel, just add to the position
      _add_right_mark_start(ch, nbytes);
    }
  } else {
    // For writing channels, just add to the position
    _add_right_mark_start(ch, nbytes);
  }

  if( ch->flags & QIO_FDFLAG_WRITEABLE ) {
    // If qio_buffered_behind fails, it will presumably
    // fail again on flush/close. So it is OK to
    // ignore the error code.
    //
    // _qio_buffered_behind calls _qio_buffered_setup_cached
    if( use_buffered ) {
      err = _qio_buffered_behind(ch, false);
    }
  } else {
    if( use_buffered ) {
      _qio_buffered_setup_cached(ch);
    }
  }
  return err;
}

void qio_channel_revert_unlocked(qio_channel_t* restrict ch)
{
  int64_t target;

  assert(ch->mark_cur >= 1);

  // clear out any bits.
  ch->bit_buffer = 0;
  ch->bit_buffer_bits = 0;

  // seek back to ch->mark_stack[ch->mark_cur].
  target = ch->mark_stack[ch->mark_cur-1];

  // Is that within the cached area?
  if( ch->cached_start && target >= ch->cached_start_pos ) {
    // OK, great, just move the cached pointer.
    ch->cached_cur = qio_ptr_add(ch->cached_start, target - ch->cached_start_pos);
    // We should not be past the end!
    assert( qio_ptr_diff(ch->cached_end, ch->cached_cur) >= 0 );

    // OK to change mark stack value because it remains
    // within the currently cached region.
    ch->mark_stack[ch->mark_cur] = -1;
    ch->mark_cur--;
  } else {
    if( target != ch->mark_stack[ch->mark_cur] ) {
      // We need to go further backwards than the cached area
      // so we need to re-compute the cached pointers.
      assert( qbuffer_is_initialized(&ch->buf) );
    }

    // Advance (ie take information from cached and
    // put it into buffer pointers) BEFORE we change
    // the current mark stack value.
    _qio_buffered_advance_cached(ch);

    // Now that cached are NULLed, OK to change mark stack value.
    ch->mark_stack[ch->mark_cur] = -1;
    ch->mark_cur--;

    // Now we just have lots of extra buffer space. No need
    // to call write-behind.

    // Set up the buffered pointers appropriately.
    _qio_buffered_setup_cached(ch);
  }
}

void qio_channel_commit_unlocked(qio_channel_t* ch)
{
  int64_t pos = -1;

  // OK to leave any bits alone.

  assert(ch->mark_cur >= 1);

  pos = ch->mark_stack[ch->mark_cur];
  ch->mark_stack[ch->mark_cur] = -1;
  ch->mark_cur--;
  ch->mark_stack[ch->mark_cur] = pos;

  // We wrote it to our buffer.. in some way
  // the write succeeded.
  // So we ignore an error code from
  // post cached write.
  // (that way, functions that return an error
  //  indicate nothing was written)
  _qio_channel_post_cached_write(ch);
}

qioerr qio_channel_advance(const int threadsafe, qio_channel_t* ch, int64_t nbytes)
{
  qioerr err;

  if( nbytes < 0 )
    QIO_RETURN_CONSTANT_ERROR(EINVAL, "negative count");

  if( threadsafe ) {
    err = qio_lock(&ch->lock);
    if( err ) {
      return err;
    }
  }

  err = qio_channel_advance_unlocked(ch, nbytes);
  _qio_channel_set_error_unlocked(ch, err);

  if( threadsafe ) {
    qio_unlock(&ch->lock);
  }

  return err;
}

qioerr qio_channel_seek(qio_channel_t* ch, int64_t start, int64_t end)
{
  qioerr err;

  // clear out any bits.
  ch->bit_buffer = 0;
  ch->bit_buffer_bits = 0;

  if( qbuffer_is_initialized(&ch->buf) ) {
    _qio_buffered_advance_cached(ch);
  }

  if (ch->chan_info != NULL || ch->file->file_info != NULL)
    QIO_RETURN_CONSTANT_ERROR(EINVAL, "reset not supported for plugin files");

  if (ch->mark_cur != 0)
    QIO_RETURN_CONSTANT_ERROR(EINVAL, "reset not supported for marked channel");

  int writing = 0;
  if (ch->flags & QIO_FDFLAG_READABLE)
    writing = 0;
  else
    writing = 1;

  //int64_t old_start = qbuffer_start_offset(&ch->buf);
  int64_t old_av_start = ch->mark_stack[0];
  int64_t old_av_end = ch->av_end;
  int64_t old_end = qbuffer_end_offset(&ch->buf);


  // Adjust the buffer.

  bool do_setstart = false;
  if (!writing) {
    // Don't allow buffer reuse when writing because
    // writing to a gap could mess things up.

    // For reading, don't allow setstart if
    //  seeking before the buffer
    //  seeking to the write-behind region
    if (old_av_start <= start && start < old_av_end) {
      // seeking within the available region
      do_setstart = true;
    } else if (old_av_start <= start && start < old_end) {
      // seeking to the read-ahead region
      do_setstart = true;
    }
  }

  if (do_setstart == false) {
    // Zero the available region
    if (writing)
      ch->av_end = old_av_start;
    else
      _set_right_mark_start(ch, old_av_end);

    _qio_buffered_behind(ch, /* flush everything */ true);

    // Make sure the buffer is empty - since we ran buffered_behind,
    // we can just discard any allocated memory.
    int64_t trim_bytes = qbuffer_end_offset(&ch->buf) -
                         qbuffer_start_offset(&ch->buf);

    qbuffer_trim_back(&ch->buf, trim_bytes);

    assert(qbuffer_start_offset(&ch->buf) == qbuffer_end_offset(&ch->buf));

    // Set the new start_pos
    qbuffer_reposition(&ch->buf, start);
    ch->start_pos = start;
    ch->end_pos = end;

    // Update av_start and av_end
    _set_right_mark_start(ch, start);
    ch->av_end = start;

    // update the file with start_pos.
    err = qio_lock(&ch->file->lock);
    if (err) return err;
    if( ch->start_pos > ch->file->max_initial_position ) {
      ch->file->max_initial_position = ch->start_pos;
    }
    qio_unlock(&ch->file->lock);

    // Use file->mmap if possible
    err = _qio_channel_setup_file_mmap(ch);
    if (err) return err;

  } else {
    // Just change the buffer start.

    // Adjust the av_end
    err = _qio_channel_require_unlocked(ch, start - old_av_start, writing);
    if (err) return err;

    // Adjust the av_start
    _set_right_mark_start(ch, start);
    err = _qio_buffered_behind(ch, true);
    if (err) return err;
    // No need to set start_pos here.
  }

  return 0;
}


/* Handle I/O of bits at a time */
void _qio_channel_write_bits_cached_realign(qio_channel_t* restrict ch, uint64_t v, int8_t nbits)
{
  qio_bitbuffer_t part_one_bits;
  qio_bitbuffer_t part_one_bits_be;
  qio_bitbuffer_t tmp_bits;
  qio_bitbuffer_t mask;
  int tmp_live;
  int part_one;
  int part_two;
  size_t to_copy;

  tmp_live = ch->bit_buffer_bits;
  tmp_bits = ch->bit_buffer;

  // ch->bit_buffer_bits should never exceed the sizeof the bitbuffer
  assert(0 <= tmp_live && tmp_live <= (int) (8*sizeof(qio_bitbuffer_t)));

  // We've got > 64 bits to write.
  part_one = 8*sizeof(qio_bitbuffer_t) - tmp_live;
  part_two = nbits - part_one;
  part_one_bits = (tmp_bits << part_one) | ( v >> part_two );
  part_one_bits_be = qio_bitbuffer_tobe(part_one_bits); // big endian now.
  tmp_bits = v;
  tmp_live = part_two;

  // How many bytes to write?
  to_copy = sizeof(qio_bitbuffer_t) -
                qio_ptr_align(ch->cached_cur, sizeof(qio_bitbuffer_t));

  //printf("WRITE BITS REALIGNALIGNED WRITING %llx %i\n", (long long int) part_one_bits, (int) (8*to_copy));
  // memcpy will work because part_one_bits is big endian now.
  qio_memcpy(ch->cached_cur, &part_one_bits_be, to_copy);
  ch->cached_cur = qio_ptr_add(ch->cached_cur, to_copy);

  // Remove junk from the top of tmp_bits, so only bottom tmp_live bits are set.
  if( 0 < tmp_live && tmp_live < (int) (8*sizeof(qio_bitbuffer_t)) ) {
    mask = (qio_bitbuffer_t) -1;
    mask >>= (8*sizeof(qio_bitbuffer_t) - tmp_live);
  } else if( tmp_live == 0 ) {
    // no live bits.
    mask = 0;
  } else {
    // tmp_live == bit size of bitbuffer.
    mask = (qio_bitbuffer_t) -1;
  }
  tmp_bits &= mask;

  // But now what do we need to put into tmp_bits?
  if( tmp_live <= (int) (8*to_copy) ) {
    // We can just put the remaining bits into tmp_bits
    // and that's great.
    // Clear out what we copied.
    part_one_bits <<= 8*to_copy;
    // now relevant bits of part_one_bits are in the hi bits. Move them to bottom.
    part_one_bits >>= 8*to_copy;
    tmp_bits |= (part_one_bits << tmp_live);
    tmp_live = 8*sizeof(qio_bitbuffer_t) - 8*to_copy + tmp_live;
  } else {
    // Otherwise... we still have to write another word.
    part_one_bits <<= 8*to_copy;
    part_one_bits |= tmp_bits >> (tmp_live - 8*to_copy);
    part_one_bits_be = qio_bitbuffer_tobe(part_one_bits); // big endian now.
    // We have 8-byte alignment
    *(qio_bitbuffer_t*)ch->cached_cur = part_one_bits_be;
    ch->cached_cur = qio_ptr_add(ch->cached_cur, sizeof(qio_bitbuffer_t));

    // tmp_bits stays what it is.
    tmp_live = tmp_live - 8*to_copy;
  }

  //printf("WRITE BITS REALIGNALIGNED LEAVING %llx %i\n", (long long int) tmp_bits, tmp_live);
  ch->bit_buffer = tmp_bits;
  ch->bit_buffer_bits = tmp_live;
}

qioerr _qio_channel_write_bits_slow(qio_channel_t* restrict ch, uint64_t v, int8_t nbits)
{
  qioerr err = 0;
  qio_bitbuffer_t part_one, part_two;
  qio_bitbuffer_t parts_be[2];
  qio_bitbuffer_t tmp_bits;
  uint64_t tmpv;
  int tmp_live;
  int tmp_leftshift;
  int part_bits;
  int v_leftshift;
  int v_rightshift;
  int writebytes;

  tmp_live = ch->bit_buffer_bits;
  tmp_bits = ch->bit_buffer;
  if( tmp_live == 0 ) tmp_bits = 0;

  // ch->bit_buffer_bits should never exceed the sizeof the bitbuffer
  assert(0 <= tmp_live && tmp_live <= (int) (8*sizeof(qio_bitbuffer_t)));

  //printf("In write bits slow\n");

  // Write any number of bytes based on what is in ch->bit_buffer
  // and based upon what we're writing in nbits.

  tmp_leftshift = 8*sizeof(qio_bitbuffer_t) - tmp_live;
  part_bits = tmp_live + nbits;
  if( nbits > tmp_leftshift ) {
    // we will need more than one word...
    v_rightshift = nbits - tmp_leftshift;
    tmpv = (v_rightshift < 64) ? v : 0;
    part_one = (tmp_bits << tmp_leftshift) | (tmpv >> v_rightshift);
    tmpv = (v_rightshift > 0) ? v : 0;
    part_two = tmpv << (8*sizeof(qio_bitbuffer_t) - v_rightshift);
  } else {
    // otherwise, we will not spill over..
    v_leftshift = tmp_leftshift - nbits;
    tmpv = (v_leftshift < 64) ? v : 0;
    part_one = (tmp_bits << tmp_leftshift) | (tmpv << v_leftshift);
    part_two = 0;
  }

  // Convert them to big-endian.
  parts_be[0] = qio_bitbuffer_tobe(part_one);
  parts_be[1] = qio_bitbuffer_tobe(part_two);

  writebytes = part_bits / 8; // round down.

  // Now we have parts[0,1] and part_bits.
  // Write out the full bytes.

  // avoid flushing bit-buffer in this write
  ch->bit_buffer_bits = 0;
  ch->bits_read_bytes = 0;

  // setup buffer pointers for normal write.
  if( ch->cached_end_bits ) {
    ch->cached_end = ch->cached_end_bits;
    ch->cached_end_bits = NULL;
  }

  //printf("SLOW WRITING %i bytes %llx %llx\n", writebytes, (long long int) part_one, (long long int) part_two);

  if( writebytes > 0 ) {
    err = qio_channel_write_amt(false, ch, parts_be, writebytes);
  }

  // Now put any partial byte back in ch->bit_buffer.

  tmp_live = part_bits - 8*writebytes;

  // Which word is the remainder in?
  if( writebytes < (int) sizeof(qio_bitbuffer_t) ) {
    // remainder in part_one
    // put the byte in question to the hi byte
    tmp_bits = part_one << (8*writebytes);
  } else {
    // put the byte in question to the hi byte
    tmp_bits = part_two << (8*(writebytes-sizeof(qio_bitbuffer_t)));
  }
  // put the byte in question to the lo byte
  tmp_bits = tmp_bits >> (8*sizeof(qio_bitbuffer_t) - 8);
  tmp_bits &= 0xff; // just one byte...
  // set the bits right
  tmp_bits = tmp_bits >> (8 - tmp_live); // move from hi to lo

  if( ! err ) {
    ch->bit_buffer = tmp_bits;
    ch->bit_buffer_bits = tmp_live;

    //printf("AFTER SLOW WRITING %llx %i\n", (long long int) tmp_bits, tmp_live);
    // set up caching for bit-buffer fast writes
    // and cause automatic flush of remaining bits
    // upon a byte-driven write.
    if( ch->cached_end ) {
      ch->cached_end_bits = ch->cached_end;
      ch->cached_end = NULL;
    }
  }

//unlock:
  _qio_channel_set_error_unlocked(ch, err);

  return err;
}

qioerr qio_channel_flush_bits(const int threadsafe, qio_channel_t* restrict ch)
{
  qioerr err = 0;

  if( threadsafe ) {
    err = qio_lock(&ch->lock);
    if( err ) {
      return err;
    }
  }

  err = _qio_flush_bits_if_needed_unlocked(ch);

//unlock:
  _qio_channel_set_error_unlocked(ch, err);

  if( threadsafe ) {
    qio_unlock(&ch->lock);
  }

  return err;
}

void _qio_channel_read_bits_cached_realign(qio_channel_t* restrict ch, uint64_t* restrict v, int8_t nbits)
{
  qio_bitbuffer_t tmp_bits;
  qio_bitbuffer_t buf;
  size_t to_copy;
  uint64_t value;
  int vbits;
  int tmp_live;
  int tmp_read;
  int value_part;
  int part_one;
  int part_two;

  tmp_bits = ch->bit_buffer;
  tmp_live = ch->bit_buffer_bits;
  tmp_read = 0;

  assert( tmp_live < nbits ); // shouldn't get here otherwise.

  // first, take any bits we have in tmp_bits and put them into value.
  value = qio_bitbuffer_topn(tmp_bits, tmp_live);
  vbits = tmp_live;

  // Next, read as many bytes as we need to in order to
  // get the rest of the data we have to put in value.
  value_part = nbits - vbits;
  to_copy = (7 + value_part) / 8;

  buf = 0;
  qio_memcpy(&buf, ch->cached_cur, to_copy);
  ch->cached_cur = qio_ptr_add(ch->cached_cur, to_copy);

  // now we've set the top several bytes of buf.
  buf = qio_bitbuffer_unbe(buf);

  // Extract the part that applies to our value.
  value <<= value_part;
  value |= qio_bitbuffer_topn(buf, value_part);

  *v = value;

  // Now what's left in buf (<8bits) needs to go into
  // tmp_bits.
  part_one = 8*to_copy - value_part;
  buf <<= value_part;
  tmp_bits = qio_bitbuffer_topn(buf, part_one); // currently storing at bottom.
  tmp_live = part_one;

  // now we need to read some amount.
  // We've got < 1 byte in tmp currently,
  // and to get to alignment we'll need to read
  // <= 7 bytes, so that will fit into 8 bytes.
  to_copy = sizeof(qio_bitbuffer_t) -
              qio_ptr_align(ch->cached_cur, sizeof(qio_bitbuffer_t));
  if( to_copy == sizeof(qio_bitbuffer_t) ) to_copy = 0;

  buf = 0;
  if( to_copy )
    qio_memcpy(&buf, ch->cached_cur, to_copy);
  tmp_read = to_copy;
  part_two = 8*to_copy;

  // now we've set the top several bytes of buf.
  buf = qio_bitbuffer_unbe(buf);

  // OK, now extract the part of buf that we care about.
  tmp_bits <<= part_two;
  tmp_bits |= qio_bitbuffer_topn(buf, part_two);
  tmp_live += part_two;

  // Now move tmp_bits to the higher order bits
  // like we want for reading.
  tmp_bits <<= (8*sizeof(qio_bitbuffer_t) - tmp_live);

  ch->bit_buffer = tmp_bits;
  ch->bit_buffer_bits = tmp_live;
  ch->bits_read_bytes = tmp_read;
}

qioerr _qio_channel_read_bits_slow(qio_channel_t* restrict ch, uint64_t* restrict v, int8_t nbits)
{
  qio_bitbuffer_t tmp_bits;
  qio_bitbuffer_t buf;
  int tmp_live;
  int tmp_read;
  int part_two;
  uint64_t value;
  qioerr err = 0;

  tmp_bits = ch->bit_buffer;
  tmp_live = ch->bit_buffer_bits;
  tmp_read = ch->bits_read_bytes;

  if( nbits <= tmp_live ) {
    // we're going to get everything we need from tmp_bits.
    *v = tmp_bits >> (8*sizeof(qio_bitbuffer_t) - nbits);
    tmp_bits <<= nbits;
    tmp_live -= nbits;
  } else {
    part_two = nbits - tmp_live;

    // Do not cause flushing of bit-I/O on these reads.
    ch->bits_read_bytes = 0; // avoid flushing.
    ch->bit_buffer_bits = 0;

    // setup buffer pointers for normal read.
    if( ch->cached_end_bits ) {
      ch->cached_end = ch->cached_end_bits;
      ch->cached_end_bits = NULL;
    }

    // skip any bytes we've already processed.
    buf = 0;
    if( tmp_read > 0 ) {
      err = qio_channel_read_amt(false, ch, &buf, tmp_read);
      if( err ) goto error;
    }

    // we're going to have to read something.
    // how many bytes will we read?
    tmp_read = (7 + nbits - tmp_live) / 8; // round up.

    buf = 0;
    err = qio_channel_read_amt(false, ch, &buf, tmp_read);
    if( err ) goto error;
    // move it to host endian.
    buf = qio_bitbuffer_unbe(buf);

    value = qio_bitbuffer_topn(tmp_bits, tmp_live);
    value <<= part_two;

    value |= qio_bitbuffer_topn(buf, part_two);
    tmp_bits = buf << part_two;
    tmp_live = 8*tmp_read - part_two;

    // Now we haven't read ahead any bytes beyond
    // where we'd expect byte-I/O to truncate us
    tmp_read = 0;

    *v = value;
  }


  if( ! err ) {
    // set up caching for bit-buffer fast reads
    // and cause automatic flush of remaining bits
    // upon a byte-driven read.
    if( ch->cached_end ) {
      ch->cached_end_bits = ch->cached_end;
      ch->cached_end = NULL;
    }

    ch->bit_buffer = tmp_bits;
    ch->bit_buffer_bits = tmp_live;
    ch->bits_read_bytes = tmp_read;
  }

error:
  _qio_channel_set_error_unlocked(ch, err);

  return err;
}

int64_t qio_channel_style_element(qio_channel_t* ch, int64_t element)
{
  if( element == QIO_STYLE_ELEMENT_STRING ) return ch->style.str_style;
  if( element == QIO_STYLE_ELEMENT_COMPLEX ) return ch->style.complex_style;
  if( element == QIO_STYLE_ELEMENT_ARRAY ) return ch->style.array_style;
  if( element == QIO_STYLE_ELEMENT_AGGREGATE ) return ch->style.aggregate_style;
  if( element == QIO_STYLE_ELEMENT_TUPLE ) return ch->style.tuple_style;
  if( element == QIO_STYLE_ELEMENT_BYTE_ORDER ) return ch->style.byteorder;
# if __BYTE_ORDER == __LITTLE_ENDIAN
  if( element == QIO_STYLE_ELEMENT_IS_NATIVE_BYTE_ORDER ) {
    return (ch->style.byteorder == QIO_LITTLE ||
            ch->style.byteorder == QIO_NATIVE) ? 1 : 0;
  }
# else // __BYTE_ORDER == __BIG_ENDIAN
  if( element == QIO_STYLE_ELEMENT_IS_NATIVE_BYTE_ORDER ) {
    return (ch->style.byteorder == QIO_BIG ||
            ch->style.byteorder == QIO_NATIVE) ? 1 : 0;
  }
#endif // __BYTE_ORDER
  if( element == QIO_STYLE_ELEMENT_SKIP_UNKNOWN_FIELDS )
    return ch->style.skip_unknown_fields;
  return 0;
}

qioerr qio_get_fs_type(qio_file_t* fl, int* out)
{
  sys_statfs_t s;
  int rc = 1;

  // TODO: what should this do for plugin filesystems?

  if (fl->fp)
    rc = sys_fstatfs(fileno(fl->fp), &s);
  else if (fl->fd != -1)
    rc = sys_fstatfs(fl->fd, &s);

  // can't stat, and we don't have a foreign FS
  if (rc != 0)
    QIO_RETURN_CONSTANT_ERROR(ENOTSUP, "Unable to find file system type");

  if (s.f_type == LUSTRE_SUPER_MAGIC) {
    *out = FTYPE_LUSTRE;
    return 0;
  }

  // else
  *out = FTYPE_NONE;
  return 0;
}

qioerr qio_get_fd(qio_file_t* fl, int* out)
{
  if(fl != NULL && fl->fd != -1)
    *out = fl->fd;
  else {
    *out = -1;
    QIO_RETURN_CONSTANT_ERROR(ENOSYS, "no fd");
  }

  return 0;
}


qioerr qio_get_chunk(qio_file_t* fl, int64_t* len_out)
{
  // In the case where we do not have a Lustre or block type fs, we set the chunk
  // size to be the optimal transfer block size
  qioerr err = 0;
  int fd = 0;
  sys_statfs_t s;

  if (fl->file_info) {
    err = chpl_qio_get_chunk(fl->file_info, len_out);
  } else {
    fd = fl->fd;
    if (fl->fp) fd = fileno(fl->fp);

#ifdef SYS_HAS_LLAPI
    {
      int ftype = 0;
      // This will be set in the lustre plugin if we have Lustre support available
      err = qio_get_fs_type(fl, &ftype);
      if (ftype == FTYPE_LUSTRE) {
        // lustre FS
        err = qio_int_to_err(sys_lustre_get_stripe_size(fd, len_out));
      } else {
        // non-lustre FS
        err = qio_int_to_err(sys_fstatfs(fd, &s));
        *len_out = s.f_bsize;
      }
    }
#else
    err = qio_int_to_err(sys_fstatfs(fd, &s));
    *len_out = s.f_bsize;
#endif
  }

  return err;
}

qioerr qio_locales_for_region(qio_file_t* fl, off_t start, off_t end, const char*** loc_names_out, int64_t* num_locs_out)
{
  qioerr err = 0;
  if (fl->file_info) {
    void* tmp = NULL;
    err = chpl_qio_get_locales_for_region(fl->file_info, start, end, &tmp, num_locs_out);
    *loc_names_out = (const char**) tmp;
    return err;
  } else {
    *num_locs_out = 0;
    QIO_RETURN_CONSTANT_ERROR(ENOSYS, "Unable to get locale for specified region of file");
  }
}<|MERGE_RESOLUTION|>--- conflicted
+++ resolved
@@ -2883,7 +2883,6 @@
   // Include whatever data we got in cached_cur/cached_end
   //_qio_buffered_advance_cached(ch);
 
-<<<<<<< HEAD
   // handle EOF case
   if( qio_channel_offset_unlocked(ch) >= ch->end_pos ) return QIO_EEOF;
 
@@ -2896,31 +2895,6 @@
   }
   remaining = toWriteTotal;
 
-  while ((remaining > 0) && !eof) {
-    if ((ch->bufIoMax > 0) && (remaining > ch->bufIoMax)) {
-      toWriteBuffer = ch->bufIoMax;
-    } else {
-      toWriteBuffer = remaining;
-    }
-
-    // make sure we have buffer space. (require calls advance_cached)
-    err = _qio_channel_require_unlocked(ch, toWriteBuffer, 1);
-    eof = 0;
-    if( qio_err_to_int(err) == EEOF ) eof = 1;
-    else if( err ) goto error;
-
-    // figure out the end of the data to copy
-    start = _right_mark_start_iter(ch);
-    end = start;
-    gotlen = qbuffer_iter_num_bytes_after(&ch->buf, end);
-    if( toWriteBuffer < gotlen ) gotlen = toWriteBuffer;
-    qbuffer_iter_advance(&ch->buf, &end, gotlen);
-
-    // now copy the data in to the buffer.
-    err = qbuffer_copyin(&ch->buf, start, end, (char *) ptr + (toWriteTotal-remaining),
-                         gotlen);
-    if( err ) goto error;
-=======
   // if possible make a direct system call instead of buffering
   if (
     len >= qio_write_unbuffered_threshold && // the write is large enough
@@ -2929,11 +2903,6 @@
     ch->mark_cur == 0 &&                     // not waiting for a commit/revert
     ch->chan_info == NULL                    // there is no IO plugin
   ) {
-    // only write up to EOF
-    if ( ch->end_pos < INT64_MAX && _right_mark_start(ch) + len > ch->end_pos ) {
-      remaining = ch->end_pos - _right_mark_start(ch);
-    }
-
     // flush the write-behind portion of the buffer before attempting to write more
     err = _qio_channel_flush_qio_unlocked(ch);
     if( err ) goto error;
@@ -2980,7 +2949,6 @@
     // reposition the existing buffer 'num_written' bytes to the right
     qbuffer_reposition(&ch->buf, qbuffer_start_offset(&ch->buf) + num_written);
     ch->av_end += num_written;
->>>>>>> 9c0f86b1
 
     // re-setup the buffer for any future buffered writes
     _qio_buffered_setup_cached(ch);
@@ -2989,13 +2957,13 @@
     // otherwise, do a buffered write
     while ((remaining > 0) && !eof) {
       if ((ch->bufIoMax > 0) && (remaining > ch->bufIoMax)) {
-        toWrite = ch->bufIoMax;
+        toWriteBuffer = ch->bufIoMax;
       } else {
-        toWrite = remaining;
+        toWriteBuffer = remaining;
       }
 
       // make sure we have buffer space. (require calls advance_cached)
-      err = _qio_channel_require_unlocked(ch, toWrite, 1);
+      err = _qio_channel_require_unlocked(ch, toWriteBuffer, 1);
       eof = 0;
       if( qio_err_to_int(err) == EEOF ) eof = 1;
       else if( err ) goto error;
@@ -3004,11 +2972,11 @@
       start = _right_mark_start_iter(ch);
       end = start;
       gotlen = qbuffer_iter_num_bytes_after(&ch->buf, end);
-      if( toWrite < gotlen ) gotlen = toWrite;
+      if( toWriteBuffer < gotlen ) gotlen = toWriteBuffer;
       qbuffer_iter_advance(&ch->buf, &end, gotlen);
 
       // now copy the data in to the buffer.
-      err = qbuffer_copyin(&ch->buf, start, end, (char *) ptr + (len-remaining),
+      err = qbuffer_copyin(&ch->buf, start, end, (char *) ptr + (toWriteTotal-remaining),
                           gotlen);
       if( err ) goto error;
 
