ifneq (,$(findstring hdfs,$(CHPL_MAKE_AUXFS)))
  AUXFS_SRCS = qio_plugin_hdfs.cc
else
  AUXFS_SRCS = qio_plugin_hdfs_stubs.cc
endif

SVN_SRCS = $(AUXFS_SRCS)
SRCS = $(SVN_SRCS)

AUXFS_HDFS_OBJS = $(addprefix $(AUXFS_HDFS_OBJDIR)/,$(addsuffix .o,$(basename qio_plugin_hdfs.cc)))\

<<<<<<< HEAD
ifneq (,$(findstring clang,$(CHPL_MAKE_TARGET_COMPILER)))
  RUNTIME_INCLS+= -Qunused-arguments
endif

RUNTIME_INCLS+= $(CHPL_AUXIO_INCLUDE) $(CHPL_AUXIO_LIBS)
=======
RUNTIME_INCLS += \
	$(CHPL_AUXIO_INCLUDE) \
	$(CHPL_AUXIO_LIBS) 

ifneq (,$(findstring clang,$(CHPL_MAKE_TARGET_COMPILER)))
	RUNTIME_INCLS += -Qunused-arguments
endif
>>>>>>> 6fe85cde

$(RUNTIME_OBJ_DIR)/qio_plugin_hdfs.o: $(AUXFS_SRCS) \
                                         $(RUNTIME_OBJ_DIR_STAMP)
	$(CXX) -c $(RUNTIME_CXXFLAGS) $(RUNTIME_INCLS) -o $@ $<<|MERGE_RESOLUTION|>--- conflicted
+++ resolved
@@ -9,13 +9,6 @@
 
 AUXFS_HDFS_OBJS = $(addprefix $(AUXFS_HDFS_OBJDIR)/,$(addsuffix .o,$(basename qio_plugin_hdfs.cc)))\
 
-<<<<<<< HEAD
-ifneq (,$(findstring clang,$(CHPL_MAKE_TARGET_COMPILER)))
-  RUNTIME_INCLS+= -Qunused-arguments
-endif
-
-RUNTIME_INCLS+= $(CHPL_AUXIO_INCLUDE) $(CHPL_AUXIO_LIBS)
-=======
 RUNTIME_INCLS += \
 	$(CHPL_AUXIO_INCLUDE) \
 	$(CHPL_AUXIO_LIBS) 
@@ -23,7 +16,6 @@
 ifneq (,$(findstring clang,$(CHPL_MAKE_TARGET_COMPILER)))
 	RUNTIME_INCLS += -Qunused-arguments
 endif
->>>>>>> 6fe85cde
 
 $(RUNTIME_OBJ_DIR)/qio_plugin_hdfs.o: $(AUXFS_SRCS) \
                                          $(RUNTIME_OBJ_DIR_STAMP)
