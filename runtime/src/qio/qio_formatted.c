/*
 * Copyright 2004-2015 Cray Inc.
 * Other additional copyright holders may be indicated within.
 * 
 * The entirety of this work is licensed under the Apache License,
 * Version 2.0 (the "License"); you may not use this file except
 * in compliance with the License.
 * 
 * You may obtain a copy of the License at
 * 
 *     http://www.apache.org/licenses/LICENSE-2.0
 * 
 * Unless required by applicable law or agreed to in writing, software
 * distributed under the License is distributed on an "AS IS" BASIS,
 * WITHOUT WARRANTIES OR CONDITIONS OF ANY KIND, either express or implied.
 * See the License for the specific language governing permissions and
 * limitations under the License.
 */


#ifndef CHPL_RT_UNIT_TEST
#include "chplrt.h"
#endif

#include "qio_formatted.h"

#include <limits.h>
#include <ctype.h>

#ifdef HAS_WCTYPE_H
#include <wctype.h>
#include <langinfo.h>
#endif

// 0 means not set
// 1 means use faster, hard-coded UTF-8 decode/encoder
// -1 means use C multibyte functions (e.g. mbtowc)
// -2 means use C locale (ie 1 byte per character)
int qio_glocale_utf8 = 0;

void qio_set_glocale(void) {
#ifdef HAS_WCTYPE_H
  char* codeset = nl_langinfo(CODESET);

  if( 0 == strcmp(codeset, "UTF-8") ) {
    qio_glocale_utf8 = QIO_GLOCALE_UTF8;
  } else if( 0 == strcmp(codeset, "ANSI_X3.4-1968") || // what Linux calls it
             0 == strcmp(codeset, "US-ASCII") ) { // what Mac OS X calls it
    qio_glocale_utf8 = QIO_GLOCALE_ASCII;
  } else {
    qio_glocale_utf8 = QIO_GLOCALE_OTHER;
  }
#else
  qio_glocale_utf8 = QIO_GLOCALE_ASCII;
#endif
}

#ifndef HAS_WCTYPE_H
static int towlower(int wc) { return tolower(wc); }
static int iswprint(int wc) { return isprint(wc); }
static int iswspace(int wc) { return isspace(wc); }
static int wcwidth(int wc) {
  if( isprint(wc) ) return 1;
  else return -1;
}
#endif

qioerr qio_channel_read_uvarint(const int threadsafe, qio_channel_t* restrict ch, uint64_t* restrict ptr) {
  qioerr err = 0;
  uint8_t byte;
  long part;
  uint64_t num;
  int i;

  if( threadsafe ) {
    err = qio_lock(&ch->lock);
    if( err ) {
      *ptr = 0;
      return err;
    }
  }

  num = 0;

  for( i = 0; i < 10; i++ ) {
    err = qio_channel_read_uint8(false, ch, &byte);
    if( err ) goto error;
    part = byte & 0x7f;
    num |= part << (7*i);
    if( byte & 0x80 ) { // continue.
    } else {
      break; // all done.
    }
  }

  if( !err && (byte & 0x80) )
    QIO_GET_CONSTANT_ERROR(err, EFORMAT, "overflow in varint");

error:
  *ptr = num;
  _qio_channel_set_error_unlocked(ch, err);

  if( threadsafe ) {
    qio_unlock(&ch->lock);
  }

  return err;
}

qioerr qio_channel_read_svarint(const int threadsafe, qio_channel_t* restrict ch, int64_t* restrict ptr) {
  qioerr err;
  uint64_t u_num;
  err = qio_channel_read_uvarint(threadsafe, ch, &u_num);
  *ptr = (u_num >> 1) ^ -((int64_t)(u_num & 1));
  return err;
}
qioerr qio_channel_write_uvarint(const int threadsafe, qio_channel_t* restrict ch, uint64_t num) {
  qioerr err = 0;
  uint8_t byte;
  int i;

  if( threadsafe ) {
    err = qio_lock(&ch->lock);
    if( err ) {
      return err;
    }
  }

  for( i = 0; i < 10; i++ ) {
    byte = num & 0x7f;
    num >>= 7;
    if( num != 0 ) byte |= 0x80;
    err = qio_channel_write_uint8(false, ch, byte);
    if( err ) goto error;
    if( byte & 0x80 ) {
      // OK, continue;
    } else {
      break;
    }
  }

error:
  _qio_channel_set_error_unlocked(ch, err);
  if( threadsafe ) {
    qio_unlock(&ch->lock);
  }

  return err;
}

qioerr qio_channel_write_svarint(const int threadsafe, qio_channel_t* restrict ch, int64_t num) {
  uint64_t u_num = (num << 1) ^ (num >> 63);
  return qio_channel_write_uvarint(threadsafe, ch, u_num);
}



static
qioerr _peek_until_byte(qio_channel_t* restrict ch, uint8_t term_byte, int64_t* restrict amt_read_out, int* restrict found_term_out)
{
  qioerr err;
  int64_t mark_offset = 0;
  int64_t end_offset = 0;
  uint64_t num = 0;
  uint8_t byte = 0;
  int found_term;

  mark_offset = qio_channel_offset_unlocked(ch);

  err = qio_channel_mark(false, ch);
  if( err ) return err;

  while( 1 ) {
    err = qio_channel_read_uint8(false, ch, &byte);
    if( err ) break;
    if( byte == term_byte ) break;
  }

  if( byte == term_byte ) found_term = 1;
  else found_term = 0;

  end_offset = qio_channel_offset_unlocked(ch);

  qio_channel_revert_unlocked(ch);

  num = end_offset - mark_offset - found_term;

  *amt_read_out = num;
  *found_term_out = found_term;
  return err;
}

static
qioerr _peek_until_len(qio_channel_t* restrict ch, ssize_t len, int64_t* restrict amt_read_out)
{
  qioerr err;
  int64_t mark_offset = 0;
  int64_t end_offset = 0;
  uint64_t num = 0;
  uint8_t byte = 0;
  ssize_t count;

  mark_offset = qio_channel_offset_unlocked(ch);

  err = qio_channel_mark(false, ch);
  if( err ) return err;

  for( count = 0; count < len; count++ ) {
    err = qio_channel_read_uint8(false, ch, &byte);
    if( err ) break;
  }

  end_offset = qio_channel_offset_unlocked(ch);

  qio_channel_revert_unlocked(ch);

  num = end_offset - mark_offset;

  *amt_read_out = num;
  return err;
}


static
qioerr _getc_after_whitespace(qio_channel_t* restrict ch, int32_t* restrict got_chr)
{
  qioerr err = 0;
  int32_t chr = 0;

  while( 1 ) {
    err = qio_channel_read_char(false, ch, &chr);
    if( ! iswspace(chr) ) break;
    if( err ) break;
  }

  *got_chr = chr;
  return err;
}

/*
static inline
qioerr _peek_until_char(qio_channel_t* ch, int32_t term_chr, int64_t* amt_read_out, int* found_term_out)
{
  qioerr err, newerr;
  int64_t mark_offset = 0;
  int64_t end_offset = 0;
  uint64_t num = 0;
  int32_t chr = 0;
  int found_term;

  err = qio_channel_mark(false, ch);
  if( err ) goto error;

  err = qio_channel_offset(false, ch, &mark_offset);
  if( err ) goto error;

  while( 1 ) {
    err = qio_channel_read_char(false, ch, &chr);
    if( err ) break;
    if( chr == term_chr ) break;
  }

  if( chr == term_chr ) found_term = 1;
  else found_term = 0;

  newerr = qio_channel_offset(false, ch, &end_offset);
  if( ! err ) err = newerr;

  newerr = qio_channel_revert(false, ch);
  if( ! err ) err = newerr;

  num = end_offset - start_offset - found_term;

  *amt_read_out = num;
  *found_term_out = found_term;
  return err;
}*/

// always appends room for a NULL byte at the end.
static
qioerr _append_char(char* restrict * restrict buf, size_t* restrict buf_len, size_t* restrict buf_max, int32_t chr)
{
  char* buf_in = *buf;
  size_t len_in = *buf_len;
  size_t max_in = *buf_max;
  char* newbuf;
  size_t newsz;
  size_t need;
  size_t chbytes;

  // Encode the character in UTF-8...
  // (or whatever the locale requires)
  // How many bytes is our character?
  chbytes = qio_nbytes_char(chr);

  need = len_in + chbytes + 1;
  if( need < len_in || need > (SSIZE_MAX-1) ) {
    // Too big.
    QIO_RETURN_CONSTANT_ERROR(EOVERFLOW, "");
  }
  // First, make sure that there is room.
  if( need >= max_in ) {
    // Reallocate buffer.
    newsz = 2 * max_in;
    if( newsz < 16  ) newsz = 16;
    if( newsz < need  ) newsz = need;
    newbuf = qio_realloc(buf_in, newsz);
    if( ! newbuf ) return QIO_ENOMEM;
    buf_in = newbuf;
    max_in = newsz;
  }

  // Now store it in the buffer.
  qio_encode_char_buf(&buf_in[len_in], chr);
  len_in += chbytes;

  *buf = buf_in;
  *buf_len = len_in;
  *buf_max = max_in;

  return 0;
}

// string binary style:
// QIO_BINARY_STRING_STYLE_LEN1B_DATA -1 -- 1 byte of length before
// QIO_BINARY_STRING_STYLE_LEN2B_DATA -2 -- 2 bytes of length before
// QIO_BINARY_STRING_STYLE_LEN4B_DATA -4 -- 4 bytes of length before
// QIO_BINARY_STRING_STYLE_LEN8B_DATA -8 -- 8 bytes of length before
// QIO_BINARY_STRING_STYLE_LENvB_DATA -10 -- variable byte length before
//                                        (hi-bit 1 means more, little endian)
// QIO_BINARY_STRING_STYLE_TOEOF -0xff00 -- read until end or up to maxlen
// BINARY_STRING_STYLE_DATA_NULL|0xXX -0x01XX -- read until terminator XX
//  + -- nonzero positive -- read exactly this length.
qioerr qio_channel_read_string(const int threadsafe, const int byteorder, const int64_t str_style, qio_channel_t* restrict ch, const char* restrict* restrict out, int64_t* restrict len_out, ssize_t maxlen)
{
  qioerr err;
  uint8_t term = 0;
  uint8_t num8 = 0;
  uint16_t num16 = 0;
  uint32_t num32 = 0;
  uint64_t num = 0;
  int64_t peek_amt = 0;
  char* restrict ret = NULL;
  int found_term=0;
  ssize_t len=0;
  ssize_t amt = 0;
  err_t errcode;

  if( maxlen <= 0 ) maxlen = SSIZE_MAX - 1;

  if( threadsafe ) {
    err = qio_lock(&ch->lock);
    if( err ) return err;
  }

  err = qio_channel_mark(false, ch);
  if( err ) goto unlock;


  // read a string length.
  switch (str_style) {
    case QIO_BINARY_STRING_STYLE_LEN1B_DATA:
      err = qio_channel_read_uint8(false, ch, &num8);
      num = num8;
      break;
    case QIO_BINARY_STRING_STYLE_LEN2B_DATA:
      err = qio_channel_read_uint16(false, byteorder, ch, &num16);
      num = num16;
      break;
    case QIO_BINARY_STRING_STYLE_LEN4B_DATA:
      err = qio_channel_read_uint32(false, byteorder, ch, &num32);
      num = num32;
      break;
    case QIO_BINARY_STRING_STYLE_LEN8B_DATA:
      err = qio_channel_read_uint64(false, byteorder, ch, &num);
      break;
    case QIO_BINARY_STRING_STYLE_LENvB_DATA:
      err = qio_channel_read_uvarint(false, ch, &num);
      break;
    case QIO_BINARY_STRING_STYLE_TOEOF:
      // read until the end of the file.
      // Figure out how many bytes are available.
      err = _peek_until_len(ch, maxlen, &peek_amt);
      num = peek_amt;
      // Ignore EOF errors as long as we read something.
      if( err && qio_err_to_int(err) == EEOF && num > 0 ) err = 0;
      break;
    default:
      if( str_style >= 0 ) {
        // just read the suggested length
        num = str_style;
      } else {
        // read a terminated amount.
        term = (-str_style) + QIO_STRSTYLE_NULL_TERMINATED;
        // What is the position we're marking?
        err = _peek_until_byte(ch, term, &peek_amt, &found_term);
        num = peek_amt;
        if( !err && !found_term )
          QIO_GET_CONSTANT_ERROR(err, EFORMAT, "missing string terminator");
      }
  }
  if( err ) goto rewind;

  if( num > (SSIZE_MAX-1) ) {
    QIO_GET_CONSTANT_ERROR(err, EOVERFLOW, "");
    goto rewind;
  }
  if( num > maxlen ) {
    QIO_GET_CONSTANT_ERROR(err, EOVERFLOW, "");
    goto rewind;
  }
  len = num;

 
  // Now read that many bytes into an allocated area.
  ret = qio_malloc(len + 1); // room for \0.
  if( ! ret ) {
    err = QIO_ENOMEM;
    goto rewind;
  }

  ret[0] = '\0'; // start with terminator in case we don't read anything.
  err = qio_channel_read(false, ch, ret, num, &amt);
  ret[len] = '\0'; // always add terminator at the end
  if( err ) goto rewind;
  if( amt != len ) {
    err = QIO_ESHORT;
    // zero out the rest of it...
    memset(ret + amt, 0, len - amt);
    goto rewind;
  }

  if( found_term ) {
    // Read the end-of-string character.
    err = qio_channel_read_amt(false, ch, &num8, 1);
    if( err ) goto rewind;
  }

  err = 0;
rewind:
  if( err ) {
    qio_channel_revert_unlocked(ch);
  } else {
    qio_channel_commit_unlocked(ch);
  }
unlock:
  _qio_channel_set_error_unlocked(ch, err);
  if( threadsafe ) {
    qio_unlock(&ch->lock);
  }

  errcode = qio_err_to_int(err);
  if( errcode && errcode != EEOF && errcode != ESHORT ) qio_free(ret);
  else {
    // don't modify out if we didn't read anything.
    if( ret ) {
      *out = ret;
      *len_out = amt;
    }
  }

  return err;
}

// allocates and returns a string. maxlen is in CHARACTERS.
qioerr qio_channel_scan_string(const int threadsafe, qio_channel_t* restrict ch, const char* restrict * restrict out, int64_t* restrict len_out, ssize_t maxlen)
{
  qioerr err;
  char* restrict ret = NULL;
  size_t ret_len = 0;
  size_t ret_max = 0;
  int32_t term_chr;
  int32_t chr;
  char tmp[4*MB_LEN_MAX + 1]; // room for XXXX in \uXXXX
  int32_t tmpchr;
  int tmpi;
  int handle_back;
  int handle_0x;
  int handle_u;
  int stop_space;
  unsigned long conv, conv2;
  qio_style_t* style;
  ssize_t nread = 0;
  int64_t mark_offset;
  int64_t end_offset;

  if( qio_glocale_utf8 == 0 ) {
    qio_set_glocale();
  }

  if( maxlen <= 0 ) maxlen = SSIZE_MAX - 1;

  if( threadsafe ) {
    err = qio_lock(&ch->lock);
    if( err ) return err;
  }

  style = &ch->style;

  if( style->max_width_characters < UINT32_MAX &&
      style->max_width_characters < maxlen ) {
    maxlen = style->max_width_characters;
  }

  // Allocate room for our buffer...
  err = _append_char(&ret, &ret_len, &ret_max, 0);
  if( err ) goto unlock;
  ret_len = 0;

  mark_offset = qio_channel_offset_unlocked(ch);

  err = qio_channel_mark(false, ch);
  if( err ) goto unlock;

  term_chr = style->string_end;
  if( style->string_format == QIO_STRING_FORMAT_WORD ) {
    handle_back = 0;
    handle_0x = 0;
    handle_u = 0;
    stop_space = 1;
  } else if( style->string_format == QIO_STRING_FORMAT_BASIC ) {
    handle_back = 1;
    handle_0x = 0;
    handle_u = 0;
    stop_space = 0;
  } else if( style->string_format == QIO_STRING_FORMAT_CHPL ) {
    handle_back = 1;
    handle_0x = 1;
    handle_u = 0;
    stop_space = 0;
  } else if( style->string_format == QIO_STRING_FORMAT_JSON ) {
    handle_back = 1;
    handle_0x = 0;
    handle_u = 1;
    stop_space = 0;
  } else if( style->string_format == QIO_STRING_FORMAT_TOEND ) {
    handle_back = 0;
    handle_0x = 0;
    handle_u = 0;
    stop_space = 0;
  } else if( style->string_format == QIO_STRING_FORMAT_TOEOF ) {
    handle_back = 0;
    handle_0x = 0;
    handle_u = 0;
    stop_space = 0;
    term_chr = -1;
  } else {
    handle_back = 1;
    handle_0x = 1;
    handle_u = 0;
    stop_space = 0;
  }

  err = 0;
  for( nread = 0; nread < maxlen && !err; nread++ ) {
    err = qio_channel_read_char(false, ch, &chr);
    if( err ) break;

    // If we're using FORMAT_WORD, skip any whitespace at the beginning
    if( nread == 0 ) {
      while( !(style->string_format == QIO_STRING_FORMAT_TOEND ||
               style->string_format == QIO_STRING_FORMAT_TOEOF) &&
             iswspace(chr) ) {
        // Read the next character!
        err = qio_channel_read_char(false, ch, &chr);
        if( err ) break;
      }
      if( err ) break;

      if( style->string_format == QIO_STRING_FORMAT_WORD ||
          style->string_format == QIO_STRING_FORMAT_TOEND ||
          style->string_format == QIO_STRING_FORMAT_TOEOF ) {
        // OK, use the character we have
      } else if( chr == style->string_start ) {
        // Read the next character!
        err = qio_channel_read_char(false, ch, &chr);
        if( err ) break;
      } else {
        // Format error.
        QIO_GET_CONSTANT_ERROR(err, EFORMAT, "missing string start");
        break;
      }
    }

    // if it's a \ we'll probably do something special.
    if( handle_back && chr == '\\' ) {
      // Get the next character.
      err = qio_channel_read_char(false, ch, &chr);
      if( err ) break;

      if( handle_0x && chr == 'x' ) {
        // handle \x20
        tmpi = 0;
        err = qio_channel_read_char(false, ch, &tmpchr);
        if( err ) break;
        err = qio_encode_char_buf(&tmp[tmpi], tmpchr);
        if( err ) break;
        tmpi += qio_nbytes_char(tmpchr);

        err = qio_channel_read_char(false, ch, &tmpchr);
        if( err ) break;
        err = qio_encode_char_buf(&tmp[tmpi], tmpchr);
        if( err ) break;
        tmpi += qio_nbytes_char(tmpchr);

        tmp[tmpi] = '\0';

        errno = 0;
        conv = strtol(tmp, NULL, 16);
        if( (conv == ULONG_MAX || conv == 0) && errno ) {
          err = qio_mkerror_errno();
          break;
        }

        err = _append_char(&ret, &ret_len, &ret_max, conv);
      } else if( handle_u && chr == 'u' ) {
        int z;
        // handle \uABCD
        tmpi = 0;

        for( z = 0; z < 4; z++ ) { 
          err = qio_channel_read_char(false, ch, &tmpchr);
          if( err ) break;
          err = qio_encode_char_buf(&tmp[tmpi], tmpchr);
          if( err ) break;
          tmpi += qio_nbytes_char(tmpchr);
        }
        if( err ) break;

        tmp[tmpi] = '\0';

        errno = 0;
        conv = strtol(tmp, NULL, 16);
        if( (conv == ULONG_MAX || conv == 0) && errno ) {
          err = qio_mkerror_errno();
          break;
        }

        // It might be a surrogate pair....
        if( 0xD800 <= conv && conv <= 0xDBFF ) {
          // We *must* read another \uXXXX, 
          //  and it *must* be a trail surrogate (ie in 0xDC00..0xDFFF)
          // Read \ character
          err = qio_channel_read_char(false, ch, &chr);
          if( err ) break;
          if( chr != '\\' ) {
            QIO_GET_CONSTANT_ERROR(err, EILSEQ, "expected surrogate pair");
            break;
          }
          // Read u character
          err = qio_channel_read_char(false, ch, &chr);
          if( err ) break;
          if( chr != 'u' ) {
            QIO_GET_CONSTANT_ERROR(err, EILSEQ, "expected surrogate pair");
            break;
          }
          tmpi = 0;
          // Now read XXXX
          for( z = 0; z < 4; z++ ) { 
            err = qio_channel_read_char(false, ch, &tmpchr);
            if( err ) break;
            err = qio_encode_char_buf(&tmp[tmpi], tmpchr);
            if( err ) break;
            tmpi += qio_nbytes_char(tmpchr);
          }
          if( err ) break;

          tmp[tmpi] = '\0';
          errno = 0;
          conv2 = strtol(tmp, NULL, 16);
          if( (conv2 == ULONG_MAX || conv2 == 0) && errno ) {
            err = qio_mkerror_errno();
            break;
          }

          // conv2 *must* be in the range 0xDC00..0xDFFF
          if( 0xDC00 <= conv2 && conv2 <= 0xDFFF ) {
            // a surrogate pair, in conv and conv2.
            // Update conv to be the right decoded character.
            conv = ((conv - 0xD800) << 10) | (conv2 - 0xDC00);
          } else {
            // Format error.
            QIO_GET_CONSTANT_ERROR(err, EILSEQ, "bad surrogate pair");
            break;
          }
        }
        err = _append_char(&ret, &ret_len, &ret_max, conv);
      } else {
        // a backslash'd character.
        if( chr == 'a' ) chr = '\a';
        else if( chr == 'b' ) chr = '\b';
        else if( chr == 't' ) chr = '\t';
        else if( chr == 'n' ) chr = '\n';
        else if( chr == 'v' ) chr = '\v';
        else if( chr == 'f' ) chr = '\f';
        else if( chr == 'r' ) chr = '\r';
        err = _append_char(&ret, &ret_len, &ret_max, chr);
      }
    } else if((stop_space && iswspace(chr)) || ((!stop_space) && (chr == term_chr )) ) {
      if(style->string_format == QIO_STRING_FORMAT_TOEND) {
        err = _append_char(&ret, &ret_len, &ret_max, chr);
      }
      break;
    } else {
      err = _append_char(&ret, &ret_len, &ret_max, chr);
    }
  }

  // Add the NULL... space for this is allocated in _append_char.
  ret[ret_len] = '\0';

  end_offset = qio_channel_offset_unlocked(ch);

  if(style->string_format == QIO_STRING_FORMAT_WORD) {

    // Unget the terminating character - there must
    // be one (or else err!=0)
    if( err == 0 ) {
      // Unget the terminating character.
      qio_channel_revert_unlocked(ch);
      qio_channel_advance_unlocked(ch, end_offset - mark_offset - 1);
      goto unlock;
    }

  }

  // Now we'll ignore EOF for some styles.
  if(style->string_format == QIO_STRING_FORMAT_WORD ||
     style->string_format == QIO_STRING_FORMAT_TOEND ||
     style->string_format == QIO_STRING_FORMAT_TOEOF) {
    // Not an error to reach EOF with these ones.
    if( ret_len > 0 && qio_err_to_int(err) == EEOF ) err = 0;
  }

  if( err ) {
    qio_channel_revert_unlocked(ch);
  } else {
    qio_channel_commit_unlocked(ch);
  }
unlock:
  _qio_channel_set_error_unlocked(ch, err);
  if( threadsafe ) {
    qio_unlock(&ch->lock);
  }

  if( err ) qio_free(ret);
  else {
    if( ret ) {
      *out = ret;
      *len_out = ret_len;
    }
  }

  return err;
}

qioerr qio_channel_scan_literal(const int threadsafe, qio_channel_t* restrict ch, const char* restrict match, ssize_t len, int skipwsbefore)
{
  qioerr err;
  int32_t wchr = -1;
  char chr = -1;
  ssize_t nread = 0;
  int64_t lastwspos = 0;

  if( skipwsbefore && len > 0 ) {
    int nbytes = 0;
    int32_t wchr;
    size_t min_nonspace = len;
    size_t max_nonspace = 0;
    // If we're skipping whitespace,
    // ignore leading or trailing whitespace
    // in the pattern.
    for( ; nread < len; nread += nbytes ) {
      err = qio_decode_char_buf(&wchr, &nbytes, &match[nread], len - nread);
      if( err ) return err;
      if( ! iswspace(wchr) ) {
        if( nread < min_nonspace ) min_nonspace = nread;
        if( nread > max_nonspace ) max_nonspace = nread;
      }
    }

    if( min_nonspace > max_nonspace ) {
      nread = 0;
      len = 0;
    } else {
      nread = 0;
      if( skipwsbefore ) nread = min_nonspace;
      //if( skipwsafter ) len = max_nonspace + 1;
    }
  }

  if( threadsafe ) {
    err = qio_lock(&ch->lock);
    if( err ) return err;
  }

  err = qio_channel_mark(false, ch);
  if( err ) goto unlock;

  if( skipwsbefore ) {
    err = qio_channel_mark(false, ch);
    if( err ) goto revert;

    while( 1 ) {
      lastwspos = qio_channel_offset_unlocked(ch);
      err = qio_channel_read_char(false, ch, &wchr);
      if( err ) break;
      if( ! iswspace(wchr) ) break;
    }

    // ignore EOF when looking for whitespace.
    if( qio_err_to_int(err) == EEOF ) err = 0;
    // ignore EILSEQ (illegal unicode sequence) when
    // looking for whitespace (that just means it wasn't whitespace)
    if( qio_err_to_int(err) == EILSEQ ) err = 0;

    qio_channel_revert_unlocked(ch);

    if( ! err ) {
      // We've exited the loop because the last
      // one we read wasn't whitespace, so seek
      // back to lastwspos. 
      qio_channel_advance_unlocked(ch, lastwspos - qio_channel_offset_unlocked(ch));
    }
  }

  if( err == 0 ) {
    for( ; nread < len; nread++ ) {
      err = qio_channel_read_amt(false, ch, &chr, 1);
      if( err ) break;
      if( chr != match[nread]) break;
    }
  }

  if( err == 0 ) {
    if( nread == len ) {
      // we matched the whole thing!
      err = 0;
    } else {
      QIO_GET_CONSTANT_ERROR(err, EFORMAT, "missing expected literal");
    }
  }

  /*
  if( skipwsafter && !err && len > 0 ) {
    // skip whitespace after the pattern.
    // but only bother if there was a pattern at all...
    err = qio_channel_mark(false, ch);
    if( err ) goto revert;

    while( 1 ) {
      lastwspos = qio_channel_offset_unlocked(ch);
      err = qio_channel_read_char(false, ch, &wchr);
      if( err ) break;
      if( ! iswspace(wchr) ) break;
    }

    // ignore EOF when looking for whitespace.
    if( qio_err_to_int(err) == EEOF ) err = 0;
    // ignore EILSEQ (illegal unicode sequence) when
    // looking for whitespace (that just means it wasn't whitespace)
    if( qio_err_to_int(err) == EILSEQ ) err = 0;

    qio_channel_revert_unlocked(ch);

    if( ! err ) {
      // We've exited the loop because the last
      // one we read wasn't whitespace, so seek
      // back to lastwspos. 
      qio_channel_advance_unlocked(ch, lastwspos - qio_channel_offset_unlocked(ch));
    }
  }*/

revert:
  if( err ) {
    qio_channel_revert_unlocked(ch);
  } else {
    qio_channel_commit_unlocked(ch);
  }
  // Don't set error indicator on EFORMAT because
  // that's probably a temporary error.
  if( qio_err_to_int(err) != EFORMAT ) _qio_channel_set_error_unlocked(ch, err);
unlock:
  if( threadsafe ) {
    qio_unlock(&ch->lock);
  }

  return err;
}

qioerr qio_channel_scan_literal_2(const int threadsafe, qio_channel_t* ch, void* match, ssize_t len, int skipwsbefore)
{
  return qio_channel_scan_literal(threadsafe, ch, (const char*) match, len, skipwsbefore);
}


qioerr qio_channel_print_literal(const int threadsafe, qio_channel_t* restrict ch, const char* restrict ptr, ssize_t len)
{
  return qio_channel_write_amt(threadsafe, ch, ptr, len);
}

qioerr qio_channel_print_literal_2(const int threadsafe, qio_channel_t* ch, void* ptr, ssize_t len)
{
  return qio_channel_write_amt(threadsafe, ch, ptr, len);
}


// string binary style:
// QIO_BINARY_STRING_STYLE_LEN1B_DATA -1 -- 1 byte of length before
// QIO_BINARY_STRING_STYLE_LEN2B_DATA -2 -- 2 bytes of length before
// QIO_BINARY_STRING_STYLE_LEN4B_DATA -4 -- 4 bytes of length before
// QIO_BINARY_STRING_STYLE_LEN8B_DATA -8 -- 8 bytes of length before
// QIO_BINARY_STRING_STYLE_LENvB_DATA -10 -- variable byte length before
//                                        (hi-bit 1 means more, little endian)
// QIO_BINARY_STRING_STYLE_TOEOF -0xff00 -- read until end or up to maxlen
// BINARY_STRING_STYLE_DATA_NULL|0xXX -0x01XX -- read until terminator XX
//  + -- nonzero positive -- read exactly this length.
qioerr qio_channel_write_string(const int threadsafe, const int byteorder, const int64_t str_style, qio_channel_t* restrict ch, const char* restrict ptr, ssize_t len)
{
  qioerr err;
  uint8_t num8 = 0;
  uint16_t num16 = 0;
  uint32_t num32 = 0;
  int64_t num64 = 0;
  int use_term = 0;
  uint8_t term = 0;

  if( threadsafe ) {
    err = qio_lock(&ch->lock);
    if( err ) return err;
  }

  err = qio_channel_mark(false, ch);
  if( err ) goto unlock;

  // write a string length if necessary.
  switch (str_style) {
    case QIO_BINARY_STRING_STYLE_LEN1B_DATA:
      num8 = len;
      if( (ssize_t) num8 != len ) {
        QIO_GET_CONSTANT_ERROR(err, EOVERFLOW, "overflow in string length");
      } else err = qio_channel_write_uint8(false, ch, num8);
      break;
    case QIO_BINARY_STRING_STYLE_LEN2B_DATA:
      num16 = len;
      if( (ssize_t) num16 != len ) {
        QIO_GET_CONSTANT_ERROR(err, EOVERFLOW, "overflow in string length");
      } else err = qio_channel_write_uint16(false, byteorder, ch, num16);
      break;
    case QIO_BINARY_STRING_STYLE_LEN4B_DATA:
      num32 = len;
      if( (ssize_t) num32 != len ) {
        QIO_GET_CONSTANT_ERROR(err, EOVERFLOW, "overflow in string length");
      } else err = qio_channel_write_uint32(false, byteorder, ch, num32);
      break;
    case QIO_BINARY_STRING_STYLE_LEN8B_DATA:
      num64 = len;
      if( (ssize_t) num64 != len ) {
        QIO_GET_CONSTANT_ERROR(err, EOVERFLOW, "overflow in string length");
      } else err = qio_channel_write_uint64(false, byteorder, ch, num64);
      break;
    case QIO_BINARY_STRING_STYLE_LENvB_DATA:
      num64 = len;
      if( (ssize_t) num64 != len ) {
        QIO_GET_CONSTANT_ERROR(err, EOVERFLOW, "overflow in string length");
      } else err = qio_channel_write_uvarint(false, ch, num64);
      break;
    case QIO_BINARY_STRING_STYLE_TOEOF:
      // Just don't worry about the length - write len bytes.
    default:
      if( str_style >= 0 ) {
        // MPF - perhaps we should allow writing a string
        // of a different length; we could zero-pad after,
        // and truncate it if it's too long?

        // Verify that the length matches.
        if( len != str_style ) {
          QIO_GET_CONSTANT_ERROR(err, EOVERFLOW, "unexpected string length");
        } else err = 0;
      } else {
        // We're going to write a terminating character.
        use_term = 1;
        term = (-str_style) + QIO_STRSTYLE_NULL_TERMINATED;
        err = 0;
      }
  }

  if( err ) goto rewind;

  // write the string itself
  err = qio_channel_write_amt(false, ch, ptr, len);
  if( err ) goto rewind;

  // write the terminator if necessary.
  if( use_term ) {
    err = qio_channel_write_amt(false, ch, &term, 1);
    if( err ) goto rewind;
  }

  err = 0;
rewind:
  if( err ) {
    qio_channel_revert_unlocked(ch);
  } else {
    qio_channel_commit_unlocked(ch);
  }
unlock:
  _qio_channel_set_error_unlocked(ch, err);
  if( threadsafe ) {
    qio_unlock(&ch->lock);
  }

  return err;
}

#if MB_LEN_MAX < 6
#define MB_LEN_MAX_OR_6 6
#else
#define MB_LEN_MAX_OR_6 MB_LEN_MAX
#endif

#define JSON_ESC_MAX (2*MB_LEN_MAX_OR_6+1)

static inline
char _qio_tohex(unsigned char i)
{
  if( i < 10 ) return '0' + i;
  else return 'A' + i - 10;
}

// Returns \" or \x00 or \uXXXX etc depending on string style
// returns negative or 0 on error.
// Or returns number of bytes of UTF-8 characters printed in tmp
//  and can return number of characters/columns printed
// tmp must have room for JSON_ESC_MAX
static
int _qio_chr_escape(int32_t chr, int32_t string_end, int string_format, char* tmp, int *width_chars_out, int *width_cols_out)
{
  int32_t tmpchr;
  int i = 0;
  int clen = 0;
  qioerr err;
  int width_chars = 0;
  int width_cols = 0;
  int cwidth;
 
#define WRITEC(c) { \
    width_chars++; \
    if( width_cols_out ) { \
      cwidth = wcwidth(c); \
      if( cwidth < 0 ) { \
        cwidth = 0; \
      } \
      width_cols += cwidth; \
    } \
    clen = qio_nbytes_char(c); \
    if( tmp ) { \
      err = qio_encode_char_buf(&tmp[i], c); \
      if( err ) goto error; \
    } \
    i += clen; \
  }

  switch(string_format) {
    case QIO_STRING_FORMAT_BASIC:
      if( chr == string_end || chr == '\\' ) {
        WRITEC('\\');
        WRITEC(chr);
      } else {
        WRITEC(chr);
      }
      break;
    case QIO_STRING_FORMAT_CHPL:
      if( chr == string_end || chr == '\\' ||
          chr == '\'' || chr == '"' || chr == '\n' ) {
        WRITEC('\\');
        if( chr == '\n' ) {
          tmpchr = 'n';
        } else {
          tmpchr = chr;
        }
        WRITEC(tmpchr);
      } else if( !iswprint(chr) ) {
        char buf[JSON_ESC_MAX];
        int buflen;
        int j;
        int x;
        // convert each of the bytes into \x00 escaped things.
        buflen = qio_nbytes_char(chr);
        err = qio_encode_char_buf(buf, chr);
        if( err ) goto error;

        // Now, print out each byte escaped.
        for( j = 0; j < buflen; j++ ) {
          x = buf[j];
          WRITEC('\\');
          WRITEC('x');
          WRITEC(_qio_tohex((x >> 4) & 0xf));
          WRITEC(_qio_tohex((x >> 0) & 0xf));
        }
      } else {
        WRITEC(chr);
      }
      break;
    case QIO_STRING_FORMAT_JSON:
      if( chr == string_end || chr == '\\' ||
          chr == '"' || chr == '\n' ) {
        WRITEC('\\');
        if( chr == '\n' ) {
          tmpchr = 'n';
        } else {
          tmpchr = chr;
        }
        WRITEC(tmpchr);
      } else if( !iswprint(chr) ) {
        // write it as \uXXXX 4 hex digits.
        // If it is a code point >= 0x10000, it needs to be
        // encoded as a surrogate pair in \u....
        if( chr < 0x10000 ) {
          WRITEC('\\');
          WRITEC('u');
          WRITEC(_qio_tohex((chr >> 12) & 0xf));
          WRITEC(_qio_tohex((chr >>  8) & 0xf));
          WRITEC(_qio_tohex((chr >>  4) & 0xf));
          WRITEC(_qio_tohex((chr >>  0) & 0xf));
        } else {
          unsigned int code = (chr - 0x10000) & 0xFFFFF;
          unsigned int lead = (0xD800 + (code >> 10)) & 0xFFFF; 
          unsigned int trail = (0xDC00 + (code & 0x3FF)) & 0xFFFF;
          WRITEC('\\');
          WRITEC('u');
          WRITEC(_qio_tohex((lead >> 12) & 0xf));
          WRITEC(_qio_tohex((lead >>  8) & 0xf));
          WRITEC(_qio_tohex((lead >>  4) & 0xf));
          WRITEC(_qio_tohex((lead >>  0) & 0xf));
          WRITEC('\\');
          WRITEC('u');
          WRITEC(_qio_tohex((trail >> 12) & 0xf));
          WRITEC(_qio_tohex((trail >>  8) & 0xf));
          WRITEC(_qio_tohex((trail >>  4) & 0xf));
          WRITEC(_qio_tohex((trail >>  0) & 0xf));
        }
      } else {
        WRITEC(chr);
      }
      break;
    default:
      WRITEC(chr);
  }

  if( width_chars_out ) *width_chars_out = width_chars;
  if( width_cols_out ) *width_cols_out = width_cols;
  return i;

error:
  if( width_chars_out ) *width_chars_out = -1;
  if( width_cols_out ) *width_cols_out = -1;
  return -1;

#undef WRITEC
}

qioerr qio_channel_print_string(const int threadsafe, qio_channel_t* restrict ch, const char* restrict ptr, ssize_t len)
{
  qioerr err;
  ssize_t i;
  int clen = 1;
  int32_t chr;
  qio_style_t* style;
  char tmp[JSON_ESC_MAX];
  int tmplen;
  ssize_t width = 0;
  qio_truncate_info_t ti;
  ssize_t use_len;
  int overfull = 0;
  ti.max_columns = SSIZE_MAX;
  ti.max_chars = SSIZE_MAX;
  ti.max_bytes = SSIZE_MAX;
  ti.ret_bytes = -1;

  if( qio_glocale_utf8 == 0 ) {
    qio_set_glocale();
  }

  if( threadsafe ) {
    err = qio_lock(&ch->lock);
    if( err ) return err;
  }

  style = &ch->style;

  err = qio_channel_mark(false, ch);
  if( err ) goto unlock;

  if( style->max_width_columns != UINT32_MAX )
    ti.max_columns = style->max_width_columns;
  if( style->max_width_characters != UINT32_MAX )
    ti.max_chars = style->max_width_characters;

  // Compute the size of the string, in case we have to
  // do padding.
  if( style->min_width_columns > 0 ||
      style->max_width_columns != UINT32_MAX ||
      style->max_width_characters != UINT32_MAX ) {

    err = qio_quote_string_length(style->string_start, style->string_end, style->string_format, ptr, len, &ti);
    if( err ) goto rewind;

    use_len = ti.ret_truncated_at_byte;
    overfull = ti.ret_truncated;
    len = use_len;
    if( ti.ret_columns >= 0 ) width = ti.ret_columns;
    else if( ti.ret_chars >= 0 ) width = ti.ret_chars;
    else width = ti.ret_bytes;
    if( width < 0 ) width = 0;

    if( style->min_width_columns > 0 ) {
      if( !style->leftjustify && width < style->min_width_columns ) {
        // Put what we need to for getting to the min_width.
        for( i = 0; i < style->min_width_columns - width; i++ ) {
          err = qio_channel_write_char(false, ch, style->pad_char);
          if( err ) goto rewind;
        }
      }
    }
  }


  // write the string itself, possible with some escape-handling.
  if( style->string_format == QIO_STRING_FORMAT_WORD ||
      style->string_format == QIO_STRING_FORMAT_TOEND ) {
    // Do not interpret the string in any way... just write it.
    if( ti.ret_bytes != -1 ) len = ti.ret_bytes;
    err = qio_channel_write_amt(false, ch, ptr, len);
    if( err ) goto rewind;
  } else {
    // Write string_start.
    err = qio_channel_write_char(false, ch, style->string_start);
    if( err ) goto rewind;

    // Write the string while translating it.
    for( i = 0; i < len; i+=clen ) {
      err = qio_decode_char_buf(&chr, &clen, ptr + i, len - i);
      if( err ) goto rewind;

      tmplen = _qio_chr_escape(chr, style->string_end, style->string_format, tmp, NULL, NULL);
      if( tmplen < 0 ) {
        QIO_GET_CONSTANT_ERROR(err, EILSEQ, "");
        goto rewind;
      }

      err = qio_channel_write_amt(false, ch, tmp, tmplen);
      if( err ) goto rewind;
    }

    // Write string_end.
    err = qio_channel_write_char(false, ch, style->string_end);
    if( err ) goto rewind;

    if( overfull ) {
      err = qio_channel_write_char(false, ch, '.');
      if( err ) goto rewind;
      err = qio_channel_write_char(false, ch, '.');
      if( err ) goto rewind;
      err = qio_channel_write_char(false, ch, '.');
      if( err ) goto rewind;
    }
  }

  if( style->min_width_columns > 0 ) {
    if( style->leftjustify && width < style->min_width_columns ) {
      // Put what we need to for getting to the min_width.
      for( i = 0; i < style->min_width_columns - width; i++ ) {
        err = qio_channel_write_char(false, ch, style->pad_char);
        if( err ) goto rewind;
      }
    }
  }

  err = 0;
rewind:
  if( err ) {
    qio_channel_revert_unlocked(ch);
  } else {
    qio_channel_commit_unlocked(ch);
  }

unlock:
  _qio_channel_set_error_unlocked(ch, err);
  if( threadsafe ) {
    qio_unlock(&ch->lock);
  }

  return err;
}

// Returns length information for how we would quote ptr
// without actually saving it anywhere. 
qioerr qio_quote_string_length(uint8_t string_start, uint8_t string_end, uint8_t string_format, const char* restrict ptr, ssize_t len, qio_truncate_info_t* ti)
{
  qioerr err;
  ssize_t i; // how far along the input are we (ie ptr[i])
  ssize_t quoted_bytes = 0; // how many bytes of output?
  ssize_t quoted_chars = 0; // how many chars of output?
  ssize_t quoted_cols = 0; // how many columns of output?
  ssize_t safe_i = 0;
  ssize_t safe_quoted_bytes = 0;
  ssize_t safe_quoted_chars = 0;
  ssize_t safe_quoted_cols = 0;
  int elipses_size;
  int end_quote_size;
  int start_quote_size;
  int clen = 1;
  int32_t chr;
  ssize_t max_cols = (ti)?(ti->max_columns):(SSIZE_MAX);
  ssize_t max_chars = (ti)?(ti->max_chars):(SSIZE_MAX);
  ssize_t max_bytes = (ti)?(ti->max_bytes):(SSIZE_MAX);
  int overfull = 0;
  int tmplen, tmpchars, tmpcols;

  // write the string itself, possible with some escape-handling.
  if( string_format == QIO_STRING_FORMAT_WORD ||
      string_format == QIO_STRING_FORMAT_TOEND ) {
    elipses_size = 0;
    end_quote_size = 0;
    start_quote_size = 0;
  } else {
    elipses_size = 3; // ie ...
    end_quote_size = 1; // ie a double quote
    start_quote_size = 1;
    // Smallest pattern is ""...
    if( max_cols < 5 ) max_cols = 5;
    if( max_chars < 5 ) max_chars = 5;
    if( max_bytes < 5 ) max_bytes = 5;
  }

  // Account for the starting quote.
  quoted_bytes += start_quote_size;
  quoted_chars += start_quote_size;
  quoted_cols += start_quote_size;

  // we need to compute the number of characters
  // and the total number of columns.
  for( i = 0; i < len; i+=clen ) {
    err = qio_decode_char_buf(&chr, &clen, ptr + i, len - i);
    if( err ) {
      err = 0;
    }
    tmplen = _qio_chr_escape(chr, string_end, string_format, NULL,
                             &tmpchars, &tmpcols);
    if( tmplen < 0 ) {
      QIO_GET_CONSTANT_ERROR(err, EILSEQ, "");
      goto error;
    }
    if( quoted_bytes + elipses_size + end_quote_size <= max_bytes &&
        quoted_chars + elipses_size + end_quote_size <= max_chars &&
        quoted_cols + elipses_size + end_quote_size <= max_cols) {
      safe_i = i;
      safe_quoted_bytes = quoted_bytes;
      safe_quoted_chars = quoted_chars;
      safe_quoted_cols = quoted_cols;
    }
    quoted_bytes += tmplen;
    quoted_chars += tmpchars;
    quoted_cols += tmpcols;
    if( quoted_bytes + end_quote_size > max_bytes ||
        quoted_chars + end_quote_size > max_chars ||
        quoted_cols + end_quote_size > max_cols ) {
      // We have over-filled.
      overfull = 1;
      break;
    }
  }

  if( overfull ) {
    i = safe_i;
    // and add end quote and elipses.
    quoted_bytes = safe_quoted_bytes;
    quoted_chars = safe_quoted_chars;
    quoted_cols = safe_quoted_cols;
  }

  // Account for the end quote
  quoted_bytes += end_quote_size;
  quoted_chars += end_quote_size;
  quoted_cols += end_quote_size;

  if( overfull ) {
    // Account for the elipses
    quoted_bytes += elipses_size;
    quoted_chars += elipses_size;
    quoted_cols += elipses_size;
  }

  if( ti ) {
    ti->ret_columns = quoted_cols;
    ti->ret_chars = quoted_chars;
    ti->ret_bytes = quoted_bytes;
    ti->ret_truncated_at_byte = i;
    ti->ret_truncated = overfull;
  }
  return 0;
error:
  if( ti ) {
    ti->ret_columns = -1;
    ti->ret_chars = -1;
    ti->ret_bytes = -1;
    ti->ret_truncated_at_byte = -1;
    ti->ret_truncated = -1;
  }
  return err;
}


qioerr qio_quote_string(uint8_t string_start, uint8_t string_end, uint8_t string_format, const char* restrict ptr, ssize_t len, const char** out, qio_truncate_info_t* ti_arg)
{
  qioerr err;
  ssize_t i;
  ssize_t ilen;
  ssize_t q;
  int32_t chr;
  int clen = 0;
  char* ret;
  int tmplen;
  qio_truncate_info_t ti;

  ti.max_columns = (ti_arg)?(ti_arg->max_columns):(SSIZE_MAX);
  ti.max_chars = (ti_arg)?(ti_arg->max_chars):(SSIZE_MAX);
  ti.max_bytes = (ti_arg)?(ti_arg->max_bytes):(SSIZE_MAX);
 
  // Figure out the how big the string will be
  err = qio_quote_string_length(string_start, string_end, string_format, ptr, len, &ti);
  if( err ) return err;

  // If we are returning ti info, copy it out.
  if( ti_arg ) {
    *ti_arg = ti;
  }

  // If we don't have to return the string... stop now.
  if( ! out ) return 0;

  // Now, allocate a string of the right size
  ret = qio_malloc(ti.ret_bytes + 1); // room for \0.
  if( !ret ) {
    return QIO_ENOMEM;
  }

  // Now, copy while escaping.
  ret[ti.ret_bytes] = '\0';

  q = 0;
  ilen = ti.ret_truncated_at_byte;

#define WRITEC(c) { \
    clen = qio_nbytes_char(c); \
    qio_encode_char_buf(&ret[q], c); \
    q += clen; \
  }

  if( string_format == QIO_STRING_FORMAT_WORD ||
      string_format == QIO_STRING_FORMAT_TOEND ) {
    // No string start
  } else {
    // Write string_start.
    WRITEC(string_start);
  }

  for( i = 0; i < ilen; i+=clen ) {
    // Write the string while translating it.
    err = qio_decode_char_buf(&chr, &clen, ptr + i, len - i);
    if( err ) goto error;

    // handle escaping for the different formats.
    tmplen = _qio_chr_escape(chr,string_end,string_format,&ret[q], NULL, NULL);
    if( tmplen < 0 ) {
      QIO_GET_CONSTANT_ERROR(err, EILSEQ, "");
      goto error;
    }
    q += tmplen;
  }

  if( string_format == QIO_STRING_FORMAT_WORD ||
      string_format == QIO_STRING_FORMAT_TOEND ) {
    // No string end
  } else {
    // Write string_end.
    WRITEC(string_end);
    if( ti.ret_truncated ) {
      WRITEC('.');
      WRITEC('.');
      WRITEC('.');
    }
  }

  if( out ) *out = ret;
  return 0;
error:
  qio_free(ret);
  if( out ) *out = NULL;
  return err;
#undef WRITEC
}

// only support floating point numbers in
// base 10, or base 16 (with decimal exponent).
//
// For other numbers, we can support more arbitrary bases...
//
// Always do case insensitive reading; the characters here should be
// lower case.
typedef struct number_reading_state_s {
  int base; // 0 means 0b 0x supported; othewise particular base 2,10,16

  char allow_base; // allow 0b or 0x when base == 2 or == 16 respectively
                   // (these are always allowed when base == 0)
  char allow_pos_sign;
  char allow_neg_sign;
  char positive_char; // normally '+'
  char negative_char; // normally '-'

  char allow_real; // allow any real thing, infinity, etc.
  char allow_point; // just allow e.g. 123.254
  char point_char; // normally '.'; set to -1 if no radix point allowed
  char exponent_char; // use if base <= 10; normally 'e'
  char other_exponent_char; // use if base > 10; normally 'p' or '@'

  char allow_i_after; // allow an 'i' after the number.
  char i_char;

  int usebase;

  signed char sign; // resulting sign; positive or negative
  char is_nan; // did we read nan()? 
  char is_inf; // did we read inf or infinity?
  int gotbase;
  int64_t digits_start; // where do the digits start?
  int64_t point; // where is the decimal point?
  int64_t exponent; // where is the exponent character (e.g. e)?
  int64_t i_after; // where is the i after the number, or -1 if not present
  int64_t end; // where is the end?
               // set to -1 if we shouldn't yet be at the end.
} number_reading_state_t;

static
qioerr _peek_number_unlocked(qio_channel_t* restrict ch, number_reading_state_t* restrict s, int64_t* restrict amount)
{
#define NEXT_CHR \
  { \
    err = qio_channel_read_char(false, ch, &chr); \
    if( err ) goto error; \
    chr = towlower(chr); \
  }
#define NEXT_CHR_OR_EOF \
  { \
    err = qio_channel_read_char(false, ch, &chr); \
    if( qio_err_to_int(err) == EEOF ) chr = -1; \
    else if( err ) goto error; \
    chr = towlower(chr); \
  }
#define ACCEPT \
  { \
    s->end = qio_channel_offset_unlocked(ch); \
    goto done; \
  }
#define UNGET_ACCEPT \
  { \
    s->end = qio_channel_offset_unlocked(ch) - 1; \
    goto done; \
  }

#define START_DIGITS \
  { \
    s->digits_start = qio_channel_offset_unlocked(ch) - 1; \
  }

  int64_t mark_offset;
  int32_t chr;
  qioerr err;

  s->sign = 0;
  s->is_nan = 0;
  s->is_inf = 0;
  s->digits_start = -1;
  s->point = -1;
  s->exponent = -1;
  s->i_after = -1;
  s->end = -1;
  if( s->base == 0 ) {
    s->gotbase = s->usebase = 10;
  } else {
    s->gotbase = s->usebase = s->base;
  }
  if( s->allow_real ) s->allow_point = 1;

  mark_offset = qio_channel_offset_unlocked(ch);

  err = qio_channel_mark(false, ch);
  if( err ) return err;

  // First, skip any whitespace.
  do {
    NEXT_CHR;
  } while( iswspace(chr) );
  // At end of loop, chr is non-whitespace.

  // Next, read + or -.
  if( s->allow_pos_sign && chr == s->positive_char ) {
    s->sign = 1;
  } else if( s->allow_neg_sign && chr == s->negative_char ) {
    s->sign = -1;
  } else {
    s->sign = 0;
  }

  if( s->sign ) {
    // chr is + or - so read next character.
    NEXT_CHR;
  }

  // Next, read 0 or base specifier or infinity or nan
  if( s->allow_real && chr == 'i' ) {
    START_DIGITS;
    // Read infinity.
    NEXT_CHR;
    if( chr != 'n' ) {
      QIO_GET_CONSTANT_ERROR(err, EFORMAT, "expected 'n' in inf");
      goto error;
    }
    NEXT_CHR;
    if( chr != 'f' ) {
      QIO_GET_CONSTANT_ERROR(err, EFORMAT, "expected 'f' in inf");
      goto error;
    }
    s->is_inf = 1;
    NEXT_CHR_OR_EOF;
    if( chr != 'i' ) UNGET_ACCEPT;
    NEXT_CHR;
    if( chr != 'n' ) {
      QIO_GET_CONSTANT_ERROR(err, EFORMAT, "expected 'n' in infinity");
      goto error;
    }
    NEXT_CHR;
    if( chr != 'i' ) {
      QIO_GET_CONSTANT_ERROR(err, EFORMAT, "expected 'i' in infinity");
      goto error;
    }
    NEXT_CHR;
    if( chr != 't' ) {
      QIO_GET_CONSTANT_ERROR(err, EFORMAT, "expected 't' in infinity");
      goto error;
    }
    NEXT_CHR;
    if( chr != 'y' ) {
      QIO_GET_CONSTANT_ERROR(err, EFORMAT, "expected 'y' in infinity");
      goto error;
    }
    ACCEPT;
  } else if( s->allow_real && chr == 'n' ) {
    START_DIGITS;
    // Read not a number.
    NEXT_CHR;
    if( chr != 'a' ) {
      QIO_GET_CONSTANT_ERROR(err, EFORMAT, "expected 'a' in nan");
      goto error;
    }
    NEXT_CHR;
    if( chr != 'n' ) {
      QIO_GET_CONSTANT_ERROR(err, EFORMAT, "expected 'n' in nan");
      goto error;
    }
    s->is_nan = 1;
    NEXT_CHR_OR_EOF;
    if( chr != '(' ) UNGET_ACCEPT;
    while( 1 ) {
      NEXT_CHR;
      if( chr == ')' ) ACCEPT;
    }
  } else if( chr == '0' ) {
    // Read x or b
    NEXT_CHR_OR_EOF;
    if( qio_err_to_int(err) == EEOF ) {
      s->digits_start = qio_channel_offset_unlocked(ch) - 1;
    } else if( s->allow_base && chr == 'x' ) {
      s->gotbase = s->usebase = 16;
      NEXT_CHR;
      START_DIGITS;
    } else if( s->allow_base && chr == 'o' ) {
      s->gotbase = s->usebase = 8;
      NEXT_CHR;
      START_DIGITS;
    } else if( s->allow_base && chr == 'b' ) {
      s->gotbase = s->usebase = 2;
      NEXT_CHR;
      START_DIGITS;
    } else {
      // It could just be a number starting with 0.
      // We've already read an extra digit.
      s->digits_start = qio_channel_offset_unlocked(ch) - 2;
    }
  } else {
    // We (hopefully) read a digit.
    START_DIGITS;
  }

  // Read some digits.
  while( 1 ) {
    //printf("In read digit, chr is %c\n", chr);
    if( qio_err_to_int(err) == EEOF ) ACCEPT;
    if( s->allow_point && chr == s->point_char && s->point == -1 ) {
      NEXT_CHR_OR_EOF;
      s->end = s->point = qio_channel_offset_unlocked(ch);
      // Continue to read digits.
    } else if( s->allow_real && 
               ( (s->usebase <= 10 && chr == s->exponent_char) ||
                 (s->usebase > 10 && chr == s->other_exponent_char) ) &&
               s->exponent == -1 ) {
      // Exponent char
      s->end = s->exponent = qio_channel_offset_unlocked(ch);
      s->usebase = 10; // exponents are always base 10.
      // See if we have a +.
      NEXT_CHR_OR_EOF;
      // Next, read + or -.
      if( chr == s->positive_char || chr == s->negative_char ) {
        NEXT_CHR;
      }
      // Continue to read digits.
    } else if( s->usebase <= 10 && ('0' <= chr && chr < '0' + s->usebase) ) {
      // have digit.
      NEXT_CHR_OR_EOF;
    } else if( s->usebase > 10 &&
               ( ('0' <= chr && chr <= '9') ||
                 ('a' <= chr && chr < 'a' + s->usebase-10) ||
                 ('A' <= chr && chr < 'A' + s->usebase-10) ) ) {
      NEXT_CHR_OR_EOF;
    } else if( s->allow_i_after && chr == s->i_char ) {
      s->end = s->i_after = qio_channel_offset_unlocked(ch);
      NEXT_CHR_OR_EOF;
    } else {
      // Not a digit.
      UNGET_ACCEPT;
    }
  }

done:
  err = 0;
  *amount = s->end - mark_offset;
  if( *amount == 0 ) {
    QIO_GET_CONSTANT_ERROR(err, EFORMAT, "malformed number");
  }
error:
  qio_channel_revert_unlocked(ch);
  return err;
}


qioerr qio_channel_scan_int(const int threadsafe, qio_channel_t* restrict ch, void* restrict out, size_t len, int issigned)
{
  unsigned long long int num = 0;
  long long int signed_num;
  int sign = 1;
  ssize_t signed_len;
  number_reading_state_t st;
  int64_t amount;
  int64_t start;
  char* end;
  char* buf = NULL;
  char buf_onstack[MAX_ON_STACK];
  qioerr err;
  qio_style_t* style;


  if( threadsafe ) {
    err = qio_lock(&ch->lock);
    if( err ) {
      return err;
    }
  }

  style = &ch->style;

  memset(&st, 0, sizeof(number_reading_state_t));

  st.base = style->base;
  st.allow_base = style->prefix_base;
  st.allow_pos_sign = style->showplus == 1;
  st.allow_neg_sign = issigned;
  if(style->showpoint || style->precision > 0) {
    st.allow_point = 1;
    st.point_char = tolower(style->point_char);
  }
  st.positive_char = tolower(style->positive_char);
  st.negative_char = tolower(style->negative_char);

  err = _peek_number_unlocked(ch, &st, &amount);
  if( qio_err_to_int(err) == EEOF && st.end > 0 ) err = 0; // we tolerate EOF if there's data.
  if( err ) goto error;

  MAYBE_STACK_ALLOC(char, amount + 1, buf, buf_onstack);
  if( ! buf ) {
    err = QIO_ENOMEM;
    goto error;
  }
  buf[amount] = '\0';

  start = qio_channel_offset_unlocked(ch);

  err = qio_channel_read_amt(false, ch, buf, amount);
  if( err ) goto error;

  // Now we have the number we're converting in buf.

  // Read a sign, if necessary.
  sign = 1; // positive!

  if( issigned ) {
    sign = st.sign;
  }

  //printf("Scanning int %s in base %i\n", buf, st.gotbase);

  // Now read the number.
  num = strtoull( buf + st.digits_start - start, &end, st.gotbase );
  if( num == ULLONG_MAX ) {
    // overflow.
    err = qio_mkerror_errno();
    goto error;
  }
  if( st.allow_point ) {
    // pass . or .00000
    if( *end == '.' ) end++;
    while( *end == '0' ) end++;
  }
  if( end - buf != st.end - start ) {
    // some kind of format error.
    if( st.allow_point ) {
      QIO_GET_CONSTANT_ERROR(err, ERANGE, "malformed integer with fraction");
    } else {
      QIO_GET_CONSTANT_ERROR(err, EFORMAT, "malformed integer");
    }
    goto error;
  }

  // success!
  err = 0;

error:
  if( err != 0 ) num = 0;

  // now return the number.
  signed_len = len;
  if( issigned ) signed_len = - signed_len;

  signed_num = num;
  if( sign < 0 ) signed_num = - num;

  switch( signed_len ) {
    case -1:
      *(int8_t*) out = signed_num;
      if( signed_num > INT8_MAX || signed_num < INT8_MIN )
        QIO_GET_CONSTANT_ERROR(err, ERANGE, "read out of bounds integer");
      break;
    case 1:
      *(uint8_t*) out = num;
      if( num > UINT8_MAX )
        QIO_GET_CONSTANT_ERROR(err, ERANGE, "read out of bounds integer");
      break;
    case -2:
      *(int16_t*) out = signed_num;
      if( signed_num > INT16_MAX || signed_num < INT16_MIN )
        QIO_GET_CONSTANT_ERROR(err, ERANGE, "read out of bounds integer");
      break;
    case 2:
      *(uint16_t*) out = num;
      if( num > UINT16_MAX )
        QIO_GET_CONSTANT_ERROR(err, ERANGE, "read out of bounds integer");
      break;
    case -4:
      *(int32_t*) out = signed_num;
      if( signed_num > INT32_MAX || signed_num < INT32_MIN )
        QIO_GET_CONSTANT_ERROR(err, ERANGE, "read out of bounds integer");
      break;
    case 4:
      *(uint32_t*) out = num;
      if( num > UINT32_MAX )
        QIO_GET_CONSTANT_ERROR(err, ERANGE, "read out of bounds integer");
      break;
    case -8:
      *(int64_t*) out = signed_num;
      //if( signed_num > INT64_MAX || signed_num < INT64_MIN )
      //  QIO_GET_CONSTANT_ERROR(err, ERANGE, "read out of bounds integer");
      break;
    case 8:
      *(uint64_t*) out = num;
      //if( num > UINT64_MAX )
      //  QIO_GET_CONSTANT_ERROR(err, ERANGE, "read out of bounds integer");
      break;
    default:
      QIO_GET_CONSTANT_ERROR(err, EINVAL, "bad integer type");
  }

  MAYBE_STACK_FREE(buf, buf_onstack);

  _qio_channel_set_error_unlocked(ch, err);
  if( threadsafe ) {
    qio_unlock(&ch->lock);
  }

  return err;
}

static
qioerr qio_channel_scan_float_or_imag(const int threadsafe, qio_channel_t* restrict ch, void* restrict out, size_t len, bool imag)
{
  double num = 0.0;
  number_reading_state_t st;
  int64_t amount;
  int64_t start;
  char* end_conv;
  char* buf = NULL;
  char buf_onstack[MAX_ON_STACK];
  ssize_t i;
  ssize_t digits_start;
  ssize_t point;
  ssize_t exponent;
  qioerr err;
  qio_style_t* style;
  bool needs_i = 0;


  if( threadsafe ) {
    err = qio_lock(&ch->lock);
    if( err ) {
      return err;
    }
  }

  style = &ch->style;

  needs_i = imag && style->complex_style == QIO_COMPLEX_FORMAT_ABI;

  memset(&st, 0, sizeof(number_reading_state_t));

  st.base = style->base;
  st.allow_base = style->prefix_base;
  st.allow_pos_sign = 1; // could check style->showplus == 1 also
  st.allow_neg_sign = 1;
  st.positive_char = tolower(style->positive_char);
  st.negative_char = tolower(style->negative_char);
  st.allow_real = 1;
  st.point_char = tolower(style->point_char);
  st.exponent_char = tolower(style->exponent_char);
  st.other_exponent_char = tolower(style->other_exponent_char);
  st.allow_i_after = needs_i;
  st.i_char = style->i_char;

  err = _peek_number_unlocked(ch, &st, &amount);
  if( qio_err_to_int(err) == EEOF && st.end > 0 ) err = 0; // we tolerate EOF if there's data.
  if( err ) goto error;


  if( needs_i ) {
    if( st.i_after != -1 ) {
      // OK! we found an i after.
    } else {
      QIO_GET_CONSTANT_ERROR(err, EFORMAT, "missing i after imaginary number");
      goto error;
    }
  }
  //printf("got amount %lli\n", (long long int) amount);

  MAYBE_STACK_ALLOC(char, amount + 4, buf, buf_onstack);
  if( ! buf ) {
    err = QIO_ENOMEM;
    goto error;
  }
  buf[0] = ' ';
  buf[1] = ' ';
  buf[2] = ' ';
  buf[amount+3] = '\0';

  start = qio_channel_offset_unlocked(ch);

  err = qio_channel_read_amt(false, ch, buf + 3, amount);
  if( err ) goto error;

  digits_start = 3 + st.digits_start - start;
  point = 3 + st.point - start;
  exponent = 3 + st.exponent - start;;
  //end = 3 + st.end - start;

  //printf("read '%s', d %i p %i e %i e %i\n", buf, digits_start, point, exponent, end);
  // Where in the string do we start?
  i = digits_start - 3;

  // Store a base and sign at the front of the buffer, or 00 for decimal.
  // Convert a binary number to hexadecimal.
  if( st.gotbase == 10 ) {
    buf[i++] = ' ';
    buf[i++] = ' ';
    buf[i++] = (st.sign>=0)?'+':'-';
  } else if ( st.gotbase == 16 ) {
    if( st.is_nan || st.is_inf ) {
      // do nothing. 
    } else {
      buf[i++] = (st.sign>=0)?'+':'-';
      buf[i++] = '0';
      buf[i++] = 'x';
    }
  } else {
    QIO_GET_CONSTANT_ERROR(err, EFORMAT, "unknown floating point base");
    goto error;
  }
 
  // set the radix character to '.'
  if( point >= i && tolower(buf[point]) == st.point_char ) {
    buf[point] = '.';
  }

  // set the exponent character to 'p' for hex-floating point conversions.
  if( exponent >= i &&
      st.base == 16 &&
      tolower(buf[exponent]) == st.other_exponent_char &&
      st.other_exponent_char != 'p') {
    buf[exponent] = 'p';
  }

  // set the exponent character to 'e' for decimal floating point conversions.
  if( exponent >= i &&
      st.base == 10 &&
      tolower(buf[exponent]) == st.exponent_char &&
      st.exponent_char != 'e' ) {
    buf[exponent] = 'e';
  }
 
  // fix the sign characters in the exponent.
  if( exponent >= i &&
      tolower(buf[exponent]) == st.exponent_char ) {
    if( tolower(buf[exponent+1]) == st.negative_char ) {
      buf[exponent+1] = '-';
    } else if( tolower(buf[exponent+1]) == st.positive_char ) {
      buf[exponent+1] = '+';
    }
  }

  //printf("strtod on %s\n", buf);

  errno = 0;
  // Now we have the number we're converting in buf. Read it.
  num = strtod( buf, &end_conv);
  if( num == 0 && end_conv == buf ) {
    // no conversion is performed.
    QIO_GET_CONSTANT_ERROR(err, EFORMAT, "not a floating point number");
    goto error;
  }
  if((num == HUGE_VAL||num == -HUGE_VAL||num == 0.0) && errno == ERANGE){
    // overflow or underflow
    QIO_GET_CONSTANT_ERROR(err, ERANGE, "floating point number out of bounds");
    goto error;
  }

  err = 0;

error:
  if( err ) num = 0;

  switch ( len ) {
    case 8:
      *(double*) out = num;
      break;
    case 4:
      *(float*) out = num;
      break;
    default:
      QIO_GET_CONSTANT_ERROR(err, EINVAL, "bad floating point type");
  }

  MAYBE_STACK_FREE(buf, buf_onstack);

  _qio_channel_set_error_unlocked(ch, err);
  if( threadsafe ) {
    qio_unlock(&ch->lock);
  }

  return err;
}

qioerr qio_channel_scan_float(const int threadsafe, qio_channel_t* restrict ch, void* restrict out, size_t len)
{
  return qio_channel_scan_float_or_imag(false, ch, out, len, false);
}
qioerr qio_channel_scan_imag(const int threadsafe, qio_channel_t* restrict ch, void* restrict out, size_t len)
{
  return qio_channel_scan_float_or_imag(false, ch, out, len, true);
}

// core of ltoa for arbitrary base.
// Fills in tmp from right to left
// Returns the number of positions in tmp to skip to get to number.
// Returns -1 on buffer overflow.
// supports up to base 36.
static inline int _ltoa_convert(char *tmp, int tmplen, uint64_t num, int base, int uppercase)
{
  int at;
  int digit;
  char ch;
  tmp[tmplen-1] = '\0';
  for( at = tmplen-2; at >= 0; at-- ) {
    // Get the remainder mod base
    digit = num % base;
    // Divide by base
    num /= base;
    // Compute the character to use
    if( base <= 10 || digit < 10 ) ch = '0' + digit;
    else ch = ((uppercase)?('A'):('a')) + digit - 10;
    // Set the character.
    tmp[at] = ch;
    if( num == 0 ) break;
  }
  return at;
}

// dst must have room (at most 65 bytes for binary + '\0')
// Returns the number of characters written (not including '\0')
// or >= size if there wasn't room in the buffer (returns amt needed)
// or a negative value if there was an error.
// We have this function to support binary numbers.
static
int _ltoa(char* restrict dst, size_t size, uint64_t num, int isnegative,
          int base, const qio_style_t* restrict style)
{
  char tmp[65]; // enough room for largest 64-bit number base 2.
  int tmp_len=0;
  int tmp_skip=0;
  char b=0;
  int i,j;
  int width;
  int ret_width;
  int show_point = 0; // 1 to show a . afterwards
  int num_zeros_after = 0; // how many 0s to print afterwards?

  // Optimize conversions for supported bases
  if( base == 2 )
    tmp_skip = _ltoa_convert(tmp, sizeof(tmp), num, 2, 0);
  else if( base == 8 )
    tmp_skip = _ltoa_convert(tmp, sizeof(tmp), num, 8, 0);
  else if( base == 10 )
    tmp_skip = _ltoa_convert(tmp, sizeof(tmp), num, 10, 0);
  else if( base == 16 )
    tmp_skip = _ltoa_convert(tmp, sizeof(tmp), num, 16, style->uppercase);
  else
    tmp_skip = _ltoa_convert(tmp, sizeof(tmp), num, base, style->uppercase);

  if (tmp_skip < 0) {
    // Internal buffer too small.  Increase size of tmp[].
    return -1;
  }

  tmp_len = sizeof(tmp) - 1 - tmp_skip;
  width = tmp_len;

  if( style->showplus || isnegative ) width++;
<<<<<<< HEAD
  // intentionally doesn't handle showpointzero since showpointzero is
  // used to distinguish between floating point and integer values.
  if( style->showpoint ) width++;
=======
>>>>>>> 7b4b1c57
  if( style->prefix_base && base != 10 ) width += 2;
  if( style->showpoint || style->precision > 0 ) {
    show_point = 1;
    // and any number of requested digits
    if( style->precision > 0 ) num_zeros_after += style->precision;

    width += show_point + num_zeros_after;
  }

  // We might not have room...
  ret_width = width;
  if( ret_width < style->min_width_columns ) ret_width = style->min_width_columns;
  if( ret_width >= size ) return ret_width;

  i = 0;

  if( !style->leftjustify && width < style->min_width_columns && style->pad_char != '0' ) {
    // Put what we need to for getting to the min_width.
    for( ; i < style->min_width_columns - width; i++ ) {
      dst[i] = style->pad_char;
    }
  }

  if( style->showplus || isnegative ) {
    char pluschar = (style->showplus==2)?style->pad_char:style->positive_char;
    // put the '+' or '-' sign.
    dst[i++] = isnegative?style->negative_char:pluschar;
    width--;
  }
  if( style->prefix_base && base != 10 ) {
    dst[i++] = '0';
    width--;
    if( base == 2 ) b = style->uppercase?'B':'b';
    if( base == 8 ) b = style->uppercase?'O':'o';
    else if( base == 16 ) b = style->uppercase?'X':'x';
    dst[i++] = b;
    width--;
  }

  if( !style->leftjustify && width < style->min_width_columns && style->pad_char == '0' ) {
    // Put what we need to for getting to the min_width.
    for( ; i < style->min_width_columns - width; i++ ) {
      dst[i] = '0';
    }
  }

  // now output the digits.
  qio_memcpy(dst + i, tmp+tmp_skip, tmp_len);
  i += tmp_len;

  // Now output a period if we're doing showpoint.
  if( show_point ) {
    dst[i] = '.';
    i++;
  }

  for( j = 0; j < num_zeros_after; j++ ) {
    dst[i] = '0';
    i++;
  }

  // Now if we're left justified we might need padding.
  if( style->leftjustify && width < style->min_width_columns) {
    // Put what we need to for getting to the min_width.
    for( ; i < style->min_width_columns; i++ ) {
      dst[i] = style->pad_char;
    }
  }

  assert( i == ret_width );

  dst[i] = '\0';
  return i;
}

// Converts num to a string in buf, returns the number
// of bytes that would be used if space permits (not including null)
// or -1 on error
// in *skip, returns the number of bytes at the front of buf that
// should be skipped in the final output. Such bytes are counted
// in the return value. (this happens with 0x in %a conversions)
//
// num is the number to be converted
// buf and buf_sz are the output buffer
// base is the numeric base (10 or 16 only)
// realfmt is style->realfmt; 0->%g, 1->%f, 2->%e
// precision is the number of digits after . for %f or %e or
//   the number of significant digits
// uppercase indicates hex digits or exponent character should be uppercase
// prefix_base means add 0x for base=16 conversions
// skip is described above and indicates some buffer space used that does
//  not encode output.
static
int _ftoa_core(char* buf, size_t buf_sz, double num,
               int base, int realfmt,
               int precision, int uppercase,
               int prefix_base,
               int *skip)
{
  int got = 0;

  // Do the numeric conversion and figure out how big the output
  // is. This conversion must concern itself with precision but
  // need not handle padding or various trailing . or .0 rules.
  // That is handled in the caller.

  *skip = 0;

  if( base == 16 ) {
    if( precision < 0 ) {
      if( uppercase ) {
        got = snprintf(buf, buf_sz, "%A", num);
      } else {
        got = snprintf(buf, buf_sz, "%a", num);
      }
    } else {
      if( uppercase ) {
        got = snprintf(buf, buf_sz, "%.*A", precision, num);
      } else {
        got = snprintf(buf, buf_sz, "%.*a", precision, num);
      }
    }
    // The 0x isn't part of the conversion.
    // We'll add 0x later if we want it.
    if( !isnan(num) && !isinf(num) ) *skip = 2;
  } else if( realfmt == 0 ) {
    if( precision < 0 ) {
      if( uppercase ) {
        got = snprintf(buf, buf_sz, "%G", num);
      } else {
        got = snprintf(buf, buf_sz, "%g", num);
      }
    } else {
      if( uppercase ) {
        got = snprintf(buf, buf_sz, "%.*G", precision, num);
      } else {
        got = snprintf(buf, buf_sz, "%.*g", precision, num);
      }
    }
  } else if( realfmt == 1 ) {
    if( precision < 0 ) {
      if( uppercase ) {
        got = snprintf(buf, buf_sz, "%F", num);
      } else {
        got = snprintf(buf, buf_sz, "%f", num);
      }
    } else {
      if( uppercase ) {
        got = snprintf(buf, buf_sz, "%.*F", precision, num);
      } else {
        got = snprintf(buf, buf_sz, "%.*f", precision, num);
      }
    }
  } else if( realfmt == 2 ) {
    if( precision < 0 ) {
      if( uppercase ) {
        got = snprintf(buf, buf_sz, "%E", num);
      } else {
        got = snprintf(buf, buf_sz, "%e", num);
      }
    } else {
      if( uppercase ) {
        got = snprintf(buf, buf_sz, "%.*E", precision, num);
      } else {
        got = snprintf(buf, buf_sz, "%.*e", precision, num);
      }
    }
  }

  return got;
}

// Converts a double value into a string
// returns:
//   n a number of bytes that would be used for the conversion;
//     the conversion was performed successfully if n <= size,
//     not including the trailing null byte
//  -1 for out of memory
//  -2 for error in conversion
// *extra_space_needed is, on output, an amount of extra temporary
// space in the passed buffer which is necessary to achieve the conversion,
// beyond the returned n.
//
// if conversion was not totally successful because we ran out of space,
// the returned n value might overestimate the space required. It should
// not underestimate it though.
static
int _ftoa(char* restrict dst, size_t size, double num, int base, bool needs_i, const qio_style_t* restrict style, int * extra_space_needed )
{
  int got=0;
  int width;
  int isnegative;
  int shownegative;
  int showbase;
  int i;
  int precision;
  int sign_base_width;
  int left_pad_width;
  int right_pad_width;
  int number_width;
  int skip;
  char pad_char;

  if( signbit(num) ) {
    //num = - num;
    num = copysign(num, 1.0);
    isnegative = 1;
  } else {
    isnegative = 0;
  }

  if( isnan(num) ) {
    shownegative = 0;
  } else {
    shownegative = isnegative;
  }

  showbase = 0;
  if( style->prefix_base && base == 16 && !isnan(num) && !isinf(num) ) {
    showbase = 1;
  }
  // NOTE: only base 10 or 16 are currently supported.

  precision = style->precision;

  // How many bytes are we adding for the sign?
  sign_base_width = 0;
  if( style->showplus || shownegative ) sign_base_width++;
  if( showbase ) sign_base_width+=2; // for 0x.

  // Fill sign_base_width with spaces
  // (useful for debugging and clarity).
  if( sign_base_width < size ) {
    for( i = 0; i < sign_base_width; i++ ) {
      dst[i] = ' '; // put spaces to overwrite later
    }
  }

  skip = 0;
  got = _ftoa_core(&dst[sign_base_width],
                   (size>sign_base_width)?(size-sign_base_width):0,
                   num, base, style->realfmt,
                   precision, style->uppercase, style->prefix_base,
                   &skip);

  // got should include space for sign and base
  got += sign_base_width;
  // but skip space for sign and base
  skip += sign_base_width;

  // We might use this many extra bytes that aren't represented
  // in the output number of bytes, but are temporary space we
  // need to achieve the conversion.
  *extra_space_needed = skip;

  if( got < 0 ) return -1;

  // Handle adding . or .0 at the end of integers.
  if( style->showpoint || style->showpointzero ) {
    if( base == 16 ) {
      // base 16 always generates with signed exponent,
      // so there's no need for . or .0 at the end of integers.
      // This could change ...
    } else {
      // maybe it was an integer that needs a .0 ?
      int needspoint;
      int i;

      needspoint = 1;
      if( got < size ) {
        // If we have suceeded at putting the number in dst,
        // go about figuring out if we need to add .0
        // If not - we will assume we need it for the purpose
        // of reserving temporary space.
        for( i = skip; i < got; i++ ) {
          if( '0' <= dst[i] && dst[i] <= '9' ) {
           // maybe still need decimal point!
          } else {
           // . e E inf etc. don't need decimal point.
           needspoint = 0;
          }
        }
      }

      if( needspoint ) {
        if( got < size ) dst[got] = '.';
        got++;

        if( style->showpointzero ) {
          if( got < size ) dst[got] = '0';
          got++;
        }
      }
    }
  }

  // Handle adding an i after an imaginary number.
  if( needs_i ) {
    if( got < size ) dst[got] = style->i_char;
    got++;
  }

  // How many bytes are we writing from the number?
  number_width = got - skip;

  width = number_width + sign_base_width;

  // How much left padding will we add?
  left_pad_width = 0;
  if( !style->leftjustify && width < style->min_width_columns ) {
    left_pad_width = style->min_width_columns - width;
  }

  // How much right padding will we add?
  right_pad_width = 0;
  if( style->leftjustify && width < style->min_width_columns) {
    right_pad_width = style->min_width_columns - width;
  }

  width = left_pad_width + sign_base_width + number_width + right_pad_width;

  if( width + skip < size ) {
    // do the rest of the conversion.

    // Move the number to its destination
    // if it's not in the right place already.
    if( sign_base_width + left_pad_width != skip ) {
      memmove(&dst[sign_base_width + left_pad_width],
              &dst[skip],
              number_width);
    }

    pad_char = style->pad_char;

    got = 0;
    // space padding goes before the sign
    if( left_pad_width > 0 && pad_char != '0' ) {
      // Put what we need to for getting to the min_width.
      for( i = 0; i < left_pad_width; i++ ) {
        dst[got++] = pad_char;
      }
    }

    // and then we put the sign
    if( style->showplus || shownegative ) {
      char pluschar = (style->showplus==2)?pad_char:style->positive_char;
      // put the '+' or '-' sign.
      dst[got++] = isnegative?style->negative_char:pluschar;
    }

    // Now we put e.g. 0x if we're going to.
    if( showbase ) {
      dst[got++] = '0';
      if( base == 16 ) dst[got++] = 'x';
      else return -2; //unspported floating point base.
    }

    // 0 padding goes after the sign
    if( left_pad_width > 0 && pad_char == '0' ) {
      // Put what we need to for getting to the min_width.
      for( i = 0; i < left_pad_width; i++ ) {
        dst[got++] = pad_char;
      }
    }

    // the number was already put here with the memmove call earlier.
    got += number_width;

    // Now put right padding.
    // Now if we're left justified we might need padding.
    if( right_pad_width > 0 ) {
      // Put what we need to for getting to the min_width.
      for( i = 0; i < right_pad_width; i++ ) {
        dst[got++] = pad_char;
      }
    }

    if( got < size ) dst[got] = '\0';
    assert( got == width );
  }

  return width;
}

// TODO -- support max_width
qioerr qio_channel_print_int(const int threadsafe, qio_channel_t* restrict ch, const void* restrict ptr, size_t len, int issigned)
{
  uint64_t num=0;
  int64_t num_s=0;
  int isneg;
  int max = 70; // room enough for binary output. (1 '\0', 2 0b, 1 +-, 64 bits)
  int signed_len;
  int base;
  int got;
  qioerr err;
  qio_style_t* style;

  if( threadsafe ) {
    err = qio_lock(&ch->lock);
    if( err ) {
      return err;
    }
  }

  style = &ch->style;

  if( style->min_width_columns + 1 > max ) max = style->min_width_columns + 1;

  base = style->base;
  if( base == 0 ) base = 10;

  signed_len = len;
  if( issigned ) signed_len = -signed_len;

  // Read the number we're printing.
  err = 0;
  switch( signed_len ) {
    case -1:
      num_s = *(int8_t*) ptr;
      break;
    case 1:
      num = *(uint8_t*) ptr;
      break;
    case -2:
      num_s = *(int16_t*) ptr;
      break;
    case 2:
      num = *(uint16_t*) ptr;
      break;
    case 4:
      num = *(uint32_t*) ptr;
      break;
    case -4:
      num_s = *(int32_t*) ptr;
      break;
    case 8:
      num = *(uint64_t*) ptr;
      break;
    case -8:
      num_s = *(int64_t*) ptr;
      break;
    default:
      QIO_GET_CONSTANT_ERROR(err, EINVAL, "bad integer type");
  }
  if( err ) goto error;

  isneg = 0;
  if( issigned ) {
    if (num_s < 0 ) {
      isneg = 1;
      num = - num_s;
    } else {
      num = num_s;
    }
  }

  // Try printing it directly into the buffer.
  if( qio_space_in_ptr_diff(max, ch->cached_end,ch->cached_cur) ) {
    // Print it all directly into the buffer.
    got = _ltoa(ch->cached_cur, qio_ptr_diff(ch->cached_end,ch->cached_cur), 
                num, isneg, base, style);
    if( got < 0 ) {
      QIO_GET_CONSTANT_ERROR(err, EINVAL, "unknown base or bad width");
      goto error;
    } else if( got < qio_ptr_diff(ch->cached_end,ch->cached_cur) ) {
      ch->cached_cur = qio_ptr_add(ch->cached_cur, got);
      err = _qio_channel_post_cached_write(ch);
      // OK!
      goto error;
    } else {
      // There was not enough room, but we can set the
      // amount of room needed.
      max = got + 1;
    }
  }
 
  // We get here if there wasn't enough room in cached for _ltoa
  {
    char* tmp = NULL;
    char tmp_onstack[MAX_ON_STACK];

    // Store it in a tempory variable and then
    // copy that in to the buffer.
    MAYBE_STACK_ALLOC(char, max, tmp, tmp_onstack);
    if( ! tmp ) {
      err = QIO_ENOMEM;
      goto error_free;
    }

    // Print it all to tmp
    got = _ltoa(tmp, max,
                num, isneg, base, style);
    if( got < 0 ) {
      QIO_GET_CONSTANT_ERROR(err, EINVAL, "unknown base or bad width");
      goto error_free;
    } else if( got < max ) {
      err = qio_channel_write_amt(false, ch, tmp, got);
      goto error_free;
    } else {
      // the 2nd call to ltoa wants more space than the first.
      assert(got < max);
      QIO_GET_CONSTANT_ERROR(err, EINVAL, "internal error");
      goto error_free;
    }
error_free:
    MAYBE_STACK_FREE(tmp, tmp_onstack);
  }

error:
  _qio_channel_set_error_unlocked(ch, err);
  if( threadsafe ) {
    qio_unlock(&ch->lock);
  }

  return err;
}

// +10 = a little extra room.
#define MAX_DOUBLE_DIGITS (3 + DBL_MANT_DIG - DBL_MIN_EXP + 1 + 10)

// TODO -- support max_width.
static
qioerr qio_channel_print_float_or_imag(const int threadsafe, qio_channel_t* restrict ch, const void* restrict ptr, size_t len, bool imag)
{
  int max = 0;
  int got;
  int base;
  qioerr err;
  double num = 0;
  qio_style_t* style;
  bool needs_i;
  int extra = 0;

  if( threadsafe ) {
    err = qio_lock(&ch->lock);
    if( err ) {
      return err;
    }
  }

  style = &ch->style;

  needs_i = imag && style->complex_style == QIO_COMPLEX_FORMAT_ABI;
  base = style->base;
  if( base == 0 ) base = 10;

  err = 0;
  switch (len) {
    case 4:
      num = *(float*) ptr;
      break;
    case 8:
      num = *(double*) ptr;
      break;
    default:
      QIO_GET_CONSTANT_ERROR(err, EINVAL, "bad floating point type");
  }
  if( err ) goto error;

  // Try printing it directly into the buffer.
  got = _ftoa(ch->cached_cur, qio_ptr_diff(ch->cached_end, ch->cached_cur),
              num, base, needs_i, style, &extra);
  if( got < 0 ) {
    if( got == -1 ) err = QIO_ENOMEM;
    else QIO_GET_CONSTANT_ERROR(err, EINVAL, "converting floating point number to string");
    goto error;
  } else if( qio_space_in_ptr_diff(got + extra,
                                   ch->cached_end, ch->cached_cur) ) {
    ch->cached_cur = qio_ptr_add(ch->cached_cur, got);
    err = _qio_channel_post_cached_write(ch);
    // OK!
    goto error;
  } else {
    // There was not enough room, but we can set the
    // amount of room needed.
    max = got + extra + 1;
  }
 

  // We get here if there wasn't enough room in cached for _ftoa
  // In that case, write to a temporary buffer. Note that
  // 'max' should be at this point the number of digits needed.
  {
    char* buf = NULL;
    char buf_onstack[MAX_ON_STACK];

    // Store it in a tempory variable and then
    // copy that in to the buffer.
    MAYBE_STACK_ALLOC(char, max, buf, buf_onstack);
    if( ! buf ) {
      err = QIO_ENOMEM;
      goto error_free;
    }

    // Print it all to buf
    got = _ftoa(buf, max, num, base, needs_i, style, &extra);
    if( got < 0 ) {
      QIO_GET_CONSTANT_ERROR(err, EINVAL, "converting floating point number to string");
      goto error_free;
    } else if( got + extra < max ) {
      err = qio_channel_write_amt(false, ch, buf, got);
      goto error_free;
    } else {
      // the 2nd call to ftoa wants more space than the first.
      assert(got + extra < max);
      QIO_GET_CONSTANT_ERROR(err, EINVAL, "internal error");
      goto error_free;
    }

error_free:
    MAYBE_STACK_FREE(buf, buf_onstack);
  }

error:
  _qio_channel_set_error_unlocked(ch, err);
  if( threadsafe ) {
    qio_unlock(&ch->lock);
  }

  return err;
}

qioerr qio_channel_print_float(const int threadsafe, qio_channel_t* restrict ch, const void* restrict ptr, size_t len)
{
  return qio_channel_print_float_or_imag(threadsafe, ch, ptr, len, false);
}
qioerr qio_channel_print_imag(const int threadsafe, qio_channel_t* restrict ch, const void* restrict ptr, size_t len)
{
  return qio_channel_print_float_or_imag(threadsafe, ch, ptr, len, true);
}


qioerr qio_channel_scan_complex(const int threadsafe, qio_channel_t* restrict ch, void* restrict re_out, void* restrict im_out, size_t len)
{
  int32_t chr;
  qioerr err;

  if( threadsafe ) {
    err = qio_lock(&ch->lock);
    if( err ) return err;
  }

  //mark_offset = qio_channel_offset_unlocked(ch);

  err = qio_channel_mark(false, ch);
  if( err ) goto unlock;

  // ignore any initial whitespace.
  err = _getc_after_whitespace(ch, &chr);
  if( err ) goto rewind;

  if( chr == '(' && ch->style.complex_style == (QIO_COMPLEX_FORMAT_READ_STRICT | QIO_COMPLEX_FORMAT_ABI) ) {
    QIO_GET_CONSTANT_ERROR(err, EFORMAT, "missing ( when reading (#.#,#.#) complex");
    goto rewind;
  }

  if( chr == '(' ) {
    // read in the parens-style.
    err = qio_channel_scan_float(false, ch, re_out, len);
    if( err ) goto rewind;

    err = _getc_after_whitespace(ch, &chr);
    if( err ) goto rewind;

    if( chr != ',' ) {
      QIO_GET_CONSTANT_ERROR(err, EFORMAT, "missing , when reading (#.#,#.#) complex");
      goto rewind;
    }

    err = qio_channel_scan_float(false, ch, im_out, len);
    if( err ) goto rewind;

    err = _getc_after_whitespace(ch, &chr);
    if( err ) goto rewind;

    if( chr != ')' ) {
      QIO_GET_CONSTANT_ERROR(err, EFORMAT, "missing ) when reading (#.#,#.#) complex");
      goto rewind;
    }
  } else {
    int64_t start;
    int64_t after_real;
    int64_t after_nextc;

    // We'll skip the whitespace again...
    qio_channel_revert_unlocked(ch);

    err = qio_channel_mark(false, ch);
    if( err ) goto unlock;

    start = qio_channel_offset_unlocked(ch);

    // read the real part
    err = qio_channel_scan_float(false, ch, re_out, len);
    if( err ) goto rewind;

    after_real = qio_channel_offset_unlocked(ch);

    err = _getc_after_whitespace(ch, &chr);
    if( err ) goto rewind;

    after_nextc = qio_channel_offset_unlocked(ch);

    // is the character after the real number an i?
    if( chr == 'i' && after_real + 1 == after_nextc ) {
      switch ( len ) {
        case 8:
          *(double*) im_out = *(double*)re_out;
          *(double*) re_out = 0.0;
          break;
        case 4:
          *(float*) im_out = *(float*)re_out;
          *(float*) re_out = 0.0;
          break;
      }
    } else if( chr == '+' || chr == '-' ) {
      err = qio_channel_scan_float(false, ch, im_out, len);
      if( chr == '-' ) {
        switch ( len ) {
          case 8:
            *(double*) im_out = - *(double*) im_out;
            break;
          case 4:
            *(float*) im_out = - *(float*) im_out;
            break;
          default:
            QIO_GET_CONSTANT_ERROR(err, EINVAL, "bad floating point type");
        }
      }
      if( err ) goto rewind;

      // Read the 'i'
      //err = _getc_after_whitespace(ch, &chr); -- this would allow space before the i
      err = qio_channel_read_char(false, ch, &chr);
      if( err ) goto rewind;
      if( chr != 'i' ) {
        QIO_GET_CONSTANT_ERROR(err, EFORMAT, "missing i when reading #.# + #.#i complex");
        goto rewind;
      }
    } else {
      // One element complex. Could just be real, or could be nan.
      // If the real part is nan, copy it to the imaginary part.
      // Otherwise, set the imaginary part to 0.
      switch ( len ) {
        case 8:
          if( isnan(*(double*) re_out) ) *(double*) im_out = *(double*) re_out;
          else *(double*) im_out = 0.0;
          err = 0;
          break;
        case 4:
          if( isnan(*(float*) re_out) ) *(float*) im_out = *(float*) re_out;
          else *(float*) im_out = 0.0;
          err = 0;
          break;
        default:
          QIO_GET_CONSTANT_ERROR(err, EINVAL, "bad floating point type");
      }

      // unget that character.
      qio_channel_revert_unlocked(ch);
      qio_channel_advance_unlocked(ch, after_real - start);
      goto unlock;
    }
  }


rewind:
  if( err ) {
    qio_channel_revert_unlocked(ch);
    // Clear the number.
    switch ( len ) {
      case 8:
        *(double*) re_out = 0;
        *(double*) im_out = 0;
        break;
      case 4:
        *(float*) re_out = 0;
        *(float*) im_out = 0;
        break;
    }
  } else {
    qio_channel_commit_unlocked(ch);
  }

unlock:
  _qio_channel_set_error_unlocked(ch, err);
  if( threadsafe ) {
    qio_unlock(&ch->lock);
  }
  return err;
}

qioerr qio_channel_skip_past_newline(const int threadsafe, qio_channel_t* restrict ch, int skipOnlyWs)
{
  int32_t c = 0;
  qioerr err;
  int needs_backup = 0;
  int64_t lastpos;

  if( threadsafe ) {
    err = qio_lock(&ch->lock);
    if( err ) return err;
  }

  if( skipOnlyWs ) {
    err = qio_channel_mark(false, ch);
    if( err ) goto unlock;
  }

  while( 1 ) {
    lastpos = qio_channel_offset_unlocked(ch);
    err = qio_channel_read_char(threadsafe, ch, &c);
    if( err  || c == '\n' ) break;
    if( skipOnlyWs && ! iswspace(c) ) {
      QIO_GET_CONSTANT_ERROR(err, EFORMAT, "encountered non-whitespace");
      needs_backup = 1; // we have to unread this character.
      break;
    }
  }

  if( skipOnlyWs ) {
    if( needs_backup ) {
      // unread the not-newline not-whitespace.
      qio_channel_revert_unlocked(ch);
      qio_channel_advance_unlocked(ch, lastpos-qio_channel_offset_unlocked(ch));
    } else {
      // No need to unread anything.
      qio_channel_commit_unlocked(ch);
    }
  }

  _qio_channel_set_error_unlocked(ch, err);
unlock:
  if( threadsafe ) {
    qio_unlock(&ch->lock);
  }
  return err;
}

qioerr qio_channel_write_newline(const int threadsafe, qio_channel_t* restrict ch)
{
  char c = '\n';
  return qio_channel_write_amt(threadsafe, ch, &c, 1);
}

static qioerr maybe_left_pad(qio_channel_t* restrict ch, int gotsize)
{
  qioerr err = 0;
  // left justify == pad on the right
  // right justify == pad on the left!
  if( ! ch->style.leftjustify ) {
    while( gotsize < ch->style.min_width_columns && !err ) {
      err = qio_channel_write_char(false, ch, ch->style.pad_char);
      gotsize++;
    }
  }
  return err;
}
static qioerr maybe_right_pad(qio_channel_t* restrict ch, int gotsize)
{
  qioerr err = 0;
  if( ch->style.leftjustify ) {
    while( gotsize < ch->style.min_width_columns && !err ) {
      err = qio_channel_write_char(false, ch, ch->style.pad_char);
      gotsize++;
    }
  }
  return err;
}


qioerr qio_channel_print_complex(const int threadsafe,
                                 qio_channel_t* restrict ch,
                                 const void* restrict re_ptr,
                                 const void* restrict im_ptr,
                                 size_t len)
{
  char* re_buf = NULL;
  char* im_buf = NULL;
  char re_buf_onstack[MAX_ON_STACK];
  char im_buf_onstack[MAX_ON_STACK];
  int re_max = sizeof(re_buf_onstack); // would be nice if > MAX_DOUBLE_DIGITS;
  int im_max = sizeof(im_buf_onstack);
  double re_num = 0.0;
  double im_num = 0.0;
  int re_got, im_got;
  qioerr err;
  int im_neg = 0;
  int re_isnan = 0;
  int im_isnan = 0;
  style_char_t pos_char;
  style_char_t neg_char;
  qio_style_t* style;
  int save_show_plus;
  int save_min_columns;
  style_char_t save_pad_char;
  int width;
  int base;
  bool imag_needs_i = false;
  int extra = 0;

  // Read our numbers.
  err = 0;
  switch (len) {
    case 4:
      re_num = *(float*)re_ptr;
      im_num = *(float*)im_ptr;
      break;
    case 8:
      re_num = *(double*)re_ptr;
      im_num = *(double*)im_ptr;
      break;
    default:
      QIO_GET_CONSTANT_ERROR(err, EINVAL, "bad floating point type");
  }

  re_isnan = isnan(re_num);
  im_isnan = isnan(im_num);

  // Lock before reading any style information from the
  // channel.
  if( threadsafe ) {
    err = qio_lock(&ch->lock);
    if( err ) return err;
  }

  style = &ch->style;
  base = style->base;
  if( base == 0 ) base = 10;
  save_show_plus = style->showplus;
  save_min_columns = style->min_width_columns;
  save_pad_char = ch->style.pad_char;
  // clear min_width_columns so ftoa doesn't include the padding.
  style->min_width_columns = 0;

  // force pad char to not be 0 since e.g. 0000(1,3) is a bad idea.
  // We could emit e.g. 00001+2i for format ABI but it would complicate
  // this routine to handle -0001+2i. And arguably for zero padding
  // you might want to split the zeros among the two components. For now
  // we just force it not to happen.
  if( ch->style.pad_char == '0' ) ch->style.pad_char = ' ';

  pos_char = ch->style.positive_char;
  neg_char = ch->style.negative_char;

  if( (style->complex_style & QIO_COMPLEX_FORMAT_PART) == QIO_COMPLEX_FORMAT_ABI ) {
    // For the a+bi format, instead of emitting a+-bi, always
    // compute the string for |b| and then fold replace the original
    // + with a - if necessary (ie so we get a-bi).
    if( signbit(im_num) ) {
      // num = - num;
      im_num = copysign(im_num, 1.0);
      im_neg = 1;
    } else {
      im_neg = 0;
    }
  }

  err = qio_channel_mark(false, ch);
  if( err ) goto unlock;

  // convert the number - written as two local loops

  // convert the real part
  while( 1 ) {
    // This loop should only ever run twice, since ftoa should
    // return the size needed the first time.
    MAYBE_STACK_ALLOC(char, re_max, re_buf, re_buf_onstack);
    if( ! re_buf ) {
      err = QIO_ENOMEM;
      goto rewind;
    }

    // Convert re_num8 into digits in re_buf
    re_got = _ftoa(re_buf, re_max, re_num, base, false, style, &extra);
    if( re_got < 0 ) {
      QIO_GET_CONSTANT_ERROR(err, EFORMAT, "error in floating point to string conversion");
      goto rewind;
    } else if( re_got + extra  < re_max ) {
      break;
    } else {
      // Not enough room... try again. 
      MAYBE_STACK_FREE(re_buf, re_buf_onstack);
      re_buf = NULL;
      re_max = re_got + extra + 1;
    }
  }

  // convert the imaginary part
  if( (style->complex_style & QIO_COMPLEX_FORMAT_PART) == QIO_COMPLEX_FORMAT_ABI ) {
    style->showplus = 0; // never put a + or - before the imag part.
    imag_needs_i = true;
  }
  while( 1 ) {
    // This loop should only ever run twice, since ftoa should
    // return the size needed the first time.
    MAYBE_STACK_ALLOC(char, im_max, im_buf, im_buf_onstack);
    if( ! im_buf ) {
      err = QIO_ENOMEM;
      goto rewind;
    }

    // Convert im_num8 into digits in im_buf
    im_got = _ftoa(im_buf, im_max, im_num, base, imag_needs_i, style, &extra);
    if( im_got < 0 ) {
      QIO_GET_CONSTANT_ERROR(err, EFORMAT, "error in floating point to string conversion");
      goto rewind;
    } else if( im_got + extra < im_max ) {
      break;
    } else {
      // Not enough room... try again. 
      MAYBE_STACK_FREE(im_buf, im_buf_onstack);
      im_buf = NULL;
      im_max = im_got + extra + 1;
    }
  }

  // Put the minimum width columns back so maybe_left_pad etc use it.
  style->min_width_columns = save_min_columns;

  if( (style->complex_style & QIO_COMPLEX_FORMAT_PART) == QIO_COMPLEX_FORMAT_ABI ) {
    // If real or imag part is NAN, just write one NAN number.
    if( re_isnan ) {
      err = qio_channel_print_float(false, ch, re_ptr, len);
      if( err ) goto rewind;
    } else if( im_isnan ) {
      err = qio_channel_print_float(false, ch, im_ptr, len);
      if( err ) goto rewind;
    } else {
      // write a + bi
      width = re_got + im_got + 3;
      err = maybe_left_pad(ch, width);
      if( err ) goto rewind;
      err = qio_channel_write_amt(false, ch, re_buf, re_got);
      if( err ) goto rewind;
      err = qio_channel_write_char(false, ch, ' ');
      if( err ) goto rewind;
      err = qio_channel_write_char(false, ch, im_neg?neg_char:pos_char);
      if( err ) goto rewind;
      err = qio_channel_write_char(false, ch, ' ');
      if( err ) goto rewind;
      err = qio_channel_write_amt(false, ch, im_buf, im_got);
      if( err ) goto rewind;
      err = maybe_right_pad(ch, width);
      if( err ) goto rewind;
    }
  } else if( (style->complex_style & QIO_COMPLEX_FORMAT_PART) == QIO_COMPLEX_FORMAT_PARENS ) {
    // write (a,b)
    width = re_got + im_got + 3;
    err = maybe_left_pad(ch, width);
    if( err ) goto rewind;
    err = qio_channel_write_char(false, ch, '(');
    if( err ) goto rewind;
    err = qio_channel_write_amt(false, ch, re_buf, re_got);
    if( err ) goto rewind;
    err = qio_channel_write_char(false, ch, ',');
    if( err ) goto rewind;
    err = qio_channel_write_amt(false, ch, im_buf, im_got);
    if( err ) goto rewind;
    err = qio_channel_write_char(false, ch, ')');
    if( err ) goto rewind;
    err = maybe_right_pad(ch, width);
    if( err ) goto rewind;
  } else {
    QIO_GET_CONSTANT_ERROR(err, EINVAL, "unknow complex format");
    goto rewind;
  }

rewind:
  // Release the buffers used to format the real and imaginary parts.
  MAYBE_STACK_FREE(re_buf, re_buf_onstack);
  MAYBE_STACK_FREE(im_buf, im_buf_onstack);

  // Revert the channel on error; otherwise, commit the change.
  if( err ) {
    qio_channel_revert_unlocked(ch);
  } else {
    qio_channel_commit_unlocked(ch);
  }

unlock:
  style->showplus = save_show_plus;
  style->min_width_columns = save_min_columns;
  style->pad_char = save_pad_char;
  _qio_channel_set_error_unlocked(ch, err);
  if( threadsafe ) {
    qio_unlock(&ch->lock);
  }

  return err;
}


qioerr _qio_channel_read_char_slow_unlocked(qio_channel_t* restrict ch, int32_t* restrict chr) {
  qioerr err=0;
  int32_t gotch;
  uint32_t codepoint=0, state;

  if( qio_glocale_utf8 == QIO_GLOCALE_UTF8 ) {
    /* This decoder was written and tested... but it doesn't
     * check for all the UTF-8 miscodings... so using a DFA version.
     *
    // #1           00000000 0xxxxxxx <-> 0xxxxxxx
    // #2           00000yyy yyxxxxxx <-> 110yyyyy 10xxxxxx
    // #3           zzzzyyyy yyxxxxxx <-> 1110zzzz 10yyyyyy 10xxxxxx
    // #4  000uuuzz zzzzyyyy yyxxxxxx <-> 11110uuu 10zzzzzz 10yyyyyy 10xxxxxx

    // We always read 1 character at least.
    gotch = qio_channel_read_byte(false, ch);

    if( gotch >= 0 ) {
      if( gotch < 0x80 ) { // starts 0
        // OK, we got a 1-byte character; case #1
      } else if( gotch < 0xc2 ) { // starts 10
        // It's a misplaced continuation character.
        gotch = - EILSEQ;
      } else if( gotch < 0xe0 ) { // starts 110
        // We read this and one byte; case #2
        tmp1 = qio_channel_read_byte(false, ch);
        if( tmp1 > 0 && (tmp1 & 0xc0) == 0x80 ) {
          gotch = ((((unsigned int) gotch) & 0x1f) << 6) |
                  (((unsigned int)tmp1) & 0x3f);
        } else {
          if( tmp1 == - EEOF ) gotch = - ESHORT; // error code
          else if( tmp1 < 0 ) gotch = tmp1; // error code
          else gotch = - EILSEQ; // must have 10 after 110
        }
      } else if( gotch < 0xf0 ) {
        // Read this and two bytes; case #3
        tmp1 = qio_channel_read_amt(false, ch, tmp, 2);
        if (tmp1 == 0 &&
            (tmp[0] & 0xc0) == 0x80 &&
            (tmp[1] & 0xc0) == 0x80 ) {
          gotch = ((((unsigned int) gotch) & 0x0f) << 12) |
                  ((((unsigned int)tmp[0]) & 0x3f) << 6 ) |
                  (((unsigned int)tmp[1]) & 0x3f);

        } else {
          if( tmp1 == EEOF ) gotch = - ESHORT; // error code
          else if( tmp1 ) gotch = - tmp1; // error code.
          else gotch = -EILSEQ;
        }
      } else {
        // Read this and three bytes; case #4
        tmp1 = qio_channel_read_amt(false, ch, tmp, 3);
        if( tmp1 != 0 ) gotch = - tmp1; // error code.
        if( tmp1 == 0 &&
            (tmp[0] & 0xc0) == 0x80 && 
            (tmp[1] & 0xc0) == 0x80 && 
            (tmp[2] & 0xc0) == 0x80 ) {
          gotch = ((((unsigned int) gotch) & 0x07) << 18) |
                  ((((unsigned int)tmp[0]) & 0x3f) << 12 ) |
                  ((((unsigned int)tmp[1]) & 0x3f) << 6 ) |
                  (((unsigned int)tmp[2]) & 0x3f);
        } else {
          if( tmp1 == EEOF ) gotch = -ESHORT; // error code
          else if( tmp1 != 0 ) gotch = - tmp1; // error code
          else gotch = -EILSEQ;
        }
      }
    }

    if( gotch < 0 ) {
      *chr = 0xfffd;
      err = -gotch;
    } else {
      *chr = gotch;
      err = 0;
    }
    */

    state = 0;

    // Slow path.
    while( 1 ) {
      gotch = qio_channel_read_byte(false, ch);
      if(gotch < 0 ||
         qio_utf8_decode(&state,
                         &codepoint,
                         gotch) <= 1){
        break;
      }
    }
    if( gotch >= 0 && state == UTF8_ACCEPT ) {
      *chr = codepoint;
      err = 0;
    } else if( gotch < 0 ) {
      *chr = -1; // ie like EOF.
      err = qio_int_to_err(-gotch);
    } else {
      *chr = 0xfffd; // replacement character
      QIO_GET_CONSTANT_ERROR(err, EILSEQ, "");
    }
  } else if( qio_glocale_utf8 == QIO_GLOCALE_ASCII ) {
    // character == byte.
    gotch = qio_channel_read_byte(false, ch);
    if( gotch < 0 ) {
      err = qio_int_to_err(-gotch);
      *chr = -1;
    } else {
      *chr = gotch;
      err = 0;
    }
  } else {
#ifdef HAS_WCTYPE_H
    mbstate_t ps;
    size_t got=0;
    char mb;
    wchar_t tmp_chr;

    // Use C functions, probably not UTF-8.
    memset(&ps, 0, sizeof(mbstate_t));

    // Fast path: an entire multi-byte sequence
    // is stored in the buffers.
    if( qio_space_in_ptr_diff(MB_LEN_MAX, ch->cached_end, ch->cached_cur) ) {
      got = mbrtowc(&tmp_chr, ch->cached_cur, MB_LEN_MAX, &ps);
      if( got == 0 ) {
        *chr = 0;
      } else if( got == (size_t) -1 || got == (size_t) -2 ) {
        // it contains an invalid multibyte sequence.
        // or it claims we don't have a complete character
        // (even though we had MB_LEN_MAX!).
        // errno should be EILSEQ.
        *chr = -3; // invalid character... think 0xfffd for unicode
        QIO_GET_CONSTANT_ERROR(err, EILSEQ, "");
      } else {
        *chr = tmp_chr;
        err = 0;
        ch->cached_cur = qio_ptr_add(ch->cached_cur,got);
      }
    } else {
      // Slow path: we might need to read 1 byte at a time.

      while( 1 ) {
        // We always read 1 character at least.
        gotch = qio_channel_read_byte(false, ch);
        if( gotch < 0 ) {
          err = qio_int_to_err(-got);
          *chr = -1;
          break;
        }
        mb = gotch;

        got = mbrtowc(&tmp_chr, &mb, 1, &ps);
        if( got == 0 ) {
          // We read a NUL.
          *chr = 0;
          err = 0;
          break;
        } else if( got == 1 ) {
          // OK!
          *chr = tmp_chr;
          err = 0;
          break;
        } else if( got == (size_t) -1 ) {
          // it contains an invalid multibyte sequence.
          // errno should be EILSEQ.
          *chr = -3; // invalid character... think 0xfffd for unicode
          QIO_GET_CONSTANT_ERROR(err, EILSEQ, "");
          break;
        } else if( got == (size_t) -2 ) {
          // continue as long as we have an incomplete char.
        }
      }
    }
#else
    err = ENOSYS;
#endif
  }

  return err;
}

c_string_copy qio_encode_to_string(int32_t chr)
{
  int nbytes;
  char* buf;
  qioerr err;

  nbytes = qio_nbytes_char(chr);
  if( nbytes == 0 ) {
    return NULL;
  }
  
  buf = qio_malloc(nbytes + 1);
  if( ! buf ) return NULL;

  err = qio_encode_char_buf(buf, chr);
  if( err ) {
    qio_free(buf);
    return NULL;
  }

  buf[nbytes] = '\0';
  return buf;
}

qioerr _qio_channel_write_char_slow_unlocked(qio_channel_t* restrict ch, int32_t chr) {
  char mbs[MB_LEN_MAX];
  qioerr err;

  if( qio_glocale_utf8 == QIO_GLOCALE_UTF8 ) {
    // #1           00000000 0xxxxxxx <-> 0xxxxxxx
    // #2           00000yyy yyxxxxxx <-> 110yyyyy 10xxxxxx
    // #3           zzzzyyyy yyxxxxxx <-> 1110zzzz 10yyyyyy 10xxxxxx
    // #4  000uuuzz zzzzyyyy yyxxxxxx <-> 11110uuu 10zzzzzz 10yyyyyy 10xxxxxx

    if( chr < 0 ) {
      QIO_GET_CONSTANT_ERROR(err, EILSEQ, "");
    } else if( chr < 0x80 ) {
      // OK, we got a 1-byte character; case #1
      err = qio_channel_write_byte(false, ch, chr);
    } else if( chr < 0x800 ) {
      // OK, we got a fits-in-2-bytes character; case #2
      mbs[0] = (0xc0 | (chr >> 6));
      mbs[1] = (0x80 | (chr & 0x3f));

      err = qio_channel_write_amt(false, ch, mbs, 2);
    } else if( chr < 0x10000 ) {
      // OK, we got a fits-in-3-bytes character; case #3
      mbs[0] = (0xe0 | (chr >> 12));
      mbs[1] = (0x80 | ((chr >> 6) & 0x3f));
      mbs[2] = (0x80 | (chr & 0x3f));

      err = qio_channel_write_amt(false, ch, mbs, 3);
    } else {
      // OK, we got a fits-in-4-bytes character; case #4
      mbs[0] = (0xf0 | (chr >> 18));
      mbs[1] = (0x80 | ((chr >> 12) & 0x3f));
      mbs[2] = (0x80 | ((chr >> 6) & 0x3f));
      mbs[3] = (0x80 | (chr & 0x3f));

      err = qio_channel_write_amt(false, ch, mbs, 4);
    }
  } else if( qio_glocale_utf8 == QIO_GLOCALE_ASCII ) {
    err = qio_channel_write_byte(false, ch, chr);
  } else {
#ifdef HAS_WCTYPE_H
    mbstate_t ps;
    size_t got;
    memset(&ps, 0, sizeof(mbstate_t));
    got = wcrtomb(mbs, chr, &ps);
    if( got == (size_t) -1 ) {
      QIO_GET_CONSTANT_ERROR(err, EILSEQ, "");
    } else {
      err = qio_channel_write_amt(false, ch, mbs, got);
    }
#else
    QIO_GET_CONSTANT_ERROR(err, ENOSYS, "missing wctype.h");
#endif
  }

  return err;
}





// This could be changed to use tables, but the current version
// favors simplicity&flexibility of implementation over speed.
static const char* space = " \f\n\r\t\v";
/*static const char* bin_num = "01";
static const char* oct_num = "01234567";*/
static const char* dec_num = "0123456789";
/*
static const char* lower_hex_num = "0123456789abcdef";
static const char* upper_hex_num = "0123456789ABCDEF";
static const char* hex_num = "0123456789ABCDEFabcdef";
static const char* pound_conv = "#.";*/
static const char* lit_chars = "% \f\n\r\t\v";
static const char* regexp_flag_chars = "imsU";

static inline int istype(char x, const char* allow)
{
  while( *allow ) {
    if( *allow == x ) return 1;
    allow++;
  }
  return 0;
}

void qio_conv_destroy(qio_conv_t* spec)
{
  // Don't need to free literal because
  // it points into format string
  spec->literal = NULL;
}

void qio_conv_init(qio_conv_t* spec_out)
{
  memset(spec_out, 0, sizeof(qio_conv_t));
}

int _qio_regexp_flags_then_rcurly(const char* ptr, int * len);

int _qio_regexp_flags_then_rcurly(const char* ptr, int * len)
{
  int i = 0;
  while( ptr[i] ) {
    // '{' don't confuse vi
    if( ptr[i] == '}' ) {
      *len = i;
      return 1;
    }
    if( ! istype(ptr[i], regexp_flag_chars) ) break;
    i++;
  }
  *len = i;
  return 0;
}


qioerr qio_conv_parse(c_string fmt,
                      size_t start,
                      uint64_t* end,
                      int scanning,
                      qio_conv_t* spec_out,
                      qio_style_t* style_out)
{
  size_t i;
  int in_group = 0;
  char* endptr;
  long int val;
  // For these, we set them to -2 if they are in an argument
  // and -1 if they have not been set.
#define WIDTH_IN_ARG -2
#define WIDTH_NOT_SET -1
  long int width = WIDTH_NOT_SET;
  long int precision = WIDTH_NOT_SET;
  int at_flag = 0;
  int zero_flag = 0;
  int minus_flag = 0;
  int space_flag = 0;
  int plus_flag = 0;
  char base_flag = 0;
  char specifier = 0;
  char binary = 0;
  char exponential = 0;
  char S_encoding = 0;
  qioerr err = 0;
  int after_percent = 0;

  qio_conv_init(spec_out);
  qio_style_init_default(style_out);
  style_out->prefix_base = 0;
  style_out->byteorder = QIO_NATIVE;
  style_out->showpointzero = 0;

  i = start;

  // do we have a ####.#### conversion to match?
  if( fmt[i] == '%' && fmt[i+1] == '{' && 
      (fmt[i+2] == '#' || (fmt[i+2] == '.' && fmt[i+3] == '#') ) ) {
    // handle %{####} conversions
    size_t num_before, num_after, period;

    in_group = 1;
    i++; // pass %
    i++; // pass {

    num_before = 0;
    num_after = 0;
    period = 0;
    
    // how many ### do we have before a . ?
    for( ; fmt[i] == '#'; i++ ) num_before++;

    if( fmt[i] == '.' ) {
      i++; // pass '.'
      period = 1;
      for( ; fmt[i] == '#'; i++ ) num_after++;
    }

    if( in_group ) {
      if( fmt[i] != '}' ) {
        QIO_GET_CONSTANT_ERROR(err, EINVAL, "Bad %{###.###} format group");
      } else {
        i++; // pass }
      }
    }

    spec_out->argType = QIO_CONV_ARG_TYPE_NUMERIC;

    style_out->base = 10;
    style_out->pad_char = ' ';
    style_out->precision = num_after;
    style_out->min_width_columns = num_before + period + num_after;
    style_out->realfmt = 1; // like Chapel %dr or C %f
    if( period && num_after == 0 ) {
      // ie ##.
      style_out->showpoint = 1;
    }
    goto done;
  }

  // do we have a % conversion to match?
  if( fmt[i] == '%' ) {
    i++; // pass %

    if( fmt[i] == '{' ) {
      i++;
      in_group = 1;
    }

    after_percent = i;

    if( fmt[i] == '%' ) {
      i++; // pass %
      spec_out->argType = QIO_CONV_ARG_TYPE_NONE_LITERAL;
      spec_out->literal_is_whitespace = 0;
      spec_out->literal_length = 1;
      spec_out->literal = (int8_t*) "%";
      goto done;  
    }

    // Are we working with binary?
    if( fmt[i] == '<' || fmt[i] == '|' || fmt[i] == '>' ) {
      binary = fmt[i];
      i++;
    } 

    // Read some flags.
    for( ; fmt[i]; i++ ) {
      /* Should we have something like these?
         *  # For a, A, e, E, f, F, g, and  G
              conversions,  the  result  will  always contain a decimal point,
              even if no digits follow it (normally, a decimal  point  appears
              in  the  results  of those conversions only if a digit follows).
              For g and G conversions, trailing zeros are not removed from the
              result  as  they would otherwise be.  For other conversions, the
              result is undefined.
         * ' means group with thousands grouping character
         */
      if( fmt[i] == '@' ) {
        at_flag = 1;
      } else if( fmt[i] == '0' ) {
        zero_flag = 1;
      } else if( fmt[i] == '-' ) {
        minus_flag = 1;
      } else if( fmt[i] == ' ' ) {
        space_flag = 1;
      } else if( fmt[i] == '+' ) {
        plus_flag = 1;
      } else {
        break;
      }
    }
    // a - overrides a 0 if both are given
    if( minus_flag ) zero_flag = 0;

    // Read the width. *S has different meaning.
    if( fmt[i] == '*' && fmt[i+1] != 'S') {
      i++;
      // next argument contains field width
      width = WIDTH_IN_ARG;
      spec_out->preArg1 = QIO_CONV_SET_IGNORE;
    } else if( istype(fmt[i], dec_num) ) {
      // OK, now fmt[i] is the start of the integer-width area.
      val = strtol(&fmt[i], &endptr, 10);
      if( endptr != &fmt[i] ) {
        // advance past whatever number we got
        i += endptr - &fmt[i];
        if( val < 0 || val == LONG_MIN || val == LONG_MAX ) {
          val = 0;
          // could do err = EINVAL; goto done;
        }
        width = val;
      }
    }
    // read the precision. *S has different meaning.
    if( fmt[i] == '.' && fmt[i+1] != 'S') {
      i++; // pass '.'
      if( fmt[i] == '*' ) {
        i++;
        // next argument contains precision
        precision = WIDTH_IN_ARG;
        spec_out->preArg2 = QIO_CONV_SET_IGNORE;
      } else if( istype(fmt[i], dec_num) ) {
        // OK, now fmt[i] is the start of the precision area.
        val = strtol(&fmt[i], &endptr, 10);
        if( endptr != &fmt[i] ) {
          // advance past whatever number we got
          i += endptr - &fmt[i];
          if( val < 0 || val == LONG_MIN || val == LONG_MAX ) {
            val = 0;
          }
          precision = val;
        }
      }
    }


    // Read a base flag
    if( istype(fmt[i], "bdxXjho'\"") ) {
      base_flag = fmt[i];
      i++;
    }

    // Read an exponent flag
    if( fmt[i] == 'e' || fmt[i] == 'E') {
      exponential = fmt[i];
      i++;
    }

    // Read a specifier character
    if( istype(fmt[i], "ntiurmzs/cS") ) {
      specifier = fmt[i];
      if( fmt[i] == 'S' ) {
        // handle numbers parsed as width for e.g. %|0S
        if( i > after_percent ) S_encoding = fmt[i-1];
        else S_encoding = '"'; // default to double-quotes.
      }
      i++;
    } else if( fmt[i] && fmt[i+1] == 'S' ) {
      specifier = 'S';
      S_encoding = fmt[i];
      i++; // pass e.g. v
      i++; // pass S
    }

    if( specifier == 0 ) {
      QIO_GET_CONSTANT_ERROR(err, EINVAL, "Could not find the end of a conversion specifier");
      goto done;
    }


    // Consume the width, precision, flags and base arguments,
    // updating the style appropriately.
    if( binary ) {
      // Binary conversions silently consume space characters after the
      // conversion.
      while( fmt[i] == ' ' ) i++;
      
      // Do Binary.
      style_out->binary = 1;

      // Handle endianness flags
      if( binary == '|' ) style_out->byteorder = QIO_NATIVE;
      else if( binary == '<' ) style_out->byteorder = QIO_LITTLE;
      else if( binary == '>' ) style_out->byteorder = QIO_BIG;

      if( specifier == 't' ) {
        // Does nothing at all with width.
        spec_out->argType = QIO_CONV_ARG_TYPE_REPR;
      } else if( specifier == 'n' ) {
        spec_out->argType = QIO_CONV_ARG_TYPE_NUMERIC;
      } else if( specifier == 'i' || specifier == 'u' ||
                 specifier == 'r' || specifier == 'm' || specifier == 'z') {
        // Handle width. Precision doesn't do anything for these.
        if( width != WIDTH_NOT_SET ) {
          if( width == WIDTH_IN_ARG ) {
            spec_out->preArg1 = QIO_CONV_SET_MAX_WIDTH_BYTES;
          } else {
            style_out->max_width_bytes = width;
          }
        } else {
          // Width is required for binary conversions of these types.
          QIO_GET_CONSTANT_ERROR(err, EINVAL, "Width is required for binary numeric conversions");
          goto done;
        }

        // Set the conversion type.
        if( specifier == 'i' ) {
          spec_out->argType = QIO_CONV_ARG_TYPE_BINARY_SIGNED;
        } else if( specifier == 'u' ) {
          spec_out->argType = QIO_CONV_ARG_TYPE_BINARY_UNSIGNED;
        } else if( specifier == 'r' ) {
          spec_out->argType = QIO_CONV_ARG_TYPE_BINARY_REAL;
        } else if( specifier == 'm' ) {
          spec_out->argType = QIO_CONV_ARG_TYPE_BINARY_IMAG;
        } else if( specifier == 'z' ) {
          spec_out->argType = QIO_CONV_ARG_TYPE_BINARY_COMPLEX;
        }
      } else if( specifier == 's' || specifier == 'S') {
        char type = 's';
        if( S_encoding ) type = S_encoding;

        // Handle width. Precision doesn't do anything for %s
        // If there's no other encoding info, width is exact str len 
        if( width != WIDTH_NOT_SET ) {
          if( width == WIDTH_IN_ARG ) {
            if( type == 's' ) spec_out->preArg1 = QIO_CONV_SET_STRINGLEN;
            else spec_out->preArg1 = QIO_CONV_SET_MAX_WIDTH_BYTES;
          } else {
            if( type == 's' ) style_out->str_style = width;
            else style_out->max_width_bytes = width;
          }
        }

        // s conversions without follwing encoding type must have a width.
        if( type == 's' && width == WIDTH_NOT_SET ) {
          QIO_GET_CONSTANT_ERROR(err, EINVAL, "Binary s conversion must have a width");
          goto done;
        }

        if( type == 's' ) ; // OK
        else if( type == '0' ) style_out->str_style = QIO_STRSTYLE_NULL_TERMINATED;
        else if( type == 'v' ) style_out->str_style = QIO_STRSTYLE_VLEN; // variable length
        else if( type == '1' ) style_out->str_style = -1; // 1b length before
        else if( type == '2' ) style_out->str_style = -2; // 2b length before
        else if( type == '4' ) style_out->str_style = -4; // 4b length before
        else if( type == '8' ) style_out->str_style = -8; // 8b length before
        else if( type == '*' ) {
          style_out->str_style = QIO_STRSTYLE_NULL_TERMINATED;
          // need to overwrite str_style
          spec_out->preArg3 = QIO_CONV_SET_TERMINATOR;
        } else {
          QIO_GET_CONSTANT_ERROR(err, EINVAL, "Unknown binary %S conversion");
        }

        spec_out->argType = QIO_CONV_ARG_TYPE_STRING;
      } else {
        QIO_GET_CONSTANT_ERROR(err, EINVAL, "Unknown binary conversion");
      }
    } else if( istype(specifier, "niurmz" ) ) {
      // For numeric conversions
      
      // Handle width and precision
      if( width != WIDTH_NOT_SET ) {
        // These settings have no effect when scanning
        if( width == WIDTH_IN_ARG ) {
          spec_out->preArg1 = QIO_CONV_SET_MIN_WIDTH_COLS;
        } else {
          style_out->min_width_columns = width;
        }
      }
      if( precision != WIDTH_NOT_SET ) {
        // These settings have no effect when scanning
        if( precision == WIDTH_IN_ARG ) {
          spec_out->preArg2 = QIO_CONV_SET_PRECISION;
        } else {
          style_out->precision = precision;
        }
      }

      // Handle flags
      if( at_flag ) {
        if( specifier != 'z' ) style_out->prefix_base = 1;
        else style_out->complex_style = QIO_COMPLEX_FORMAT_PARENS;
      }
      if( zero_flag ) style_out->pad_char = '0';
      if( minus_flag ) style_out->leftjustify = 1;
      if( space_flag ) style_out->showplus = 2;
      if( plus_flag ) style_out->showplus = 1;

      if( base_flag == 'b' ) style_out->base = 2;
      else if( base_flag == 'o' ) style_out->base = 8;
      else if( base_flag == 'd' ) style_out->base = 10;
      else if( base_flag == 'x' ) {
        style_out->base = 16;
        style_out->uppercase = 0;
      } else if( base_flag == 'X' ) {
        style_out->base = 16;
        style_out->uppercase = 1;
      } else if( base_flag == 'j' || base_flag == 'h') {
        style_out->base = 10;
        style_out->realfmt = 2;
        style_out->pad_char = ' ';
      }
  
      // Handle real formats.
      if( specifier == 'r' || specifier == 'm' || specifier == 'z' ) {
        if( exponential == 'e' ) {
          //style_out->uppercase = 0; %Xe would be uppercase
          style_out->realfmt = 2;
        } else if( exponential == 'E' ) {
          style_out->uppercase = 1;
          style_out->realfmt = 2;
        } else if( base_flag == 'd' ) {
          style_out->realfmt = 1;
        } else {
          style_out->realfmt = 0;
        }
      }

      // Set the conversion type.
      if( specifier == 'n' ) {
        style_out->prefix_base = 1;
        spec_out->argType = QIO_CONV_ARG_TYPE_NUMERIC;
      }
      if( specifier == 'i' ) spec_out->argType = QIO_CONV_ARG_TYPE_SIGNED;
      if( specifier == 'u' ) spec_out->argType = QIO_CONV_ARG_TYPE_UNSIGNED;
      if( specifier == 'r' ) spec_out->argType = QIO_CONV_ARG_TYPE_REAL;
      if( specifier == 'm' ) spec_out->argType = QIO_CONV_ARG_TYPE_IMAG;
      if( specifier == 'z' ) spec_out->argType = QIO_CONV_ARG_TYPE_COMPLEX;
    } else if( specifier == 'c' ) {
      // width, precision, flags have no effect on %c,
      spec_out->argType = QIO_CONV_ARG_TYPE_CHAR;
    } else if( specifier == 's' || specifier == 'S' || specifier == '/' ) {
      // Either one could limit the number of bytes read (width)
      // or the number of characters read (precision)
      // (although the / conversion will ignore # chars read/precision)
     
      // Handle width and precision
      if( width != WIDTH_NOT_SET ) {
        if( width == WIDTH_IN_ARG ) {
          if( scanning ) spec_out->preArg1 = QIO_CONV_SET_MAX_WIDTH_BYTES;
          else spec_out->preArg1 = QIO_CONV_SET_MIN_WIDTH_COLS;
        } else {
          if( scanning ) style_out->max_width_bytes = width;
          else style_out->min_width_columns = width;
        }
      }
      if( precision != WIDTH_NOT_SET ) {
        if( precision == WIDTH_IN_ARG ) {
          if( scanning ) spec_out->preArg2 = QIO_CONV_SET_MAX_WIDTH_CHARS;
          else spec_out->preArg2 = QIO_CONV_SET_MAX_WIDTH_COLS;
        } else {
          if( scanning ) style_out->max_width_characters = precision;
          else style_out->max_width_columns = precision;
        }
      }

      if( specifier == 's' || specifier == 'S') {
        // Handle base flags modifying string format
        if( base_flag == 'j' ) {
          style_out->string_format = QIO_STRING_FORMAT_JSON;
        } else if( base_flag == 'h' ) {
          style_out->string_format = QIO_STRING_FORMAT_CHPL;
        }

        if( specifier == 'S' ) {
          style_out->string_format = QIO_STRING_FORMAT_BASIC;
          style_out->string_start = '"';
          style_out->string_end = '"';
        }

        if( minus_flag ) style_out->leftjustify = 1;

        // Handle %cS or %{*S*} or %{(S)} which sets quote characters
        if( specifier == 'S' ) {
          char pre = S_encoding;
          char post = 0;
          if( in_group && fmt[i] != '}') {
            post = fmt[i];
            i++;
          }

          if( pre && post == 0 ) {
            if( pre == '*' ) spec_out->preArg3 = QIO_CONV_SET_STRINGSTARTEND;
            else {
              style_out->string_start = pre;
              style_out->string_end = pre;
            }
          } else if( pre ) {
            if( pre == '*' ) spec_out->preArg3 = QIO_CONV_SET_STRINGSTARTEND;
            else style_out->string_start = pre;
          }

          if( post ) {
            if( post == '*' ) {
              QIO_GET_CONSTANT_ERROR(err, EINVAL, "Cannot specify end quote in argument after string");
              goto done;
            } else style_out->string_end = post;
          }
        }
        spec_out->argType = QIO_CONV_ARG_TYPE_STRING;
      } else if( specifier == '/' ) {
        // No base flags have any effect on RE search.
        if( fmt[i] == '*' && fmt[i+1] == '/') {
          // Next argument contains the RE to match
          i++; // pass *
          i++; // pass '/'
          spec_out->argType = QIO_CONV_ARG_TYPE_REGEXP;
        } else {
          // RE right here
          int start = i;
          int end;
          int flagslen = 0;
          int flagsstart = 0;
          spec_out->argType = QIO_CONV_ARG_TYPE_NONE_REGEXP_LITERAL;
          // read until '/' or, if we are in a group,
          // from the '%{/' to the '/}'
          if( in_group ) {
            int curlydepth = 0;
            while( true ) {
              if( fmt[i] == 0 ) {
                QIO_GET_CONSTANT_ERROR(err, EINVAL, "Found { but missing } in conversion");
                goto done;
              }
              if( fmt[i-1] != '\\' && fmt[i] == '{' ) curlydepth++;
              if( fmt[i-1] != '\\' && fmt[i] == '}' ) curlydepth--;
              if( curlydepth < 0 ) {
                QIO_GET_CONSTANT_ERROR(err, EINVAL, "Missing { for this } in conversion");
                goto done;
              }
              if( curlydepth == 0 &&
                  fmt[i-1] != '\\' &&
                  fmt[i] == '/' &&
                  _qio_regexp_flags_then_rcurly(&fmt[i+1], &flagslen) ) {
                // OK!
                break;
              }
              i++;
            }
            end = i;
            flagsstart = i + 1; // past / ending re
            i = flagsstart + flagslen; // at closing { } 
          } else {
            while( fmt[i-1] == '\\' || fmt[i] != '/' ) {
              if( fmt[i] == 0 ) {
                QIO_GET_CONSTANT_ERROR(err, EINVAL, "Unterminated regular expression pattern - missing closing /");
                goto done;
              }
              i++;
            }
            end = i;
            i++; // pass the final '/'
          }
          // Now, from start...i is the literal regexp.
          // and from i+1..flagslen is the flags
          //  (if flagslen > 0)
          spec_out->regexp_length = end - start;
          spec_out->regexp = (int8_t*) &fmt[start];
          spec_out->regexp_flags_length = flagslen;
          spec_out->regexp_flags = (int8_t*) &fmt[flagsstart];
        }
      }
    } else if( specifier == 't' ) {
      style_out->base = 10;
      style_out->pad_char = ' ';
      style_out->realfmt = 2;
      style_out->string_format = QIO_STRING_FORMAT_CHPL;

      if( base_flag == 'j' ) {
        style_out->realfmt = 2;
        style_out->string_format = QIO_STRING_FORMAT_JSON;
        style_out->array_style = QIO_ARRAY_FORMAT_JSON;
        style_out->aggregate_style = QIO_AGGREGATE_FORMAT_JSON;
        style_out->tuple_style = QIO_TUPLE_FORMAT_JSON;
      } else if( base_flag == 'h' ) {
        style_out->realfmt = 2;
        style_out->string_format = QIO_STRING_FORMAT_CHPL;
        style_out->array_style = QIO_ARRAY_FORMAT_CHPL;
        style_out->aggregate_style = QIO_AGGREGATE_FORMAT_CHPL;
        style_out->tuple_style = QIO_TUPLE_FORMAT_CHPL;
        style_out->pad_char = ' ';
      } else if( base_flag == 'x' ) {
        style_out->prefix_base = 1;
        style_out->base = 16;
      } else if( base_flag == 'X' ) {
        style_out->prefix_base = 1;
        style_out->base = 16;
        style_out->uppercase = 1;
      } else if( base_flag == 'b' ) {
        style_out->prefix_base = 1;
        style_out->base = 2;
      } else if( base_flag == 'd' ) {
        style_out->prefix_base = 0;
        style_out->base = 10;
      } else if( base_flag == '\'' ) {
        style_out->string_format = QIO_STRING_FORMAT_BASIC;
        style_out->string_start = '\'';
        style_out->string_end = '\'';
      } else if( base_flag == '"' ) {
        style_out->string_format = QIO_STRING_FORMAT_BASIC;
        style_out->string_start = '"';
        style_out->string_end = '"';
      }
      spec_out->argType = QIO_CONV_ARG_TYPE_REPR;
    } else {
      QIO_GET_CONSTANT_ERROR(err, EINVAL, "Unknown text conversion");
    }

    if( in_group ) {
      // we must match '}' or there is an error.
      if( fmt[i] == '}' ) {
        i++;
      } else {
        QIO_GET_CONSTANT_ERROR(err, EINVAL, "Found { but missing } in conversion");
      }
    }
    goto done;
  }

  // do we have any whitespace to match?
  if( fmt[i] == '\n' ) {
    size_t len = 0;
    const char* lit = &fmt[i];
    // pass any whitespace characters.
    for( ; fmt[i] && istype(fmt[i], space); i++ ) len++;

    spec_out->argType = QIO_CONV_ARG_TYPE_NONE_LITERAL;
    spec_out->literal_is_whitespace = 2;
    spec_out->literal_length = len;
    spec_out->literal = (int8_t*) lit;
    goto done;
  } else if( istype(fmt[i], space) ) {
    size_t len = 0;
    const char* lit = &fmt[i];
    // pass any whitespace characters.
    for( ; fmt[i] && fmt[i] != '\n' && istype(fmt[i], space); i++ ) len++;

    spec_out->argType = QIO_CONV_ARG_TYPE_NONE_LITERAL;
    spec_out->literal_is_whitespace = 1;
    spec_out->literal_length = len;
    spec_out->literal = (int8_t*) lit;
    goto done;
  } else {
    // No other ideas -- it is a literal
    size_t len = 0;
    const char* lit = &fmt[i];
    // pass any whitespace characters.
    for( ; fmt[i] && !istype(fmt[i], lit_chars); i++ ) len++;

    spec_out->argType = QIO_CONV_ARG_TYPE_NONE_LITERAL;
    spec_out->literal_is_whitespace = 0;
    spec_out->literal_length = len;
    spec_out->literal = (int8_t*) lit;
    goto done;
  }

done:
  *end = i;
  return err;
}

qioerr qio_format_error_too_many_args(void)
{
  qioerr err;
  QIO_GET_CONSTANT_ERROR(err, EINVAL, "Too many arguments for format string");
  return err;
}

qioerr qio_format_error_too_few_args(void)
{
   qioerr err;
   QIO_GET_CONSTANT_ERROR(err, EINVAL, "Too few arguments for format string");
   return err;
}

qioerr qio_format_error_arg_mismatch(int64_t arg)
{
   qioerr err;
   if( arg == 0 ) {
     QIO_GET_CONSTANT_ERROR(err, EINVAL, "Argument type mismatch in argument 0");
   } else if( arg == 1 ) {
     QIO_GET_CONSTANT_ERROR(err, EINVAL, "Argument type mismatch in argument 1");
   } else if( arg == 2 ) {
     QIO_GET_CONSTANT_ERROR(err, EINVAL, "Argument type mismatch in argument 2");
   } else if( arg == 3 ) {
     QIO_GET_CONSTANT_ERROR(err, EINVAL, "Argument type mismatch in argument 3");
   } else if( arg == 4 ) {
     QIO_GET_CONSTANT_ERROR(err, EINVAL, "Argument type mismatch in argument 4");
   } else if( arg == 5 ) {
     QIO_GET_CONSTANT_ERROR(err, EINVAL, "Argument type mismatch in argument 5");
   } else if( arg == 6 ) {
     QIO_GET_CONSTANT_ERROR(err, EINVAL, "Argument type mismatch in argument 6");
   } else {
     QIO_GET_CONSTANT_ERROR(err, EINVAL, "Argument type mismatch in argument >6");
   }
   return err;
}

qioerr qio_format_error_bad_regexp(void)
{
   qioerr err;
   QIO_GET_CONSTANT_ERROR(err, EINVAL, "Bad regular expression in format string");
   return err;
}

qioerr qio_format_error_write_regexp(void)
{
   qioerr err;
   QIO_GET_CONSTANT_ERROR(err, EINVAL, "Regular expressions are not supported in writef format strings");
   return err;
}


<|MERGE_RESOLUTION|>--- conflicted
+++ resolved
@@ -2160,14 +2160,11 @@
   width = tmp_len;
 
   if( style->showplus || isnegative ) width++;
-<<<<<<< HEAD
-  // intentionally doesn't handle showpointzero since showpointzero is
-  // used to distinguish between floating point and integer values.
-  if( style->showpoint ) width++;
-=======
->>>>>>> 7b4b1c57
   if( style->prefix_base && base != 10 ) width += 2;
   if( style->showpoint || style->precision > 0 ) {
+    // intentionally doesn't handle showpointzero since showpointzero is
+    // used to distinguish between floating point and integer values.
+
     show_point = 1;
     // and any number of requested digits
     if( style->precision > 0 ) num_zeros_after += style->precision;
