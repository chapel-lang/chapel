//
// FIFO implementation of Chapel tasking interface
//

#ifdef __OPTIMIZE__
// Turn assert() into a no op if the C compiler defines the macro above.
#define NDEBUG
#endif

#include "chpl_rt_utils_static.h"
#include "chpl-comm.h"
#include "chplexit.h"
#include "chpl-mem.h"
#include "chplrt.h"
#include "chpl-tasks.h"
#include "error.h"
#include <stdio.h>
#include <string.h>
#include <signal.h>
#include <assert.h>
#include <inttypes.h>
#include <errno.h>
#include <sys/time.h>
#include <unistd.h>


//
// task pool: linked list of tasks
//
typedef struct task_pool_struct* task_pool_p;

typedef struct task_pool_struct {
  chpl_taskID_t    id;           // task identifier
  chpl_fn_p        fun;          // function to call for task
  void*            arg;          // argument to the function
  chpl_bool        serial_state; // whether new tasks can be created while executing fun
  chpl_bool        begun;        // whether execution of this task has begun
  chpl_task_list_p ltask;        // points to the task list entry, if there is one
  chpl_string      filename;
  int              lineno;
  task_pool_p      next;
  task_pool_p      prev;
} task_pool_t;


// This struct is intended for use in a circular linked list where the pointer
// to the list actually points to the tail of the list, i.e., the last entry
// inserted into the list, making it easier to append items to the end of the list.
// Since it is part of a circular list, the last entry will, of course,
// point to the first entry in the list.
struct chpl_task_list {
  chpl_fn_p fun;
  void* arg;
  volatile task_pool_p ptask; // when null, execution of the associated task has begun
  chpl_string filename;
  int lineno;
  chpl_task_list_p next;
};


typedef struct lockReport {
  const char*        filename;
  int                lineno;
  uint64_t           prev_progress_cnt;
  chpl_bool          maybeLocked;
  struct lockReport* next;
} lockReport_t;


// This is the data that is private to each thread.
typedef struct {
  task_pool_p   ptask;
  lockReport_t* lockRprt;
} thread_private_data_t;


static chpl_bool        initialized = false;

static chpl_thread_mutex_t threading_lock;     // critical section lock
static chpl_thread_mutex_t extra_task_lock;    // critical section lock
static chpl_thread_mutex_t task_id_lock;       // critical section lock
static chpl_thread_mutex_t task_list_lock;     // critical section lock
static volatile task_pool_p
                           task_pool_head;     // head of task pool
static volatile task_pool_p
                           task_pool_tail;     // tail of task pool

static int                 queued_task_cnt;    // number of tasks in task pool
static int                 running_task_cnt;   // number of running tasks
static int64_t             extra_task_cnt;     // number of tasks being run by
                                               //   threads occupied already
static int                 waking_thread_cnt;  // number of threads created but
                                               //   not yet running
static int                 blocked_thread_cnt; // number of threads that
                                               //   cannot make progress
static int                 idle_thread_cnt;    // number of threads looking
                                               //   for work
static uint64_t            progress_cnt;       // number of unblock operations,
                                               //   as a proxy for progress

static chpl_thread_mutex_t block_report_lock;  // critical section lock
static chpl_thread_mutex_t taskTable_lock;     // critical section lock

static lockReport_t* lockReportHead = NULL;
static lockReport_t* lockReportTail = NULL;

static chpl_string idleTaskName = "|idle|";

static chpl_taskID_t           get_next_task_id(void);
static thread_private_data_t*  get_thread_private_data(void);
static task_pool_p             get_current_ptask(void);
static void                    set_current_ptask(task_pool_p);
static void                    report_locked_threads(void);
static void                    report_all_tasks(void);
static void                    SIGINT_handler(int sig);
static void                    initializeLockReportForThread(void);
static chpl_bool               set_block_loc(int, chpl_string);
static void                    unset_block_loc(void);
static void                    check_for_deadlock(void);
static void                    thread_begin(void*);
static void                    thread_end(void);
static void                    launch_next_task_in_new_thread(void);
static void                    schedule_next_task(int);
static task_pool_p             add_to_task_pool(chpl_fn_p,
                                                void*,
                                                chpl_bool,
                                                chpl_task_list_p);


// Sync variables

static void sync_wait_and_lock(chpl_sync_aux_t *s,
                               chpl_bool want_full,
                               int32_t lineno, chpl_string filename) {
  chpl_thread_mutexLock(&s->lock);

  while (s->is_full != want_full) {
    chpl_thread_mutexUnlock(&s->lock);

    while (s->is_full != want_full) {
      if (set_block_loc(lineno, filename)) {
        // all other tasks appear to be blocked
        struct timeval deadline, now;
        gettimeofday(&deadline, NULL);
        deadline.tv_sec += 1;
        do {
          chpl_thread_yield();
          if (s->is_full != want_full)
            gettimeofday(&now, NULL);
        } while (s->is_full != want_full
                 && (now.tv_sec < deadline.tv_sec
                     || (now.tv_sec == deadline.tv_sec
                         && now.tv_usec < deadline.tv_usec)));
        if (s->is_full != want_full)
          check_for_deadlock();
      }
      else {
        do {
          chpl_thread_yield();
        } while (s->is_full != want_full);
      }

      unset_block_loc();
    }

    chpl_thread_mutexLock(&s->lock);
  }

  if (blockreport)
    progress_cnt++;
}

void chpl_sync_lock(chpl_sync_aux_t *s) {
  chpl_thread_mutexLock(&s->lock);
}

void chpl_sync_unlock(chpl_sync_aux_t *s) {
  chpl_thread_mutexUnlock(&s->lock);
}

void chpl_sync_waitFullAndLock(chpl_sync_aux_t *s,
                                  int32_t lineno, chpl_string filename) {
  sync_wait_and_lock(s, true, lineno, filename);
}

void chpl_sync_waitEmptyAndLock(chpl_sync_aux_t *s,
                                   int32_t lineno, chpl_string filename) {
  sync_wait_and_lock(s, false, lineno, filename);
}

void chpl_sync_markAndSignalFull(chpl_sync_aux_t *s) {
  s->is_full = true;
  chpl_sync_unlock(s);
}

void chpl_sync_markAndSignalEmpty(chpl_sync_aux_t *s) {
  s->is_full = false;
  chpl_sync_unlock(s);
}

chpl_bool chpl_sync_isFull(void *val_ptr,
                            chpl_sync_aux_t *s,
                            chpl_bool simple_sync_var) {
  return s->is_full;
}

void chpl_sync_initAux(chpl_sync_aux_t *s) {
  s->is_full = false;
  chpl_thread_mutexInit(&s->lock);
}

void chpl_sync_destroyAux(chpl_sync_aux_t *s) { }


// Tasks

void chpl_task_init(int32_t maxThreadsPerLocale, uint64_t callStackSize) {
  chpl_thread_mutexInit(&threading_lock);
  chpl_thread_mutexInit(&extra_task_lock);
  chpl_thread_mutexInit(&task_id_lock);
  chpl_thread_mutexInit(&task_list_lock);
  queued_task_cnt = 0;
  running_task_cnt = 1;                     // only main task running
  waking_thread_cnt = 0;
  blocked_thread_cnt = 0;
  idle_thread_cnt = 0;
  extra_task_cnt = 0;
  task_pool_head = task_pool_tail = NULL;

  chpl_thread_init(maxThreadsPerLocale, callStackSize,
                   thread_begin, thread_end);

  if (taskreport) {
    chpl_thread_mutexInit(&taskTable_lock);
  }

  if (blockreport) {
    progress_cnt = 0;
    chpl_thread_mutexInit(&block_report_lock);
  }

  if (blockreport || taskreport) {
    signal(SIGINT, SIGINT_handler);
  }

  // set main thread private data, so that chpl_task_getID() can be called from chpl_rt_utils_init.
  {  thread_private_data_t *tp = (thread_private_data_t*)
                                  chpl_alloc(sizeof(thread_private_data_t),
                                             CHPL_RT_MD_THREAD_PRIVATE_DATA,
                                             0, 0);

    tp->ptask = (task_pool_p) chpl_alloc(sizeof(task_pool_t),
                                         CHPL_RT_MD_TASK_POOL_DESCRIPTOR,
                                         0, 0);
    tp->ptask->id           = get_next_task_id();
    tp->ptask->fun          = NULL;
    tp->ptask->arg          = NULL;
    tp->ptask->serial_state = false;
    tp->ptask->ltask        = NULL;
    tp->ptask->begun        = true;
    tp->ptask->filename     = "main program";
    tp->ptask->lineno       = 0;
    tp->ptask->next         = NULL;

    tp->lockRprt = NULL;

    chpl_thread_setPrivateData(tp);
  }


  initialized = true;
}


void chpl_task_exit(void) {
  if (!initialized)
    return;

  chpl_thread_exit();
}


void chpl_task_callMain(void (*chpl_main)(void)) {
<<<<<<< HEAD
  thread_private_data_t *tp = chpl_thread_getPrivateData();
=======
  thread_private_data_t *tp = (thread_private_data_t*)
                                chpl_mem_alloc(sizeof(thread_private_data_t),
                                               CHPL_RT_MD_THREAD_PRIVATE_DATA,
                                               0, 0);

  tp->ptask = (task_pool_p) chpl_mem_alloc(sizeof(task_pool_t),
                                           CHPL_RT_MD_TASK_POOL_DESCRIPTOR,
                                           0, 0);
  tp->ptask->id           = get_next_task_id();
  tp->ptask->fun          = NULL;
  tp->ptask->arg          = NULL;
  tp->ptask->serial_state = false;
  tp->ptask->ltask        = NULL;
  tp->ptask->begun        = true;
  tp->ptask->filename     = "main program";
  tp->ptask->lineno       = 0;
  tp->ptask->next         = NULL;

  tp->lockRprt = NULL;

  chpl_thread_setPrivateData(tp);

>>>>>>> 9a54099b
  if (taskreport) {
    chpldev_taskTable_add(tp->ptask->id,
                          tp->ptask->lineno, tp->ptask->filename,
                          (uint64_t) (intptr_t) tp->ptask);
    chpldev_taskTable_set_active(tp->ptask->id);
  }

  if (blockreport) {
    initializeLockReportForThread();
  }

  chpl_main();
}


int chpl_task_createCommTask(chpl_fn_p fn, void* arg) {
  return chpl_thread_createCommThread(fn, arg);
}


void chpl_task_addToTaskList(chpl_fn_int_t fid, void* arg,
                           chpl_task_list_p *task_list,
                           int32_t task_list_locale,
                           chpl_bool call_chpl_begin,
                           int lineno,
                           chpl_string filename) {
  if (task_list_locale == chpl_localeID) {
    chpl_task_list_p ltask;

    ltask = (chpl_task_list_p) chpl_mem_alloc(sizeof(struct chpl_task_list),
                                              CHPL_RT_MD_TASK_LIST_DESCRIPTOR,
                                              0, 0);
    ltask->filename = filename;
    ltask->lineno   = lineno;
    ltask->fun      = chpl_ftable[fid];
    ltask->arg      = arg;
    ltask->ptask    = NULL;
    if (call_chpl_begin) {
      chpl_fn_p fp = chpl_ftable[fid];
      chpl_task_begin(fp, arg, false, false, ltask);
    }

    // begin critical section - not needed for cobegin or coforall statements
    if (call_chpl_begin)
      chpl_thread_mutexLock(&task_list_lock);

    if (*task_list) {
      ltask->next = (*task_list)->next;
      (*task_list)->next = ltask;
    }
    else
      ltask->next = ltask;
    *task_list = ltask;

    // end critical section - not needed for cobegin or coforall statements
    if (call_chpl_begin)
      chpl_thread_mutexUnlock(&task_list_lock);
  }
  else {
    // call_chpl_begin should be true here because if task_list_locale !=
    // chpl_localeID, then this function could not have been called from
    // the context of a cobegin or coforall statement, which are the only
    // contexts in which chpl_task_begin() should not be called.
    chpl_fn_p fp = chpl_ftable[fid];
    assert(call_chpl_begin);
    chpl_task_begin(fp, arg, false, false, NULL);
  }
}


void chpl_task_processTaskList(chpl_task_list_p task_list) {
  // task_list points to the last entry on the list; task_list->next is
  // actually the first element on the list.
  chpl_task_list_p ltask = task_list, next_task;
  task_pool_p curr_ptask;
  task_pool_t nested_task;

  // This function is not expected to be called if a cobegin contains fewer
  // than two statements; a coforall, however, may generate just one task,
  // or even none at all.
  if (ltask == NULL)
    return;
  assert(ltask->next);
  next_task = ltask->next;  // next_task now points to the head of the list

  curr_ptask = get_current_ptask();

  if (curr_ptask->serial_state) {
    do {
      ltask = next_task;
      (*ltask->fun)(ltask->arg);
      next_task = ltask->next;
    } while (ltask != task_list);
  } else {
    int task_cnt = 0;
    chpl_task_list_p first_task = next_task;
    next_task = next_task->next;

    if (first_task != task_list) {
      // there are at least two tasks in task_list

      // begin critical section
      chpl_thread_mutexLock(&threading_lock);

      do {
        ltask = next_task;
        ltask->ptask = add_to_task_pool(ltask->fun, ltask->arg,
                                        curr_ptask->serial_state, ltask);
        assert(ltask->ptask == NULL
               || ltask->ptask->ltask == ltask);
        next_task = ltask->next;
        task_cnt++;
      } while (ltask != task_list);

      schedule_next_task(task_cnt);

      // end critical section
      chpl_thread_mutexUnlock(&threading_lock);
    }

    // Execute the first task on the list, since it has to run to completion
    // before continuing beyond the cobegin or coforall it's in.
    nested_task.id           = get_next_task_id();
    nested_task.fun          = first_task->fun;
    nested_task.arg          = first_task->arg;
    nested_task.serial_state = false;
    nested_task.ltask        = first_task;
    nested_task.begun        = true;
    nested_task.filename     = first_task->filename;
    nested_task.lineno       = first_task->lineno;
    set_current_ptask(&nested_task);

    if (taskreport) {
      chpl_thread_mutexLock(&taskTable_lock);
      chpldev_taskTable_add(nested_task.id,
                            nested_task.lineno, nested_task.filename,
                            (uint64_t) (intptr_t) &nested_task);
      chpldev_taskTable_set_suspended(curr_ptask->id);
      chpldev_taskTable_set_active(nested_task.id);
      chpl_thread_mutexUnlock(&taskTable_lock);
    }

    // begin critical section
    chpl_thread_mutexLock(&extra_task_lock);

    extra_task_cnt++;

    // end critical section
    chpl_thread_mutexUnlock(&extra_task_lock);

    if (blockreport)
      initializeLockReportForThread();

    (*first_task->fun)(first_task->arg);

    // begin critical section
    chpl_thread_mutexLock(&extra_task_lock);

    extra_task_cnt--;

    // end critical section
    chpl_thread_mutexUnlock(&extra_task_lock);

    if (taskreport) {
      chpl_thread_mutexLock(&taskTable_lock);
      chpldev_taskTable_set_active(curr_ptask->id);
      chpldev_taskTable_remove(nested_task.id);
      chpl_thread_mutexUnlock(&taskTable_lock);
    }

    set_current_ptask(curr_ptask);
  }
}


void chpl_task_executeTasksInList(chpl_task_list_p task_list) {
  // task_list points to the last entry on the list; task_list->next is
  // actually the first element on the list.
  chpl_task_list_p ltask = task_list, next_task;
  // This function is not expected to be called if a cobegin contains fewer
  // than two statements; a coforall, however, may generate just one task,
  // or even none at all.
  if (ltask == NULL)
    return;
  assert(ltask->next);
  next_task = ltask->next;  // next_task now points to the head of the list

  // If the serial state is true, the tasks in task_list have already been
  // executed.
  if (!chpl_task_getSerial()) do {
    ltask = next_task;
    next_task = ltask->next;

    // don't lock unless it looks like we will find a task to execute
    // if we do so
    if (ltask->ptask) {
      task_pool_p  curr_ptask;
      task_pool_p  nested_ptask = NULL;
      chpl_fn_p    task_to_run_fun = NULL;
      void*        task_to_run_arg = NULL;

      // begin critical section
      chpl_thread_mutexLock(&threading_lock);

      if (ltask->ptask) {
        assert(!ltask->ptask->begun);
        task_to_run_fun = ltask->ptask->fun;
        task_to_run_arg = ltask->ptask->arg;
        ltask->ptask->begun = true;
        ltask->ptask->ltask = NULL;
        // there is no longer any need to access the corresponding task
        // pool entry so avoid any potential of accessing a node that
        // will eventually be freed
        nested_ptask = ltask->ptask;
        ltask->ptask = NULL;
        if (waking_thread_cnt > 0)
          waking_thread_cnt--;
        assert(queued_task_cnt > 0);
        queued_task_cnt--;
        if (nested_ptask->prev == NULL) {
          if ((task_pool_head = nested_ptask->next) == NULL)
            task_pool_tail = NULL;
          else
            task_pool_head->prev = NULL;
        }
        else {
          nested_ptask->prev->next = nested_ptask->next;
          if (nested_ptask->next == NULL)
            task_pool_tail = nested_ptask->prev;
          else
            nested_ptask->next->prev = nested_ptask->prev;
        }
      }

      // end critical section
      chpl_thread_mutexUnlock(&threading_lock);

      if (task_to_run_fun) {
        curr_ptask = get_current_ptask();
        set_current_ptask(nested_ptask);

        // begin critical section
        chpl_thread_mutexLock(&extra_task_lock);

        extra_task_cnt++;

        // end critical section
        chpl_thread_mutexUnlock(&extra_task_lock);

        if (taskreport) {
          chpl_thread_mutexLock(&taskTable_lock);
          chpldev_taskTable_set_suspended(curr_ptask->id);
          chpldev_taskTable_set_active(nested_ptask->id);
          chpl_thread_mutexUnlock(&taskTable_lock);
        }

        if (blockreport)
          initializeLockReportForThread();

        (*task_to_run_fun)(task_to_run_arg);

        if (taskreport) {
          chpl_thread_mutexLock(&taskTable_lock);
          chpldev_taskTable_set_active(curr_ptask->id);
          chpldev_taskTable_remove(nested_ptask->id);
          chpl_thread_mutexUnlock(&taskTable_lock);
        }

        // begin critical section
        chpl_thread_mutexLock(&extra_task_lock);

        extra_task_cnt--;

        // end critical section
        chpl_thread_mutexUnlock(&extra_task_lock);

        set_current_ptask(curr_ptask);
        chpl_mem_free(nested_ptask, 0, 0);
      }
    }

  } while (ltask != task_list);
}


void chpl_task_freeTaskList(chpl_task_list_p task_list) {
  // task_list points to the last entry on the list; task_list->next is
  // actually the first element on the list.
  chpl_task_list_p ltask = task_list, next_task;
  // This function is not expected to be called if a cobegin contains fewer
  // than two statements; a coforall, however, may generate just one task,
  // or even none at all.
  if (ltask == NULL)
    return;
  assert(ltask->next);
  next_task = ltask->next;  // next_task now points to the head of the list

  do {
    ltask = next_task;
    next_task = ltask->next;
    chpl_mem_free(ltask, 0, 0);
  } while (ltask != task_list);
}


//
// interface function with begin-statement
//
void chpl_task_begin(chpl_fn_p fp, void* a,
                chpl_bool ignore_serial,  // always add task to pool
                chpl_bool serial_state,
                chpl_task_list_p ltask) {
  if (!ignore_serial && chpl_task_getSerial()) {
    (*fp)(a);
  } else {
    task_pool_p ptask = NULL;

    // begin critical section
    chpl_thread_mutexLock(&threading_lock);

    ptask = add_to_task_pool(fp, a, serial_state, ltask);
    // this task may begin executing before returning from this function,
    // so the task list node needs to be updated before there is any
    // possibility of launching this task
    if (ltask)
      ltask->ptask = ptask;

    schedule_next_task(1);

    assert(ptask->ltask == NULL
           || (ptask->ltask == ltask
               && ltask->ptask == ptask));

    // end critical section
    chpl_thread_mutexUnlock(&threading_lock);
  }
}


chpl_taskID_t chpl_task_getId(void) {
  return get_current_ptask()->id;
}


void chpl_task_yield(void) {
  chpl_thread_yield();
}


void chpl_task_sleep(int secs) {
  sleep(secs);
}


chpl_bool chpl_task_getSerial(void) {
  return get_thread_private_data()->ptask->serial_state;
}

void chpl_task_setSerial(chpl_bool state) {
  get_thread_private_data()->ptask->serial_state = state;
}

uint64_t chpl_task_getCallStackSize(void) {
  return chpl_thread_getCallStackSize();
}

uint32_t chpl_task_getNumQueuedTasks(void) { return queued_task_cnt; }

uint32_t chpl_task_getNumRunningTasks(void) {
  int numRunningTasks;

  // begin critical section
  chpl_thread_mutexLock(&threading_lock);
  chpl_thread_mutexLock(&extra_task_lock);

  numRunningTasks = running_task_cnt + extra_task_cnt;

  // end critical section
  chpl_thread_mutexUnlock(&extra_task_lock);
  chpl_thread_mutexUnlock(&threading_lock);

  return numRunningTasks;
}

int32_t  chpl_task_getNumBlockedTasks(void) {
  if (blockreport) {
    int numBlockedTasks;

    // begin critical section
    chpl_thread_mutexLock(&threading_lock);
    chpl_thread_mutexLock(&block_report_lock);

    numBlockedTasks = blocked_thread_cnt - idle_thread_cnt;

    // end critical section
    chpl_thread_mutexUnlock(&block_report_lock);
    chpl_thread_mutexUnlock(&threading_lock);

    assert(numBlockedTasks >= 0);
    return numBlockedTasks;
  }
  else
    return -1;
}


// Internal utility functions for task management

//
// Get a new task ID.
//
static chpl_taskID_t get_next_task_id(void) {
  static chpl_taskID_t       id = chpl_nullTaskID + 1;

  chpl_taskID_t              next_id;

  chpl_thread_mutexLock(&task_id_lock);
  next_id = id++;
  chpl_thread_mutexUnlock(&task_id_lock);

  return next_id;
}


//
// Get the the thread private data pointer for my thread.
//
static thread_private_data_t* get_thread_private_data(void) {
  thread_private_data_t* tp;

  tp = (thread_private_data_t*) chpl_thread_getPrivateData();
  if (tp == NULL)
    chpl_internal_error("no thread private data");

  return tp;
}


//
// Get the descriptor for the task now running on my thread.
//
static task_pool_p get_current_ptask(void) {
  return get_thread_private_data()->ptask;
}


//
// Set the descriptor for the task now running on my thread.
//
static void set_current_ptask(task_pool_p ptask) {
  get_thread_private_data()->ptask = ptask;
}


//
// Walk over the linked list of thread states and print the ones that
// are blocked/waiting.  This is used by both the deadlock reporting
// and the ^C signal handler.
//
static void report_locked_threads(void) {
  lockReport_t* rep;

  fflush(stdout);

  rep = lockReportHead;
  while (rep != NULL) {
    if (rep->maybeLocked) {
      if (rep->lineno > 0 && rep->filename)
        fprintf(stderr, "Waiting at: %s:%d\n", rep->filename, rep->lineno);
      else if (rep->lineno == 0 && !strcmp(rep->filename, idleTaskName))
        fprintf(stderr, "Waiting for more work\n");
    }
    rep = rep->next;
  }

  fflush(stdout);
}


//
// This signal handler prints an overall task report, containing
// pending tasks and those that are running.
//
static void report_all_tasks(void) {
    task_pool_p pendingTask = task_pool_head;

    printf("Task report\n");
    printf("--------------------------------\n");

    // print out pending tasks
    printf("Pending tasks:\n");
    while(pendingTask != NULL) {
        if(! pendingTask->begun) {
            printf("- %s:%d\n", pendingTask->filename,
                   (int)pendingTask->lineno);
        }
        pendingTask = pendingTask->next;
    }
    printf("\n");

    // print out running tasks
    printf("Known tasks:\n");
    chpldev_taskTable_print();
}


//
// This is a signal handler that does thread and task reporting.
//
static void SIGINT_handler(int sig) {
  signal(sig, SIG_IGN);

  if (blockreport)
    report_locked_threads();

  if (taskreport)
    report_all_tasks();

  chpl_exit_any(1);
}


//
// This function should be called exactly once per thread (not task!),
// including the main thread. It should be called before the first task
// this thread was created to do is started.
//
// Our handling of lock report list entries could be improved.  We
// allocate one each time this function is called, and this is called
// just before each task wrapper is called.  We never remove these
// from the list or deallocate them.  If we do traverse the list while
// reporting a deadlock, we just skip the leaked ones, because they
// don't say "blocked".
//
static void initializeLockReportForThread(void) {
  lockReport_t* newLockReport;

  newLockReport = (lockReport_t*) chpl_mem_alloc(sizeof(lockReport_t),
                                                 CHPL_RT_MD_LOCK_REPORT_DATA,
                                                 0, 0);
  newLockReport->maybeLocked = false;
  newLockReport->next = NULL;

  get_thread_private_data()->lockRprt = newLockReport;

  // Begin critical section
  chpl_thread_mutexLock(&block_report_lock);
  if (lockReportHead) {
    lockReportTail->next = newLockReport;
    lockReportTail = newLockReport;
  } else {
    lockReportHead = newLockReport;
    lockReportTail = newLockReport;
  }
  // End critical section
  chpl_thread_mutexUnlock(&block_report_lock);
}



// Deadlock detection

//
// Inform task management that the thread (task) is about to suspend
// waiting for a sync or single variable to change state or the task
// pool to become nonempty.  The return value is true if the program
// may be deadlocked, indicating that the thread should use a timeout
// deadline on its suspension if possible, and false otherwise.
//
static chpl_bool set_block_loc(int lineno, chpl_string filename) {
  thread_private_data_t* tp;
  chpl_bool isLastUnblockedThread;

  if (!blockreport)
    return false;

  isLastUnblockedThread = false;

  tp = get_thread_private_data();
  tp->lockRprt->filename = filename;
  tp->lockRprt->lineno = lineno;
  tp->lockRprt->prev_progress_cnt = progress_cnt;
  tp->lockRprt->maybeLocked = true;

  // Begin critical section
  chpl_thread_mutexLock(&block_report_lock);

  blocked_thread_cnt++;
  if (blocked_thread_cnt >= chpl_thread_getNumThreads()) {
    isLastUnblockedThread = true;
  }

  // End critical section
  chpl_thread_mutexUnlock(&block_report_lock);

  return isLastUnblockedThread;
}


//
// Inform task management that the thread (task) is no longer suspended.
//
static void unset_block_loc(void) {
  if (!blockreport)
    return;

  get_thread_private_data()->lockRprt->maybeLocked = false;

  // Begin critical section
  chpl_thread_mutexLock(&block_report_lock);

  blocked_thread_cnt--;

  // End critical section
  chpl_thread_mutexUnlock(&block_report_lock);
}


//
// Check for and report deadlock, when a suspension deadline passes.
//
static void check_for_deadlock(void) {
  // Blockreport should be true here, because this can't be called
  // unless set_block_loc() returns true, and it can't do that unless
  // blockreport is true.  So this is just a check for ongoing
  // internal consistency.
  assert(blockreport);

  if (get_thread_private_data()->lockRprt->prev_progress_cnt < progress_cnt)
    return;

  fflush(stdout);
  fprintf(stderr, "Program is deadlocked!\n");

  report_locked_threads();

  if (taskreport)
    report_all_tasks();

  chpl_exit_any(1);
}


//
// When we create a thread it runs this wrapper function, which just
// executes tasks out of the pool as they become available.
//
static void
thread_begin(void* ptask_void) {
  task_pool_p ptask = (task_pool_p) ptask_void;
  thread_private_data_t *tp;

  tp = (thread_private_data_t*) chpl_mem_alloc(sizeof(thread_private_data_t),
                                               CHPL_RT_MD_THREAD_PRIVATE_DATA,
                                               0, 0);
  tp->ptask    = ptask;
  tp->lockRprt = NULL;
  chpl_thread_setPrivateData(tp);

  if (blockreport)
    initializeLockReportForThread();

  while (true) {
    if (taskreport) {
      chpl_thread_mutexLock(&taskTable_lock);
      chpldev_taskTable_set_active(ptask->id);
      chpl_thread_mutexUnlock(&taskTable_lock);
    }

    (*ptask->fun)(ptask->arg);

    if (taskreport) {
      chpl_thread_mutexLock(&taskTable_lock);
      chpldev_taskTable_remove(ptask->id);
      chpl_thread_mutexUnlock(&taskTable_lock);
    }

    // begin critical section
    chpl_thread_mutexLock(&threading_lock);

    //
    // We have to wait to free the ptask until we hold the lock, in
    // order to make sure launch_next_task_in_new_thread() is done
    // manipulating the ptask before anyone else could re-allocate it.
    // We could do the free before grabbing the lock if we arranged for
    // launch_next_task_in_new_thread() to do the pool manipulations
    // before calling chpl_thread_create(), but then we would also have
    // to be prepared to undo all those manipulations if we were unable
    // to create a thread.
    //
    tp->ptask = NULL;
    chpl_mem_free(ptask, 0, 0);

    //
    // finished task; decrement running count and increment idle count
    //
    assert(running_task_cnt > 0);
    running_task_cnt--;
    idle_thread_cnt++;

    //
    // wait for a not-yet-begun task to be present in the task pool
    //
    while (!task_pool_head) {
      chpl_thread_mutexUnlock(&threading_lock);

      while (!task_pool_head) {
        if (set_block_loc(0, idleTaskName)) {
          // all other tasks appear to be blocked
          struct timeval deadline, now;
          gettimeofday(&deadline, NULL);
          deadline.tv_sec += 1;
          do {
            chpl_thread_yield();
            if (!task_pool_head)
              gettimeofday(&now, NULL);
          } while (!task_pool_head
                   && (now.tv_sec < deadline.tv_sec
                       || (now.tv_sec == deadline.tv_sec
                           && now.tv_usec < deadline.tv_usec)));
          if (!task_pool_head)
            check_for_deadlock();
        }
        else {
          do {
            chpl_thread_yield();
          } while (!task_pool_head);
        }

        unset_block_loc();
      }

      chpl_thread_mutexLock(&threading_lock);
    }

    if (blockreport)
      progress_cnt++;

    assert(task_pool_head && !task_pool_head->begun);

    if (waking_thread_cnt > 0)
      waking_thread_cnt--;

    //
    // start new task; increment running count and remove task from pool
    // also add to task to task-table (structure in ChapelRuntime that keeps
    // track of currently running tasks for task-reports on deadlock or
    // Ctrl+C).
    //
    assert(queued_task_cnt > 0);
    queued_task_cnt--;
    idle_thread_cnt--;
    running_task_cnt++;
    ptask = task_pool_head;
    if (ptask->ltask) {
      ptask->ltask->ptask = NULL;
      // there is no longer any need to access the corresponding task
      // list entry so avoid any potential of accessing a node that
      // will eventually be freed
      ptask->ltask = NULL;
    }
    tp->ptask = ptask;
    ptask->begun = true;
    task_pool_head = task_pool_head->next;
    if (task_pool_head == NULL)  // task pool is now empty
      task_pool_tail = NULL;
    else {
      task_pool_head->prev = NULL;
    }

    // end critical section
    chpl_thread_mutexUnlock(&threading_lock);
  }
}


//
// When a thread is destroyed it calls this ending function.
//
static void thread_end(void)
{
  thread_private_data_t* tp;

  tp = (thread_private_data_t*) chpl_thread_getPrivateData();
  if (tp != NULL) {
    if (tp->lockRprt != NULL) {
      chpl_mem_free(tp->lockRprt, 0, 0);
      tp->lockRprt = NULL;
    }
    chpl_mem_free(tp, 0, 0);
    chpl_thread_setPrivateData(NULL);
  }
}


//
// run task in a new thread
// assumes at least one task is in the pool and threading_lock has already
// been acquired!
//
static void
launch_next_task_in_new_thread(void) {
  task_pool_p       ptask;
  static chpl_bool  warning_issued = false;

  if (warning_issued)  // If thread creation failed previously, don't try again
    return;

  if ((ptask = task_pool_head)) {
    if (chpl_thread_create(ptask)) {
      int32_t max_threads = chpl_thread_getMaxThreads();
      uint32_t num_threads = chpl_thread_getNumThreads();
      char msg[256];
      if (max_threads)
        sprintf(msg,
                "maxThreadsPerLocale is %"PRId32", but unable to create more than %d threads",
                max_threads, num_threads);
      else
        sprintf(msg,
                "maxThreadsPerLocale is unbounded, but unable to create more than %d threads",
                num_threads);
      chpl_warning(msg, 0, 0);
      warning_issued = true;
    } else {
      assert(queued_task_cnt > 0);
      queued_task_cnt--;
      running_task_cnt++;
      if (ptask->ltask) {
        ptask->ltask->ptask = NULL;
        // there is no longer any need to access the corresponding task
        // list entry so avoid any potential of accessing a node that
        // will eventually be freed
        ptask->ltask = NULL;
      }
      ptask->begun = true;
      task_pool_head = task_pool_head->next;
      if (task_pool_head == NULL)  // task pool is now empty
        task_pool_tail = NULL;
      else
        task_pool_head->prev = NULL;
    }
  }
}


// Schedule one or more tasks either by signaling an existing thread or by
// launching new threads if available
static void schedule_next_task(int howMany) {
  //
  // Reduce the number of new threads to be started, by the number that
  // are already looking for work and will find it very soon.  Try to
  // launch each remaining task in a new thread, up to the maximum number
  // of threads we are supposed to have.
  //
  if (idle_thread_cnt > waking_thread_cnt) {
    // increment waking_thread_cnt by the number of idle threads
    if (idle_thread_cnt - waking_thread_cnt >= howMany) {
      waking_thread_cnt += howMany;
      howMany = 0;
    } else {
      howMany -= (idle_thread_cnt - waking_thread_cnt);
      waking_thread_cnt = idle_thread_cnt;
    }
  }

  for (; howMany && chpl_thread_canCreate(); howMany--)
    launch_next_task_in_new_thread();
}


// create a task from the given function pointer and arguments
// and append it to the end of the task pool
// assumes threading_lock has already been acquired!
static task_pool_p add_to_task_pool(chpl_fn_p fp,
                                    void* a,
                                    chpl_bool serial,
                                    chpl_task_list_p ltask) {
  task_pool_p ptask =
    (task_pool_p) chpl_mem_alloc(sizeof(task_pool_t),
                                        CHPL_RT_MD_TASK_POOL_DESCRIPTOR,
                                        0, 0);
  ptask->id           = get_next_task_id();
  ptask->fun          = fp;
  ptask->arg          = a;
  ptask->serial_state = serial;
  ptask->ltask        = ltask;
  ptask->begun        = false;

  if (ltask) {
    ptask->filename = ltask->filename;
    ptask->lineno = ltask->lineno;
  } else {  /* Believe this happens only when an on-clause starts the task */
    ptask->filename = "<unknown>";
    ptask->lineno = 0;
  }

  ptask->next = NULL;

  if (task_pool_tail)
    task_pool_tail->next = ptask;
  else
    task_pool_head = ptask;
  ptask->prev = task_pool_tail;
  task_pool_tail = ptask;

  queued_task_cnt++;

  if (taskreport) {
    chpl_thread_mutexLock(&taskTable_lock);
    chpldev_taskTable_add(ptask->id,
                          ptask->lineno, ptask->filename,
                          (uint64_t) (intptr_t) ptask);
    chpl_thread_mutexUnlock(&taskTable_lock);
  }

  return ptask;
}


// Threads

int32_t  chpl_task_getMaxThreads(void) {
  return 0;
}

int32_t  chpl_task_getMaxThreadsLimit(void) {
  return 0;
}

uint32_t chpl_task_getNumThreads(void) {
  return chpl_thread_getNumThreads();
}

uint32_t chpl_task_getNumIdleThreads(void) {
  int numIdleThreads;

  // begin critical section
  chpl_thread_mutexLock(&threading_lock);

  numIdleThreads = idle_thread_cnt - waking_thread_cnt;

  // end critical section
  chpl_thread_mutexUnlock(&threading_lock);

  assert(numIdleThreads >= 0);
  return numIdleThreads;
}<|MERGE_RESOLUTION|>--- conflicted
+++ resolved
@@ -244,14 +244,15 @@
   }
 
   // set main thread private data, so that chpl_task_getID() can be called from chpl_rt_utils_init.
-  {  thread_private_data_t *tp = (thread_private_data_t*)
-                                  chpl_alloc(sizeof(thread_private_data_t),
-                                             CHPL_RT_MD_THREAD_PRIVATE_DATA,
+  {
+    thread_private_data_t *tp = (thread_private_data_t*)
+                                  chpl_mem_alloc(sizeof(thread_private_data_t),
+                                                 CHPL_RT_MD_THREAD_PRIVATE_DATA,
+                                                 0, 0);
+
+    tp->ptask = (task_pool_p) chpl_mem_alloc(sizeof(task_pool_t),
+                                             CHPL_RT_MD_TASK_POOL_DESCRIPTOR,
                                              0, 0);
-
-    tp->ptask = (task_pool_p) chpl_alloc(sizeof(task_pool_t),
-                                         CHPL_RT_MD_TASK_POOL_DESCRIPTOR,
-                                         0, 0);
     tp->ptask->id           = get_next_task_id();
     tp->ptask->fun          = NULL;
     tp->ptask->arg          = NULL;
@@ -281,32 +282,7 @@
 
 
 void chpl_task_callMain(void (*chpl_main)(void)) {
-<<<<<<< HEAD
   thread_private_data_t *tp = chpl_thread_getPrivateData();
-=======
-  thread_private_data_t *tp = (thread_private_data_t*)
-                                chpl_mem_alloc(sizeof(thread_private_data_t),
-                                               CHPL_RT_MD_THREAD_PRIVATE_DATA,
-                                               0, 0);
-
-  tp->ptask = (task_pool_p) chpl_mem_alloc(sizeof(task_pool_t),
-                                           CHPL_RT_MD_TASK_POOL_DESCRIPTOR,
-                                           0, 0);
-  tp->ptask->id           = get_next_task_id();
-  tp->ptask->fun          = NULL;
-  tp->ptask->arg          = NULL;
-  tp->ptask->serial_state = false;
-  tp->ptask->ltask        = NULL;
-  tp->ptask->begun        = true;
-  tp->ptask->filename     = "main program";
-  tp->ptask->lineno       = 0;
-  tp->ptask->next         = NULL;
-
-  tp->lockRprt = NULL;
-
-  chpl_thread_setPrivateData(tp);
-
->>>>>>> 9a54099b
   if (taskreport) {
     chpldev_taskTable_add(tp->ptask->id,
                           tp->ptask->lineno, tp->ptask->filename,
