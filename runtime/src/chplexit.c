--- conflicted
+++ resolved
@@ -19,12 +19,8 @@
   }
   if (all) {
     chpl_comm_barrier("chpl_comm_exit_all");
-<<<<<<< HEAD
     chpl_stm_exit();                   // Terminate STM layer
-    CHPL_TASKING_EXIT();
-=======
     chpl_task_exit();
->>>>>>> 800de3c9
     if (!_runInGDB())
       chpl__autoDestroyRuntimeGlobals();
     chpl_reportMemInfo();
