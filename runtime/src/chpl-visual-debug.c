/*
 * Copyright 2015 Cray Inc.
 * Other additional copyright holders may be indicated within.
 * 
 * The entirety of this work is licensed under the Apache License,
 * Version 2.0 (the "License"); you may not use this file except
 * in compliance with the License.
 * 
 * You may obtain a copy of the License at
 * 
 *     http://www.apache.org/licenses/LICENSE-2.0
 * 
 * Unless required by applicable law or agreed to in writing, software
 * distributed under the License is distributed on an "AS IS" BASIS,
 * WITHOUT WARRANTIES OR CONDITIONS OF ANY KIND, either express or implied.
 * See the License for the specific language governing permissions and
 * limitations under the License.
 */

//
// Visual Debug Support file
//

#include "chpl-visual-debug.h"
#include "chplrt.h"
#include "chpl-comm.h"
#include "chpl-tasks.h"
#include "chpl-tasks-callbacks.h"
#include <stdint.h>
#include <string.h>
#include <unistd.h>
#include <stdio.h>
#include <stdarg.h>
#include <fcntl.h>
#include <errno.h>
#include <sys/types.h>
#include <sys/time.h>
#include <sys/stat.h>
#include <sys/resource.h>
#include <sys/param.h>

extern c_nodeid_t chpl_nodeID; // unique ID for each node: 0, 1, 2, 

int install_callbacks(void);
int uninstall_callbacks(void);

static void cb_task_create(const chpl_task_cb_info_t *info);
static void cb_task_begin(const chpl_task_cb_info_t *info);
static void cb_task_end(const chpl_task_cb_info_t *info);

int chpl_vdebug_fd = -1;
int chpl_vdebug = 0;

int chpl_dprintf (int fd, const char * format, ...) {
  char buffer[2048]; 
  va_list ap;
  int wrv;
  int retval;

  va_start (ap, format);
  retval = vsnprintf (buffer, sizeof (buffer), format, ap);
  va_end(ap);
  if (retval > 0) {
    wrv = write (fd, buffer,retval);
    if (wrv < 0) return -1;
    return retval;
  }
  return -1;
}

static int chpl_make_vdebug_file (const char *rootname) {
    char fname[MAXPATHLEN]; 
    struct stat sb;

    chpl_vdebug = 0;
    chpl_vdebug_fd = -1;

    // Make sure the directory is made.
    if (mkdir (rootname,0777) < 0) {
      if (stat (rootname, &sb) < 0) {
        fprintf (stderr, "Can not make Visual Debug directory %s.\n", rootname);
        return -1;
      }
      if (!S_ISDIR(sb.st_mode)) {
        fprintf (stderr, "%s: not a directory.\n", rootname);
        return -1;
      }
    }
    
    snprintf (fname, sizeof (fname), "%s/%s-%d", rootname, rootname, chpl_nodeID);
    chpl_vdebug_fd = open (fname, O_WRONLY|O_CREAT|O_TRUNC|O_APPEND, 0666);
    if (chpl_vdebug_fd < 0) {
      fprintf (stderr, "Visual Debug failed to open %s: %s\n",
               fname, strerror (errno));
      chpl_vdebug_fd = -1;
      return -1;
    }
    chpl_vdebug = 1;
    return 0;
}

// Record>  ChplVdebug: ver # nid # tid # seq time.sec user.time system.time 
//
//  Ver # -- version number, currently 1.1
//  nid # -- nodeID
//  tid # -- taskID
//  seq time.sec -- unique number for this run

void chpl_vdebug_start (const char *fileroot, double now) {
  const char * rootname;
  struct rusage ru;
  struct timeval tv;
  chpl_taskID_t startTask = chpl_task_getId();
  (void) gettimeofday (&tv, NULL);

  install_callbacks();

  chpl_vdebug = 0;

  // Close any open files.
  if (chpl_vdebug_fd >= 0)
    chpl_vdebug_stop ();
    
  // Initial call, open file and write initialization information
  
  // Get the root of the file name.
  rootname = (fileroot == NULL || fileroot[0] == 0) ? ".Vdebug" : fileroot; 
  
  // In case of an error, just return
  if (chpl_make_vdebug_file (rootname) < 0)
    return;
  
  // Write initial information to the file, including resource time
  if ( getrusage (RUSAGE_SELF, &ru) < 0) {
    ru.ru_utime.tv_sec = 0;
    ru.ru_utime.tv_usec = 0;
    ru.ru_stime.tv_sec = 0;
    ru.ru_stime.tv_usec = 0;
  }
  chpl_dprintf (chpl_vdebug_fd,
                "ChplVdebug: ver 1.1 nodes %d nid %d tid %d seq %.3lf %lld.%06ld %ld.%06ld %ld.%06ld \n",
                chpl_numNodes, chpl_nodeID, (int) startTask, now,
                (long long) tv.tv_sec, (long) tv.tv_usec,
                (long) ru.ru_utime.tv_sec, (long) ru.ru_utime.tv_usec,
                (long) ru.ru_stime.tv_sec, (long) ru.ru_stime.tv_usec  );
  chpl_vdebug = 1;
}

// Record>  VdbMark: time.sec user.time system.time nodeID taskID

void chpl_vdebug_stop (void) {
  struct rusage ru;  
  struct timeval tv;
  chpl_taskID_t stopTask = chpl_task_getId();

  if (chpl_vdebug_fd >= 0) {
    (void) gettimeofday (&tv, NULL);
    if ( getrusage (RUSAGE_SELF, &ru) < 0) {
      ru.ru_utime.tv_sec = 0;
      ru.ru_utime.tv_usec = 0;
      ru.ru_stime.tv_sec = 0;
      ru.ru_stime.tv_usec = 0;
    }
    // Generate the End record
    chpl_dprintf (chpl_vdebug_fd, "End: %lld.%06ld %ld.%06ld %ld.%06ld %d %d\n",
                  (long long) tv.tv_sec, (long) tv.tv_usec,
                  (long) ru.ru_utime.tv_sec, (long) ru.ru_utime.tv_usec,
                  (long) ru.ru_stime.tv_sec, (long) ru.ru_stime.tv_usec,
                  chpl_nodeID, (int) stopTask);
    close (chpl_vdebug_fd);
  }
  chpl_vdebug = 0;
  uninstall_callbacks();
}

// Record>  VdbMark: time.sec nodeId taskId
//
// This marks taskID as being a xxxVdebug() call.   Any forks or tasks
// started by this task and descendants of this task are related to
// the xxxVdebug() call and chplvis should ignore them.

void chpl_vdebug_mark(void) {
  struct timeval tv;
  chpl_taskID_t tagTask = chpl_task_getId();
  (void) gettimeofday (&tv, NULL);
  chpl_dprintf (chpl_vdebug_fd, "VdbMark: %lld.%06ld %d %lu\n",
                (long long) tv.tv_sec, (long) tv.tv_usec, chpl_nodeID, (unsigned long)tagTask );
}

static int tag_no = 0;  // A unique tag number for sorting tags

// Record>  Tag: time.sec user.time sys.time nodeId taskId tag# tagName

void chpl_vdebug_tag (const char *str) {
  struct rusage ru;
  struct timeval tv;
  chpl_taskID_t tagTask = chpl_task_getId();

  (void) gettimeofday (&tv, NULL);
  if ( getrusage (RUSAGE_SELF, &ru) < 0) {
    ru.ru_utime.tv_sec = 0;
    ru.ru_utime.tv_usec = 0;
    ru.ru_stime.tv_sec = 0;
    ru.ru_stime.tv_usec = 0;
  }
  chpl_dprintf (chpl_vdebug_fd, "Tag: %lld.%06ld %ld.%06ld %ld.%06ld %d %d %d %s\n",
                (long long) tv.tv_sec, (long) tv.tv_usec,
                (long) ru.ru_utime.tv_sec, (long) ru.ru_utime.tv_usec,
                (long) ru.ru_stime.tv_sec, (long) ru.ru_stime.tv_usec,
                chpl_nodeID, (int) tagTask, tag_no++, str);
  chpl_vdebug = 1;
}

// Record>  Pause: time.sec user.time sys.time nodeId taskId tag#

void chpl_vdebug_pause (void) {
  struct rusage ru;
  struct timeval tv;
  chpl_taskID_t pauseTask = chpl_task_getId();

  if (chpl_vdebug_fd >=0 && chpl_vdebug == 0) {
    (void) gettimeofday (&tv, NULL);
    if ( getrusage (RUSAGE_SELF, &ru) < 0) {
      ru.ru_utime.tv_sec = 0;
      ru.ru_utime.tv_usec = 0;
      ru.ru_stime.tv_sec = 0;
      ru.ru_stime.tv_usec = 0;
    }
    chpl_dprintf (chpl_vdebug_fd, "Pause: %lld.%06ld %ld.%06ld %ld.%06ld %d %d %d\n",
                  (long long) tv.tv_sec, (long) tv.tv_usec,
                  (long) ru.ru_utime.tv_sec, (long) ru.ru_utime.tv_usec,
                  (long) ru.ru_stime.tv_sec, (long) ru.ru_stime.tv_usec,
                  chpl_nodeID, (int) pauseTask, tag_no-1);
    chpl_vdebug = 0;
  }
}

// Routines to log data ... put here so other places can
// just call this code to get things logged.

// Record>  nb_put: time.sec srcNodeId dstNodeId commTaskId addr raddr elemsize 
//                  typeIndex length lineNumber fileName
//

void chpl_vdebug_log_put_nb(void *addr, c_nodeid_t node, void* raddr,
                            int32_t elemSize, int32_t typeIndex,
                            int32_t len, int ln, c_string fn) {
  if (chpl_vdebug) {
    struct timeval tv;
    chpl_taskID_t commTask = chpl_task_getId();
    (void) gettimeofday (&tv, NULL);
    chpl_dprintf (chpl_vdebug_fd, "nb_put: %lld.%06ld %d %d %lu 0x%lx 0x%lx %d %d %d %d %s\n",
                  (long long) tv.tv_sec, (long) tv.tv_usec,  chpl_nodeID, node,
                  (unsigned long) commTask, (long) addr, (long) raddr, elemSize, typeIndex, len,
                  ln, fn);
  }
}

// Record>  nb_get: time.sec dstNodeId srcNodeId commTaskId addr raddr elemsize 
//                  typeIndex length lineNumber fileName
//
// Note: dstNodeId is node requesting Get

void chpl_vdebug_log_get_nb(void* addr, c_nodeid_t node, void* raddr,
                            int32_t elemSize, int32_t typeIndex,
                            int32_t len, int ln, c_string fn) {
  if (chpl_vdebug) {
    struct timeval tv;
    chpl_taskID_t commTask = chpl_task_getId();
    (void) gettimeofday (&tv, NULL);
    chpl_dprintf (chpl_vdebug_fd, "nb_get: %lld.%06ld %d %d %lu 0x%lx 0x%lx %d %d %d %d %s\n",
                  (long long) tv.tv_sec, (long) tv.tv_usec,  chpl_nodeID, node,
                  (unsigned long)commTask, (long) addr, (long) raddr, elemSize, typeIndex, len,
                  ln, fn);
  }
}

// Record>  put: time.sec srcNodeId dstNodeId commTaskId addr raddr elemsize 
//               typeIndex length lineNumber fileName


void chpl_vdebug_log_put(void* addr, c_nodeid_t node, void* raddr,
                         int32_t elemSize, int32_t typeIndex, int32_t len,
                         int ln, c_string fn) {
  if (chpl_vdebug) {
    struct timeval tv;
    chpl_taskID_t commTask = chpl_task_getId();
    (void) gettimeofday (&tv, NULL);
    chpl_dprintf (chpl_vdebug_fd, "put: %lld.%06ld %d %d %lu 0x%lx 0x%lx %d %d %d %d %s\n",
                  (long long) tv.tv_sec, (long) tv.tv_usec, chpl_nodeID, node,
                  (unsigned long) commTask, (long) addr, (long) raddr, elemSize, typeIndex, len,
                  ln, fn);
  }
}

// Record>  get: time.sec dstNodeId srcNodeId commTaskId addr raddr elemsize 
//               typeIndex length lineNumber fileName
//
// Note:  dstNodeId is for the node makeing the request

void chpl_vdebug_log_get(void* addr, c_nodeid_t node, void* raddr,
                         int32_t elemSize, int32_t typeIndex, int32_t len,
                         int ln, c_string fn) {
  if (chpl_vdebug) {
    struct timeval tv;
    chpl_taskID_t commTask = chpl_task_getId();
    (void) gettimeofday (&tv, NULL);
<<<<<<< HEAD

    // XXXX BUG IN CALLING CHAIN YEILDS SEGFAULT HERE
    // This routine is called by chpl_comm_get in runtime/src/comm/gasnet/comm-gasnet.c
    // passes a non-NULL invalid pointer for the c_string fn.  It causes the
    // following chpl_dprintf call chain to segfault.
    // Currently chplvis does not make use of this file name, but it should
    // When this bug is fixed, chplvis should be upgraded to take notice of
    // this file name.
    //
    //printf ("log_get/%d, fn is 0x%lx\n",chpl_nodeID, (long) fn); fflush(stdout);
    //printf ("log_get/%d, fn length is %lu\n", chpl_nodeID, strlen(fn));

=======
>>>>>>> 3bc1bf8f
    chpl_dprintf (chpl_vdebug_fd,
             "get: %lld.%06ld %d %d %lu 0x%lx 0x%lx %d %d %d %d %s\n",
             (long long) tv.tv_sec, (long) tv.tv_usec,  chpl_nodeID, node,
             (unsigned long) commTask, (long) addr, (long) raddr, elemSize,
             typeIndex, len, ln, fn); 
  }
}

// Record>  st_put: time.sec srcNodeId dstNodeId commTaskId addr raddr elemsize 
//                  typeIndex length lineNumber fileName

void  chpl_vdebug_log_put_strd(void* dstaddr, void* dststrides, c_nodeid_t dstnode_id,
                               void* srcaddr, void* srcstrides, void* count,
                               int32_t stridelevels, int32_t elemSize, int32_t typeIndex,
                               int ln, c_string fn) {
  if (chpl_vdebug) {
    struct timeval tv;
    chpl_taskID_t commTask = chpl_task_getId();
    (void) gettimeofday (&tv, NULL);
    chpl_dprintf (chpl_vdebug_fd, "st_put: %lld.%06ld %d %ld %lu 0x%lx 0x%lx %d %d %d %s\n",
                  (long long) tv.tv_sec, (long) tv.tv_usec,  chpl_nodeID, 
                  (long) dstnode_id, (unsigned long) commTask, (long) srcaddr, (long) dstaddr,
                  elemSize, typeIndex, ln, fn);
    // printout srcstrides and dststrides and stridelevels?
  }

}

// Record>  st_get: time.sec dstNodeId srcNodeId commTaskId addr raddr elemsize 
//                  typeIndex length lineNumber fileName
//
// Note:  dstNode is node makeing request for get

void chpl_vdebug_log_get_strd(void* dstaddr, void* dststrides, c_nodeid_t srcnode_id,
                              void* srcaddr, void* srcstrides, void* count,
                              int32_t stridelevels, int32_t elemSize, int32_t typeIndex,
                              int ln, c_string fn) {
  if (chpl_vdebug) {
    struct timeval tv;
    chpl_taskID_t commTask = chpl_task_getId();
    (void) gettimeofday (&tv, NULL);
    chpl_dprintf (chpl_vdebug_fd, "st_get: %lld.%06ld %d %ld %lu 0x%lx 0x%lx %d %d %d %s\n",
                  (long long) tv.tv_sec, (long) tv.tv_usec,  chpl_nodeID,
                  (long) srcnode_id, (unsigned long) commTask, (long) dstaddr, (long) srcaddr,
                  elemSize, typeIndex, ln, fn);
    // print out the srcstrides and dststrides and stridelevels?
  }
}

// Record>  fork: time.sec nodeId forkNodeId subLoc funcId arg argSize forkTaskId

void chpl_vdebug_log_fork(c_nodeid_t node, c_sublocid_t subloc,
                          chpl_fn_int_t fid, void *arg, int32_t arg_size) {

  // Visual Debug Support
  chpl_taskID_t forkTask;
  forkTask = chpl_task_getId();
  // printf ("fork: fork task %llu %d->%d\n", forkTask, (int)chpl_nodeID, (int)node);
  if (chpl_vdebug) {
    struct timeval tv;
    (void) gettimeofday (&tv, NULL);
    chpl_dprintf (chpl_vdebug_fd, "fork: %lld.%06ld %d %d %d %d 0x%lx %d %lu \n",
                  (long long) tv.tv_sec, (long) tv.tv_usec, chpl_nodeID, node, subloc,
                  fid, (long) arg, arg_size, (unsigned long) forkTask);
  }
}

// Record>  fork_nb: time.sec nodeId forkNodeId subLoc funcId arg argSize forkTaskId


void  chpl_vdebug_log_fork_nb(c_nodeid_t node, c_sublocid_t subloc,
                              chpl_fn_int_t fid, void *arg, int32_t arg_size) {
  if (chpl_vdebug) {
    chpl_taskID_t forkTask = chpl_task_getId();
    struct timeval tv;
    (void) gettimeofday (&tv, NULL);
    chpl_dprintf (chpl_vdebug_fd, "fork_nb: %lld.%06ld %d %d %d %d 0x%lx %d %lu\n",
                  (long long) tv.tv_sec, (long) tv.tv_usec, chpl_nodeID, node, subloc,
                  fid, (long) arg, arg_size, (unsigned long)forkTask);
  }
}

// Record>  fork_nb: time.sec nodeId forkNodeId subLoc funcId arg argSize forkTaskId

void chpl_vdebug_log_fast_fork(c_nodeid_t node, c_sublocid_t subloc,
                               chpl_fn_int_t fid, void *arg, int32_t arg_size) {
  if (chpl_vdebug) {
    chpl_taskID_t forkTask = chpl_task_getId();
    struct timeval tv;
    (void) gettimeofday (&tv, NULL);
    chpl_dprintf (chpl_vdebug_fd, "f_fork: %lld.%06ld %d %d %d %d 0x%lx %d %ld\n",
                  (long long) tv.tv_sec, (long) tv.tv_usec, chpl_nodeID, node, subloc,
                  fid, (long) arg, arg_size, (unsigned long)forkTask);
  }
}


// Task layer callbacks

int install_callbacks(void) {
  if (chpl_task_install_callback(chpl_task_cb_event_kind_create, 
                                 chpl_task_cb_info_kind_full, cb_task_create) != 0)
    return 1;
  if (chpl_task_install_callback(chpl_task_cb_event_kind_begin, 
                                 chpl_task_cb_info_kind_full, cb_task_begin) != 0) {
    (void) chpl_task_uninstall_callback(chpl_task_cb_event_kind_create, cb_task_create);
    return 1;
  }
  if (chpl_task_install_callback(chpl_task_cb_event_kind_end,
                                 chpl_task_cb_info_kind_id_only, cb_task_end) != 0) {
    (void) chpl_task_uninstall_callback(chpl_task_cb_event_kind_create, cb_task_create);
    (void) chpl_task_uninstall_callback(chpl_task_cb_event_kind_begin, cb_task_begin);
    return 1;
  }
  return 0;
}

int uninstall_callbacks(void) {
  int rv = 0;
  rv = chpl_task_uninstall_callback(chpl_task_cb_event_kind_create, cb_task_create);
  rv += chpl_task_uninstall_callback(chpl_task_cb_event_kind_begin, cb_task_begin);
  rv += chpl_task_uninstall_callback(chpl_task_cb_event_kind_end, cb_task_end);
  return rv;
}

// Record>  task: time.sec nodeId taskId parentTaskId On/Local lineNum srcName

void cb_task_create(const chpl_task_cb_info_t *info) {
  struct timeval tv;
  if (!chpl_vdebug) return;
  if (chpl_vdebug_fd >= 0) {
    chpl_taskID_t taskId = chpl_task_getId();
    //printf ("taskCB: event: %d, node %d proc %s task id: %llu, new task id: %llu\n",
    //         (int)info->event_kind, (int)info->nodeID,
    //        (info->iu.full.is_executeOn ? "O" : "L"), taskId, info->iu.full.id);
    (void)gettimeofday(&tv, NULL);
    chpl_dprintf (chpl_vdebug_fd, "task: %lld.%06ld %lld %ld %lu %s %ld %s\n",
                  (long long) tv.tv_sec, (long) tv.tv_usec,
                  (long long) info->nodeID, (long int) info->iu.full.id,
                  (unsigned long) taskId,
                  (info->iu.full.is_executeOn ? "O" : "L"),
                  (long int) info->iu.full.lineno,
                  (info->iu.full.filename ? info->iu.full.filename : ""));
   }
}

// Record>  Btask: time.sec nodeId taskId

void cb_task_begin(const chpl_task_cb_info_t *info) {
  struct timeval tv;
  if (!chpl_vdebug) return;
  if (chpl_vdebug_fd >= 0) {
    (void)gettimeofday(&tv, NULL);
    chpl_dprintf (chpl_vdebug_fd, "Btask: %lld.%06ld %lld %lu\n",
                  (long long) tv.tv_sec, (long) tv.tv_usec,
                  (long long) info->nodeID, (unsigned long) info->iu.full.id);
 
  }
}

// Record>  Etask: time.sec nodeId taskId

void cb_task_end(const chpl_task_cb_info_t *info) {
  struct timeval tv;
  if (!chpl_vdebug) return;
  if (chpl_vdebug_fd >= 0) {
    (void)gettimeofday(&tv, NULL);
    chpl_dprintf (chpl_vdebug_fd, "Etask: %lld.%06ld %lld %lu\n",
                  (long long) tv.tv_sec, (long) tv.tv_usec,
                  (long long) info->nodeID, (unsigned long) info->iu.id_only.id);
 
  }
}<|MERGE_RESOLUTION|>--- conflicted
+++ resolved
@@ -305,21 +305,6 @@
     struct timeval tv;
     chpl_taskID_t commTask = chpl_task_getId();
     (void) gettimeofday (&tv, NULL);
-<<<<<<< HEAD
-
-    // XXXX BUG IN CALLING CHAIN YEILDS SEGFAULT HERE
-    // This routine is called by chpl_comm_get in runtime/src/comm/gasnet/comm-gasnet.c
-    // passes a non-NULL invalid pointer for the c_string fn.  It causes the
-    // following chpl_dprintf call chain to segfault.
-    // Currently chplvis does not make use of this file name, but it should
-    // When this bug is fixed, chplvis should be upgraded to take notice of
-    // this file name.
-    //
-    //printf ("log_get/%d, fn is 0x%lx\n",chpl_nodeID, (long) fn); fflush(stdout);
-    //printf ("log_get/%d, fn length is %lu\n", chpl_nodeID, strlen(fn));
-
-=======
->>>>>>> 3bc1bf8f
     chpl_dprintf (chpl_vdebug_fd,
              "get: %lld.%06ld %d %d %lu 0x%lx 0x%lx %d %d %d %d %s\n",
              (long long) tv.tv_sec, (long) tv.tv_usec,  chpl_nodeID, node,
