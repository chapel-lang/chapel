/*
 * Copyright 2015 Cray Inc.
 * Other additional copyright holders may be indicated within.
 * 
 * The entirety of this work is licensed under the Apache License,
 * Version 2.0 (the "License"); you may not use this file except
 * in compliance with the License.
 * 
 * You may obtain a copy of the License at
 * 
 *     http://www.apache.org/licenses/LICENSE-2.0
 * 
 * Unless required by applicable law or agreed to in writing, software
 * distributed under the License is distributed on an "AS IS" BASIS,
 * WITHOUT WARRANTIES OR CONDITIONS OF ANY KIND, either express or implied.
 * See the License for the specific language governing permissions and
 * limitations under the License.
 */

//
// Visual Debug Support file
//

#include "chpl-visual-debug.h"
#include "chplrt.h"
#include "chpl-comm.h"
#include "chpl-tasks.h"
#include "chpl-tasks-callbacks.h"
#include <stdint.h>
#include <string.h>
#include <unistd.h>
#include <stdio.h>
#include <stdarg.h>
#include <fcntl.h>
#include <errno.h>
#include <sys/types.h>
#include <sys/time.h>
#include <sys/stat.h>
#include <sys/resource.h>
#include <sys/param.h>

extern c_nodeid_t chpl_nodeID; // unique ID for each node: 0, 1, 2, 

int install_callbacks(void);
int uninstall_callbacks(void);

static void cb_task_create(const chpl_task_cb_info_t *info);
static void cb_task_begin(const chpl_task_cb_info_t *info);
static void cb_task_end(const chpl_task_cb_info_t *info);

int chpl_vdebug_fd = -1;
int chpl_vdebug = 0;

int chpl_dprintf (int fd, const char * format, ...) {
  char buffer[2048]; 
  va_list ap;
  int wrv;
  int retval;

  va_start (ap, format);
  retval = vsnprintf (buffer, sizeof (buffer), format, ap);
  va_end(ap);
  if (retval > 0) {
    wrv = write (fd, buffer,retval);
    if (wrv < 0) return -1;
    return retval;
  }
  return -1;
}

static int chpl_make_vdebug_file (const char *rootname) {
    char fname[MAXPATHLEN]; 
    struct stat sb;

    chpl_vdebug = 0;
    chpl_vdebug_fd = -1;

    // Make sure the directory is made.
    if (mkdir (rootname,0777) < 0) {
      if (stat (rootname, &sb) < 0) {
        fprintf (stderr, "Can not make Visual Debug directory %s.\n", rootname);
        return -1;
      }
      if (!S_ISDIR(sb.st_mode)) {
        fprintf (stderr, "%s: not a directory.\n", rootname);
        return -1;
      }
    }
    
    snprintf (fname, sizeof (fname), "%s/%s-%d", rootname, rootname, chpl_nodeID);
    chpl_vdebug_fd = open (fname, O_WRONLY|O_CREAT|O_TRUNC|O_APPEND, 0666);
    if (chpl_vdebug_fd < 0) {
      fprintf (stderr, "Visual Debug failed to open %s: %s\n",
               fname, strerror (errno));
      chpl_vdebug_fd = -1;
      return -1;
    }
    chpl_vdebug = 1;
    return 0;
}

// Record>  ChplVdebug: ver # nid # tid # seq time.sec user.time system.time 
//
//  Ver # -- version number, currently 1.1
//  nid # -- nodeID
//  tid # -- taskID
//  seq time.sec -- unique number for this run

void chpl_vdebug_start (const char *fileroot, double now) {
  const char * rootname;
  struct rusage ru;
  struct timeval tv;
  chpl_taskID_t startTask = chpl_task_getId();
  (void) gettimeofday (&tv, NULL);

  install_callbacks();

  chpl_vdebug = 0;

  // Close any open files.
  if (chpl_vdebug_fd >= 0)
    chpl_vdebug_stop ();
    
  // Initial call, open file and write initialization information
  
  // Get the root of the file name.
  rootname = (fileroot == NULL || fileroot[0] == 0) ? ".Vdebug" : fileroot; 
  
  // In case of an error, just return
  if (chpl_make_vdebug_file (rootname) < 0)
    return;
  
  // Write initial information to the file, including resource time
  if ( getrusage (RUSAGE_SELF, &ru) < 0) {
    ru.ru_utime.tv_sec = 0;
    ru.ru_utime.tv_usec = 0;
    ru.ru_stime.tv_sec = 0;
    ru.ru_stime.tv_usec = 0;
  }
  chpl_dprintf (chpl_vdebug_fd,
                "ChplVdebug: ver 1.1 nodes %d nid %d tid %d seq %.3lf %lld.%06ld %ld.%06ld %ld.%06ld \n",
                chpl_numNodes, chpl_nodeID, (int) startTask, now,
                (long long) tv.tv_sec, (long) tv.tv_usec,
                (long) ru.ru_utime.tv_sec, (long) ru.ru_utime.tv_usec,
                (long) ru.ru_stime.tv_sec, (long) ru.ru_stime.tv_usec  );
  chpl_vdebug = 1;
}

// Record>  VdbMark: time.sec user.time system.time nodeID taskID

void chpl_vdebug_stop (void) {
  struct rusage ru;  
  struct timeval tv;
  chpl_taskID_t stopTask = chpl_task_getId();

  if (chpl_vdebug_fd >= 0) {
    (void) gettimeofday (&tv, NULL);
    if ( getrusage (RUSAGE_SELF, &ru) < 0) {
      ru.ru_utime.tv_sec = 0;
      ru.ru_utime.tv_usec = 0;
      ru.ru_stime.tv_sec = 0;
      ru.ru_stime.tv_usec = 0;
    }
    // Generate the End record
    chpl_dprintf (chpl_vdebug_fd, "End: %lld.%06ld %ld.%06ld %ld.%06ld %d %d\n",
                  (long long) tv.tv_sec, (long) tv.tv_usec,
                  (long) ru.ru_utime.tv_sec, (long) ru.ru_utime.tv_usec,
                  (long) ru.ru_stime.tv_sec, (long) ru.ru_stime.tv_usec,
                  chpl_nodeID, (int) stopTask);
    close (chpl_vdebug_fd);
  }
  chpl_vdebug = 0;
  uninstall_callbacks();
}

// Record>  VdbMark: time.sec nodeId taskId
//
// This marks taskID as being a xxxVdebug() call.   Any forks or tasks
// started by this task and descendants of this task are related to
// the xxxVdebug() call and chplvis should ignore them.

void chpl_vdebug_mark(void) {
  struct timeval tv;
<<<<<<< HEAD
  struct timezone tz = {0,0};
  chpl_taskID_t tagTask = chpl_task_getId();
  (void) gettimeofday (&tv, &tz);
=======
  chpl_taskID_t tagTask = chpl_task_getId();
  (void) gettimeofday (&tv, NULL);
>>>>>>> 5d23177a
  chpl_dprintf (chpl_vdebug_fd, "VdbMark: %lld.%06ld %d %lu\n",
                (long long) tv.tv_sec, (long) tv.tv_usec, chpl_nodeID, (unsigned long)tagTask );
}

static int tag_no = 0;  // A unique tag number for sorting tags

// Record>  Tag: time.sec user.time sys.time nodeId taskId tag# tagName

void chpl_vdebug_tag (const char *str) {
  struct rusage ru;
  struct timeval tv;
  chpl_taskID_t tagTask = chpl_task_getId();

  (void) gettimeofday (&tv, NULL);
  if ( getrusage (RUSAGE_SELF, &ru) < 0) {
    ru.ru_utime.tv_sec = 0;
    ru.ru_utime.tv_usec = 0;
    ru.ru_stime.tv_sec = 0;
    ru.ru_stime.tv_usec = 0;
  }
  chpl_dprintf (chpl_vdebug_fd, "Tag: %lld.%06ld %ld.%06ld %ld.%06ld %d %d %d %s\n",
                (long long) tv.tv_sec, (long) tv.tv_usec,
                (long) ru.ru_utime.tv_sec, (long) ru.ru_utime.tv_usec,
                (long) ru.ru_stime.tv_sec, (long) ru.ru_stime.tv_usec,
                chpl_nodeID, (int) tagTask, tag_no++, str);
  chpl_vdebug = 1;
}

// Record>  Pause: time.sec user.time sys.time nodeId taskId tag#

void chpl_vdebug_pause (void) {
  struct rusage ru;
  struct timeval tv;
  chpl_taskID_t pauseTask = chpl_task_getId();

  if (chpl_vdebug_fd >=0 && chpl_vdebug == 0) {
    (void) gettimeofday (&tv, NULL);
    if ( getrusage (RUSAGE_SELF, &ru) < 0) {
      ru.ru_utime.tv_sec = 0;
      ru.ru_utime.tv_usec = 0;
      ru.ru_stime.tv_sec = 0;
      ru.ru_stime.tv_usec = 0;
    }
    chpl_dprintf (chpl_vdebug_fd, "Pause: %lld.%06ld %ld.%06ld %ld.%06ld %d %d %d\n",
                  (long long) tv.tv_sec, (long) tv.tv_usec,
                  (long) ru.ru_utime.tv_sec, (long) ru.ru_utime.tv_usec,
                  (long) ru.ru_stime.tv_sec, (long) ru.ru_stime.tv_usec,
                  chpl_nodeID, (int) pauseTask, tag_no-1);
    chpl_vdebug = 0;
  }
}

// Routines to log data ... put here so other places can
// just call this code to get things logged.

// Record>  nb_put: time.sec srcNodeId dstNodeId commTaskId addr raddr elemsize 
//                  typeIndex length lineNumber fileName
//

void chpl_vdebug_log_put_nb(void *addr, c_nodeid_t node, void* raddr,
                            int32_t elemSize, int32_t typeIndex,
                            int32_t len, int ln, c_string fn) {
  if (chpl_vdebug) {
    struct timeval tv;
<<<<<<< HEAD
    struct timezone tz = {0,0};
    chpl_taskID_t commTask = chpl_task_getId();
    (void) gettimeofday (&tv, &tz);
=======
    chpl_taskID_t commTask = chpl_task_getId();
    (void) gettimeofday (&tv, NULL);
>>>>>>> 5d23177a
    chpl_dprintf (chpl_vdebug_fd, "nb_put: %lld.%06ld %d %d %lu 0x%lx 0x%lx %d %d %d %d %s\n",
                  (long long) tv.tv_sec, (long) tv.tv_usec,  chpl_nodeID, node,
                  (unsigned long) commTask, (long) addr, (long) raddr, elemSize, typeIndex, len,
                  ln, fn);
  }
}

// Record>  nb_get: time.sec dstNodeId srcNodeId commTaskId addr raddr elemsize 
//                  typeIndex length lineNumber fileName
//
// Note: dstNodeId is node requesting Get

void chpl_vdebug_log_get_nb(void* addr, c_nodeid_t node, void* raddr,
                            int32_t elemSize, int32_t typeIndex,
                            int32_t len, int ln, c_string fn) {
  if (chpl_vdebug) {
    struct timeval tv;
<<<<<<< HEAD
    struct timezone tz = {0,0};
    chpl_taskID_t commTask = chpl_task_getId();
    (void) gettimeofday (&tv, &tz);
=======
    chpl_taskID_t commTask = chpl_task_getId();
    (void) gettimeofday (&tv, NULL);
>>>>>>> 5d23177a
    chpl_dprintf (chpl_vdebug_fd, "nb_get: %lld.%06ld %d %d %lu 0x%lx 0x%lx %d %d %d %d %s\n",
                  (long long) tv.tv_sec, (long) tv.tv_usec,  chpl_nodeID, node,
                  (unsigned long)commTask, (long) addr, (long) raddr, elemSize, typeIndex, len,
                  ln, fn);
  }
}

// Record>  put: time.sec srcNodeId dstNodeId commTaskId addr raddr elemsize 
//               typeIndex length lineNumber fileName


void chpl_vdebug_log_put(void* addr, c_nodeid_t node, void* raddr,
                         int32_t elemSize, int32_t typeIndex, int32_t len,
                         int ln, c_string fn) {
  if (chpl_vdebug) {
    struct timeval tv;
<<<<<<< HEAD
    struct timezone tz = {0,0};
    chpl_taskID_t commTask = chpl_task_getId();
    (void) gettimeofday (&tv, &tz);
=======
    chpl_taskID_t commTask = chpl_task_getId();
    (void) gettimeofday (&tv, NULL);
>>>>>>> 5d23177a
    chpl_dprintf (chpl_vdebug_fd, "put: %lld.%06ld %d %d %lu 0x%lx 0x%lx %d %d %d %d %s\n",
                  (long long) tv.tv_sec, (long) tv.tv_usec, chpl_nodeID, node,
                  (unsigned long) commTask, (long) addr, (long) raddr, elemSize, typeIndex, len,
                  ln, fn);
  }
}

// Record>  get: time.sec dstNodeId srcNodeId commTaskId addr raddr elemsize 
//               typeIndex length lineNumber fileName
//
// Note:  dstNodeId is for the node makeing the request

void chpl_vdebug_log_get(void* addr, c_nodeid_t node, void* raddr,
                         int32_t elemSize, int32_t typeIndex, int32_t len,
                         int ln, c_string fn) {
  if (chpl_vdebug) {
    struct timeval tv;
<<<<<<< HEAD
    struct timezone tz = {0,0};
    chpl_taskID_t commTask = chpl_task_getId();
    (void) gettimeofday (&tv, &tz);
=======
    chpl_taskID_t commTask = chpl_task_getId();
    (void) gettimeofday (&tv, NULL);
>>>>>>> 5d23177a

    // XXXX BUG IN CALLING CHAIN YEILDS SEGFAULT HERE
    // This routine is called by chpl_comm_get in runtime/src/comm/gasnet/comm-gasnet.c
    // passes a non-NULL invalid pointer for the c_string fn.  It causes the
    // following chpl_dprintf call chain to segfault.
    // Currently chplvis does not make use of this file name, but it should
    // When this bug is fixed, chplvis should be upgraded to take notice of
    // this file name.
    //
    //printf ("log_get/%d, fn is 0x%lx\n",chpl_nodeID, (long) fn); fflush(stdout);
    //printf ("log_get/%d, fn length is %lu\n", chpl_nodeID, strlen(fn));

    chpl_dprintf (chpl_vdebug_fd,
             "get: %lld.%06ld %d %d %lu 0x%lx 0x%lx %d %d %d %d <unknown>\n",
             (long long) tv.tv_sec, (long) tv.tv_usec,  chpl_nodeID, node,
             (unsigned long) commTask, (long) addr, (long) raddr, elemSize,
             typeIndex, len, ln); // fu
  }
}

// Record>  st_put: time.sec srcNodeId dstNodeId commTaskId addr raddr elemsize 
//                  typeIndex length lineNumber fileName

void  chpl_vdebug_log_put_strd(void* dstaddr, void* dststrides, c_nodeid_t dstnode_id,
                               void* srcaddr, void* srcstrides, void* count,
                               int32_t stridelevels, int32_t elemSize, int32_t typeIndex,
                               int ln, c_string fn) {
  if (chpl_vdebug) {
    struct timeval tv;
<<<<<<< HEAD
    struct timezone tz = {0,0};
    chpl_taskID_t commTask = chpl_task_getId();
    (void) gettimeofday (&tv, &tz);
=======
    chpl_taskID_t commTask = chpl_task_getId();
    (void) gettimeofday (&tv, NULL);
>>>>>>> 5d23177a
    chpl_dprintf (chpl_vdebug_fd, "st_put: %lld.%06ld %d %ld %lu 0x%lx 0x%lx %d %d %d %s\n",
                  (long long) tv.tv_sec, (long) tv.tv_usec,  chpl_nodeID, 
                  (long) dstnode_id, (unsigned long) commTask, (long) srcaddr, (long) dstaddr,
                  elemSize, typeIndex, ln, fn);
    // printout srcstrides and dststrides and stridelevels?
  }

}

// Record>  st_get: time.sec dstNodeId srcNodeId commTaskId addr raddr elemsize 
//                  typeIndex length lineNumber fileName
//
// Note:  dstNode is node makeing request for get

void chpl_vdebug_log_get_strd(void* dstaddr, void* dststrides, c_nodeid_t srcnode_id,
                              void* srcaddr, void* srcstrides, void* count,
                              int32_t stridelevels, int32_t elemSize, int32_t typeIndex,
                              int ln, c_string fn) {
  if (chpl_vdebug) {
    struct timeval tv;
<<<<<<< HEAD
    struct timezone tz = {0,0};
    chpl_taskID_t commTask = chpl_task_getId();
    (void) gettimeofday (&tv, &tz);
=======
    chpl_taskID_t commTask = chpl_task_getId();
    (void) gettimeofday (&tv, NULL);
>>>>>>> 5d23177a
    chpl_dprintf (chpl_vdebug_fd, "st_get: %lld.%06ld %d %ld %lu 0x%lx 0x%lx %d %d %d %s\n",
                  (long long) tv.tv_sec, (long) tv.tv_usec,  chpl_nodeID,
                  (long) srcnode_id, (unsigned long) commTask, (long) dstaddr, (long) srcaddr,
                  elemSize, typeIndex, ln, fn);
    // print out the srcstrides and dststrides and stridelevels?
  }
}

// Record>  fork: time.sec nodeId forkNodeId subLoc funcId arg argSize forkTaskId

void chpl_vdebug_log_fork(c_nodeid_t node, c_sublocid_t subloc,
                          chpl_fn_int_t fid, void *arg, int32_t arg_size) {

  // Visual Debug Support
  chpl_taskID_t forkTask;
  forkTask = chpl_task_getId();
  // printf ("fork: fork task %llu %d->%d\n", forkTask, (int)chpl_nodeID, (int)node);
  if (chpl_vdebug) {
    struct timeval tv;
<<<<<<< HEAD
    struct timezone tz = {0,0};
    (void) gettimeofday (&tv, &tz);
=======
    (void) gettimeofday (&tv, NULL);
>>>>>>> 5d23177a
    chpl_dprintf (chpl_vdebug_fd, "fork: %lld.%06ld %d %d %d %d 0x%lx %d %lu \n",
                  (long long) tv.tv_sec, (long) tv.tv_usec, chpl_nodeID, node, subloc,
                  fid, (long) arg, arg_size, (unsigned long) forkTask);
  }
}

// Record>  fork_nb: time.sec nodeId forkNodeId subLoc funcId arg argSize forkTaskId


void  chpl_vdebug_log_fork_nb(c_nodeid_t node, c_sublocid_t subloc,
                              chpl_fn_int_t fid, void *arg, int32_t arg_size) {
  if (chpl_vdebug) {
    chpl_taskID_t forkTask = chpl_task_getId();
    struct timeval tv;
<<<<<<< HEAD
    struct timezone tz = {0,0};
    (void) gettimeofday (&tv, &tz);
=======
    (void) gettimeofday (&tv, NULL);
>>>>>>> 5d23177a
    chpl_dprintf (chpl_vdebug_fd, "fork_nb: %lld.%06ld %d %d %d %d 0x%lx %d %lu\n",
                  (long long) tv.tv_sec, (long) tv.tv_usec, chpl_nodeID, node, subloc,
                  fid, (long) arg, arg_size, (unsigned long)forkTask);
  }
}

// Record>  fork_nb: time.sec nodeId forkNodeId subLoc funcId arg argSize forkTaskId

void chpl_vdebug_log_fast_fork(c_nodeid_t node, c_sublocid_t subloc,
                               chpl_fn_int_t fid, void *arg, int32_t arg_size) {
  if (chpl_vdebug) {
    chpl_taskID_t forkTask = chpl_task_getId();
    struct timeval tv;
<<<<<<< HEAD
    struct timezone tz = {0,0};
    (void) gettimeofday (&tv, &tz);
=======
    (void) gettimeofday (&tv, NULL);
>>>>>>> 5d23177a
    chpl_dprintf (chpl_vdebug_fd, "f_fork: %lld.%06ld %d %d %d %d 0x%lx %d %ld\n",
                  (long long) tv.tv_sec, (long) tv.tv_usec, chpl_nodeID, node, subloc,
                  fid, (long) arg, arg_size, (unsigned long)forkTask);
  }
}


// Task layer callbacks

int install_callbacks(void) {
  if (chpl_task_install_callback(chpl_task_cb_event_kind_create, 
                                 chpl_task_cb_info_kind_full, cb_task_create) != 0)
    return 1;
  if (chpl_task_install_callback(chpl_task_cb_event_kind_begin, 
                                 chpl_task_cb_info_kind_full, cb_task_begin) != 0) {
    (void) chpl_task_uninstall_callback(chpl_task_cb_event_kind_create, cb_task_create);
    return 1;
  }
  if (chpl_task_install_callback(chpl_task_cb_event_kind_end,
                                 chpl_task_cb_info_kind_id_only, cb_task_end) != 0) {
    (void) chpl_task_uninstall_callback(chpl_task_cb_event_kind_create, cb_task_create);
    (void) chpl_task_uninstall_callback(chpl_task_cb_event_kind_begin, cb_task_begin);
    return 1;
  }
  return 0;
}

int uninstall_callbacks(void) {
  int rv = 0;
  rv = chpl_task_uninstall_callback(chpl_task_cb_event_kind_create, cb_task_create);
  rv += chpl_task_uninstall_callback(chpl_task_cb_event_kind_begin, cb_task_begin);
  rv += chpl_task_uninstall_callback(chpl_task_cb_event_kind_end, cb_task_end);
  return rv;
}

// Record>  task: time.sec nodeId taskId parentTaskId On/Local lineNum srcName

void cb_task_create(const chpl_task_cb_info_t *info) {
  struct timeval tv;
  if (!chpl_vdebug) return;
  if (chpl_vdebug_fd >= 0) {
    chpl_taskID_t taskId = chpl_task_getId();
    //printf ("taskCB: event: %d, node %d proc %s task id: %llu, new task id: %llu\n",
    //         (int)info->event_kind, (int)info->nodeID,
    //        (info->iu.full.is_executeOn ? "O" : "L"), taskId, info->iu.full.id);
<<<<<<< HEAD
    (void)gettimeofday(&tv, &tz);
=======
    (void)gettimeofday(&tv, NULL);
>>>>>>> 5d23177a
    chpl_dprintf (chpl_vdebug_fd, "task: %lld.%06ld %lld %ld %lu %s %ld %s\n",
                  (long long) tv.tv_sec, (long) tv.tv_usec,
                  (long long) info->nodeID, (long int) info->iu.full.id,
                  (unsigned long) taskId,
                  (info->iu.full.is_executeOn ? "O" : "L"),
                  (long int) info->iu.full.lineno,
                  (info->iu.full.filename ? info->iu.full.filename : ""));
   }
}

// Record>  Btask: time.sec nodeId taskId

void cb_task_begin(const chpl_task_cb_info_t *info) {
  struct timeval tv;
<<<<<<< HEAD
  struct timezone tz = {0,0};
  if (!chpl_vdebug) return;
  if (chpl_vdebug_fd >= 0) {
    (void)gettimeofday(&tv, &tz);
=======
  if (!chpl_vdebug) return;
  if (chpl_vdebug_fd >= 0) {
    (void)gettimeofday(&tv, NULL);
>>>>>>> 5d23177a
    chpl_dprintf (chpl_vdebug_fd, "Btask: %lld.%06ld %lld %lu\n",
                  (long long) tv.tv_sec, (long) tv.tv_usec,
                  (long long) info->nodeID, (unsigned long) info->iu.full.id);
 
  }
}

// Record>  Etask: time.sec nodeId taskId

void cb_task_end(const chpl_task_cb_info_t *info) {
  struct timeval tv;
  if (!chpl_vdebug) return;
  if (chpl_vdebug_fd >= 0) {
<<<<<<< HEAD
    (void)gettimeofday(&tv, &tz);
=======
    (void)gettimeofday(&tv, NULL);
>>>>>>> 5d23177a
    chpl_dprintf (chpl_vdebug_fd, "Etask: %lld.%06ld %lld %lu\n",
                  (long long) tv.tv_sec, (long) tv.tv_usec,
                  (long long) info->nodeID, (unsigned long) info->iu.id_only.id);
 
  }
}<|MERGE_RESOLUTION|>--- conflicted
+++ resolved
@@ -181,14 +181,8 @@
 
 void chpl_vdebug_mark(void) {
   struct timeval tv;
-<<<<<<< HEAD
-  struct timezone tz = {0,0};
-  chpl_taskID_t tagTask = chpl_task_getId();
-  (void) gettimeofday (&tv, &tz);
-=======
   chpl_taskID_t tagTask = chpl_task_getId();
   (void) gettimeofday (&tv, NULL);
->>>>>>> 5d23177a
   chpl_dprintf (chpl_vdebug_fd, "VdbMark: %lld.%06ld %d %lu\n",
                 (long long) tv.tv_sec, (long) tv.tv_usec, chpl_nodeID, (unsigned long)tagTask );
 }
@@ -253,14 +247,8 @@
                             int32_t len, int ln, c_string fn) {
   if (chpl_vdebug) {
     struct timeval tv;
-<<<<<<< HEAD
-    struct timezone tz = {0,0};
-    chpl_taskID_t commTask = chpl_task_getId();
-    (void) gettimeofday (&tv, &tz);
-=======
-    chpl_taskID_t commTask = chpl_task_getId();
-    (void) gettimeofday (&tv, NULL);
->>>>>>> 5d23177a
+    chpl_taskID_t commTask = chpl_task_getId();
+    (void) gettimeofday (&tv, NULL);
     chpl_dprintf (chpl_vdebug_fd, "nb_put: %lld.%06ld %d %d %lu 0x%lx 0x%lx %d %d %d %d %s\n",
                   (long long) tv.tv_sec, (long) tv.tv_usec,  chpl_nodeID, node,
                   (unsigned long) commTask, (long) addr, (long) raddr, elemSize, typeIndex, len,
@@ -278,14 +266,8 @@
                             int32_t len, int ln, c_string fn) {
   if (chpl_vdebug) {
     struct timeval tv;
-<<<<<<< HEAD
-    struct timezone tz = {0,0};
-    chpl_taskID_t commTask = chpl_task_getId();
-    (void) gettimeofday (&tv, &tz);
-=======
-    chpl_taskID_t commTask = chpl_task_getId();
-    (void) gettimeofday (&tv, NULL);
->>>>>>> 5d23177a
+    chpl_taskID_t commTask = chpl_task_getId();
+    (void) gettimeofday (&tv, NULL);
     chpl_dprintf (chpl_vdebug_fd, "nb_get: %lld.%06ld %d %d %lu 0x%lx 0x%lx %d %d %d %d %s\n",
                   (long long) tv.tv_sec, (long) tv.tv_usec,  chpl_nodeID, node,
                   (unsigned long)commTask, (long) addr, (long) raddr, elemSize, typeIndex, len,
@@ -302,14 +284,8 @@
                          int ln, c_string fn) {
   if (chpl_vdebug) {
     struct timeval tv;
-<<<<<<< HEAD
-    struct timezone tz = {0,0};
-    chpl_taskID_t commTask = chpl_task_getId();
-    (void) gettimeofday (&tv, &tz);
-=======
-    chpl_taskID_t commTask = chpl_task_getId();
-    (void) gettimeofday (&tv, NULL);
->>>>>>> 5d23177a
+    chpl_taskID_t commTask = chpl_task_getId();
+    (void) gettimeofday (&tv, NULL);
     chpl_dprintf (chpl_vdebug_fd, "put: %lld.%06ld %d %d %lu 0x%lx 0x%lx %d %d %d %d %s\n",
                   (long long) tv.tv_sec, (long) tv.tv_usec, chpl_nodeID, node,
                   (unsigned long) commTask, (long) addr, (long) raddr, elemSize, typeIndex, len,
@@ -327,14 +303,8 @@
                          int ln, c_string fn) {
   if (chpl_vdebug) {
     struct timeval tv;
-<<<<<<< HEAD
-    struct timezone tz = {0,0};
-    chpl_taskID_t commTask = chpl_task_getId();
-    (void) gettimeofday (&tv, &tz);
-=======
-    chpl_taskID_t commTask = chpl_task_getId();
-    (void) gettimeofday (&tv, NULL);
->>>>>>> 5d23177a
+    chpl_taskID_t commTask = chpl_task_getId();
+    (void) gettimeofday (&tv, NULL);
 
     // XXXX BUG IN CALLING CHAIN YEILDS SEGFAULT HERE
     // This routine is called by chpl_comm_get in runtime/src/comm/gasnet/comm-gasnet.c
@@ -364,14 +334,8 @@
                                int ln, c_string fn) {
   if (chpl_vdebug) {
     struct timeval tv;
-<<<<<<< HEAD
-    struct timezone tz = {0,0};
-    chpl_taskID_t commTask = chpl_task_getId();
-    (void) gettimeofday (&tv, &tz);
-=======
-    chpl_taskID_t commTask = chpl_task_getId();
-    (void) gettimeofday (&tv, NULL);
->>>>>>> 5d23177a
+    chpl_taskID_t commTask = chpl_task_getId();
+    (void) gettimeofday (&tv, NULL);
     chpl_dprintf (chpl_vdebug_fd, "st_put: %lld.%06ld %d %ld %lu 0x%lx 0x%lx %d %d %d %s\n",
                   (long long) tv.tv_sec, (long) tv.tv_usec,  chpl_nodeID, 
                   (long) dstnode_id, (unsigned long) commTask, (long) srcaddr, (long) dstaddr,
@@ -392,14 +356,8 @@
                               int ln, c_string fn) {
   if (chpl_vdebug) {
     struct timeval tv;
-<<<<<<< HEAD
-    struct timezone tz = {0,0};
-    chpl_taskID_t commTask = chpl_task_getId();
-    (void) gettimeofday (&tv, &tz);
-=======
-    chpl_taskID_t commTask = chpl_task_getId();
-    (void) gettimeofday (&tv, NULL);
->>>>>>> 5d23177a
+    chpl_taskID_t commTask = chpl_task_getId();
+    (void) gettimeofday (&tv, NULL);
     chpl_dprintf (chpl_vdebug_fd, "st_get: %lld.%06ld %d %ld %lu 0x%lx 0x%lx %d %d %d %s\n",
                   (long long) tv.tv_sec, (long) tv.tv_usec,  chpl_nodeID,
                   (long) srcnode_id, (unsigned long) commTask, (long) dstaddr, (long) srcaddr,
@@ -419,12 +377,7 @@
   // printf ("fork: fork task %llu %d->%d\n", forkTask, (int)chpl_nodeID, (int)node);
   if (chpl_vdebug) {
     struct timeval tv;
-<<<<<<< HEAD
-    struct timezone tz = {0,0};
-    (void) gettimeofday (&tv, &tz);
-=======
-    (void) gettimeofday (&tv, NULL);
->>>>>>> 5d23177a
+    (void) gettimeofday (&tv, NULL);
     chpl_dprintf (chpl_vdebug_fd, "fork: %lld.%06ld %d %d %d %d 0x%lx %d %lu \n",
                   (long long) tv.tv_sec, (long) tv.tv_usec, chpl_nodeID, node, subloc,
                   fid, (long) arg, arg_size, (unsigned long) forkTask);
@@ -439,12 +392,7 @@
   if (chpl_vdebug) {
     chpl_taskID_t forkTask = chpl_task_getId();
     struct timeval tv;
-<<<<<<< HEAD
-    struct timezone tz = {0,0};
-    (void) gettimeofday (&tv, &tz);
-=======
-    (void) gettimeofday (&tv, NULL);
->>>>>>> 5d23177a
+    (void) gettimeofday (&tv, NULL);
     chpl_dprintf (chpl_vdebug_fd, "fork_nb: %lld.%06ld %d %d %d %d 0x%lx %d %lu\n",
                   (long long) tv.tv_sec, (long) tv.tv_usec, chpl_nodeID, node, subloc,
                   fid, (long) arg, arg_size, (unsigned long)forkTask);
@@ -458,12 +406,7 @@
   if (chpl_vdebug) {
     chpl_taskID_t forkTask = chpl_task_getId();
     struct timeval tv;
-<<<<<<< HEAD
-    struct timezone tz = {0,0};
-    (void) gettimeofday (&tv, &tz);
-=======
-    (void) gettimeofday (&tv, NULL);
->>>>>>> 5d23177a
+    (void) gettimeofday (&tv, NULL);
     chpl_dprintf (chpl_vdebug_fd, "f_fork: %lld.%06ld %d %d %d %d 0x%lx %d %ld\n",
                   (long long) tv.tv_sec, (long) tv.tv_usec, chpl_nodeID, node, subloc,
                   fid, (long) arg, arg_size, (unsigned long)forkTask);
@@ -509,11 +452,7 @@
     //printf ("taskCB: event: %d, node %d proc %s task id: %llu, new task id: %llu\n",
     //         (int)info->event_kind, (int)info->nodeID,
     //        (info->iu.full.is_executeOn ? "O" : "L"), taskId, info->iu.full.id);
-<<<<<<< HEAD
-    (void)gettimeofday(&tv, &tz);
-=======
     (void)gettimeofday(&tv, NULL);
->>>>>>> 5d23177a
     chpl_dprintf (chpl_vdebug_fd, "task: %lld.%06ld %lld %ld %lu %s %ld %s\n",
                   (long long) tv.tv_sec, (long) tv.tv_usec,
                   (long long) info->nodeID, (long int) info->iu.full.id,
@@ -528,16 +467,9 @@
 
 void cb_task_begin(const chpl_task_cb_info_t *info) {
   struct timeval tv;
-<<<<<<< HEAD
-  struct timezone tz = {0,0};
-  if (!chpl_vdebug) return;
-  if (chpl_vdebug_fd >= 0) {
-    (void)gettimeofday(&tv, &tz);
-=======
   if (!chpl_vdebug) return;
   if (chpl_vdebug_fd >= 0) {
     (void)gettimeofday(&tv, NULL);
->>>>>>> 5d23177a
     chpl_dprintf (chpl_vdebug_fd, "Btask: %lld.%06ld %lld %lu\n",
                   (long long) tv.tv_sec, (long) tv.tv_usec,
                   (long long) info->nodeID, (unsigned long) info->iu.full.id);
@@ -551,11 +483,7 @@
   struct timeval tv;
   if (!chpl_vdebug) return;
   if (chpl_vdebug_fd >= 0) {
-<<<<<<< HEAD
-    (void)gettimeofday(&tv, &tz);
-=======
     (void)gettimeofday(&tv, NULL);
->>>>>>> 5d23177a
     chpl_dprintf (chpl_vdebug_fd, "Etask: %lld.%06ld %lld %lu\n",
                   (long long) tv.tv_sec, (long) tv.tv_usec,
                   (long long) info->nodeID, (unsigned long) info->iu.id_only.id);
