/*
 * Copyright 2004-2016 Cray Inc.
 * Other additional copyright holders may be indicated within.
 * 
 * The entirety of this work is licensed under the Apache License,
 * Version 2.0 (the "License"); you may not use this file except
 * in compliance with the License.
 * 
 * You may obtain a copy of the License at
 * 
 *     http://www.apache.org/licenses/LICENSE-2.0
 * 
 * Unless required by applicable law or agreed to in writing, software
 * distributed under the License is distributed on an "AS IS" BASIS,
 * WITHOUT WARRANTIES OR CONDITIONS OF ANY KIND, either express or implied.
 * See the License for the specific language governing permissions and
 * limitations under the License.
 */

/* Remote Data Cache for Chapel.

== Introduction ==

It's easy to write Chapel programs that create many small messages. For example:

   var A:[1..100] int;
   ....
   on Locales[1] {
     for a in A {
       use a
     }
   }

That bit of code might be for example using the vector in a distributed
matrix-vector multiply. Or maybe it's just some poorly written code. Either
way, it results in a 100 8-byte GETs from Locale 1 to Locale 0.

One way around this problem would be to create a local copy of A, enabling the
Chapel compiler's ability to optimize whole array assignment. While this
approach does reduce the number of messages, and is probably the right idea in
a library context, it has a few drawbacks:

  - the obvious solution might use to much memory (imagine than A is large and
    distributed; we can't just copy the whole thing).
  - a tiled/blocked solution adds complexity.
  - if many such local copies are used throughout a program, we might end
    up with too much memory used for buffering, especially on large systems.
  - as a communication optimization that would need to be located within the
    code using A, it diminishes the Chapel promise of separating algorithm
    from data distribution.

== Caching Remote Data ==

The basic idea here is to add a new runtime component that caches remote data.
This cache allows for:

  - data re-use without adding communication
  - automatic prefetching triggered by sequential access
  - automatic write-behind for puts
  - user- (or compiler-) requested prefetching similar to __builtin_prefetch
  - bounded communication buffers when the cache is used

Philosophically, the cache needs to exist on each locale, but in the
implementation (as we'll discuss further below) there is one cache per pthread.

What about memory consistency? The natural and key question one should ask
about any cache is how it ensures that the program still runs in a sane manner.
More specifically, you might want to know the answers to these three questions:

  1) Do non-parallel programs still work as they would without the cache?
  2) How can tasks on two locales ever share data?
  3) Does the cache introduce a lot of memory consistency traffic?

The key idea in the design of this cache is to avoid all memory consistency
traffic. Instead, all data in the cache is considered invalid once the memory
consistency model requires us to read new values. But more on that in a second;
let's discuss the answer to first two questions.

For non-parallel programs (or program regions), reads and writes happen through
the cache. Naturally, a written value that is then read needs to return the
value written (and not some other value). Then, at some point, the written
value needs to end up in a PUT to the destination locale. The main wrinkle here
for Chapel is that 'on' statements have specific meaning within the cache. When
we begin an 'on' statement, we must invalidate everything in the cache (since a
sequential program could have written values there in another locale before the
'on' statement began). When we complete an 'on' statement, we must flush any
pending PUTs in the cache, since the locale we return to might rely on the
values being written there.

How do tasks share data? The short answer is - they synchronize. Suppose one
task wants to write a value to memory, then ask the second task to read the
newly written value. As with processor-cache based memory consistency, the two
tasks need to do the following in order to orchestrate this:

x = 0 at program start.

task A, producer
   x = 43
   // write behind x?
   release barrier
   notify task B

task B, consumer
  // prefetch x?
  wait for notification
  acquire barrier
  read x and see x == 43

** Note -- We will use the words 'barrier,' 'memory barrier,' and 'fence'
  interchangeably. Since we're talking about a cache and memory consistency, it
  should be clear that we are NOT talking about the distributed computing barrier
  in which tasks wait for all tasks to arrive at the same point.

What do 'acquire' and 'release' mean? These terms are from the C++11 and C11
memory model. 'acquire' means that any reads used after the barrier cannot be
started before the barrier.  The problem that the acquire barrier is addressing
is that we might have read ahead some data some time ago (either with
prefetching or just cache reuse) that is no longer usable. In the example, we
have highlighted this situation with the 'prefetch x?' comment in task B. In
the fictional, ideal world, all of our GETs are prefetched into the cache to
cover network latency.  But suppose that the prefetch happened before task A
completed its write to x. Then task B cannot use the value for x in the cache -
if it did, it would have a stale old value. The acquire barrier indicates that
the old value for x (or any other memory location) is not acceptable. For this
cache in particular, an acquire barrier means that any value in the cache is no
longer usable - in other words, an acquire barrier is equivalent to evicting
everything from the cache.

The release barrier is handling the opposite situation. 'release' means that
any writes started before the barrier must complete before the barrier. In the
example, the comment after x = 43 in task A says 'write behind x?'. It would be
nice if we could take our time writing x, so that we can combine it with other
writes or just cover network latency. The problem is - if we are able to put
off completing the writing of x until after task B is notified, it could read
the old value. So, the 'release' barrier indicates that any writes performed by
the program need to be totally completed.

Note that 'acquire' and 'release' memory barriers are necessary for
multithreaded programming *on a single locale*. So the memory semantics that
programs rely on *already* are sufficient to enable the cache of remote data.

Note also that many operations in Chapel come with acquire and/or release
barriers. At the moment, sync variables and atomic operations have full barrier
semantics (meaning that they imply an acquire and a release barrier). So in a
real Chapel program, the required barriers would probably be hidden in whatever
technique was used to 'notify' or 'wait'. Atomic operations on atomic-type
variables can specify the required memory semantics (e.g., you could do
myatomic.fetchAdd(1, memory_order_acquire) but without the order= argument
you get a full barrier ).

== Implementation Notes ==

The cache itself is a 2Q cache (because this kind of cache is reported to have
better efficiency than a plain LRU). Besides being in a queue of one sort or
another, entries are also stored in a 'pointer tree' which is a two-level
'hashtable' where the hash function just selects different portions of the
remote address. The pointer tree uses separate chaining (ie, each hash table
element is actually a linked list of elements that go into that bucket).

The cache consists of 'cache entries', one per 'cache page'. A 'cache page' is
1024 bytes in the current implementation. The pointer tree and the 2Q queues
consist of cache entries which may point to a 1024-byte cache page. However, a
GET is always rounded up to entire 'cache line'. A cache line is currently 64
bytes. Each cache entry tracks which cache lines are valid (ie, for which cache
lines in the cache page have we done a GET?) and for pages that have been
written to in a PUT - aka 'dirty pages' - which bytes in the page have been
written to.

There is a tradeoff in the cache line size and in the cache page size:
  - smaller cache lines might mean lower latency gets
  - larger cache lines might mean fewer gets/more cache hits
  - smaller cache pages mean less wasted space (imagine putting 1 byte per page)
  - larger cache pages mean larger aggregated operations
    (since read ahead/write behind will only ever get a single cache page
     in one operation).

We chose 64 bytes for the cache line size because on our Infiniband network, 64
bytes is the largest request size which has no significant increase in latency
from an 8 byte request. We chose 1024 bytes for the cache page size because it
is the smallest request size that allows close to peak bandwidth in our
network.

When processing a GET, we first check to see if the requested cache page is
in the pointer tree. If not, we find an unused cache page and immediately start
a nonblocking get into the appropriate portion of that page. While the get is
ongoing, we adjust the pointer tree and the 2Q queues in order to add a new
cache entry. If we did find the requested cache page in the pointer tree, we
check to see if the requested data is in the page's dirty bits or valid lines.
If so, we copy out the cached data. If not, we wait for any pending operations
that would overlap with the get we are about to start and then we start a
nonblocking get and mark the appropriate lines as valid. The implementation
finishes up a GET operation by waiting for the nonblocking get we started
(unless we are doing a prefetch, in which case it is not necessary to wait),
then by copying the newly gotten data out of the cache and into the request
buffer.

When processing GETs on adjacent memory locations, the cache triggers
both synchronous and asynchronous read-ahead.

When processing a PUT, we similarly check for the requested cache page in the
pointer tree and use an unused page if not. We find a unused 'dirty entry' to
track the dirty bits of the cache page if the cache entry does not already have
one. If we are working with an existing cache entry, we wait for any operation
that would overlap with the region of the cache page we are about to overwrite.
We copy the data into the appropriate part of the cache page and mark the
appropriate bits in the dirty entry.

On a release barrier or when we have too many 'dirty entries', we go through
dirty pages and create and start PUTs for each contiguous section with the dirty
bits set. In this manner, PUTs to adjacent memory locations are aggregated.

Note that it took significant effort to implement this cache efficiently
enough.  The implementation we are presenting here is the 5th design we tried.

Earlier designs had these problems:
 -- used one cache per task (too much memory)
 -- used one cache per locale (too high cache access cost b/c of sync)
 -- used both task-local and pthread-local caches (too complex)
 -- allocated memory per request (too slow / too much latency overhead)
 -- kept all requests in queues (too slow / too much latency overhead)

We would like to illustrate why it was a challenge to keep the overhead low.
For an Infiniband network, the latency for a small operation is on the order of
2 microseconds. That might sound like a lot, but it's fairly easy to take 2
microseconds in software (these are performance estimates):

  - 1 malloc call
  - 20 processor synchronizations
  - 20 cache lines loaded from RAM
  - 2000 instructions executed.

These numbers influenced our design:
  - we start a nonblocking GET as soon as we know the page is not in the cache
  - we pre-allocate all memory used by the cache
  - we create 1 cache per pthread (to avoid processor synchronization)
  - we did our best to minimize the amount of memory read/written when
    processing a put or a get.


Here's how pending requests and acquire barriers are handled.  We assign each
operation a sequence number using a thread-local counter. We record minimum and
maximum sequence numbers in cache entries. Each task has in task-local storage
the sequence number of the last acquire barrier. If a task performs a GET but
finds a cache entry with a minimum sequence number before its last acquire
barrier, it must invalidate that cache line and do a new GET.

Lastly, since the implementation uses thread-local storage for the cache, it
requires that tasks not move between threads. Tasks could move between threads
if we had a way to notify the cache that they were about to do so (in which
case the cache would issue a release barrier in the old thread and an acquire
barrier in the new thread). Another alternative would be to mark tasks with
ongoing operations in the cache as not movable to other threads. A third option
would be to only move tasks between threads in situations that create full
barriers anyway; notably a full barrier occurs on task start and sync variable
use.

 */

// ASSUMES THAT TASKS DO NOT MIGRATE BETWEEN PTHREADS
// because:
// 1) GASNet handles are only valid for a specific pthread
// 2) want to avoid synchronization on the cache data structures
//    but don't want to have 1 per task.
//
// If (1) is resolved, we could also weaken (2) by detecting
// when task-local storage != thread-local storage.
//
// See chapel-developers thread "migrating tasks" from 9/25/2013.
// FIFO: never moves a task from one pthread to another
// muxed: may move a task
// massivethreads: may move a task with sync/wait/yield/etc
// Qthreads workaround: QT_NUM_WORKERS_PER_SHEPHERD=1
//   (on 9/26/2013 Dylan mentioned perhaps adding 'pin to worker')

#include "chplrt.h"
#include "chpl-comm.h"
#include "chpl-tasks.h"
#include "chpl-mem.h"
#include "chpl-atomics.h"
#include "chpl-thread-local-storage.h" // CHPL_TLS_DECL etc
#include "chpl-cache.h"
#include "chpl-linefile-support.h"
#include "sys.h" // sys_page_size()
#include "chpl-comm-no-warning-macros.h" // No warnings for chpl_comm_get etc.
#include <string.h> // memcpy, memset, etc.
#include <assert.h>


#ifdef HAS_CHPL_CACHE_FNS

// Enable extra cache structural checks. Not intended to be fast.
#define VERIFY 0

// cache configuration
//  see also cache_create for other settings that,
//  like these, have been arbitrarily chosen
//
// We try to auto-size the cache so that we
// can have CACHE_PAGES_PER_NODE cache pages per locale, but we
// do so within the below bounds.
#define CACHE_PAGES_PER_NODE 4
#define MIN_CACHE_DATA_SIZE (1024*1024)
#define MAX_CACHE_DATA_SIZE (256*1024*1024)

// How many in-flight operations can we have at once?
// This should be a multiple of 8, or code in cache_create
// should be adjusted to add padding
#define MAX_PENDING 32

// How big is each ops payload?
// Should be a multiple of 8
// 880 fits within 952 bytes < gemini/gasnet medium AM
// but seems to be slower for some reason
//#define OPS_PAYLOAD 880
#define OPS_PAYLOAD (880*2)

// see cache_create - the number of
//  * top entries
//  * dirty pages
//  * ops pages
// are set based upon the size of the overall cache

// Below is other configuration that is less arbitrarily set.
// Also, there is less confidence that changing the values below
// will leave the cache working correctly.

// CACHEPAGE_BITS 
// Controls the cache page size - the cache manages items of this many bytes
// but also includes facilities for partial pages (valid and dirty bits).
//
// Reasonable values for CACHEPAGE_BITS are between 6 and 12
// (64 bytes and 4k bytes. CACHEPAGE_BITS should not be larger than the
// page size) and it must currently be even.
// Here we set it to 1k bytes (ie 2^10).
#define CACHEPAGE_BITS 10
#define CACHEPAGE_SIZE (1 << CACHEPAGE_BITS)
#define CACHEPAGE_MASK (CACHEPAGE_SIZE-1)

// CACHELINE_BITS 
// Controls the cache line size - that is, the minimum number of bytes
// that are fetched for any 'get' operation.
//
// Reasonable values for CACHELINE_BITS are between 6 and CACHEPAGE_BITS.
// Here we set it to 64 bytes (ie 2^6)
#define CACHELINE_BITS 6
#define CACHELINE_SIZE (1 << CACHELINE_BITS)
#define CACHELINE_MASK (CACHELINE_SIZE-1)

// What type can store the number of cache lines in a cache page?
typedef int8_t line_per_page_t; 
// What type for a number of lines to read ahead?
typedef int16_t readahead_distance_t;

// When prefetching, what is the maximum number of pages
// we are willing to prefetch? This is also the maximum
// readahead window size for sequential access.
#define MAX_PAGES_PER_PREFETCH 2

// Should we enable sequential readahead?
// For sequential access If we're reading  
#define ENABLE_READAHEAD 1
#define ENABLE_READAHEAD_TRIGGER_WITHIN_PAGE 1
#define ENABLE_READAHEAD_TRIGGER_SEQUENTIAL 0
#define MAX_SEQUENTIAL_READAHEAD_BYTES (MAX_PAGES_PER_PREFETCH*CACHEPAGE_SIZE)

//#define TIME
//#define TRACE
//#define DEBUG
//#define DUMP
//#define INFO

#ifdef TIME

// For timing printouts.
#ifdef __APPLE__
#include <sys/types.h>
#include <sys/_types/_timespec.h>
#include <mach/mach.h>
#include <mach/clock.h>

#define CLOCK_REALTIME CALENDAR_CLOCK

typedef int clockid_t;

static
int clock_gettime(clockid_t clk_id, struct timespec *tp) {
  kern_return_t retval = KERN_SUCCESS;
  clock_serv_t cclock;
  mach_timespec_t mts;

  host_get_clock_service(mach_host_self(), clk_id, &cclock);
  retval = clock_get_time(cclock, &mts);
  mach_port_deallocate(mach_task_self(), cclock);

  tp->tv_sec = mts.tv_sec;
  tp->tv_nsec = mts.tv_nsec;
  return retval;
}

#else
#include <time.h>
#endif

static void print_time(void)
{
  struct timespec t;

  clock_gettime(CLOCK_REALTIME, &t);
  printf("%d %li.%09li ", t.tv_sec, t.tv_nsec, chpl_nodeID);
}

static long time_duration(const struct timespec* t1, const struct timespec* t2)
{
  long duration = 1000000000*(t2->tv_sec-t1->tv_sec) + t2->tv_nsec - t1->tv_nsec;
  return duration;
}

#define TIME_PRINT(x) do { print_time(); printf x; } while(0);
#else
#define TIME_PRINT(x) do {} while(0);
#endif


#ifdef TRACE
#define TRACE_PRINT(x) printf x
#else
#define TRACE_PRINT(x) do {} while(0)
#endif

#ifdef DEBUG
#define DEBUG_PRINT(x) printf x
#else
#define DEBUG_PRINT(x) do {} while(0)
#endif

#ifdef INFO
#define INFO_PRINT(x) printf x
#else
#define INFO_PRINT(x) do {} while(0)
#endif



// ----------  SUPPORT FUNCTIONS 
#include "chpl-cache-support.c"




// Forward Declarations.
struct rdcache_s;


//////////////// REMOTE DATA CACHE IMPLEMENTATION ////////////////////

/*     (big endian diagram)

   |              64-bit address (conceptually)                          |
   +---------------------------------------------------------------------+
   |    17 bits        | 10 bits  |     17 bits       | 10 bits  |10 bits|
   +------------------------------+------------------------------+-------+
         top half                 |      bottom half             |

   The structure defined in this file is a two-level hashtable representing
   memory, designed to be indexed by 64-bit addresses.  Given a 64-bit
   address, use the 10 bits from the "top half" of the address to figure
   out which top-level bucket to examine.  Each bucket contains a linked
   list, each entry of which is a top_index_entry.  The full 27 bits of the
   "top half" are matched with the entries in the linked list to find the
   correct one.

   Once the appropriate top_index_entry has been located, follow its
   bottom_index element to another hash table organized in the same way.
   Searching the linked list in the appropriate bucket in the bottom_index
   array will eventually lead to a bottom_index_entry which contains a 64
   byte cacheline, and we use the low-order 6 bits to index into this
   cacheline.  There is a bitmask tracking the validity of each byte in
   the cacheline.
*/

#define TOP_BITS 10
#define BOTTOM_BITS 10
#define OTHER_BITS ((64-TOP_BITS-BOTTOM_BITS-CACHEPAGE_BITS)/2)
#define HALF_BITS (TOP_BITS+OTHER_BITS)

#define TOP_SIZE (1 << TOP_BITS)
#define BOTTOM_SIZE (1 << BOTTOM_BITS)
#define HALF_SIZE (1L << HALF_BITS)

// How many uint64_t words do we need to create a bitmask for CACHEPAGE_SIZE?
// Divide # bytes in cache by 64, rounding up.
#define CACHEPAGE_BITMASK_WORDS ((CACHEPAGE_SIZE+63)/64)

// How many cache lines per cache page?
#define CACHE_LINES_PER_PAGE (CACHEPAGE_SIZE/CACHELINE_SIZE)

// How many uint64_t words do we need to create a bitmask for CACHE_LINES_PER_PAGE
// ie, a mask recording a bit per cache line?
#define CACHE_LINES_PER_PAGE_BITMASK_WORDS (((CACHEPAGE_SIZE/CACHELINE_SIZE)+63)/64)

struct page_list_s {
  struct page_list_s* next;
  unsigned char* page;
};

struct cache_entry_s;

// this data structure manages dirty pages. It is allocated separately
// from cache entries, so the majority of pages (which are clean) don't
// have the big bitmap.
struct dirty_entry_s {
  // linked list of currently dirty pages
  struct dirty_entry_s* next;
  struct dirty_entry_s* prev;
  // which cache entry are we talking about here?
  struct cache_entry_s* entry;
  // Which of the page's bytes are dirty?
  uint64_t dirty[CACHEPAGE_BITMASK_WORDS]; // ie we need to create a put for these bytes
};


// this data structure manages operations buffers.
// separate from main cache so it can be managed in an LRU
// and because most cache entries won't have operations buffers.
struct ops_entry_s {
  // linked list of currently dirty pages
  struct ops_entry_s* next;
  struct ops_entry_s* prev;
  // which cache entry are we talking about here?
  struct cache_entry_s* entry;

  // sequence number for the latest update started on this data
  cache_seqn_t max_ops_sequence_number;

  // Future? -- include some way to record indices added
  // possibly like dirty field in dirty_entry_s.

  // Note: this is a variable length data structure 
  chpl_op_t op;
};
#define OPS_SIZE (OPS_PAYLOAD+sizeof(struct ops_entry_s))


#define QUEUE_FREE 0
#define QUEUE_AIN 1
#define QUEUE_AOUT 2
#define QUEUE_AM 3

// Storing a remote address (node number is separate).
typedef uintptr_t raddr_t;
static inline
raddr_t raddr_max(raddr_t a, raddr_t b)
{
    return (a>b)?a:b;
}
static inline
raddr_t raddr_min(raddr_t a, raddr_t b)
{
    return (a<b)?a:b;
}

// used to be bottom_index_entry.
struct cache_entry_s {
  struct cache_entry_s *bottom_next;
  raddr_t raddr; // cached data is for (base.node,raddr), aligned to CACHE_PAGESIZE
  c_nodeid_t node;

  // Queue information. This entry could be in Ain, Aout, or Am queues.
  int queue;
  // Readahead information.
  readahead_distance_t readahead_skip;
  readahead_distance_t readahead_len; // == 0 if this page doesn't trigger readahead.
  // These are the queue links. Am is LRU but Ain and Aout are FIFO
  struct cache_entry_s* next; // next entry in Ain/Aout/Am
  struct cache_entry_s* prev; // previous entry in An/Aout/Am
  // Pointer to the cached data.
  // This refers to CACHEPAGE_SIZE bytes of memory.
  unsigned char* page;
  // Which of the cache lines have we done 'get's for?
  uint64_t valid_lines[CACHE_LINES_PER_PAGE_BITMASK_WORDS];
  // dirty info if this cache page is dirty, NULL otherwise.
  struct dirty_entry_s* dirty;
<<<<<<< HEAD
  // ops if this cache pages has associated operations, NULL otherwise
  struct ops_entry_s *ops;

  // What is the mininimum sequence number stored in this cache entry?
=======
  // What is the minimum sequence number stored in this cache entry?
>>>>>>> ca55a910
  // If we ran an acquire fence, we need to check that nothing in a cache line is too old.
  cache_seqn_t min_sequence_number;
  // If there are pending puts or prefetches for this cache entry, what is
  // the maximum sequence number of a pending operation?
  // If we run a release fence, we need to make sure that we have
  // completed all pending puts up to and including this sequence number.
  cache_seqn_t max_put_sequence_number;
  // If we try to read data from this cache entry, we need to make sure that
  // we have completed all pending prefetches before the lines are considered valid.
  cache_seqn_t max_prefetch_sequence_number;
  // If there are dirty bits in this page, what sequence number did
  // we promise to use in order to complete them?
  //cache_seqn_t dirty_sequence_number;
  cache_seqn_t max_ops_sequence_number;
};

// Note skip/len are in line numbers, NOT byte offsets!
static int check_valid_lines(uint64_t* valid, uintptr_t skip, uintptr_t len)
{
  return all_set_for_skip_len(valid, skip, len, CACHE_LINES_PER_PAGE_BITMASK_WORDS);
}

// Note skip/len are in line numbers, NOT byte offsets!
static int any_valid_lines(uint64_t* valid, uintptr_t skip, uintptr_t len)
{
  return any_set_for_skip_len(valid, skip, len, CACHE_LINES_PER_PAGE_BITMASK_WORDS);
}
// Note skip/len are in line numbers, NOT byte offsets!
static int set_valid_lines(uint64_t* valid, uintptr_t skip, uintptr_t len)
{
  set_valids_for_skip_len(valid,skip,len,CACHE_LINES_PER_PAGE_BITMASK_WORDS);
  return 1;
}
// Note skip/len are in line numbers, NOT byte offsets!
static void unset_valid_lines(uint64_t* valid, uintptr_t skip, uintptr_t len)
{
  uint64_t myvalid[CACHE_LINES_PER_PAGE_BITMASK_WORDS];
  unset_valids_for_skip_len(valid, myvalid, skip, len, CACHE_LINES_PER_PAGE_BITMASK_WORDS);  
}
/*
static int count_valid_lines_before(uint64_t* valid, uintptr_t at)
{
  return count_valid_before(valid, at, CACHE_LINES_PER_PAGE_BITMASK_WORDS);
}
static int count_valid_lines_at_after(uint64_t* valid, uintptr_t at)
{
  return count_valid_at_after(valid, at, CACHE_LINES_PER_PAGE_BITMASK_WORDS);
}
*/

struct top_entry_s {
  uint32_t index_bits;
  struct top_entry_s* next; // hashtable collision chaining/freelist.
  size_t num_entries;
  struct cache_entry_s* bottom_index[BOTTOM_SIZE];
};

struct rdcache_s {
  // A 2Q cache.
  // See "2Q: A Low Overhead High Performance Buffer Management
  //      Replacement Algorithm"
  //    by Theodore Johnson and Dennis Sasha, Proc 20th VLDB conference, 1994.
  
  // The next request number -- there is currently no request or cache
  // element with this sequence number.
  cache_seqn_t next_request_number;
  // request number for the last completed request.
  cache_seqn_t completed_request_number;

  // Keep track of the raddr of the last cache miss read page in order
  // to enable sequential readahead.
  c_nodeid_t last_cache_miss_read_node;
  raddr_t last_cache_miss_read_addr;

  // The variable names Ain Aout and Am come from the 2Q paper

  // Ain is a FIFO queue storing entries initially as they go into
  // the cache. When an entry falls out of Ain, a record of that entry
  // is stored in Aout (without any data - ie not storing the cache line
  // itself, just the address). Entries are retired from Aout without event.
  // Am is a LRU queue consisting entirely of entries that have been accessed
  // again over time. When a cache miss has a record in Aout, instead of
  // storing that cache line in Ain, we store it in Am since it was needed
  // again once (and so probably has long-term value).
  //
  // In order to quickly identify the relevant cache entries by address,
  // besides being stored in a queue (FIFO in the case of Ain and Aout,
  // and LRU in the case of Am), each cache entry is also stored in the
  // 'pointer tree'. The 'pointer tree' is really a set of two hashtables
  // each using a simple hash function consisting of portions of a 64-bit
  // address.
  //
  // In order to keep allocator activity down, the leaf elements of the
  // tree (ie the cache entries themselves) are stored in circular
  // bounded buffers for Ain and Aout. For Am, they are allocated
  // (because LRU does not allow us to predict ahead of time in what order
  //  they will need to be deallocated). However, even with Am, in most cases
  // we are able to reuse a cache entry instead of freeing and reallocating.
  //
  // Ain and Aout stores entries and pending operations and newly cached data
  // and looks like this:
  //  <--                  <--                   <--                       <-- 
  //  tail              complete                 start                     head
  //  "first entry"                                                "last entry"
  //  | completed requests | in-progress requests | write/prefetch requests |
  //                                                not yet started
  //
  
  int max_pages;
  int max_entries;
  int max_top_nodes;

  // Free pages
  struct page_list_s* free_pages_head; // singly-linked list
  // Free page list entries (all page pointers should be NULL)
  struct page_list_s* free_page_list_entries_head; // singly-linked list
  // Free nodes
  struct cache_entry_s* free_entries_head; // singly-linked list with base.next

  // Ain, a FIFO queue of entries not seen before
  unsigned int ain_max; // maximum; corresponds to Kin
  unsigned int ain_current; // current length of ain list
  struct cache_entry_s *ain_head;
  struct cache_entry_s *ain_tail;

  // Aout, a FIFO queue of entries fallen off of Ain
  // note entries in Aout should have entry->addr==NULL
  unsigned int aout_max; // maximum; corresponds to Kout
  unsigned int aout_current; // current length of aout list
  struct cache_entry_s *aout_head;
  struct cache_entry_s *aout_tail;

  // Am represents the LRU queue, in which we will store cached data that was
  // fetched again while being in Aout (after falling off of the Ain queue)
  unsigned int am_current; // current length of am list
  struct cache_entry_s* am_lru_head;
  struct cache_entry_s* am_lru_tail;

  // List of dirty pages (for write-combining)
  int num_dirty_pages;
  struct dirty_entry_s *dirty_lru_head;
  struct dirty_entry_s *dirty_lru_tail;

  // List of ops pages (for ops-combining)
  int num_ops;
  int max_dirty_ops;
  int num_ops_lru; // number in ops_lru
  struct ops_entry_s *ops_lru_head;
  struct ops_entry_s *ops_lru_tail;
  struct ops_entry_s *ops_fifo_head; // inflight and free
  struct ops_entry_s *ops_fifo_tail;

  // chpl-comm handles for pending operations
  // After requests are started, they will be stored here..
  unsigned int pending_len; // must be >0 and a power of 2
  int pending_first_entry;
  int pending_last_entry;
  unsigned char *pending_is_op;
  chpl_comm_nb_handle_t *pending;
  chpl_comm_nb_ops_handle_t *pending_ops;
  cache_seqn_t *pending_sequence_numbers;

  // space for mid-level entries
  int max_top_entries;
  struct top_entry_s* free_top_nodes_head; // a linked list.

  // The entry into the 'pointer tree' hashtable structure.
  struct top_entry_s* top_index_list[TOP_SIZE];
};

static void validate_cache(struct rdcache_s* tree);


static
struct rdcache_s* cache_create(void) {
  struct rdcache_s* c;
  int cache_pages;
  int ain_pages, aout_pages;
  int dirty_pages;
  int top_entries;
  int ops_pages;
  int i;
  int n_entries;
  struct top_entry_s* top_nodes = NULL;
  struct page_list_s* page_list_entries = NULL;
  struct cache_entry_s *entries = NULL;
  struct dirty_entry_s *dirty_nodes = NULL;
  unsigned char *ops_nodes = NULL;
  uintptr_t offset;

  size_t total_size = 0;
  size_t allocated_size = 0;
  unsigned int pending_len = MAX_PENDING; 
  unsigned char* buffer;
  unsigned char* pages;

  //printf("chpl_op_t will be %li bytes\n", OPS_PAYLOAD+sizeof(chpl_op_t));

  cache_pages = CACHE_PAGES_PER_NODE * chpl_numNodes;
  if( cache_pages < MIN_CACHE_DATA_SIZE/CACHEPAGE_SIZE )
    cache_pages = MIN_CACHE_DATA_SIZE/CACHEPAGE_SIZE;
  if( cache_pages > MAX_CACHE_DATA_SIZE/CACHEPAGE_SIZE )
    cache_pages = MAX_CACHE_DATA_SIZE/CACHEPAGE_SIZE;

  ain_pages = cache_pages / 4; // 2Q: "Kin should be 25% of page slots"
  aout_pages = cache_pages / 2; // 2Q: "Kout should hold identifiers for as
                                // many pages as would fit in 50% of the
                                // buffer"
  // How many pages can be dirty at once?
  dirty_pages = 16 + cache_pages / 64; 
  // How many ops pages can we have going at once?
  ops_pages = 16 + cache_pages / 64;

  // How many mid-level elements can we have in our tree?
  // Note each is 8k in the current config..
  top_entries = cache_pages / 16;

  // How many cache entries do we need? 
  n_entries = cache_pages + aout_pages;

  total_size += sizeof(struct rdcache_s);
  total_size += sizeof(struct page_list_s) * cache_pages;
  total_size += sizeof(struct cache_entry_s) * n_entries;
  total_size += sizeof(struct dirty_entry_s) * dirty_pages;
  total_size += OPS_SIZE * ops_pages;
  total_size += sizeof(unsigned char) * pending_len;
  total_size += sizeof(chpl_comm_nb_handle_t) * pending_len;
  total_size += sizeof(chpl_comm_nb_ops_handle_t) * pending_len;
  total_size += sizeof(cache_seqn_t) * pending_len;
  total_size += sizeof(struct top_entry_s) * top_entries;
  // We allocate an extra page for alignment
  total_size += CACHEPAGE_SIZE + CACHEPAGE_SIZE * cache_pages;

  // Now, allocate it all in one go.
  buffer = chpl_malloc(total_size);
  allocated_size = total_size;

  // Now divvy up the portions...
  total_size = 0;
  c = (struct rdcache_s*) (buffer + total_size);
  total_size += sizeof(struct rdcache_s);
  // page list entries
  page_list_entries = (struct page_list_s*) (buffer + total_size);
  total_size += sizeof(struct page_list_s) * cache_pages;
  // entries
  entries = (struct cache_entry_s*) (buffer + total_size);
  total_size += sizeof(struct cache_entry_s) * n_entries;
  // dirty entries
  dirty_nodes = (struct dirty_entry_s*) (buffer + total_size);
  total_size += sizeof(struct dirty_entry_s) * dirty_pages;
  // ops entries
  ops_nodes = (unsigned char*) (buffer + total_size);
  total_size += OPS_SIZE * ops_pages;
  // pending type area
  c->pending_is_op = (unsigned char*) (buffer + total_size);
  total_size += sizeof(unsigned char) * pending_len;
  // and the pending data area
  c->pending = (chpl_comm_nb_handle_t*) (buffer + total_size);
  total_size += sizeof(chpl_comm_nb_handle_t) * pending_len;
  // and the pending ops area
  c->pending_ops = (chpl_comm_nb_ops_handle_t*) (buffer + total_size);
  total_size += sizeof(chpl_comm_nb_ops_handle_t) * pending_len;
  // and the pending sequence numbers
  c->pending_sequence_numbers = (cache_seqn_t*) (buffer + total_size);
  total_size += sizeof(cache_seqn_t) * pending_len;
  // and the top entries
  top_nodes = (struct top_entry_s*) (buffer + total_size);
  total_size += sizeof(struct top_entry_s) * top_entries;
  // Now, page-align the page allocations.
  offset = (((uintptr_t) buffer) + total_size) % CACHEPAGE_SIZE;
  if( offset != 0 ) offset = CACHEPAGE_SIZE - offset;
  total_size += offset;
  assert( ( (uintptr_t) (buffer + total_size) ) % CACHEPAGE_SIZE == 0 );
  // and finally allocate the pages
  pages = buffer + total_size;
  total_size += CACHEPAGE_SIZE * cache_pages;

  if (total_size > allocated_size) {
    chpl_internal_error("cache_create() failed");
  }

  // Now fill in everything else.
  c->next_request_number = 1;
  c->completed_request_number = 0;

  c->last_cache_miss_read_node = -1;
  c->last_cache_miss_read_addr = 0;

  c->max_pages = cache_pages;
  c->max_entries = n_entries;
  c->max_top_nodes = top_entries;

  // Set up free_pages as a linked list of page list entries
  // pointing to the free pages.
  c->free_pages_head = &page_list_entries[0];
  for( i = 0; i < cache_pages; i++ ) {
    struct page_list_s* next;
    if( i + 1 < cache_pages ) next = &page_list_entries[i+1];
    else next = NULL;
    page_list_entries[i].next = next;
    page_list_entries[i].page = pages + i * CACHEPAGE_SIZE;
  }

  // Nothing is in free_page_list_entries initially.
  c->free_page_list_entries_head = NULL;

  // Set up free_entries as a linked list of free entries.
  c->free_entries_head = &entries[0];
  for( i = 0; i < n_entries; i++ ) {
    struct cache_entry_s* next;
    if( i + 1 < n_entries ) next = &entries[i+1];
    else next = NULL;
    entries[i].bottom_next = next;
    entries[i].queue = QUEUE_FREE;
  }


  c->ain_max = ain_pages;
  c->ain_current = 0;
  c->ain_head = NULL;
  c->ain_tail = NULL;


  c->aout_max = aout_pages;
  c->aout_current = 0;
  c->aout_head = NULL;
  c->aout_tail = NULL;

  c->am_current = 0;
  c->am_lru_head = NULL;
  c->am_lru_tail = NULL;

  c->num_dirty_pages = 0;
  c->dirty_lru_head = NULL;
  c->dirty_lru_tail = NULL;
  // set up dirty_lru as a linked list of dirty entries
  c->dirty_lru_head = &dirty_nodes[0];
  for( i = 0; i < dirty_pages; i++ ) {
    struct dirty_entry_s* next = NULL;
    struct dirty_entry_s* prev = NULL;
    if( i + 1 < dirty_pages )
      next = &dirty_nodes[i+1];
    if( i > 0 )
      prev = &dirty_nodes[i-1];
    dirty_nodes[i].next = next;
    dirty_nodes[i].prev = prev;
    dirty_nodes[i].entry = NULL;
  }
  c->dirty_lru_tail = &dirty_nodes[dirty_pages-1];

  c->num_ops = ops_pages;
  {
    int max_pending_ops = ops_pages / 2;
    if (max_pending_ops > pending_len)
      max_pending_ops = pending_len;
    c->max_dirty_ops = ops_pages - max_pending_ops;
  }

  c->num_ops_lru = 0;
  c->ops_lru_head = NULL;
  c->ops_lru_tail = NULL;
  c->ops_fifo_head = NULL;
  c->ops_fifo_tail = NULL;
  // set up ops_lru as a linked list of ops entries
  c->ops_fifo_head = (struct ops_entry_s*) ops_nodes;
  for( i = 0; i < ops_pages; i++ ) {
    struct ops_entry_s* next = NULL;
    struct ops_entry_s* prev = NULL;
    struct ops_entry_s* cur = (struct ops_entry_s*) (ops_nodes + i*OPS_SIZE);
    if( i + 1 < ops_pages )
      next = (struct ops_entry_s*) (ops_nodes + (i+1)*OPS_SIZE);
    if( i > 0 )
      prev = (struct ops_entry_s*) (ops_nodes + (i-1)*OPS_SIZE);
    cur->next = next;
    cur->prev = prev;
    cur->entry = NULL;
    cur->max_ops_sequence_number = NO_SEQUENCE_NUMBER;
  }
  c->ops_fifo_tail = (struct ops_entry_s*) (ops_nodes + (ops_pages-1)*OPS_SIZE);


  c->pending_len = MAX_PENDING;
  c->pending_first_entry = -1;
  c->pending_last_entry = -1;
  // already set c->pending to allocated region
  // already set c->pending_sequence_numbers to allocated region

  c->max_top_entries = top_entries;
  // already set top_nodes
  // Set up top_nodes in a linked list on the free list.
  c->free_top_nodes_head = &top_nodes[0];
  for( i = 0; i < top_entries; i++ ) {
    struct top_entry_s* next;
    if( i + 1 < top_entries ) next = &top_nodes[i+1];
    else next = NULL;
    top_nodes[i].next = next;
  }

  // clear top_index_list.
  memset(&c->top_index_list[0], 0, sizeof(struct top_entry_s*) * TOP_SIZE);

  if( VERIFY ) validate_cache(c);

  return c;
}

static
void cache_destroy(struct rdcache_s *cache) {
  chpl_free(cache);
}


static
void cache_entry_print(struct cache_entry_s* entry, const char* prefix, int print_data)
{
  int i,j,line;
  int valid;
  int valid_line;
  int dirty;
  printf("%scache entry %p node %i next %p\n",
         prefix,
         entry, entry->node, entry->bottom_next);
  printf("%sraddr %p queue %i readahead_skip %i readahead_len %i next %p prev %p page %p\n",
         prefix, (void*) entry->raddr, entry->queue, (int) entry->readahead_skip, (int) entry->readahead_len, entry->next, entry->prev, entry->page);
  printf("%smin_seq %d max_put_seq %d max_prefetch_seq %d max_ops_seq %d\n",
         prefix,
         (int) entry->min_sequence_number,
         (int) entry->max_put_sequence_number,
         (int) entry->max_prefetch_sequence_number,
         (int) entry->max_ops_sequence_number);
  if( entry->ops ) {
    struct ops_entry_s* ops = entry->ops;
    printf("%s ops %p subloc %i fid %i sn %d raddr %p payload_size %i\n",
           prefix, ops,
           (int) ops->op.subloc,
           (int) ops->op.fid,
           (int) ops->max_ops_sequence_number,
           ops->op.obj,
           (int) ops->op.payload_size);
  }

  if( print_data && entry->page ) {
    printf("%svalid lines: %llx\n", prefix, (long long int) entry->valid_lines[0]);
    printf("%sdata:", prefix);


    for( line = 0; line < CACHE_LINES_PER_PAGE; line++ ) {
      valid_line = check_valid_lines(entry->valid_lines, line, 1);
      for( j = 0; j < CACHELINE_SIZE; j++ ) {
        i = CACHELINE_SIZE * line + j;
        if( (j % 32) == 0) {
          if( valid_line ) printf("\n%s v %04x ", prefix, i);
          else printf("\n%s - %04x ", prefix, i);
        }
        valid = valid_line;
        if( entry->dirty ) {
          valid |= any_set_for_skip_len(entry->dirty->dirty, i, 1, CACHEPAGE_BITMASK_WORDS);
        }
        if( valid ) {
          printf("%02x", entry->page[i]);
        } else {
          printf("--");
        }
      }
      for( j = 0; j < CACHELINE_SIZE; j++ ) {
        i = CACHELINE_SIZE * line + j;
        if( (j % 32) == 0) {
          printf("\n%s d?%04x ", prefix, i);
        }
        dirty = 0;
        if( entry->dirty ) {
          dirty = any_set_for_skip_len(entry->dirty->dirty, i, 1, CACHEPAGE_BITMASK_WORDS);
        }
        if( dirty ) {
          printf("DD");
        } else {
          printf("  ");
        }
      }
    }
    printf("\n");
  }
}

static
void rdcache_print(struct rdcache_s* cache) {
  struct cache_entry_s* entry;

  if( ! cache ) return;

  printf("  next_request_number %d\n", (int) cache->next_request_number);
  printf("  completed_request_number %d\n", (int) cache->completed_request_number);
  printf("  Ain:\n");
  for( entry = cache->ain_head; entry; entry = entry->next ) {
    cache_entry_print(entry, "    ain ", 1);
  }
  printf("  Aout:\n");
  for( entry = cache->aout_head; entry; entry = entry->next ) {
    cache_entry_print(entry, "   aout ", 1);
  }
  printf("  Am:\n");
  for( entry = cache->am_lru_head; entry; entry = entry->next ) {
    cache_entry_print(entry, "     am ", 1);
  }

  fflush(stdout);
}

static
void validate_cache(struct rdcache_s* tree);

static
int get_top_bits(raddr_t raddr, int32_t node) {
  uint64_t val;

  val = raddr;
  val = val >> (HALF_BITS + CACHEPAGE_BITS);
  val ^= (node & 0xaaaaaaaa); // spread node variation between top and bottom
  val &= (TOP_SIZE-1);

  return (int)val;
}

static
int get_bottom_bits(raddr_t raddr, int32_t node) {
  uintptr_t val;
  val = (raddr >> CACHEPAGE_BITS);
  val ^= (node & 0x55555555); // spread node variation between top and bottom
  val &= (BOTTOM_SIZE-1);

  return (int) val;
}

static
uint32_t get_high_bits(raddr_t raddr) {
  uint64_t val = raddr;
  return (val >> (HALF_BITS + CACHEPAGE_BITS)) & (HALF_SIZE-1);
}

/*
static
uint32_t get_low_bits(raddr_t raddr) {
  return (raddr >> CACHEPAGE_BITS) & (HALF_SIZE-1);
}*/

static
struct top_entry_s* top_list_search(struct top_entry_s *head,
    uint32_t target, struct top_entry_s** prev) {
  struct top_entry_s *ptr;
  struct top_entry_s *prv = NULL;

  ptr = head;
  while(ptr) {
    if (ptr->index_bits == target) {
      if( prev ) *prev = prv;
      return ptr;
    }

    prv = ptr;
    ptr = ptr->next;
  }

  if( prev ) *prev = NULL;
  return NULL;
}

static
struct cache_entry_s* bottom_list_search(struct cache_entry_s *head,
    raddr_t raddr, c_nodeid_t node, struct cache_entry_s** prev) {
  struct cache_entry_s *ptr;
  struct cache_entry_s *prv = NULL;

  ptr = head;
  while(ptr) {
    if (ptr->raddr == raddr && ptr->node == node) {
      if( prev ) *prev = prv;
      return ptr;
    }

    prv = ptr;
    ptr = (struct cache_entry_s*) ptr->bottom_next;
  }

  if( prev ) *prev = NULL;
  return NULL;
}


static
void top_entry_free(struct rdcache_s* tree, struct top_entry_s* victim)
{
  // Put the newly free top node into the free list
  SINGLE_PUSH_HEAD(tree, victim, free_top_nodes);
}


// Removes 'element' from the tree.
// Does not wait for any operations to complete or free any cache entries
// (it will return unused top_entries to the free list)
static
void tree_remove(struct rdcache_s* tree, struct cache_entry_s* element)
{
  struct top_entry_s *prev_top;
  struct top_entry_s **head;
  struct top_entry_s *match;
  struct cache_entry_s *prev;
  struct cache_entry_s **bottom;
  struct cache_entry_s *bottom_match;
  int top_idx, bottom_idx;
  uint32_t high_bits;
  c_nodeid_t node = element->node;
  raddr_t raddr = element->raddr;


  DEBUG_PRINT(("%d: Removing %p element %p\n", chpl_nodeID,
               (void*) raddr, element));

  top_idx = get_top_bits(raddr, node);
  bottom_idx = get_bottom_bits(raddr, node);
  high_bits = get_high_bits(raddr);

  head = &tree->top_index_list[top_idx];

  match = top_list_search(*head, high_bits, &prev_top);

  assert( match );
  assert(match->bottom_index);

  prev = NULL;
  bottom = &match->bottom_index[bottom_idx];
  bottom_match = bottom_list_search(*bottom, raddr, node, &prev);

  assert( bottom_match );
  assert( bottom_match == element );

  // Remove bottom_match (== element) from the list.
  if( prev ) {
    prev->bottom_next = bottom_match->bottom_next;
  } else {
    // no prev means we are the list head.
    *bottom = bottom_match->bottom_next;
  }

  match->num_entries--; // net loss of one element.

  if( *bottom == NULL ) {
    // If there are no entries left in the bottom bucket, and
    // there are no entries left in the top bucket, remove that
    // top bucket.
    if( match->num_entries == 0 ) {
      // Remove match from the list.
      if( prev_top ) {
        prev_top->next = match->next;
      } else {
        // No prev means we are the list head.
        *head = match->next;
      }
      // Put the newly free top node into the free list
      top_entry_free(tree, match);
    }
  }
}


// flush_entry operations mask

// Apply the operation to the entire page (ignoring raddr/len)
#define FLUSH_DO_PAGE 1
// Start puts for dirty bits in the region
#define FLUSH_DO_CLEAR_DIRTY 2
// Flush pending operations that could overlap with the region
#define FLUSH_DO_PENDING 4
// Invalidate the page (if FLUSH_PAGE is also set) or the region
#define FLUSH_DO_INVALIDATE 8
// Evict the page. entry->page will be added to a free list.
#define FLUSH_DO_EVICT 16
// Start the operations.
#define FLUSH_DO_CLEAR_OPS 32
// Finish the operations
#define FLUSH_DO_FINISH_OPS 64



// These are the normally-used combinations
#define FLUSH_EVICT (FLUSH_DO_PAGE|FLUSH_DO_CLEAR_DIRTY|FLUSH_DO_PENDING|FLUSH_DO_CLEAR_OPS|FLUSH_DO_FINISH_OPS|FLUSH_DO_EVICT)
#define FLUSH_INVALIDATE_REGION (FLUSH_DO_CLEAR_DIRTY|FLUSH_DO_PENDING|FLUSH_DO_INVALIDATE)
#define FLUSH_INVALIDATE_PAGE (FLUSH_DO_PAGE|FLUSH_DO_CLEAR_DIRTY|FLUSH_DO_PENDING|FLUSH_DO_INVALIDATE)
#define FLUSH_PREPARE_PUT (FLUSH_DO_PENDING)
#define FLUSH_PREPARE_GET (FLUSH_DO_CLEAR_DIRTY|FLUSH_DO_PENDING)

// For the region of this page in raddr,len, we complete any pending/not
// started operations that possibly overlap with that region.
// If FLUSH_EVICT or FLUSH_INVALIDATE_PAGE is set, we will ignore the region.
static
void flush_entry(struct rdcache_s* cache, struct cache_entry_s* entry, int op,
                 raddr_t raddr, int32_t len_in);

static
void aout_evict(struct rdcache_s* cache)
{
  struct cache_entry_s* z;

  z = cache->aout_tail;

  if( !z ) return;

  // Remove the tail element from Aout
  DOUBLE_REMOVE_TAIL(cache, aout);
  cache->aout_current--;

  // Remove entry (which we are kicking off of Aout) from the tree
  tree_remove(cache, z);

  z->queue = QUEUE_FREE;

  // and store it on the free list.
  SINGLE_PUSH_HEAD_N(cache, z, free_entries, bottom_next);
}

static
void ain_evict(struct rdcache_s* cache, struct cache_entry_s* dont_evict_me)
{
  struct cache_entry_s* y;

  y = cache->ain_tail;

  if( ! y ) return;
  if( y == dont_evict_me ) {
    // Remove dont_evict_me from the tail of ain
    DOUBLE_REMOVE_TAIL(cache, ain);
    // Evict the new tail element
    ain_evict(cache, NULL);
    // Put dont_evict_me back on the tail.
    DOUBLE_PUSH_TAIL(cache, dont_evict_me, ain);
  }

#ifdef DEBUG
  DEBUG_PRINT(("Ain is evicting entry for raddr %p\n", (void*) y->raddr));
  cache_entry_print( y, " ain evict ", 1);
  rdcache_print(cache);
#endif

  // If the entry in Ain has any pending/dirty requests, we must
  // immediately wait for them to complete, before we modify the contents
  // of Ain in any way (or reuse the associated page).
  flush_entry(cache, y, FLUSH_EVICT, 0, CACHEPAGE_SIZE);

  DOUBLE_REMOVE_TAIL(cache, ain);
  cache->ain_current--;

  y->queue = QUEUE_AOUT;

  // Since we are kicking entry off of Ain, we have to add it to Aout.
  DOUBLE_PUSH_HEAD(cache, y, aout);
  cache->aout_current++;

  if( cache->aout_current > cache->aout_max ) {
    // Remove the tail element from aout.
    aout_evict(cache);
  }
}

 
static
void am_evict(struct rdcache_s *cache, struct cache_entry_s* dont_evict_me) {
  struct cache_entry_s *y;
    
  y = cache->am_lru_tail;

  if( !y ) return;
  if( y == dont_evict_me ) {
    // Remove dont_evict_me from the tail of am
    DOUBLE_REMOVE_TAIL(cache, am_lru);
    // Evict the new tail element
    am_evict(cache, NULL);
    // Put dont_evict_me back on the tail.
    DOUBLE_PUSH_TAIL(cache, dont_evict_me, am_lru);
  }

  // If the entry in Am has any pending/dirty requests, we must
  // immediately wait for them to complete, before we modify the contents
  // of Ain in any way (or reuse the associated page).
  flush_entry(cache, y, FLUSH_EVICT, 0, CACHEPAGE_SIZE);

  DOUBLE_REMOVE_TAIL(cache, am_lru);
  cache->am_current--;

  // Remove this entry in Am from the pointer tree.
  tree_remove(cache, y);

  y->queue = QUEUE_FREE;

  // Add y to the free list
  SINGLE_PUSH_HEAD_N(cache, y, free_entries, bottom_next);
}
 

static
struct top_entry_s* top_entry_allocate(struct rdcache_s* tree)
{
  struct top_entry_s* ret;

  while( ! tree->free_top_nodes_head ) {
    // If there's nothing in our free list, we have to evict something
    // from the cache.
    // Take turns evicting from Aout, Ain, and Am.

    // Evict from Aout 2x (since evicting Ain adds to Aout)
    aout_evict(tree);
    if( tree->free_top_nodes_head ) break; 
    aout_evict(tree);
    if( tree->free_top_nodes_head ) break; 

    // Evict from Ain (will add an entry to aout)
    ain_evict(tree, NULL);
    if( tree->free_top_nodes_head ) break; 

    // Evict from Am
    am_evict(tree, NULL);
    if( tree->free_top_nodes_head ) break; 
  }

  // Remove the top element from the list.
  assert(tree->free_top_nodes_head);
  ret = tree->free_top_nodes_head;
  SINGLE_POP_HEAD(tree, free_top_nodes);
  ret->next = NULL;
  return (struct top_entry_s*) ret;
}

static
void reclaim(struct rdcache_s* cache, struct cache_entry_s* dont_evict_me)
{
  // This is like 'reclaimfor' in the 2Q paper
  // if the number of elements in Ain > max
  if( cache->ain_current > cache->ain_max ) {
    // Page out the tail of Ain (and record it in Aout)
    // ain_evict will also evict from aout if necessary.
    ain_evict(cache, dont_evict_me);
  } else {
    // otherwise
    // page out the tail of Am, call it Y
    // do not put it on Aout, as it hasn't been accessed recently.
    am_evict(cache, dont_evict_me);
  }
}

static
struct cache_entry_s* allocate_entry(struct rdcache_s* cache)
{
  struct cache_entry_s* ret;

  //printf("alloc entry ain %i aout %i am %i\n", 
  //       cache->ain_current, cache->aout_current, cache->am_current);

  // Make sure we have a free entry..
  if( ! cache->free_entries_head ) reclaim(cache, NULL);

  ret = (struct cache_entry_s*) cache->free_entries_head;

  // Remove it from the single-linked list.
  SINGLE_POP_HEAD_N(cache, free_entries, bottom_next);

  return ret; 
}


// Make sure there is a free page on the free list,
// but don't evict a page with an ongoing operation..
static
void ensure_free_page(struct rdcache_s* cache, struct cache_entry_s* dont_evict_me)
{
  // If there are free page slots, then use a free page slot.
  if( cache->free_pages_head ) {
    return;
  }

  reclaim(cache, dont_evict_me);

  assert( cache->free_pages_head );
}

static
unsigned char* allocate_page(struct rdcache_s* cache)
{
  struct page_list_s* page_list_entry;
  unsigned char* ret;

  if( ! cache->free_pages_head ) ensure_free_page(cache, NULL);

  page_list_entry = cache->free_pages_head;
  SINGLE_POP_HEAD(cache, free_pages);

  ret = page_list_entry->page;
  page_list_entry->page = NULL;
  SINGLE_PUSH_HEAD(cache, page_list_entry, free_page_list_entries);

  return ret;
}

static
void ensure_free_dirty(struct rdcache_s* cache)
{
  struct cache_entry_s* entry;

  assert( cache->dirty_lru_tail );

  entry = cache->dirty_lru_tail->entry;
  if( entry ) {
    flush_entry(cache, entry,
                FLUSH_DO_PAGE|FLUSH_DO_CLEAR_DIRTY,
                0, CACHEPAGE_SIZE);
  }
}


static struct dirty_entry_s* allocate_dirty(struct rdcache_s* cache,
                                            struct cache_entry_s* for_entry)
{
  struct dirty_entry_s* dirty;

  // We never remove from dirty_lru, just reorder...
  assert( cache->dirty_lru_tail );

  if( cache->dirty_lru_tail->entry ) ensure_free_dirty(cache);

  dirty = cache->dirty_lru_tail;
  DOUBLE_REMOVE_TAIL(cache, dirty_lru);
  DOUBLE_PUSH_HEAD(cache, dirty, dirty_lru);
  cache->num_dirty_pages++;

  memset(dirty->dirty, 0, sizeof(uint64_t) * CACHEPAGE_BITMASK_WORDS);

  dirty->entry = for_entry;
  for_entry->dirty = dirty;

  return dirty;
}

static void use_dirty(struct rdcache_s* cache, struct dirty_entry_s* dirty)
{
  DOUBLE_REMOVE(cache, dirty, dirty_lru);
  DOUBLE_PUSH_HEAD(cache, dirty, dirty_lru);
}

static
void ensure_free_ops(struct rdcache_s* cache)
{
  while (cache->num_ops_lru > cache->max_dirty_ops) {
    struct cache_entry_s* entry;
    // Move an entry to in-flight.
    assert(cache->ops_lru_tail);
    entry = cache->ops_lru_tail->entry;
    assert(entry);
    flush_entry(cache, entry,
                FLUSH_DO_PAGE|FLUSH_DO_CLEAR_OPS,
                0, CACHEPAGE_SIZE);
  }
}



static
void do_wait_for(struct rdcache_s* cache, cache_seqn_t sn);

static inline
void wait_for(struct rdcache_s* cache, cache_seqn_t sn)
{
  // Do nothing if we have already completed sn.
  if( sn <= cache->completed_request_number ) return;
  do_wait_for(cache, sn);
}

static struct ops_entry_s* allocate_ops(struct rdcache_s* cache,
                                        struct cache_entry_s* for_entry)
{
  struct ops_entry_s* ops;

  if( !cache->ops_fifo_tail ) ensure_free_ops(cache);

  // Grab the tail of ops_fifo and put it in
  // the LRU.

  // Wait for any in-flight ops before we re-use the buffer.
  wait_for(cache, cache->ops_fifo_tail->max_ops_sequence_number);

  ops = cache->ops_fifo_tail;
  DOUBLE_REMOVE_TAIL(cache, ops_fifo);
  DOUBLE_PUSH_HEAD(cache, ops, ops_lru);
  cache->num_ops_lru++;

  ops->entry = for_entry;
  for_entry->ops = ops;

  ops->max_ops_sequence_number = NO_SEQUENCE_NUMBER;

  ops->op.subloc = c_sublocid_any;
  ops->op.fid = -1;
  ops->op.obj = NULL;
  ops->op.payload_size = 0;
  return ops;
}

static void use_ops(struct rdcache_s* cache, struct ops_entry_s* ops)
{
  DOUBLE_REMOVE(cache, ops, ops_lru);
  DOUBLE_PUSH_HEAD(cache, ops, ops_lru);
}


// pushes a spot for a handle onto the pending tasks
// the handle starts out as NULL. The caller should set it immediately
// after this call.
static
cache_seqn_t pending_push_core(struct rdcache_s* cache,
                               int* index_out)
{
  cache_seqn_t wait_sn;
  cache_seqn_t sn;
  int index;

  DEBUG_PRINT(("in pending_push nelements=%i/%i\n",
               fifo_circleb_count(cache->pending_first_entry, cache->pending_last_entry, cache->pending_len),
               cache->pending_len));

  if( fifo_circleb_isfull(cache->pending_first_entry, cache->pending_last_entry, cache->pending_len) ) {
    index = cache->pending_first_entry;
    wait_sn = cache->pending_sequence_numbers[index];
    wait_for(cache, wait_sn);
    // We should have completed at least the operation at index.
    assert( cache->pending[index] == NULL );
  }

  sn = cache->next_request_number;
  cache->next_request_number++;

  fifo_circleb_push(&cache->pending_first_entry, &cache->pending_last_entry, cache->pending_len);
  index = cache->pending_last_entry;

  *index_out = index;

  cache->pending_sequence_numbers[index] = sn;
 
  DEBUG_PRINT(("in pending_push added pending[%i] sn=%i\n",
               index, (int) sn));

  return sn;
}

static
cache_seqn_t pending_push_ops(struct rdcache_s* cache,
                              chpl_comm_nb_ops_handle_t **handle_toset)
{
  int index = -1;
  cache_seqn_t sn = pending_push_core(cache, &index);

  cache->pending_is_op[index] = 1;
  cache->pending[index] = NULL; // not using this one...
  //memset(&cache->pending_ops[index], 0, sizeof(chpl_comm_nb_ops_handle_t));
  *handle_toset = &cache->pending_ops[index];

  return sn;
}


static
cache_seqn_t pending_push(struct rdcache_s* cache, chpl_comm_nb_handle_t handle)
{
  int index = -1;
  cache_seqn_t sn = pending_push_core(cache, &index);

  cache->pending_is_op[index] = 0;
  cache->pending[index] = handle;
  //memset(&cache->pending_ops[index], 0xcc, sizeof(chpl_comm_nb_ops_handle_t));

  return sn;
}

static
struct cache_entry_s* find_in_tree(struct rdcache_s* tree,
                                   c_nodeid_t node, raddr_t raddr)
{
  int top_idx, bottom_idx;
  uint32_t high_bits;
  struct top_entry_s **head, *top_match;
  struct cache_entry_s **bottom, *bottom_match;
  struct cache_entry_s* bottom_prev;

  assert(raddr != 0);

  top_idx = get_top_bits(raddr, node);
  bottom_idx = get_bottom_bits(raddr, node);
  high_bits = get_high_bits(raddr);

  head = &tree->top_index_list[top_idx];
  top_match = top_list_search(*head, high_bits, NULL);
  if (!top_match) return NULL;
  bottom = &top_match->bottom_index[bottom_idx];
  bottom_match = bottom_list_search(*bottom, raddr, node, &bottom_prev);
  return bottom_match;
}

#if VERIFY
static
int find_in_dirty(struct rdcache_s* tree, struct dirty_entry_s* entry)
{
  struct dirty_entry_s* head = tree->dirty_lru_head;
  struct dirty_entry_s* cur;
  for( cur = head; cur; cur = cur->next ) {
    if( cur == entry ) return 1;
  }
  return 0;
}

static
int find_in_ops(struct rdcache_s* tree, struct ops_entry_s* entry)
{
  struct ops_entry_s* head = tree->ops_lru_head;
  struct ops_entry_s* cur;
  for( cur = head; cur; cur = cur->next ) {
    if( cur == entry ) return 1;
  }
  return 0;
}

static
int find_in_queue(struct cache_entry_s* head, struct cache_entry_s* entry)
{
  struct cache_entry_s* cur;
  for( cur = head; cur; cur = cur->next ) {
    if( cur == entry ) return 1;
  }
  return 0;
}

static
int validate_queue(struct rdcache_s* tree, struct cache_entry_s* head, struct cache_entry_s* tail, int queue)
{
  struct cache_entry_s* cur;
  struct cache_entry_s* found;
  int forward_count = 0;
  int reverse_count = 0;
  // check:
  // -- doubly linked list integrity
  // -- everything in the tree unless queue==QUEUE_FREE

  for( cur = head; cur; cur = cur->next ) {
    if( cur->next ) assert(cur->next->prev == cur);

    // and check some additional properties. In tree?
    if( queue != QUEUE_FREE ) {
      found = find_in_tree(tree, cur->node, cur->raddr);
      assert(found == cur);
    }

    // Correct queue tag?
    assert(cur->queue == queue);

    // Ain and Am only have page?
    if( queue == QUEUE_AIN || queue == QUEUE_AM ) {
      //assert(cur->page); can have ops too...
      if( cur->dirty ) {
        // Check that it's in the dirty list.
        assert(find_in_dirty(tree, cur->dirty));
      }
      if( cur->ops ) {
        // Check that it's in the ops list.
        assert(find_in_ops(tree, cur->ops));
      }
    } else {
      assert(! cur->page);
      assert(! cur->dirty);
      assert(! cur->ops);
    }
    forward_count++;
  }
  for( cur = tail; cur; cur = cur->prev ) {
    if( cur->prev ) assert(cur->prev->next == cur);
    reverse_count++;
  }

  assert(forward_count == reverse_count);
  return forward_count;
}
#endif

static
void validate_cache(struct rdcache_s* tree)
{
#if VERIFY
  int top, bottom;
  struct top_entry_s* top_cur;
  struct cache_entry_s* bottom_cur;
  int count;
  int in_ain;
  int in_aout;
  int in_am;
  int num_used_pages = 0;
  int num_used_top_nodes = 0;
  int num_dirty = 0;
  int num_ops = 0;

  // 0: All tree entries must be in either Ain, Aout, or Am,
  //    and num_entries is correct for each top entry.
  for(top = 0; top < TOP_SIZE; top++) {
    top_cur = tree->top_index_list[top];
    while (top_cur) {
      num_used_top_nodes++;
      count = 0;
      for( bottom = 0; bottom < BOTTOM_SIZE; bottom++ ) {
        bottom_cur = top_cur->bottom_index[bottom];
        while(bottom_cur) {
          // Check that it is in ain, aout, or am.
          in_ain = find_in_queue(tree->ain_head, bottom_cur);
          in_aout = find_in_queue(tree->aout_head, bottom_cur);
          in_am = find_in_queue(tree->am_lru_head, bottom_cur);
          assert( in_ain || in_aout || in_am );
          if( in_ain ) assert( bottom_cur->queue == QUEUE_AIN );
          if( in_aout ) assert( bottom_cur->queue == QUEUE_AOUT );
          if( in_am ) assert( bottom_cur->queue == QUEUE_AM );
          if( bottom_cur->page ) num_used_pages++;
          if( bottom_cur->dirty ) num_dirty++;
          if( bottom_cur->ops ) num_ops++;
          bottom_cur = bottom_cur->bottom_next;
          count++;
        }
      }
      // Check that the count is correct.
      assert(count == top_cur->num_entries);
      top_cur = top_cur->next;
    }
  }

  // 1: Entries in Ain must be in the tree
  in_ain = validate_queue(tree, tree->ain_head, tree->ain_tail, QUEUE_AIN);
  assert( in_ain == tree->ain_current );
  // 2: Entries in Aout must be in the tree
  in_aout = validate_queue(tree, tree->aout_head, tree->aout_tail, QUEUE_AOUT);
  assert( in_aout == tree->aout_current );
  // 3: Entries in Am must be in the tree
  in_am = validate_queue(tree, tree->am_lru_head, tree->am_lru_tail, QUEUE_AM);
  assert( in_am == tree->am_current );

  // 4: dirty list must be well-formed
  {
    struct dirty_entry_s* cur;
    int forward_count = 0;
    int reverse_count = 0;
    int with_entry_count = 0;
    int without_entry_count = 0;

    for( cur = tree->dirty_lru_head; cur; cur = cur->next ) {
      if( cur->next ) assert(cur->next->prev == cur);
      forward_count++;
      if( cur->entry ) {
        with_entry_count++;
        assert(without_entry_count == 0); // used ones before free ones.
        assert(cur->entry->dirty == cur);
      } else without_entry_count++;
    }
    for( cur = tree->dirty_lru_tail; cur; cur = cur->prev ) {
      if( cur->prev ) assert(cur->prev->next == cur);
      reverse_count++;
    }
    assert(forward_count == reverse_count);
    assert(num_dirty == tree->num_dirty_pages);
    assert(with_entry_count == tree->num_dirty_pages);
  }

  // 4.5: ops list must be well-formed
  {
    struct ops_entry_s* cur;
    int forward_count = 0;
    int reverse_count = 0;

    for( cur = tree->ops_lru_head; cur; cur = cur->next ) {
      if( cur->next ) assert(cur->next->prev == cur);
      forward_count++;
      assert(cur->entry);
    }
    for( cur = tree->ops_lru_tail; cur; cur = cur->prev ) {
      if( cur->prev ) assert(cur->prev->next == cur);
      reverse_count++;
    }
    assert(forward_count == reverse_count);
    assert(forward_count == tree->num_ops_lru);
    assert(num_ops == tree->num_ops_lru);

    forward_count = 0;
    reverse_count = 0;
    for( cur = tree->ops_fifo_head; cur; cur = cur->next ) {
      if( cur->next ) assert(cur->next->prev == cur);
      forward_count++;
    }
    for( cur = tree->ops_fifo_tail; cur; cur = cur->prev ) {
      if( cur->prev ) assert(cur->prev->next == cur);
      reverse_count++;
    }
    assert(forward_count == reverse_count);
    assert(forward_count + tree->num_ops_lru == tree->num_ops);
  }
  
  // 5: must not lose entries. Check that the entry free list
  // contains the right number of entries. 
  {
    struct cache_entry_s* cur;
    int num_free_entries = 0;
    for( cur = tree->free_entries_head; cur; cur = cur->bottom_next ) {
      num_free_entries++;
    }
    assert( in_ain + in_aout + in_am + num_free_entries == tree->max_entries );
  }

  // 6: must not lose pages
  {
    struct page_list_s* cur;
    int num_free_pages = 0;
    for( cur = tree->free_pages_head; cur; cur = cur->next ) {
      assert(cur->page != NULL);
      num_free_pages++;
    }
    assert( num_used_pages + num_free_pages == tree->max_pages );
  }

  // 7: must not lose top nodes
  {
    struct top_entry_s* cur;
    int num_free_top_nodes = 0;
    for( cur = tree->free_top_nodes_head; cur; cur = cur->next ) {
      num_free_top_nodes++;
    }
    assert( num_used_top_nodes + num_free_top_nodes == tree->max_top_nodes );
  }
#endif
}

static
void do_wait_for(struct rdcache_s* cache, cache_seqn_t sn)
{
  int index;
  cache_seqn_t at;
  cache_seqn_t max_completed = cache->completed_request_number;
  int last;
  int complete;

  DEBUG_PRINT(("wait_for(%i) completed=%i\n", (int) sn, (int) max_completed));

  // Do nothing if there are no pending entries.
  if( cache->pending_first_entry < 0 || cache->pending_last_entry < 0 ) return;

  // Do nothing if we don't have a valid sequence number to wait for.
  if( sn == NO_SEQUENCE_NUMBER ) return;

  // Do nothing if we have already completed sn.
  if( sn <= max_completed ) return;

  // If we have any pending requests with sequence number <= sn,
  // wait for them to complete.
  while( 1 ) {
    index = cache->pending_first_entry;
    if( index == -1 ) break;
    at = cache->pending_sequence_numbers[index];
    if( at <= sn ) {
      // Wait for some requests
      last = cache->pending_last_entry;
      if( last < index ) last = cache->pending_len - 1;

      if( cache->pending_is_op[index] ) {
        // Wait for an op
        chpl_wait_op(&cache->pending_ops[index]);
      } else {
        while( cache->pending[index] ) {
          DEBUG_PRINT(("wait_for waiting %i..%i\n", index, last));
          // Wait for some requests to complete.
          chpl_comm_wait_nb_some(&cache->pending[index], last - index + 1);
        }
      }
      // cache->pending[index] == NULL now
    }

    // Set complete
    if( cache->pending_is_op[index] )
      complete = chpl_test_op_complete(&cache->pending_ops[index]);
    else
      complete = chpl_comm_test_nb_complete(cache->pending[index]);

    if( complete ) {
      // we completed cache->pending[index], so remove the entry from the queue.
      DEBUG_PRINT(("wait_for removing %i\n", index));
      fifo_circleb_pop( &cache->pending_first_entry, &cache->pending_last_entry, cache->pending_len);
      max_completed = seqn_max(max_completed, at);
    } else if( at > sn ) {
      // Stop if we have an uncompleted request for a later sequence number
      DEBUG_PRINT(("wait_for stopped at %i\n", index));
      break;
    }
  }
  cache->completed_request_number = max_completed;
}



// For the region of this page in raddr,len, we complete any pending/not
// started operations that possibly overlap with that region.
// If FLUSH_EVICT or FLUSH_INVALIDATE_PAGE is set, we will ignore the region.
static
void flush_entry(struct rdcache_s* cache, struct cache_entry_s* entry, int op,
                 raddr_t raddr, int32_t len_in)
{
  struct page_list_s* free_page_list_entry;
  unsigned char* page;
  uintptr_t start;
  raddr_t skip = raddr & CACHEPAGE_MASK;
  uintptr_t len = len_in;
  raddr_t line_start, line_last, line_next;
  uintptr_t num_lines, skip_lines;
  chpl_comm_nb_handle_t handle;
  uintptr_t got_skip, got_len;
  
  DEBUG_PRINT(("flush_entry(%p, %i, %p, %i)\n",
               entry, op, (void*) raddr, (int) len));
#ifdef DUMP
  printf("starting flush_entry, entry is:\n");
  cache_entry_print(entry, " toflush ", 1);
#endif


  if( op & FLUSH_DO_PAGE ) {
    // Ignore the passed-in raddr/len.
    skip = 0; len = CACHEPAGE_SIZE;
  }

  // Perform any operations
  if( op & FLUSH_DO_CLEAR_OPS ) {
    if( entry->ops ) {
      struct ops_entry_s* ops = entry->ops;
      chpl_comm_nb_ops_handle_t* handle_toset = NULL;

      TIME_PRINT(("%i chpl_comm_start_ops(%i, %p, %i) with masx %i\n",
             chpl_nodeID, entry->node, (void*) &ops->op,
             (int) ops->op.payload_size,
             op));

      // Get a slot for the handle and update sequence number.
      ops->max_ops_sequence_number = pending_push_ops(cache, &handle_toset);
      entry->max_ops_sequence_number = ops->max_ops_sequence_number;

      // Remove the ops structure and put it back on its free list.
      // We will wait for it before re-using an ops.
      // We remove it before running start_ops because the
      // start_ops call might be local and run other cache code.
      DOUBLE_REMOVE(cache, ops, ops_lru);
      ops->entry = NULL;
      entry->ops = NULL;
      DOUBLE_PUSH_HEAD(cache, ops, ops_fifo);
      // ... and decrement the number of ops pages.
      cache->num_ops_lru--;

      // Start the operations and initialize the handle.
      chpl_comm_start_ops(entry->node, &ops->op, /*free op?*/ 0, handle_toset);
    }
  }

  line_start = round_down_to_mask(skip, CACHELINE_MASK);
  line_last = round_down_to_mask(skip+len-1, CACHELINE_MASK);
  line_next = line_last + CACHELINE_SIZE;
  num_lines = (line_next - line_start) >> CACHELINE_BITS;
  skip_lines = line_start >> CACHELINE_BITS;

  if( op & FLUSH_DO_CLEAR_DIRTY ) {
    // If there are dirty bits that could overlap our region,
    // start writes for all dirty bits

    if( entry->dirty ) {
      struct dirty_entry_s* dirty;
      uint64_t *dirty_bits;

      dirty = entry->dirty;
      page = entry->page;
      assert(page);

      dirty_bits = dirty->dirty;
      if( len == CACHEPAGE_SIZE ||
          any_set_for_skip_len(dirty_bits, skip, len, CACHEPAGE_BITMASK_WORDS) ) {
        start = 0;
        while( get_skip_len_for_valids(dirty_bits, start, &got_skip, &got_len, CACHEPAGE_BITMASK_WORDS) ) {

          start = got_skip;
          // Start a put for len bytes starting at page + start
          DEBUG_PRINT(("chpl_comm_start_put(%p, %i, %p, %i)\n",
                 page+start, entry->node, (void*) (entry->raddr+start),
                 (int) got_len));

          handle =
            chpl_comm_put_nb(page+start, /*local addr*/
                             entry->node,
                             (void*)(entry->raddr+start),
                             got_len /*size*/, -1/*typei*/,
                             -1, 0);

          // Save the handle in the list of pending requests.
          entry->max_put_sequence_number = pending_push(cache, handle);

          // Move past this region of 1s in dirty bits.
          start = got_skip + got_len;
        }
        // Now remove the dirty structure and put it back on its free list.
        // This has the effect of clearing the dirty bits.
        DOUBLE_REMOVE(cache, dirty, dirty_lru);
        dirty->entry = NULL;
        entry->dirty = NULL;
        DOUBLE_PUSH_TAIL(cache, dirty, dirty_lru);
        // ... and decrement the number of dirty pages.
        cache->num_dirty_pages--;
      }
    }
  }

  // If there are pending puts/prefetches on this page that possibly overlap
  // with the write in question, wait for them now.
  if( op & FLUSH_DO_PENDING ) {
    // If there is a pending put sequence number not completed, we must
    // wait for it now (since we don't know which region it corresponded to).
    wait_for(cache, entry->max_put_sequence_number);

    // If the previously valid cache lines overlap with the
    // request, we must wait for them now.
    if( any_valid_lines(entry->valid_lines, skip_lines, num_lines) ) {
      wait_for(cache, entry->max_prefetch_sequence_number);
    }
  }

  // If there are any operations that we started, finish those
  // before getting rid of the cache entry.
  if( op & FLUSH_DO_FINISH_OPS ) {

    TIME_PRINT(("wait on ops\n"));

    wait_for(cache, entry->max_ops_sequence_number);
    entry->max_ops_sequence_number = NO_SEQUENCE_NUMBER;
  }

  // If invalidating, clear valid bits.
  if( op & FLUSH_DO_INVALIDATE ) {
    if( len == CACHEPAGE_SIZE ) {
      entry->readahead_skip = 0;
      entry->readahead_len = 0;
      entry->min_sequence_number = NO_SEQUENCE_NUMBER;
      entry->max_put_sequence_number = NO_SEQUENCE_NUMBER;
      entry->max_prefetch_sequence_number = NO_SEQUENCE_NUMBER;
      entry->max_ops_sequence_number = NO_SEQUENCE_NUMBER;
      memset(entry->valid_lines, 0, CACHE_LINES_PER_PAGE_BITMASK_WORDS*sizeof(uint64_t));
    } else {
      unset_valid_lines(entry->valid_lines, skip_lines, num_lines);
    }
  }

  // If evicting, remove the page from the cache and put it on a free list.
  if( op & FLUSH_DO_EVICT ) {
    // But, our entry no longer can have a page associated with it.
    page = entry->page;
    entry->page = NULL;
    free_page_list_entry = cache->free_page_list_entries_head;
    free_page_list_entry->page = page;
    SINGLE_POP_HEAD(cache, free_page_list_entries);
    SINGLE_PUSH_HEAD(cache, free_page_list_entry, free_pages);
  }

#ifdef DUMP
  printf("after flush_entry, entry is:\n");
  cache_entry_print(entry, " flushed ", 1);
#endif

}

// Call this function to tell the cache that we are 'use'ing an entry;
// it will move it to the front of any LRU queue
// (particularly for the Am queue).
static
void use_entry(struct rdcache_s* cache, struct cache_entry_s* entry)
{
  // If X is in Am then move it to the head of Am
  // If it's on the Am queue, move it to the front of the Am queue.
  if( entry->queue == QUEUE_AM ) {
    DOUBLE_REMOVE(cache, entry, am_lru);
    DOUBLE_PUSH_HEAD(cache, entry, am_lru);
  } 
  // Otherwise, leave it where it is.
  // Else If X is in A1in then do nothing
}

static
void use_entry_set_page(struct rdcache_s* cache, struct cache_entry_s* entry,
                        unsigned char* page)
{
  use_entry(cache, entry);
  entry->page = page;
}

// Plumb a cache entry into the tree. We might need to replace something
// in Aout in the process, but we should not be calling this function
// to replace something in Ain or Am (ie anything with entry->page
// already set).
static
struct cache_entry_s* make_entry(struct rdcache_s* tree,
                                 c_nodeid_t node, raddr_t raddr,
                                 unsigned char* page)
{
  int top_idx, bottom_idx;
  uint32_t high_bits;
  struct top_entry_s **head, *top_match, *top_tmp;
  struct cache_entry_s **bottom, *bottom_match, *bottom_tmp;
  struct cache_entry_s* bottom_prev;

  assert(raddr != 0);

  top_idx = get_top_bits(raddr, node);
  bottom_idx = get_bottom_bits(raddr, node);
  high_bits = get_high_bits(raddr);

  head = &tree->top_index_list[top_idx];
  top_match = top_list_search(*head, high_bits, NULL);
  if (!top_match) {
    // create a new entry
    top_tmp = top_entry_allocate(tree);
    top_tmp->index_bits = high_bits;
    top_tmp->next = *head;
    top_tmp->num_entries = 0;
    memset(top_tmp->bottom_index, 0, BOTTOM_SIZE*sizeof(struct cache_entry_s*));

    *head = top_tmp;
    top_match = *head;
    DEBUG_PRINT(("  added a new top_index_entry: %p\n", top_match));
  }

  bottom = &top_match->bottom_index[bottom_idx];
  bottom_match = bottom_list_search(*bottom, raddr, node, &bottom_prev);

  if( bottom_match ) {
  // If X is in A1out then find space for X and add it to the head of Am
    assert( bottom_match->node == node );
    assert( bottom_match->raddr == raddr );
    // We shouldn't be replacing something in Ain or Am; use use_entry instead
    assert(bottom_match->queue == QUEUE_AOUT);

    DEBUG_PRINT(("%d: Found %p in Aout\n", chpl_nodeID, (void*) raddr));
    // add X to the head of Am
    DOUBLE_REMOVE(tree, bottom_match, aout);
    tree->aout_current--;
    DOUBLE_PUSH_HEAD(tree, bottom_match, am_lru);
    tree->am_current++;

    bottom_match->queue = QUEUE_AM;
    bottom_match->readahead_skip = 0;
    bottom_match->readahead_len = 0;
    // Set the page to the one the caller already allocated
    bottom_match->page = page;
    // Clear the valid lines
    memset(&bottom_match->valid_lines, 0, sizeof(uint64_t)*CACHE_LINES_PER_PAGE_BITMASK_WORDS);
    // Clear the dirty pointer and sequence numbers.
    bottom_match->dirty = NULL;
    bottom_match->ops = NULL;
    bottom_match->min_sequence_number = NO_SEQUENCE_NUMBER;
    bottom_match->max_put_sequence_number = NO_SEQUENCE_NUMBER;
    bottom_match->max_prefetch_sequence_number = NO_SEQUENCE_NUMBER;
    bottom_match->max_ops_sequence_number = NO_SEQUENCE_NUMBER;
  } else {
  // Else If X is in no queue then find space for X and add it to A1in
    DEBUG_PRINT(("%d: Found %p nowhere\n", chpl_nodeID, (void*) raddr));

    // This is our new entry...
    bottom_tmp = allocate_entry(tree);

    // Fill in the entry...
    // Link to next hashtable element, adding not replacing.
    bottom_tmp->bottom_next = *bottom;
    bottom_tmp->raddr = raddr;
    bottom_tmp->node = node;

    bottom_tmp->queue = QUEUE_AIN;
    bottom_tmp->readahead_skip = 0;
    bottom_tmp->readahead_len = 0;

    bottom_tmp->next = NULL;
    bottom_tmp->prev = NULL;
    bottom_tmp->page = page;
    memset(&bottom_tmp->valid_lines, 0, sizeof(uint64_t)*CACHE_LINES_PER_PAGE_BITMASK_WORDS);
    bottom_tmp->dirty = NULL;
    bottom_tmp->ops = NULL;
    bottom_tmp->min_sequence_number = NO_SEQUENCE_NUMBER;
    bottom_tmp->max_put_sequence_number = NO_SEQUENCE_NUMBER;
    bottom_tmp->max_prefetch_sequence_number = NO_SEQUENCE_NUMBER;
    bottom_tmp->max_ops_sequence_number = NO_SEQUENCE_NUMBER;

    // Add it to the AIN queue.
    DOUBLE_PUSH_HEAD(tree, bottom_tmp, ain);
    tree->ain_current++;

    // Put it as the first element in the appropriate hashtable bucket.
    *bottom = bottom_tmp;
    bottom_match = bottom_tmp;
    top_match->num_entries++; // adding an element.
    DEBUG_PRINT(("  added a new bottom_index_entry: %p\n", bottom_match));
  }


  return bottom_match;
}

static
void cache_put(struct rdcache_s* cache,
                unsigned char* addr,
                c_nodeid_t node, raddr_t raddr, size_t size,
                cache_seqn_t last_acquire,
                int ln, int32_t fn)
{
  struct cache_entry_s* entry;
  raddr_t ra_first_page;
  raddr_t ra_last_page;
  raddr_t ra_next_page;
  raddr_t ra_page_end;
  raddr_t ra_page;
  raddr_t requested_start, requested_end, requested_size;
  unsigned char* page;
  int entry_after_acquire;
  cache_seqn_t sn;

  DEBUG_PRINT(("cache_put %i:%p from %p len %i\n",
               (int) node, (void*) raddr, addr, (int) size));

  if (chpl_nodeID == node) {
    // Already handled in chpl-comm-compiler-macros.
    assert(0);
    //memcpy(raddr, addr, size);
    //return;
  }

  // And don't do anything if it's a zero-length 
  if( size == 0 ) {
    return;
  }
 
  // first_page = raddr of start of first needed page
  ra_first_page = round_down_to_mask(raddr, CACHEPAGE_MASK);
  // last_page = raddr of start of last needed page
  ra_last_page = round_down_to_mask(raddr+size-1, CACHEPAGE_MASK);
  ra_next_page = ra_last_page + CACHEPAGE_SIZE;

  // Try to find it in the cache. Go through one page at a time.
  for( ra_page = ra_first_page;
       ra_page <= ra_last_page;
       ra_page += CACHEPAGE_SIZE ) {

    // We will put from ra_page to ra_page_end
    ra_page_end = (ra_page==ra_last_page)?(ra_next_page):(ra_page+CACHEPAGE_SIZE);

    // Compute the portion of the page that was requested
    requested_start = raddr_max(raddr, ra_page);
    requested_end = raddr_min(raddr+size, ra_page_end);
    requested_size = requested_end - requested_start;

    // Is the page in the tree?
    entry = find_in_tree(cache, node, ra_page);
    page = NULL;

    // Ignore entries in Aout for now.
    if( entry && entry->queue == QUEUE_AOUT ) entry = NULL;

    if( entry ) {
      // Is this cache line available for use, based on when we
      // last ran an acquire fence?
      entry_after_acquire = ( entry->min_sequence_number >= last_acquire );
   
      // If the cache line contains any overlapping writes or prefetches,
      // we must wait for them to complete before we store new data.
      // Nonblocking GETs and PUTs must not have their buffers changed
      // during operation. And, we don't want an earlier prefetch to overwrite
      // our later write!
      flush_entry(cache, entry,
                  entry_after_acquire?FLUSH_PREPARE_PUT:FLUSH_INVALIDATE_PAGE,
                  requested_start, requested_size);
      page = entry->page;
    }

    if( ! page ) {
      // get a page from the free list.
      page = allocate_page(cache);
    }

    if( entry ) use_entry_set_page(cache, entry, page);
    else entry = make_entry(cache, node, ra_page, page);

    // Make sure we have a dirty structure.
    if( ! entry->dirty ) {
      allocate_dirty(cache, entry);
    } else {
      // Make it the most recently use dirty page.
      use_dirty(cache, entry->dirty);
    }

    // Now, set the dirty bits.
    set_valids_for_skip_len(entry->dirty->dirty,
                            requested_start & CACHEPAGE_MASK, requested_size,
                            CACHEPAGE_BITMASK_WORDS);

    // Op will be started for this in flush_entry for a dirty page.

    // This will increment next request number so cache events are recorded.
    // TODO -- is this necessary here?
    sn = cache->next_request_number;
    cache->next_request_number++;
    // Set the minimum sequence number so an acquire fence before
    // the next read will cause this write to be disregarded.
    entry->min_sequence_number = seqn_min(entry->min_sequence_number, sn);

    // Copy the data into page.
    chpl_memcpy(page+(requested_start-ra_page),
                addr+(requested_start-raddr),
                requested_size);

    // Make sure that there is a dirty page available for next time.
    ensure_free_dirty(cache);
    // Make sure that there is an available page for next time.
    ensure_free_page(cache, NULL);
  }

  if( VERIFY ) validate_cache(cache);

#ifdef DUMP
  printf("After cache_put, cache is:\n");
  rdcache_print(cache);
#endif

}

/*  TODO.

   Plan:

   * cache entry has pointer, like dirty entry,
     to ops data
   * ops data preallocated like dirty entries
   * don't record indices for now
     (future: index can control write-after-write consistency
              use mode to specify consistency required)

   * put the ops entry on the queue, start a request,
     keep sequence number in the cache entry AND
     in the ops entry. Data cannot be reused until
     that sequence number is complete.

   * other request just starts, creates new buffer, go.

   each cache entry
   can only support 1 object at a time
   use dirty bits to record indexes

*/
static
void cache_start_op(struct rdcache_s* cache,
                    c_nodeid_t node,
                    c_sublocid_t subloc,
                    chpl_fn_int_t fid,
                    raddr_t raddr,
                    void* buf,
                    size_t buf_size,
                    int32_t mode, int64_t idx)
{
  struct cache_entry_s* entry;
  struct ops_entry_s* ops;
  raddr_t ra_page;

  DEBUG_PRINT(("cache_start_op %i:%p from %p len %i\n",
               (int) node, (void*) raddr, buf, (int) buf_size));

  // Ignore zero-length payloads
  if (buf_size == 0)
    return;

  ra_page = round_down_to_mask(raddr, CACHEPAGE_MASK);

  // Is the page in the tree?
  entry = find_in_tree(cache, node, ra_page);
  ops = NULL;

  // Ignore entries in Aout for now.
  if( entry && entry->queue == QUEUE_AOUT ) entry = NULL;

  if( entry ) {
    // Does the cache page already have an ops in flight?
    // If so, wait for it.
    // We don't want it to be possible for a later-started
    // ops to overtake an earlier one.
    wait_for(cache, entry->max_ops_sequence_number);

    // Does the cache page already have another ops buffer in
    // it for a different object? Or one that is too
    // full to store the new data? If so, flush first.
    ops = entry->ops;
    if (ops) {
      size_t cur_payload_sz = ops->op.payload_size;
      if (ops->op.subloc != subloc ||
          ops->op.fid != fid ||
          (raddr_t) ops->op.obj != raddr ||
          cur_payload_sz + buf_size > OPS_PAYLOAD ) {

        // Start ops if there isn't room to add more.
        flush_entry(cache, entry,
                    FLUSH_DO_CLEAR_OPS | FLUSH_DO_PAGE,
                    0, CACHEPAGE_SIZE);
        // sets entry->ops == NULL
      }
    }
  }

  if( entry ) use_entry(cache, entry);
  else entry = make_entry(cache, node, ra_page, NULL);

  if(buf_size <= OPS_PAYLOAD) {
    if( !entry->ops) {
      // allocate ops... giving one with a 0 byte payload
      ops = allocate_ops(cache, entry);
      // now ops->entry = ops

      ops->op.node = node;
      ops->op.subloc = subloc;
      ops->op.fid = fid;
      ops->op.obj = (void*) raddr;
    } else {
      use_ops(cache, entry->ops);
      ops = entry->ops;
    }
    
    // Now add the data to our buffer.
    memcpy(&ops->op.payload[ops->op.payload_size], buf, buf_size);
    ops->op.payload_size += buf_size;
  } else {
    // Handle a big buffer.
    // Allocate and copy.

    chpl_comm_nb_ops_handle_t* handle_toset = NULL;
    chpl_op_t* op = (chpl_op_t*) chpl_malloc(sizeof(chpl_op_t) + buf_size);
    op->node = node;
    op->subloc = subloc;
    op->fid = fid;
    op->obj = (void*) raddr;
    op->payload_size = buf_size;

    memcpy(&op->payload[0], buf, buf_size);

    // start it immediately
    
    TIME_PRINT(("chpl_comm_start_ops big(%i, %p, %i) with masx %i\n",
             node, (void*) op,
             (int) buf_size,
             op));

    // Get a slot for the handle and update sequence number.
    entry->max_ops_sequence_number = pending_push_ops(cache, &handle_toset);

    // Start the operations and initialize the handle.
    chpl_comm_start_ops(entry->node, op, /*free op? */ 1, handle_toset);

    // Does this help performance? No...
    //wait_for(cache, entry->max_ops_sequence_number);
    //chpl_wait_op(handle_toset);
  }


  // This will increment next request number so cache events are recorded.
  // I believe this is not necessary here.
  //sn = cache->next_request_number;
  // cache->next_request_number++;

  // Set the max sequence number so that
  // flushing the cache page or the ops entry will
  // wait for that.
  //entry->max_ops_sequence_number = sn;
  //ops->max_ops_sequence_number = sn;

  // Make sure that there is an ops available for next time.
  ensure_free_ops(cache);
  // Make sure that there is an available page for next time.
  ensure_free_page(cache, NULL);
}

static
void cache_finish_ops(struct rdcache_s* cache,
                      c_nodeid_t node,
                      c_sublocid_t subloc,
                      chpl_fn_int_t fid,
                      raddr_t raddr,
                      int32_t mode, int64_t idx)
{
  struct cache_entry_s* entry;
  raddr_t ra_page;

  DEBUG_PRINT(("cache_finish_op %i:%p\n",
               (int) node, (void*) raddr));

  ra_page = round_down_to_mask(raddr, CACHEPAGE_MASK);

  // Is the page in the tree?
  entry = find_in_tree(cache, node, ra_page);

  // If it's not in the tree, we don't have to wait for it,
  // since we waited when it was evicted.
  if( !entry ) return;

  // Otherwise, wait for the entry's ops, if any
  // Start and finish any ops that are here.
  flush_entry(cache, entry,
              FLUSH_DO_CLEAR_OPS | FLUSH_DO_FINISH_OPS | FLUSH_DO_PAGE,
              0, CACHEPAGE_SIZE);
}


/*
    // Handle prefetching. See http://www.ece.eng.wayne.edu/~sjiang/Tsinghua-2010/linux-readahead.pdf
    // for inspiration.
    // Here we decide whether or not we are going to prefetch the next page in the forward
    // or backward direction, and we also increase the request size if access looks sequential.
    trigger_prefetch = 0;
    nvalid_before = count_valid_lines_before(entry->valid_lines, ra_line >> CACHELINE_BITS);
    nvalid_after = count_valid_lines_at_after(entry->valid_lines, ra_line_end >> CACHELINE_BITS);
    if( nvalid_before >= PREFETCH_TRIGGER_LINES && nvalid_before > nvalid_after ) {
      trigger_prefetch = 1; // prefetch in the forward direction.
      // Ask for the rest of the page going forward.
      ra_line_end = ra_page + CACHEPAGE_SIZE;
    } else if( nvalid_after >= PREFETCH_TRIGGER_LINES && nvalid_after > nvalid_before ) {
      trigger_prefetch = -1; // prefetch in the reverse direction.
      // Ask for the rest of the page going backward.
      ra_line = ra_page;
    }

    TODO. use trigger_prefetch. Check page entry's trigger condition.

    // Should we increase what we're getting in order to do synchronous
    // prefetch, and should we trigger asynchronous prefetch?
    if( count_valid_lines_before(entry->valid_lines, 
*/

static inline
int is_congested(struct rdcache_s* cache)
{
  int have = fifo_circleb_count(cache->pending_first_entry,
                                cache->pending_last_entry,
                                cache->pending_len);
  return have > 3 * cache->pending_len / 2;
}

static
void cache_get(struct rdcache_s* cache,
                unsigned char * addr,
                c_nodeid_t node, raddr_t raddr, size_t size,
                cache_seqn_t last_acquire,
                int sequential_readahead_length,
                int ln, int32_t fn);

static
void cache_get_trigger_readahead(struct rdcache_s* cache,
                                 c_nodeid_t node,
                                 raddr_t page_raddr,
                                 raddr_t request_raddr, size_t request_size,
                                 // skip < 0 -> reverse, >0 -> forward
                                 readahead_distance_t skip,
                                 readahead_distance_t len,
                                 cache_seqn_t last_acquire,
                                 int ln, int32_t fn)
{
  int next_ra_length;
  int ok;
  raddr_t prefetch_start, prefetch_end;
  size_t page_size = 0;
  uintptr_t request_page, request_len_page, prefetch_page, prefetch_len_page;
  raddr_t miss_addr;

  if( len == 0 ) return;

  INFO_PRINT(("%i trigger readahead(%i, %p, %p, %i, %i, %i, %i)\n",
              (int) chpl_nodeID, (int) node,
              (void*) page_raddr, (void*) request_raddr,
              (int) request_size,
              (int) skip, (int) len, (int) last_acquire));

  // If we are accessing a page that has a readahead condition,
  // trigger that readahead.
  if( ENABLE_READAHEAD && skip && ! is_congested(cache) ) {
    next_ra_length = 2 * len;

    if( next_ra_length > MAX_SEQUENTIAL_READAHEAD_BYTES )
      next_ra_length = MAX_SEQUENTIAL_READAHEAD_BYTES;

    if( skip < 0 )
      next_ra_length = - next_ra_length;

    prefetch_start = page_raddr + skip;
    prefetch_end = prefetch_start + len;

    ok = 0;
    // Assuming we have a request for raddr..raddr+len-1,
    // can we prefetch prefetch_addr..prefetch_addr+prefetch_len-1 ?
    // Checks to see if the prefetch would move out of registered memory
    //  (if chpl_comm_get_segment returns segment information)
    //  or to a new page (if segment information is not available)

    // Can we prefetch len bytes starting at prefetch_raddr?
    // If not, compute the smaller amount that we can prefetch.
    if( chpl_comm_addr_gettable(node, (void*)prefetch_start, len) ) {
      ok = 1;
    }

    if( ! ok && request_raddr != 0 && request_size != 0 ) {
      // Adjust prefetch_start/prefetch_end so that it lies on the same
      // system page as the requested data.
      
      page_size = sys_page_size();

      request_page = round_down_to_mask(request_raddr, page_size-1);
      request_len_page = round_down_to_mask(request_raddr+request_size-1, page_size-1);
      prefetch_page = round_down_to_mask(prefetch_start, page_size-1);
      prefetch_len_page = round_down_to_mask(prefetch_end-1, page_size-1);

      //printf("B raddrp %p raddrlenp %p prep %p prelenp %p\n", (void*)request_page, (void*)request_len_page, (void*)prefetch_page, (void*)prefetch_len_page);
      if( request_page <= prefetch_page &&
          prefetch_len_page <= request_len_page ) {
        ok = 1;
      } else {
        if( prefetch_page < request_page && len < 0 ) {
          prefetch_start = request_page;
          ok = 1;
        }
        if( prefetch_len_page > request_len_page && len > 0 ) {
          prefetch_end = request_len_page+page_size;
          ok = 1;
        }
      }
    }

    //printf("C ok %i prefetch_start %p prefetch_end %p\n",
    //       ok, (void*) prefetch_start, (void*) prefetch_end);

    if( ok && prefetch_start < prefetch_end ) {
      INFO_PRINT(("%i starting readahead from %p to %p\n",
                  (int) chpl_nodeID, (void*) (prefetch_start), (void*) (prefetch_end)));
      cache_get(cache, NULL /* prefetch */,
                node,
                prefetch_start, prefetch_end - prefetch_start,
                last_acquire,
                next_ra_length,
                ln, fn);
    } else {
      // We could not prefetch, so record a cache miss so
      //  that sequential prefetch will continue when we access
      //  that region. We do this if the last cache miss was
      //  within a system page of where we would like to prefetch.
      //  A possibly better approach here would be to add an entry to
      //  the tree structure indicating that when that entry is loaded,
      //  it should be prefetched...

      if( len < 0 )
        miss_addr = prefetch_start + CACHELINE_SIZE;
      else
        miss_addr = prefetch_end - CACHELINE_SIZE;

      if( cache->last_cache_miss_read_node == node &&
          cache->last_cache_miss_read_addr <= prefetch_start + page_size &&
          cache->last_cache_miss_read_addr + page_size >= prefetch_start ) {
        INFO_PRINT(("%i readahead saving miss read: %i:%p\n",
               (int) chpl_nodeID, node, (void*) miss_addr));
        cache->last_cache_miss_read_addr = miss_addr;
      }
      INFO_PRINT(("%i readahead stops: %i: %p %p\n",
                  (int) chpl_nodeID, node, (void*) prefetch_start, (void*) prefetch_end));
    }
  }
}

static
int should_readahead_extend(uint64_t* valid,
                            uintptr_t skip, uintptr_t len )
{
  if(count_valid_before(valid, skip,
        CACHE_LINES_PER_PAGE_BITMASK_WORDS) > 1)
    return 1;
  if(count_valid_at_after(valid, skip+len,
        CACHE_LINES_PER_PAGE_BITMASK_WORDS) > 1)
    return -1;
  return 0;
}


// If addr == NULL, this will prefetch.
static
void cache_get(struct rdcache_s* cache,
                unsigned char * addr,
                c_nodeid_t node, raddr_t raddr, size_t size,
                cache_seqn_t last_acquire,
                int sequential_readahead_length,
                int ln, int32_t fn)
{
  struct cache_entry_s* entry;
  raddr_t ra_first_page;
  raddr_t ra_last_page;
  raddr_t ra_page;
  raddr_t requested_start, requested_end, requested_size;
  raddr_t ra_first_line;
  raddr_t ra_last_line;
  raddr_t ra_next_line;
  raddr_t ra_line;
  raddr_t ra_line_end;
  int has_data;
  unsigned char* page;
  cache_seqn_t sn = NO_SEQUENCE_NUMBER;
  int isprefetch = (addr == NULL);
  int entry_after_acquire;
  chpl_comm_nb_handle_t handle;
  uintptr_t readahead_len, readahead_skip;
  int ra;
#ifdef TIME
  struct timespec start_get1, start_get2, wait1, wait2;
#endif

  INFO_PRINT(("%i cache_get addr %p from %i:%p len %i ra_len %i\n",
               (int) chpl_nodeID, addr, (int) node, (void*) raddr, (int) size, sequential_readahead_length));

  if (chpl_nodeID == node) {
    assert(0); // should be handled in chpl_gen_comm_prefetch.
  }
  // And don't do anything if it's a zero-length 
  if( size == 0 ) {
    return;
  }

  // first_page = raddr of start of first needed page
  ra_first_page = round_down_to_mask(raddr, CACHEPAGE_MASK);
  // last_page = raddr of start of last needed page
  ra_last_page = round_down_to_mask(raddr+size-1, CACHEPAGE_MASK);
  // first_line = raddr of start of first needed line
  ra_first_line = round_down_to_mask(raddr, CACHELINE_MASK);
  // last_line = raddr of start of last needed line
  ra_last_line = round_down_to_mask(raddr+size-1, CACHELINE_MASK);
  ra_next_line = ra_last_line + CACHELINE_SIZE;

  // If the request is too large to reasonably fit in the cache, limit
  // the amount of data prefetched. (or do nothing?)
  if( isprefetch && (ra_last_page-ra_first_page)/CACHEPAGE_SIZE+1 > MAX_PAGES_PER_PREFETCH ) {
    ra_last_page = ra_first_page + CACHEPAGE_SIZE*MAX_PAGES_PER_PREFETCH;
  }

  // Try to find it in the cache. Go through one page at a time.
  for( ra_page = ra_first_page, ra_line = ra_first_line;
       ra_page <= ra_last_page;
       ra_page += CACHEPAGE_SIZE, ra_line = ra_page ) {
    
    // We will need from ra_line to ra_line_end.
    ra_line_end = (ra_page==ra_last_page)?(ra_next_line):(ra_page+CACHEPAGE_SIZE);
    // Compute the portion of the page that was requested
    requested_start = raddr_max(raddr,ra_page);
    requested_end = raddr_min(raddr+size,ra_line_end);
    requested_size = requested_end - requested_start;

    // Is the page in the tree?
    entry = find_in_tree(cache, node, ra_page);
    page = NULL;


    // Ignore entries in Aout for now.
    if( entry && entry->queue == QUEUE_AOUT ) entry = NULL;

    if( entry ) {
      // Is this cache line available for use, based on when we
      // last ran an acquire fence?
      entry_after_acquire = ( entry->min_sequence_number >= last_acquire );
     
      // Is the relevant data available in the cache line?
      has_data = check_valid_lines(entry->valid_lines,
                                   (ra_line - ra_page) >> CACHELINE_BITS,
                                   (ra_line_end - ra_line) >> CACHELINE_BITS);
    } else {
      entry_after_acquire = 1;
      has_data = 0;
    }

    //printf("%i entry is %p after_acquire %i has_data %i\n", chpl_nodeID, entry, entry_after_acquire, has_data);

    // If we are doing a GET that is adjacent to the last GET,
    // fetch the rest of the data in this page.
    readahead_skip = 0;
    readahead_len = 0;
    if( ENABLE_READAHEAD &&
        entry_after_acquire &&
        sequential_readahead_length == 0 &&
        ! has_data &&
        ! (entry && entry->readahead_len) ) {
      
      ra = 0;

      if( ENABLE_READAHEAD_TRIGGER_WITHIN_PAGE && entry ) {
        ra = should_readahead_extend(entry->valid_lines,
                                 (ra_line - ra_page) >> CACHELINE_BITS,
                                 (ra_line_end - ra_line) >> CACHELINE_BITS);
        if( ra ) {
          INFO_PRINT(("%i readahead trigger within-page direction=%i from %p to %p last %p\n",
               (int) chpl_nodeID, ra, (void*) ra_line, (void*) ra_line_end, (void*) cache->last_cache_miss_read_addr));
        }
      }
     
      if( ENABLE_READAHEAD_TRIGGER_SEQUENTIAL && ra == 0 &&
          cache->last_cache_miss_read_node == node ) {
        if(cache->last_cache_miss_read_addr < ra_line &&
           ra_line <= cache->last_cache_miss_read_addr + CACHEPAGE_SIZE) {
          // forward prefetch.
          ra = 1;
          INFO_PRINT(("%i readahead trigger forward from %p to %p last %p\n",
                 (int) chpl_nodeID, (void*) ra_line, (void*) ra_line_end, (void*) cache->last_cache_miss_read_addr));
        } else if(cache->last_cache_miss_read_addr > ra_line &&
                  ra_line >= cache->last_cache_miss_read_addr - CACHEPAGE_SIZE) {
          // reverse prefetch
          ra = -1;
          INFO_PRINT(("readahead trigger reverse from %p to %p last %p\n",
                 (void*) ra_line, (void*) ra_line_end, (void*) cache->last_cache_miss_read_addr));
        }
      }

      if( ra == 1 ) {
        // Extend ra_line_end to the end of the current page.
        ra_line_end = ra_page + CACHEPAGE_SIZE;
        
        readahead_skip = CACHEPAGE_SIZE;
        readahead_len = CACHEPAGE_SIZE;
      } else if(ra == -1) {
        // reverse prefetch
        // Extend ra_line to the start of the current page.
        ra_line = ra_page;
        
        readahead_skip = -CACHEPAGE_SIZE;
        readahead_len = CACHEPAGE_SIZE;
      }
    }

    if( entry ) {
      page = entry->page;

      // Check for data in the dirty region
      if( !has_data && entry->dirty ) {
        has_data = all_set_for_skip_len(entry->dirty->dirty,
                                        requested_start & CACHEPAGE_MASK,
                                        requested_size,
                                        CACHEPAGE_BITMASK_WORDS);
      }

      if( entry_after_acquire && has_data ) {
        // Data is already in cache...  but to do a 'get' for previously
        // prefetched data, we might have to wait for it.
        if( !isprefetch ) {
          if( entry->max_prefetch_sequence_number > cache->completed_request_number ) {
#ifdef TIME
            clock_gettime(CLOCK_REALTIME, &wait1);
#endif

            wait_for(cache, entry->max_prefetch_sequence_number);

#ifdef TIME
            clock_gettime(CLOCK_REALTIME, &wait2);

            printf("%li ns waiting for %p\n", time_duration(&wait1, &wait2), (void*) ra_page);
#endif
          }
        }
        // If the cache line is in Am, move it to the front of Am.
        use_entry(cache, entry);
        if( ! isprefetch ) {
      
          //printf("cache hit on page %i:%p %p ra_len %i\n", 
          //       node, (void*) ra_page, (void*) requested_start,
          //       (int) entry->readahead_len);
          // Copy the data out.
          chpl_memcpy(addr+(requested_start-raddr),
                      page+(requested_start-ra_page),
                      requested_size);
    
          // If we are accessing a page that has a readahead condition,
          // trigger that readahead.
          if( ENABLE_READAHEAD && entry->readahead_len ) {
            // Remove the readahead trigger from this page since
            // we're starting the readahead now.
            readahead_skip = entry->readahead_skip;
            readahead_len = entry->readahead_len;
            entry->readahead_skip = 0;
            entry->readahead_len = 0;

            cache_get_trigger_readahead(cache, node, ra_page,
                                        raddr, size,
                                        readahead_skip,
                                        readahead_len,
                                        last_acquire,
                                        ln, fn);
            entry = NULL; // note trigger readahead could evict entry...
          }
        }

        continue; // Move on to the next page.
      }
   
      // Get ready to start a get !

      // If there was an intervening acquire fence preventing
      // us from using this cache line, we need to mark everything
      // as invalid and clear the min and max request numbers.
      // We also need to wait for pending puts using that data...

      // If the cache line contains any overlapping writes or prefetches,
      // we must wait for them to complete before we request new data.
      // Prefetches might not yet have filled in the data according
      // to the promised valid bits. GETs and PUTs must not have
      // their buffers changed during operation.
      flush_entry(cache, entry,
                  entry_after_acquire?FLUSH_PREPARE_GET:FLUSH_INVALIDATE_PAGE,
                  ra_line, ra_line_end-ra_line);
    }

    // Otherwise -- start a get !

    if( ! page ) {
      // get a page from the free list.
      page = allocate_page(cache);
    }

    // Now we need to start a get into page.
    // If we don't have entry set, we will also need to plumb
    // it into the tree while we are awaiting our get.
    // We'll get within ra_page from ra_line to ra_line_end.
    INFO_PRINT(("%i chpl_comm_start_get(%p, %i, %p, %i)\n",
                 (int) chpl_nodeID, page+(ra_line-ra_page), node, (void*) ra_line,
                 (int) (ra_line_end - ra_line)));

#ifdef TIME
    clock_gettime(CLOCK_REALTIME, &start_get1);
#endif
    handle = 
      chpl_comm_get_nb(page+(ra_line-ra_page), /*local addr*/
                       node, (void*) ra_line,
                       ra_line_end - ra_line /*size*/, -1/*typei*/,
                       ln, fn);
#ifdef TIME
    clock_gettime(CLOCK_REALTIME, &start_get2);
#endif

    // Now, while that get is going, plumb into the tree.

    if( entry ) {
      use_entry_set_page(cache, entry, page);
    } else {
      entry = make_entry(cache, node, ra_page, page);
    }

    // Set the valid lines
    set_valid_lines(entry->valid_lines,
                    (ra_line - ra_page) >> CACHELINE_BITS,
                    (ra_line_end - ra_line) >> CACHELINE_BITS);

    if( ! isprefetch ) {
      // This will increment next request number so cache events are recorded.
      sn = cache->next_request_number;
      cache->next_request_number++;
    } else {
      // For a prefetch, store sequence number and record operation handle.

      // This will increment next request number so cache events are recorded.
      sn = pending_push(cache, handle);
      entry->max_prefetch_sequence_number = seqn_max(entry->max_prefetch_sequence_number, sn);
    }

    // Set the minimum sequence number
    entry->min_sequence_number = seqn_min(entry->min_sequence_number, sn);

    // Decide what to store in the readahead trigger for this page
    // if we are currently doing a readahead.
    if( ENABLE_READAHEAD ) {
      if( sequential_readahead_length > 0 && ra_page == ra_first_page ) {
        // forward readahead
        readahead_skip = size;
        readahead_len = sequential_readahead_length;
      }
      if( sequential_readahead_length < 0 && ra_page == ra_last_page ) {
        // reverse readahead
        readahead_skip = sequential_readahead_length -
                         (ra_last_page - ra_first_page);
        readahead_len = -sequential_readahead_length; // positive.
      }
    }

    // Save readahead trigger for this page if we have one to set.
    // It could come from just above or from readahead start.
    if( ENABLE_READAHEAD && readahead_len ) {

      INFO_PRINT(("%i saving for %i:%p skip %i len %i\n",
                   (int) chpl_nodeID, (int) node, (void*) entry->raddr,
                   (int) readahead_skip, (int) readahead_len));

      entry->readahead_skip = readahead_skip;
      entry->readahead_len = readahead_len;
    }

    // Update the last read location on a miss
    // (as long as there was not an intervening acquire)
    if( entry_after_acquire && sequential_readahead_length == 0 ) {
      cache->last_cache_miss_read_node = node;
      cache->last_cache_miss_read_addr = ra_line;
    }

    // Make sure that there is an available page for next time,
    // but do it without evicting entry (that we are working with).
    // This could happen if entry is the last element of Ain..
    ensure_free_page(cache, entry);

    if( ! isprefetch ) {
      // If we're not prefetching... wait for the get to complete and copy it
      // back out of the cache.

#ifdef TIME
      clock_gettime(CLOCK_REALTIME, &wait1);
#endif

      chpl_comm_wait_nb_some(&handle, 1);

#ifdef TIME
      clock_gettime(CLOCK_REALTIME, &wait2);

      printf("after get %p\n%li ns in start_get\n%li ns in wait_some\n%li ns total\n",
             (void*) ra_line,
             time_duration(&start_get1, &start_get2),
             time_duration(&wait1, &wait2),
             time_duration(&start_get1, &wait2));
#endif

      // Then, copy it out.
      chpl_memcpy(addr+(requested_start-raddr),
                  page+(requested_start-ra_page),
                  requested_size);
  
    }
  }

  if( VERIFY ) validate_cache(cache);

#ifdef DUMP
  printf("After cache_get cache is:\n");
  rdcache_print(cache);
#endif
}


#if 0
static
void cache_invalidate(struct rdcache_s* cache,
                       c_nodeid_t node, raddr_t raddr, size_t size)
{
  struct cache_entry_s* entry;
  raddr_t ra_first_page;
  raddr_t ra_last_page;
  raddr_t ra_next_page;
  raddr_t ra_page;
  raddr_t ra_page_end;
  raddr_t requested_start, requested_end, requested_size;

  DEBUG_PRINT(("shared_invalidate from %i:%p len %i\n",
               (int) node, raddr, (int) size));

  if (chpl_nodeID == node) {
    // Do nothing if we're on the same node.
    return;
  }

  // first_page = raddr of start of first needed page
  ra_first_page = round_down_to_mask(raddr, CACHEPAGE_MASK);
  // last_page = raddr of start of last needed page
  ra_last_page = round_down_to_mask(raddr+size-1, CACHEPAGE_MASK);
  ra_next_page = ra_last_page + CACHEPAGE_SIZE;

  // Try to find it in the cache. Go through one page at a time.
  for( ra_page = ra_first_page;
       ra_page <= ra_last_page;
       ra_page += CACHEPAGE_SIZE ) {

    // We will need from ra_line to ra_line_end.
    ra_page_end = (ra_page==ra_last_page)?(ra_next_page):(ra_page+CACHEPAGE_SIZE);

    // Compute the portion of the page that was requested
    requested_start = raddr_max(raddr,ra_page);
    requested_end = raddr_min(raddr+size,ra_page_end);
    requested_size = requested_end - requested_start;

    // Is the page in the tree?
    entry = find_in_tree(cache, node, ra_page);

    if( entry && entry->page ) {
      flush_entry(cache, entry, FLUSH_INVALIDATE_REGION, requested_start, requested_size);
    }
  }
}
#endif

// clean dirty pages, start writes
// start any ops
static
void cache_start_all(struct rdcache_s* cache)
{
  {
    struct dirty_entry_s* cur;
    // Clean dirty pages; start writes
    while( 1 ) {
      cur = cache->dirty_lru_head;
      // Dirty records with page entries are before free ones without
      if( ! cur || ! cur->entry ) break;
      flush_entry(cache, cur->entry, FLUSH_DO_CLEAR_DIRTY, 0, CACHEPAGE_SIZE);
      // FLUSH_DO_CLEAR_DIRTY moves the entry to the tail of the list
      // and starts the writes.
    }
  }

  {
    struct ops_entry_s* ops;
    // Start operations
    while( 1 ) {
      ops = cache->ops_lru_head;
      // Ops records with page entries are before free ones without
      if( ! ops || ! ops->entry ) break;
      flush_entry(cache, ops->entry, FLUSH_DO_CLEAR_OPS, 0, CACHEPAGE_SIZE);
      // FLUSH_DO_CLEAR_OPS moves the entry to the tail of the list
      // and starts the operations.
    }
  }
}

static
void wait_all(struct rdcache_s* cache)
{
  int index;
  cache_seqn_t sn;

  index = cache->pending_last_entry;
  if( index >= 0 ) {
    sn = cache->pending_sequence_numbers[index];
    wait_for(cache, sn);
  }
}



static struct rdcache_s* cache_create(void);

// We access the pthread-specific version of the cache
// using __thread declarations if possible, but we also
// use pthread_setspecific/pthread_key_create so that
// we can associate a destructor with it.
CHPL_TLS_DECL(struct rdcache_s*,cache_remote_data);
static pthread_key_t pthread_cache_info_key; // stores struct rdcache_s*

static
struct rdcache_s* tls_cache_remote_data(void) {
  struct rdcache_s *cache = CHPL_TLS_GET(cache_remote_data);
  if( ! cache && chpl_cache_enabled() ) {
    cache = cache_create();
    CHPL_TLS_SET(cache_remote_data, cache);
    pthread_setspecific(pthread_cache_info_key, cache);
  }
  return cache;
}

static
chpl_cache_taskPrvData_t* task_private_cache_data(void)
{
  chpl_task_prvData_t* task_local = chpl_task_getPrvData();
  return &task_local->comm_data.cache_data;
}

static
void destroy_pthread_local_cache(void* arg)
{
  struct rdcache_s* s = (struct rdcache_s*) arg;
  cache_destroy(s);
}

static
void chpl_cache_do_init(void)
{
  static int inited = 0;
  if( ! inited ) {
  
    // Quick configuration check...
    assert(OTHER_BITS+TOP_BITS+OTHER_BITS+BOTTOM_BITS+CACHEPAGE_BITS == 64);
    assert(HALF_BITS + HALF_BITS + CACHEPAGE_BITS == 64);

    // Otherwise, we will need some thread-local storage.
    // We create two versions: cache_remote_data stores
    // our pointer to the struct rd_cache_s* and is what
    // we normally use, with __thread or CHPL_TLS_GET which is
    // faster.
    CHPL_TLS_INIT(cache_remote_data);
    // The second key we never read but create so that we
    // can free the cache when the thread exits.
    pthread_key_create(&pthread_cache_info_key, &destroy_pthread_local_cache);
    inited = 1;
  }
}

// The implementation of functions in chpl-cache.h

void chpl_cache_init(void) {

  // Take default CHPL_CACHE_REMOTE value from the environment if it is set.
  /*char* p;
  if ((p = getenv("CHPL_CACHE_REMOTE")) != NULL) {
    if( p[0] == 'y' || p[0] == 'Y' || p[0] == '1' ) CHPL_CACHE_REMOTE = 1;
    else if( p[0] == 'n' || p[0] == 'N' || p[0] == '0' ) CHPL_CACHE_REMOTE = 0;
    else chpl_warning("unknown setting for CHPL_CACHE_REMOTE, try 0 or 1", 0, NULL);
  }

  // Don't enable the cache for 1-locale runs.
  if( chpl_numNodes <= 1 ) {
    CHPL_CACHE_REMOTE = 0;
  }*/

  // Don't initialize TLS if the cache is not enabled.
  if( ! chpl_cache_enabled() ) {
    return;
  }

  //printf("CACHE IS ENABLED\n");
  chpl_cache_do_init();

  if( VERIFY ) {
    printf("VERIFY is on for --cache-remote - it will be slow\n");
  }
}

void chpl_cache_exit(void)
{
  CHPL_TLS_DELETE(cache_remote_data);
}


void chpl_cache_fence(int acquire, int release, int ln, int32_t fn)
{
  if( acquire == 0 && release == 0 ) return;
  if( chpl_cache_enabled() ) {
    struct rdcache_s* cache = tls_cache_remote_data();
    chpl_cache_taskPrvData_t* task_local = task_private_cache_data();
    
    INFO_PRINT(("%i fence acquire %i release %i %i:%i\n", chpl_nodeID, acquire, release, fn, ln));

    TRACE_PRINT(("%d: task %d in chpl_cache_fence(acquire=%i,release=%i) on cache %p from %s:%d\n", chpl_nodeID, (int) chpl_task_getId(), acquire, release, cache, fn?fn:"", ln));
    //printf("%d: task %d in chpl_cache_fence(acquire=%i,release=%i) on cache %p from %s:%d\n", chpl_nodeID, (int) chpl_task_getId(), acquire, release, cache, fn?fn:"", ln);

#ifdef DUMP
    DEBUG_PRINT(("%d: task %d before fence\n", chpl_nodeID, (int) chpl_task_getId()));
    chpl_cache_print();
#endif

    if( acquire ) {
      task_local->last_acquire = cache->next_request_number;
      cache->next_request_number++;
    }

    if( release ) {
      cache_start_all(cache);
      wait_all(cache);
    }
#ifdef DUMP
    DEBUG_PRINT(("%d: task %d after fence\n", chpl_nodeID, (int) chpl_task_getId()));
    chpl_cache_print();
#endif
  }
  // Do nothing if cache is not enabled.
}

void chpl_cache_startall()
{
  if( chpl_cache_enabled() ) {
    struct rdcache_s* cache = tls_cache_remote_data();
    chpl_cache_taskPrvData_t* task_local = task_private_cache_data();

    cache_start_all(cache);
  }
}

void chpl_cache_comm_put(void* addr, c_nodeid_t node, void* raddr,
                         size_t size, int32_t typeIndex,
                         int ln, int32_t fn)
{
  //printf("put len %d node %d raddr %p\n", (int) len * elemSize, node, raddr);
  struct rdcache_s* cache = tls_cache_remote_data();
  chpl_cache_taskPrvData_t* task_local = task_private_cache_data();
  TRACE_PRINT(("%d: task %d in chpl_cache_comm_put %s:%d put %d bytes to %d:%p "
               "from %p\n",
               chpl_nodeID, (int)chpl_task_getId(), chpl_lookupFilename(fn), ln,
               (int)size, node, raddr, addr));
  if (chpl_verbose_comm)
    printf("%d: %s:%d: remote get from %d\n", chpl_nodeID,
           chpl_lookupFilename(fn), ln, node);

#ifdef DUMP
  chpl_cache_print();
#endif

  //saturating_increment(&info->put_since_release);
  //task_local->last_op = seqn_max(cache, addr, node, raddr, size);
  cache_put(cache, addr, node, (raddr_t)raddr, size, task_local->last_acquire,
            ln, fn);
  return;
}

void chpl_cache_comm_get(void *addr, c_nodeid_t node, void* raddr,
                         size_t size, int32_t typeIndex,
                         int ln, int32_t fn)
{
  //printf("get len %d node %d raddr %p\n", (int) len * elemSize, node, raddr);
  struct rdcache_s* cache = tls_cache_remote_data();
  chpl_cache_taskPrvData_t* task_local = task_private_cache_data();
  TRACE_PRINT(("%d: task %d in chpl_cache_comm_get %s:%d get %d bytes from "
               "%d:%p to %p\n",
               chpl_nodeID, (int)chpl_task_getId(), chpl_lookupFilename(fn), ln,
               (int)size, node, raddr, addr));
  if (chpl_verbose_comm)
    printf("%d: %s:%d: remote put to %d\n", chpl_nodeID,
           chpl_lookupFilename(fn), ln, node);

#ifdef DUMP
  chpl_cache_print();
#endif

  //saturating_increment(&info->get_since_acquire);
  cache_get(cache, addr, node, (raddr_t)raddr, size, task_local->last_acquire,
            0, ln, fn);
  return;
}

void chpl_cache_comm_prefetch(c_nodeid_t node, void* raddr,
                              size_t size, int32_t typeIndex,
                              int ln, int32_t fn)
{
  struct rdcache_s* cache = tls_cache_remote_data();
  chpl_cache_taskPrvData_t* task_local = task_private_cache_data();
  TRACE_PRINT(("%d: in chpl_cache_comm_prefetch\n", chpl_nodeID));
  if (chpl_verbose_comm)
    printf("%d: %s:%d: remote prefetch from %d\n", chpl_nodeID,
           chpl_lookupFilename(fn), ln, node);
  // Always use the cache for prefetches.
  //saturating_increment(&info->prefetch_since_acquire);
  cache_get(cache, NULL, node, (raddr_t)raddr, size, task_local->last_acquire,
            0, ln, fn);
}
void chpl_cache_comm_get_strd(void *addr, void *dststr, c_nodeid_t node,
                              void *raddr, void *srcstr, void *count,
                              int32_t strlevels, size_t elemSize,
                              int32_t typeIndex, int ln, int32_t fn) {
  TRACE_PRINT(("%d: in chpl_cache_comm_get_strd\n", chpl_nodeID));
  // do a full fence - so that:
  // 1) any pending writes are completed (in case they were to the
  //    same location handled by the strided get)
  // 2) the cache does not have older values than what we're getting now
  // Alternatively, we could invalidate the requested regions.
  // Alternatively, the strided get could be done through the cache
  // system. This is just the current (possibly temporary) solution.
  chpl_cache_fence(1, 1, ln, fn);
  // do the strided get.
#ifdef CHPL_TASK_COMM_GET_STRD
  chpl_task_comm_get_strd(addr, dststr, node, raddr, srcstr, count, strlevels,
                          elemSize, typeIndex, ln, fn);
#else
  chpl_comm_get_strd(addr, dststr, node, raddr, srcstr, count, strlevels,
                     elemSize, typeIndex, ln, fn);
#endif
}
void chpl_cache_comm_put_strd(void *addr, void *dststr, c_nodeid_t node,
                              void *raddr, void *srcstr, void *count,
                              int32_t strlevels, size_t elemSize,
                              int32_t typeIndex, int ln, int32_t fn) {
  TRACE_PRINT(("%d: in chpl_cache_comm_put_strd\n", chpl_nodeID));
  // do a full fence - so that:
  // 1) any pending writes are completed (in case they were to the
  //    same location handled by the strided put and would
  //    complete in the wrong order)
  // 2) the cache does not keep older values from before the put.
  // Alternatively, the strided put could be done through the cache
  // system. This is just the current (possibly temporary) solution.
  chpl_cache_fence(1, 1, ln, fn);
  // do the strided put.
#ifdef CHPL_TASK_COMM_PUT_STRD
  chpl_task_comm_put_strd(addr, dststr, node, raddr, srcstr, count, strlevels,
                          elemSize, typeIndex, ln, fn);
#else
  chpl_comm_put_strd(addr, dststr, node, raddr, srcstr, count, strlevels,
                     elemSize, typeIndex, ln, fn);
#endif
}

void chpl_cache_print(void)
{
  struct rdcache_s* cache = tls_cache_remote_data();
  chpl_cache_taskPrvData_t* task_local = task_private_cache_data();
  printf("%d: cache dump last acquire %i\n", chpl_nodeID, (int) task_local->last_acquire);
  rdcache_print(cache);
}

/*
// Turn the cache on or off for debug purposes.
void chpl_cache_set_enabled(int enabled)
{
  chpl_cache_fence(1,1, -1, NULL);
  if( CHPL_CACHE_REMOTE == 0 && enabled == 1 ) chpl_cache_do_init();
  CHPL_CACHE_REMOTE = enabled;
}
*/

void chpl_cache_comm_start_op(c_nodeid_t node, c_sublocid_t subloc, chpl_fn_int_t fid, void* raddr_obj, void* args, size_t args_size, int32_t mode, int64_t idx)
{
  struct rdcache_s* cache = tls_cache_remote_data();
  TRACE_PRINT(("%d: in chpl_cache_comm_start_op\n", chpl_nodeID));
  if (chpl_verbose_comm)
    printf("%d: start op on %d\n", chpl_nodeID, node);

  cache_start_op(cache, node, subloc, fid,
                 (raddr_t) raddr_obj, args, args_size,
                 mode, idx);
}

void chpl_cache_comm_finish_ops(c_nodeid_t node, c_sublocid_t subloc, chpl_fn_int_t fid, void* raddr_obj, int32_t mode, int64_t idx)
{
  struct rdcache_s* cache = tls_cache_remote_data();
  TRACE_PRINT(("%d: in chpl_cache_comm_finish_op\n", chpl_nodeID));
  if (chpl_verbose_comm)
    printf("%d: finish op on %d\n", chpl_nodeID, node);

  cache_finish_ops(cache, node, subloc, fid,
                   (raddr_t) raddr_obj, mode, idx);
}


#endif
// end ifdef HAS_CHPL_CACHE_FNS
<|MERGE_RESOLUTION|>--- conflicted
+++ resolved
@@ -580,14 +580,10 @@
   uint64_t valid_lines[CACHE_LINES_PER_PAGE_BITMASK_WORDS];
   // dirty info if this cache page is dirty, NULL otherwise.
   struct dirty_entry_s* dirty;
-<<<<<<< HEAD
   // ops if this cache pages has associated operations, NULL otherwise
   struct ops_entry_s *ops;
 
-  // What is the mininimum sequence number stored in this cache entry?
-=======
   // What is the minimum sequence number stored in this cache entry?
->>>>>>> ca55a910
   // If we ran an acquire fence, we need to check that nothing in a cache line is too old.
   cache_seqn_t min_sequence_number;
   // If there are pending puts or prefetches for this cache entry, what is
