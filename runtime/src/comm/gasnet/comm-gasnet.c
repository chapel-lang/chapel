/*
 * Copyright 2004-2015 Cray Inc.  Other additional copyright holders
 * may be indicated within.
 * 
 * The entirety of this work is licensed under the Apache License,
 * Version 2.0 (the "License"); you may not use this file except
 * in compliance with the License.
 * 
 * You may obtain a copy of the License at
 * 
 *     http://www.apache.org/licenses/LICENSE-2.0
 * 
 * Unless required by applicable law or agreed to in writing, software
 * distributed under the License is distributed on an "AS IS" BASIS,
 * WITHOUT WARRANTIES OR CONDITIONS OF ANY KIND, either express or implied.
 * See the License for the specific language governing permissions and
 * limitations under the License.
 */

#include "chplrt.h"

#include "gasnet.h"
#include "gasnet_vis.h"
#include "gasnet_coll.h"
#include "gasnet_tools.h"
#include "chpl-comm.h"
#include "chpl-mem.h"
#include "chplsys.h"
#include "chpl-tasks.h"
#include "chplcgfns.h"
#include "chpl-gen-includes.h"
#include "chpl-atomics.h"
#include "error.h"
#include "chpl-mem-desc.h"
#include "chpl-cache.h" // to call chpl_cache_init()

// Don't get warning macros for chpl_comm_get etc
#include "chpl-comm-no-warning-macros.h"

#include <signal.h>
#include <sched.h>
#include <stdint.h>
#include <stdlib.h>
#include <string.h>
#include <assert.h>
#include <time.h>

static chpl_sync_aux_t chpl_comm_diagnostics_sync;
static chpl_commDiagnostics chpl_comm_commDiagnostics;
static int chpl_comm_no_debug_private = 0;
static gasnet_seginfo_t* seginfo_table = NULL;

<<<<<<< HEAD
=======
// Gasnet AM handler arguments are only 32 bits, so here we have
// functions to get the 2 arguments for a 64-bit pointer,
// and a function to reconstitute the pointer from the 2 arguments.
static inline
gasnet_handlerarg_t get_arg_from_ptr0(void* addr)
{
  // This one returns the bottom 32 bits.
  return ((gasnet_handlerarg_t)
            ((((uint64_t) (intptr_t) (addr)) << 32UL) >> 32UL));
}
static inline
gasnet_handlerarg_t get_arg_from_ptr1(void* addr)
{
  // this one returns the top 32 bits.
  return ((gasnet_handlerarg_t)
            (((uint64_t) (intptr_t) (addr)) >> 32UL));
}
static inline
void* get_ptr_from_args(gasnet_handlerarg_t a0, gasnet_handlerarg_t a1 )
{
  return (void*) (intptr_t)
           (((uint64_t) (uint32_t) a0)
            | (((uint64_t) (uint32_t) a1) << 32UL));
}


>>>>>>> 98c661f0
//
// Build acknowledgement address arguments for gasnetAMRequest*() calls.
//
#define AckArg0(addr) get_arg_from_ptr0(addr)
#define AckArg1(addr) get_arg_from_ptr1(addr)

//
// The following macro is from the GASNet test.h distribution
//
#define GASNET_Safe(fncall) do {                                        \
    int _retval;                                                        \
    if ((_retval = fncall) != GASNET_OK) {                              \
      fprintf(stderr, "ERROR calling: %s\n"                             \
              " at: %s:%i\n"                                            \
              " error: %s (%s)\n",                                      \
              #fncall, __FILE__, __LINE__,                              \
              gasnet_ErrorName(_retval), gasnet_ErrorDesc(_retval));    \
      fflush(stderr);                                                   \
      gasnet_exit(_retval);                                             \
    }                                                                   \
  } while(0)

//
// Adapted from the above, this one is for the case where the caller
// needs to do the fncall separately (see chpl_comm_barrier()).  Here
// the fn is not actually called; fncall is only used to produce the
// message.
//
#define GASNET_Safe_Retval(fncall, _retval) do {                        \
    if (_retval != GASNET_OK) {                                         \
      fprintf(stderr, "ERROR calling: %s\n"                             \
              " at: %s:%i\n"                                            \
              " error: %s (%s)\n",                                      \
              #fncall, __FILE__, __LINE__,                              \
              gasnet_ErrorName(_retval), gasnet_ErrorDesc(_retval));    \
      fflush(stderr);                                                   \
      gasnet_exit(_retval);                                             \
    }                                                                   \
  } while(0)

//
// This is the type of object we use to manage GASNet acknowledgements.
//
// Initialize the count to 0, the target to the number of return signal
// events you expect, and the flag to 0.  Fire the request, then do a
// BLOCKUNTIL(flag).  When all the return signals have occurred, the AM
// handler will set the flag to 1 and your BLOCKUNTIL will complete.
// (Note that the GASNet documentation says that GASNet code assumes
// the condition for a BLOCKUNTIL can only be changed by the execution
// of an AM handler.)
//
typedef struct {
  atomic_uint_least32_t count;
  uint_least32_t        target;
  volatile int          flag;
} done_t;

//
// Initialize one of the above.
//
static inline
void init_done_obj(done_t* done, int target) {
  atomic_init_uint_least32_t(&done->count, 0);
  done->target = target;
  done->flag = 0;
}

static inline
void wait_done_obj(done_t* done)
{
#ifndef CHPL_COMM_YIELD_TASK_WHILE_POLLING
  GASNET_BLOCKUNTIL(done->flag);
#else
  while (!done->flag) {
    (void) gasnet_AMPoll();
    chpl_task_yield();
  }
#endif
}

typedef struct {
  int           caller;
  c_sublocid_t  subloc;
  void*         ack;
  chpl_bool     serial_state; // true if not allowed to spawn new threads
  chpl_fn_int_t fid;
  int           arg_size;
  char          arg[0];       // variable-sized data here
} fork_t;

typedef struct {
  void*   ack;
  int     id;       // private broadcast table entry to update
  int     size;     // size of data
  char    data[0];  // data
} priv_bcast_t;

typedef struct {
  void* ack;
  int   id;       // private broadcast table entry to update
  int   size;     // size of data
  int   offset;   // offset of piece of data
  char  data[0];  // data
} priv_bcast_large_t;

typedef struct {
  void* ack; // acknowledgement object
  void* tgt; // target memory address
  void* src; // source memory address
  size_t size; // number of bytes.
} xfer_info_t;


//
// AM functions
//
#define FORK          128 // synchronous fork
#define FORK_LARGE    129 // synchronous fork with a huge argument
#define FORK_NB       130 // non-blocking fork 
#define FORK_NB_LARGE 131 // non-blocking fork with a huge argument
#define FORK_FAST     132 // run the function in the handler (use with care)
#define SIGNAL        133 // ack of synchronous fork
#define PRIV_BCAST    134 // put data at addr (used for private broadcast)
#define PRIV_BCAST_LARGE 135 // put data at addr (used for private broadcast)
#define FREE          136 // free data at addr
#define EXIT_ANY      137 // free data at addr
#define BCAST_SEGINFO 138 // broadcast for segment info table
#define DO_REPLY_PUT  139 // do a PUT here from another locale
#define DO_COPY_PAYLOAD 140 // copy AM payload to another address

static void AM_fork_fast(gasnet_token_t token, void* buf, size_t nbytes) {
  fork_t *f = buf;

  if (f->arg_size)
    chpl_ftable_call(f->fid, &f->arg);
  else
    chpl_ftable_call(f->fid, NULL);

  // Signal that the handler has completed
  GASNET_Safe(gasnet_AMReplyShort2(token, SIGNAL,
                                   AckArg0(f->ack), AckArg1(f->ack)));
}

static void fork_wrapper(fork_t *f) {
  if (f->arg_size)
    chpl_ftable_call(f->fid, &f->arg);
  else
    chpl_ftable_call(f->fid, NULL);
  GASNET_Safe(gasnet_AMRequestShort2(f->caller, SIGNAL,
                                     AckArg0(f->ack), AckArg1(f->ack)));

  chpl_mem_free(f, 0, 0);
}

static void AM_fork(gasnet_token_t token, void* buf, size_t nbytes) {
  fork_t *f = (fork_t*)chpl_mem_allocMany(nbytes, sizeof(char),
                                          CHPL_RT_MD_COMM_FRK_RCV_INFO, 0, 0);
  chpl_memcpy(f, buf, nbytes);
  chpl_task_startMovedTask((chpl_fn_p)fork_wrapper, (void*)f,
                           f->subloc, chpl_nullTaskID,
                           f->serial_state);
}

static void fork_large_wrapper(fork_t* f) {
  void* arg = chpl_mem_allocMany(1, f->arg_size,
                                 CHPL_RT_MD_COMM_FRK_RCV_ARG, 0, 0);

  // A note on strict aliasing:
  // We used to say something like *(void**)f->arg,
  // but that leads to compiler errors about type-punning
  // since it breaks strict aliasing rules. The memcpy approach
  // employed here is one way around the problem, and a
  // more appealing solution would be to use a union.
  void* f_arg;
  chpl_memcpy(&f_arg, f->arg, sizeof(void*));

  chpl_comm_get(arg, f->caller, f_arg,
                f->arg_size, -1 /*typeIndex: unused*/, 1, 0, "fork large");
  chpl_ftable_call(f->fid, arg);
  GASNET_Safe(gasnet_AMRequestShort2(f->caller, SIGNAL,
                                     AckArg0(f->ack), AckArg1(f->ack)));

  chpl_mem_free(f, 0, 0);
  chpl_mem_free(arg, 0, 0);
}

////GASNET - can we send as much of user data as possible initially
////           hide data copy by making get non-blocking
////GASNET - can we allocate f big enough so as not to need malloc in wrapper
static void AM_fork_large(gasnet_token_t token, void* buf, size_t nbytes) {
  fork_t* f = (fork_t*)chpl_mem_allocMany(1, nbytes,
                                          CHPL_RT_MD_COMM_FRK_RCV_INFO,
                                          0, 0);
  chpl_memcpy(f, buf, nbytes);
  chpl_task_startMovedTask((chpl_fn_p)fork_large_wrapper, (void*)f,
                           f->subloc, chpl_nullTaskID,
                           f->serial_state);
}

static void fork_nb_wrapper(fork_t *f) {
  if (f->arg_size)
    chpl_ftable_call(f->fid, &f->arg);
  else
    chpl_ftable_call(f->fid, NULL);
  chpl_mem_free(f, 0, 0);
}

static void AM_fork_nb(gasnet_token_t  token,
                        void           *buf,
                        size_t          nbytes) {
  fork_t *f = (fork_t*)chpl_mem_allocMany(nbytes, sizeof(char),
                                          CHPL_RT_MD_COMM_FRK_RCV_INFO,
                                          0, 0);
  chpl_memcpy(f, buf, nbytes);
  chpl_task_startMovedTask((chpl_fn_p)fork_nb_wrapper, (void*)f,
                           f->subloc, chpl_nullTaskID,
                           f->serial_state);
}

static void fork_nb_large_wrapper(fork_t* f) {
  void* arg = chpl_mem_allocMany(1, f->arg_size,
                                 CHPL_RT_MD_COMM_FRK_RCV_ARG, 0, 0);

  // See "A note on strict aliasing" in fork_large_wrapper
  void* f_arg;
  chpl_memcpy(&f_arg, f->arg, sizeof(void*));

  chpl_comm_get(arg, f->caller, f_arg,
                f->arg_size, -1 /*typeIndex: unused*/, 1, 0, "fork large");
  GASNET_Safe(gasnet_AMRequestMedium0(f->caller,
                                      FREE,
                                      &(f->ack),
                                      sizeof(f->ack)));
  chpl_ftable_call(f->fid, arg);
  chpl_mem_free(f, 0, 0);
  chpl_mem_free(arg, 0, 0);
}

static void AM_fork_nb_large(gasnet_token_t token, void* buf, size_t nbytes) {
  fork_t* f = (fork_t*)chpl_mem_allocMany(1, nbytes,
                                          CHPL_RT_MD_COMM_FRK_RCV_INFO,
                                          0, 0);
  chpl_memcpy(f, buf, nbytes);
  chpl_task_startMovedTask((chpl_fn_p)fork_nb_large_wrapper, (void*)f,
                           f->subloc, chpl_nullTaskID,
                           f->serial_state);
}

static void AM_signal(gasnet_token_t token, gasnet_handlerarg_t a0, gasnet_handlerarg_t a1) {
  done_t* done = (done_t*) get_ptr_from_args(a0, a1);
  uint_least32_t prev;
  prev = atomic_fetch_add_explicit_uint_least32_t(&done->count, 1,
                                                  memory_order_seq_cst);
  if (prev + 1 == done->target)
    done->flag = 1;
}

static void AM_priv_bcast(gasnet_token_t token, void* buf, size_t nbytes) {
  priv_bcast_t* pbp = buf;
  chpl_memcpy(chpl_private_broadcast_table[pbp->id], pbp->data, pbp->size);

  // Signal that the handler has completed
  GASNET_Safe(gasnet_AMReplyShort2(token, SIGNAL,
                                   AckArg0(pbp->ack), AckArg1(pbp->ack)));
}

static void AM_priv_bcast_large(gasnet_token_t token, void* buf, size_t nbytes) {
  priv_bcast_large_t* pblp = buf;
  chpl_memcpy((char*)chpl_private_broadcast_table[pblp->id]+pblp->offset, pblp->data, pblp->size);

  // Signal that the handler has completed
  GASNET_Safe(gasnet_AMReplyShort2(token, SIGNAL,
                                   AckArg0(pblp->ack), AckArg1(pblp->ack)));
}

static void AM_free(gasnet_token_t token, void* buf, size_t nbytes) {
  fork_t* f;
  void* f_arg;
  
  // See "A note on strict aliasing" in fork_large_wrapper
  chpl_memcpy(&f, buf, sizeof(fork_t*));
  chpl_memcpy(&f_arg, f->arg, sizeof(void*));

  chpl_mem_free(f_arg, 0, 0);
  chpl_mem_free(f, 0, 0);
}

// this is currently unused; it's intended to be used to implement
// exit_any with cleanup on all nodes. 
static void AM_exit_any(gasnet_token_t token, void* buf, size_t nbytes) {
//  int **status = (int**)buf; // Some compilers complain about unused variable 'status'.
  chpl_internal_error("clean exit_any is not implemented.");
  // here we basically need to call chpl_exit_all, but we need to
  // ensure only one thread calls chpl_exit_all on this locale.
}

//
// This global and routine are used to broadcast the seginfo_table at the outset
// of the program's execution.  It is designed to only be used once.  This code
// was modeled after the _test_segbcast() routine in
// third-party/gasnet/GASNet-*/tests/test.h
//
static int bcast_seginfo_done = 0;
static void AM_bcast_seginfo(gasnet_token_t token, void *buf, size_t nbytes) {
  assert(nbytes == sizeof(gasnet_seginfo_t)*gasnet_nodes());
  chpl_memcpy(seginfo_table, buf, nbytes);
  gasnett_local_wmb();
  bcast_seginfo_done = 1;
}

// Put from arg->src (which is local to the AM handler) back to
// arg->dst (which is local to the caller of this AM).
// nbytes is < gasnet_AMMaxLongReply here (see chpl_comm_get).
static void AM_reply_put(gasnet_token_t token, void* buf, size_t nbytes) {
  xfer_info_t* x = buf;

  assert(nbytes == sizeof(xfer_info_t));

  GASNET_Safe(gasnet_AMReplyLong2(token, SIGNAL,
                                  x->src, x->size, x->tgt,
                                  AckArg0(x->ack), AckArg1(x->ack)));
}

// Copy from the payload in this active message to dst.
static
void AM_copy_payload(gasnet_token_t token, void* buf, size_t nbytes,
                     gasnet_handlerarg_t ack0, gasnet_handlerarg_t ack1,
                     gasnet_handlerarg_t dst0, gasnet_handlerarg_t dst1)
{
  void* dst = get_ptr_from_args(dst0, dst1);

  memcpy(dst, buf, nbytes);

  GASNET_Safe(gasnet_AMReplyShort2(token, SIGNAL, ack0, ack1));
}

static gasnet_handlerentry_t ftable[] = {
  {FORK,          AM_fork},
  {FORK_LARGE,    AM_fork_large},
  {FORK_NB,       AM_fork_nb},
  {FORK_NB_LARGE, AM_fork_nb_large},
  {FORK_FAST,     AM_fork_fast},
  {SIGNAL,        AM_signal},
  {PRIV_BCAST,    AM_priv_bcast},
  {PRIV_BCAST_LARGE, AM_priv_bcast_large},
  {FREE,          AM_free},
  {EXIT_ANY,      AM_exit_any},
  {BCAST_SEGINFO, AM_bcast_seginfo},
  {DO_REPLY_PUT,  AM_reply_put},
  {DO_COPY_PAYLOAD, AM_copy_payload}
};

//
// Chapel interface starts here
//
chpl_comm_nb_handle_t chpl_comm_put_nb(void *addr, c_nodeid_t node, void* raddr,
                                       int32_t elemSize, int32_t typeIndex,
                                       int32_t len,
                                       int ln, c_string fn)
{
  size_t nbytes = elemSize*len;
  gasnet_handle_t ret;

  ret = gasnet_put_nb_bulk(node, raddr, addr, nbytes);

  if (chpl_comm_diagnostics && !chpl_comm_no_debug_private) {
    chpl_sync_lock(&chpl_comm_diagnostics_sync);
    chpl_comm_commDiagnostics.put_nb++;
    chpl_sync_unlock(&chpl_comm_diagnostics_sync);
  }

  if (chpl_vdebug) {
    struct timeval tv;
    struct timezone tz = {0,0};
    (void)gettimeofday(&tv, &tz);
    chpl_dprintf (chpl_vdebug_fd, "nb_put: %lld.%06ld %d %d 0x%lx 0x%lx %d %d %d %d %s\n",
	     (long long) tv.tv_sec, (long) tv.tv_usec,  chpl_nodeID, node, (long) addr,
             (long) raddr, elemSize, typeIndex, len, ln, fn);
  }

  return (chpl_comm_nb_handle_t) ret;
}

chpl_comm_nb_handle_t chpl_comm_get_nb(void* addr, c_nodeid_t node, void* raddr,
                                       int32_t elemSize, int32_t typeIndex,
                                       int32_t len,
                                       int ln, c_string fn)
{
  size_t nbytes = elemSize*len;
  gasnet_handle_t ret;

  ret = gasnet_get_nb_bulk(addr, node, raddr, nbytes);

  if (chpl_comm_diagnostics && !chpl_comm_no_debug_private) {
    chpl_sync_lock(&chpl_comm_diagnostics_sync);
    chpl_comm_commDiagnostics.get_nb++;
    chpl_sync_unlock(&chpl_comm_diagnostics_sync);
  }

  if (chpl_vdebug) {
    struct timeval tv;
    struct timezone tz = {0,0};
    (void)gettimeofday(&tv, &tz);
    chpl_dprintf (chpl_vdebug_fd, "nb_get: %lld.%06ld %d %d 0x%lx 0x%lx %d %d %d %d %s\n",
	     (long long) tv.tv_sec, (long) tv.tv_usec,  chpl_nodeID, node, (long) addr,
             (long) raddr, elemSize, typeIndex, len, ln, fn);
  }

  return (chpl_comm_nb_handle_t) ret;
}

int chpl_comm_test_nb_complete(chpl_comm_nb_handle_t h)
{
  return ((void*)h) == NULL;
}

void chpl_comm_wait_nb_some(chpl_comm_nb_handle_t* h, size_t nhandles)
{
  assert(NULL == GASNET_INVALID_HANDLE);  // serious confusion if not so
  gasnet_wait_syncnb_some((gasnet_handle_t*) h, nhandles);
}

int chpl_comm_try_nb_some(chpl_comm_nb_handle_t* h, size_t nhandles)
{
  assert(NULL == GASNET_INVALID_HANDLE);  // serious confusion if not so
  return gasnet_try_syncnb_some((gasnet_handle_t*) h, nhandles) == GASNET_OK;
}

int chpl_comm_is_in_segment(c_nodeid_t node, void* start, size_t len)
{
#ifdef GASNET_SEGMENT_EVERYTHING
  return 0;
#else
  uintptr_t segstart, segend;
  uintptr_t reqstart, reqend;

  segstart = (uintptr_t) seginfo_table[node].addr;
  segend = segstart + seginfo_table[node].size;
  reqstart = (uintptr_t) start;
  reqend = reqstart + len;

  if( segstart <= reqstart &&
      reqstart <= segend &&
      segstart <= reqend &&
      reqend <= segend) {
    return 1;
  }

  return 0;
#endif
}


int32_t chpl_comm_getMaxThreads(void) {
  return GASNETI_MAX_THREADS-1;
}

//
// On all locales, we'll do the primary polling in a thread of control
// managed by the tasking layer, so that it can coordinate the use of
// hardware resources for polling and user tasks.  This symmetry will
// also allow the tasking layer to minimize its locale-based behavioral
// differences and simplify our analysis of performance effects due to
// polling.  We'll refer to this thread of control as the "polling task"
// even though the tasking layer can implement it however it likes, as a
// task or thread or whatever.
//
static volatile int pollingRunning;
static volatile int pollingQuit;

static void polling(void* x) {
  pollingRunning = 1;
  while (!pollingQuit) {
    (void) gasnet_AMPoll();
    chpl_task_yield();
  }
  pollingRunning = 0;
}

static void set_max_segsize_env_var(size_t size) {
  char segsizeval[22]; // big enough for an unsigned 64-bit quantity

  snprintf(segsizeval, sizeof(segsizeval), "%zd", size);
  if (setenv("GASNET_MAX_SEGSIZE", segsizeval, 1) != 0) {
    chpl_error("Cannot setenv(\"GASNET_MAX_SEGSIZE\")", 0, NULL);
  }
}

static void set_max_segsize() {
  FILE* file = NULL;
  size_t size;

  if ((size = chpl_comm_getenvMaxHeapSize()) != 0) {
    set_max_segsize_env_var(size);
    return;
  }

  // If GASNET_NEEDS_MAX_SEGSIZE is defined then we have to have
  // GASNET_MAX_SEGSIZE set.  Otherwise, we don't.
#ifdef GASNET_NEEDS_MAX_SEGSIZE
  if (getenv("GASNET_MAX_SEGSIZE")) {
    return;
  }

  // Use 90% of the available memory as the maximum segment size,
  // heuristically
  if ((size = chpl_bytesAvailOnThisLocale()) != 0) {
    set_max_segsize_env_var((size_t) (0.9 * size));
    return;
  }

  chpl_internal_error("Could not determine maximum segment size");
#endif
}

void chpl_comm_init(int *argc_p, char ***argv_p) {
//  int status; // Some compilers complain about unused variable 'status'.

  set_max_segsize();

  assert(sizeof(gasnet_handlerarg_t)==sizeof(uint32_t));

  gasnet_init(argc_p, argv_p);
  chpl_nodeID = gasnet_mynode();
  chpl_numNodes = gasnet_nodes();
  GASNET_Safe(gasnet_attach(ftable, 
                            sizeof(ftable)/sizeof(gasnet_handlerentry_t),
                            gasnet_getMaxLocalSegmentSize(),
                            0));
#undef malloc
  seginfo_table = (gasnet_seginfo_t*)malloc(chpl_numNodes*sizeof(gasnet_seginfo_t));
  //
  // The following call has no real effect on the .addr and .size
  // fields for GASNET_SEGMENT_EVERYTHING, but is recommended to be
  // used anyway (see third-party/gasnet/GASNet-version/tests/test.h)
  // in order to ensure that the seginfo_table array is initialized
  // appropriately on all locales.
  //
  GASNET_Safe(gasnet_getSegmentInfo(seginfo_table, chpl_numNodes));
#ifdef GASNET_SEGMENT_EVERYTHING
  //
  // For SEGMENT_EVERYTHING, there is no GASNet-provided memory
  // segment, so instead we're going to create our own fake segment
  // in order to share the code that refers to it and avoid any
  // assumptions that global variables in the generated C code will
  // be stored at the same address in all instances of the executable
  // (something that is typically true, but turns out not to be on,
  // for example, OS X Lion).  This technique was modeled after the
  // _test_attach() routine from third-party/gasnet/GASNET-version/tests/test.h
  // but is significantly simplified for our purposes.
  //
  if (chpl_nodeID == 0) {
    int i;
    //
    // Only locale #0 really needs the seginfo_table to store anything since it owns all
    // of the global variable locations; everyone else will just peek at its copy.  So
    // locale 0 sets up its segment to an appropriate size:
    //
    int global_table_size = chpl_numGlobalsOnHeap * sizeof(wide_ptr_t) + GASNETT_PAGESIZE;
    void* global_table = malloc(global_table_size);
    seginfo_table[0].addr = ((void *)(((uint8_t*)global_table) + 
                                      (((((uintptr_t)global_table)%GASNETT_PAGESIZE) == 0)? 0 : 
                                       (GASNETT_PAGESIZE-(((uintptr_t)global_table)%GASNETT_PAGESIZE)))));
    seginfo_table[0].size = global_table_size;
    //
    // ...and then zeroes out everyone else's
    //
    for (i=1; i<chpl_numNodes; i++) {
      seginfo_table[i].addr = NULL;
      seginfo_table[i].size = 0;
    }
  }
  //
  // Then we're going to broadcast the seginfo_table to everyone so that each locale
  // has its own copy of it and knows where everyone else's segment lives (or, really,
  // where locale #0's lives since we're not using anyone else's at this point).
  //
  chpl_comm_barrier("getting ready to broadcast addresses");
  //
  // This is a naive O(numLocales) broadcast; we could do something
  // more scalable with more effort
  //
  if (chpl_nodeID == 0) {
    int i;
    for (i=0; i < chpl_numNodes; i++) {
      GASNET_Safe(gasnet_AMRequestMedium0(i, BCAST_SEGINFO, seginfo_table, 
                                          chpl_numNodes*sizeof(gasnet_seginfo_t)));
    }
  }
  GASNET_BLOCKUNTIL(bcast_seginfo_done);
  chpl_comm_barrier("making sure everyone's done with the broadcast");
#endif
#define malloc dont_use_malloc_use_chpl_mem_allocMany_instead

  gasnet_set_waitmode(GASNET_WAIT_BLOCK);

}

void chpl_comm_post_mem_init(void) { }

int chpl_comm_numPollingTasks(void) {
  return 1;
}

//
// No support for gdb for now
//
int chpl_comm_run_in_gdb(int argc, char* argv[], int gdbArgnum, int* status) {
  return 0;
}

void chpl_comm_post_task_init(void) {
  //
  // Start a polling task on each locale.
  //
  pollingRunning = 0;
  pollingQuit = 0;
  if (chpl_task_createCommTask(polling, NULL))
    chpl_internal_error("unable to start polling task for gasnet");
  while (!pollingRunning) {
    sched_yield();
  }

  // clear diags
  memset(&chpl_comm_commDiagnostics, 0, sizeof(chpl_commDiagnostics));

  // Initialize the caching layer, if it is active.
  chpl_cache_init();
}

void chpl_comm_rollcall(void) {
  chpl_sync_initAux(&chpl_comm_diagnostics_sync);
  chpl_msg(2, "executing on node %d of %d node(s): %s\n", chpl_nodeID, 
           chpl_numNodes, chpl_nodeName());
}

void chpl_comm_desired_shared_heap(void** start_p, size_t* size_p) {
#if defined(GASNET_SEGMENT_FAST) || defined(GASNET_SEGMENT_LARGE)
  *start_p = chpl_numGlobalsOnHeap * sizeof(wide_ptr_t) 
             + (char*)seginfo_table[chpl_nodeID].addr;
  *size_p  = seginfo_table[chpl_nodeID].size
             - chpl_numGlobalsOnHeap * sizeof(wide_ptr_t);
#else /* GASNET_SEGMENT_EVERYTHING */
  *start_p = NULL;
  *size_p  = 0;
#endif
}

void chpl_comm_broadcast_global_vars(int numGlobals) {
  int i;
  if (chpl_nodeID != 0) {
    for (i = 0; i < numGlobals; i++) {
      chpl_comm_get(chpl_globals_registry[i], 0,
                    &((wide_ptr_t*)seginfo_table[0].addr)[i],
                    sizeof(wide_ptr_t), -1 /*typeIndex: unused*/, 1, 0, "");
    }
  }
}

void chpl_comm_broadcast_private(int id, int32_t size, int32_t tid) {
  int  node, offset;
  int  payloadSize = size + sizeof(priv_bcast_t);
  done_t* done;
  int numOffsets=1;

  // This can use the system allocator because it involves internode communication.
  done = (done_t*) chpl_mem_allocManyZero(chpl_numNodes, sizeof(*done),
                                          CHPL_RT_MD_COMM_FRK_DONE_FLAG,
                                          0, 0);
  if (payloadSize <= gasnet_AMMaxMedium()) {
    priv_bcast_t* pbp = chpl_mem_allocMany(1, payloadSize, CHPL_RT_MD_COMM_PRV_BCAST_DATA, 0, 0);
    chpl_memcpy(pbp->data, chpl_private_broadcast_table[id], size);
    pbp->id = id;
    pbp->size = size;
    for (node = 0; node < chpl_numNodes; node++) {
      if (node != chpl_nodeID) {
        pbp->ack = &done[node];
        init_done_obj(&done[node], 1);
        GASNET_Safe(gasnet_AMRequestMedium0(node, PRIV_BCAST, pbp, payloadSize));
      }
    }
    chpl_mem_free(pbp, 0, 0);
  } else {
    int maxpayloadsize = gasnet_AMMaxMedium();
    int maxsize = maxpayloadsize - sizeof(priv_bcast_large_t);
    priv_bcast_large_t* pblp = chpl_mem_allocMany(1, maxpayloadsize, CHPL_RT_MD_COMM_PRV_BCAST_DATA, 0, 0);
    pblp->id = id;
    numOffsets = (size+maxsize)/maxsize;
    for (node = 0; node < chpl_numNodes; node++) {
      if (node != chpl_nodeID)
        init_done_obj(&done[node], numOffsets);
    }
    for (offset = 0; offset < size; offset += maxsize) {
      int thissize = size - offset;
      if (thissize > maxsize)
        thissize = maxsize;
      pblp->offset = offset;
      pblp->size = thissize;
      chpl_memcpy(pblp->data, (char*)chpl_private_broadcast_table[id]+offset, thissize);
      for (node = 0; node < chpl_numNodes; node++) {
        if (node != chpl_nodeID) {
          pblp->ack = &done[node];
          GASNET_Safe(gasnet_AMRequestMedium0(node, PRIV_BCAST_LARGE, pblp, sizeof(priv_bcast_large_t)+thissize));
        }
      }
    }
    chpl_mem_free(pblp, 0, 0);
  }
  // wait for the handlers to complete
  for (node = 0; node < chpl_numNodes; node++) {
    if (node != chpl_nodeID)
      GASNET_BLOCKUNTIL(done[node].flag);
  }
  chpl_mem_free(done, 0, 0);
}

void chpl_comm_barrier(const char *msg) {
  int id = (int) msg[0];
  int retval;

#ifdef CHPL_COMM_DEBUG
  chpl_msg(2, "%d: enter barrier for '%s'\n", chpl_nodeID, msg);
#endif

  //
  // We don't want to just do a gasnet_barrier_wait() here, because
  // GASNet will put us to work polling, and we already have a polling
  // task that the tasking layer has presumably placed to best effect.
  // We don't want to compete with that.  Also, the implementation is
  // required to do chpl_task_yield() while waiting for the barrier to
  // satisfy; see chpl_comm.h.  This prevents us from monopolizing the
  // processor while waiting.
  //
  gasnet_barrier_notify(id, 0);
  while ((retval = gasnet_barrier_try(id, 0)) == GASNET_ERR_NOT_READY) {
    chpl_task_yield();
  }
  GASNET_Safe_Retval(gasnet_barrier_try(id, 0), retval);
}

void chpl_comm_pre_task_exit(int all) {
  if (all) {
    chpl_comm_barrier("stop polling");

    //
    // Tell the polling task to halt, then wait for it to do so.
    //
    pollingQuit = 1;
    while (pollingRunning) {
      sched_yield();
    }
  }
}

static void exit_common(int status) {
  static int loopback = 0;

  pollingQuit = 1;

  if (chpl_nodeID == 0) {
    if (loopback) {
      gasnet_exit(2);
    }
  }

  chpl_comm_barrier("exit_common_gasnet_exit"); 
  //exit(); // depending on PAT exit strategy, maybe switch to this
  gasnet_exit(status); // not a collective operation, but one locale will win and all locales will die.
}

static void exit_any_dirty(int status) {
  // kill the polling task, but other than that...
  // clean up nothing; just ask GASNet to exit
  // GASNet will then kill all other locales.
  static int loopback = 0;

  pollingQuit = 1;

  if (chpl_nodeID == 0) {
    if (loopback) {
      gasnet_exit(2);
    }
  }

  gasnet_exit(status);
}

#ifdef GASNET_NEEDS_EXIT_ANY_CLEAN
// this is currently unused; it's intended to be used to implement
// exit_any with cleanup on all nodes
static void exit_any_clean(int status) {
  int* status_p = &status;
  int node;

  // notify all other nodes that this node is entering a clean exit_any
  for (node = 0; node < chpl_numNodes; node++) {
    if (node != chpl_nodeID) {
      GASNET_Safe(gasnet_AMRequestMedium0(node, EXIT_ANY, &status_p, sizeof(status_p)));
    }
  }
    
  // (for code reuse) ask this node to perform a clean exit_any
  GASNET_Safe(gasnet_AMRequestMedium0(chpl_nodeID, EXIT_ANY, &status_p, sizeof(status_p)));
}
#endif

void chpl_comm_exit(int all, int status) {
  if (all) {
    exit_common(status);
  }
  else {
    // when exit_any_clean is finished, consider switching to that.
    exit_any_dirty(status); 
  }
}

void  chpl_comm_put(void* addr, c_nodeid_t node, void* raddr,
                    int32_t elemSize, int32_t typeIndex, int32_t len,
                    int ln, c_string fn) {
  const int size = elemSize*len;
<<<<<<< HEAD

  if (chpl_vdebug) {
    struct timeval tv;
    struct timezone tz = {0,0};
    (void)gettimeofday(&tv, &tz);
    chpl_dprintf (chpl_vdebug_fd, "put: %lld.%06ld %d %d 0x%lx 0x%lx %d %d %d %d %s\n",
	     (long long) tv.tv_sec, (long) tv.tv_usec,  chpl_nodeID, node, (long) addr,
             (long) raddr, elemSize, typeIndex, len, ln, fn);
  }

=======
  int remote_in_segment;
>>>>>>> 98c661f0
  if (chpl_nodeID == node) {
    memmove(raddr, addr, size);
  } else {
    if (chpl_verbose_comm && !chpl_comm_no_debug_private)
      printf("%d: %s:%d: remote put to %d\n", chpl_nodeID, fn, ln, node);
    if (chpl_comm_diagnostics && !chpl_comm_no_debug_private) {
      chpl_sync_lock(&chpl_comm_diagnostics_sync);
      chpl_comm_commDiagnostics.put++;
      chpl_sync_unlock(&chpl_comm_diagnostics_sync);
    }

    // Handle remote address not in remote segment.
#ifdef GASNET_SEGMENT_EVERYTHING
    remote_in_segment = 1;
#else
    remote_in_segment = chpl_comm_is_in_segment(node, raddr, size);
#endif

    if( remote_in_segment ) {
      // If it's in the remote segment, great, do a normal gasnet_put.
      // GASNet will handle the local portion not being in the segment.
      gasnet_put(node, raddr, addr, size); // node, dest, src, size
    } else {
      // If it's not in the remote segment, we need to send an
      // active message so that the other node will copy the data
      // that we're sending.
      size_t max_chunk = gasnet_AMMaxMedium();
      size_t start;

      // use AMRequestMedium to send the PUT data to the remote node
      // and then its AM handler will memcpy.
      // We could have the remote node do a GET, but that would require
      // it to start a task since you can't do a GET in an AM handler
      // (and the reply doesn't help).
      for(start = 0; start < size; start += max_chunk) {
        size_t this_size;
        void* addr_chunk;
        void* raddr_chunk;
        done_t done;

        this_size = size - start;
        if( this_size > max_chunk ) {
          this_size = max_chunk;
        }

        addr_chunk = ((char*) addr) + start;
        raddr_chunk = ((char*) raddr) + start;

        init_done_obj(&done, 1);

        // Send an AM over to ask for a them to copy the data
        // passed in the active message (addr_chunk) to raddr_chunk.
        GASNET_Safe(gasnet_AMRequestMedium4(node, DO_COPY_PAYLOAD,
                                            addr_chunk, this_size,
                                            AckArg0(&done), AckArg1(&done),
                                            get_arg_from_ptr0(raddr_chunk),
                                            get_arg_from_ptr1(raddr_chunk)));

        // Wait for the PUT to complete.
        wait_done_obj(&done);
      }
    }
  }
}

////GASNET - pass trace info to gasnet_get
////GASNET - define GASNET_E_ PUTGET always REMOTE
////GASNET - look at GASNET tools at top of README.tools has atomic counters
void  chpl_comm_get(void* addr, c_nodeid_t node, void* raddr,
                    int32_t elemSize, int32_t typeIndex, int32_t len,
                    int ln, c_string fn) {
  const int size = elemSize*len;
<<<<<<< HEAD

  if (chpl_vdebug) {
    struct timeval tv;
    struct timezone tz = {0,0};
    (void)gettimeofday(&tv, &tz);
    chpl_dprintf (chpl_vdebug_fd, "get: %lld.%06ld %d %d 0x%lx 0x%lx %d %d %d %d %s\n",
	     (long long) tv.tv_sec, (long) tv.tv_usec,  chpl_nodeID, node, (long) addr,
             (long) raddr, elemSize, typeIndex, len, ln, fn);
  }
=======
  int remote_in_segment;
>>>>>>> 98c661f0

  if (chpl_nodeID == node) {
    memmove(addr, raddr, size);
  } else {
    if (chpl_verbose_comm && !chpl_comm_no_debug_private)
      printf("%d: %s:%d: remote get from %d\n", chpl_nodeID, fn, ln, node);
    if (chpl_comm_diagnostics && !chpl_comm_no_debug_private) {
      chpl_sync_lock(&chpl_comm_diagnostics_sync);
      chpl_comm_commDiagnostics.get++;
      chpl_sync_unlock(&chpl_comm_diagnostics_sync);
    }

    // Handle remote address not in remote segment.

    // The GASNet Spec says:
    //   The source memory address for all gets and the target memory address
    //   for all puts must fall within the memory area registered for remote
    //   access by the remote node (see gasnet_attach()), or the results are
    //   undefined

    // In other words, it is OK if the local side of a GET or PUT
    // is not in the registered memory region.

#ifdef GASNET_SEGMENT_EVERYTHING
    remote_in_segment = 1;
#else
    remote_in_segment = chpl_comm_is_in_segment(node, raddr, size);
#endif

    if( remote_in_segment ) {
      // If it's in the remote segment, great, do a normal gasnet_get.
      // GASNet will handle the local portion not being in the segment.
      gasnet_get(addr, node, raddr, size); // dest, node, src, size
    } else {
      // If it's not in the remote segment, we need to send an
      // active message so that the other node will PUT back to us.
      // In order for that to work, the local side has to be in
      // the registered memory segment.
      int local_in_segment;
      void* local_buf = NULL;
      size_t buf_sz = 0;
      size_t max_chunk = gasnet_AMMaxLongReply();
      size_t start;

#ifdef GASNET_SEGMENT_EVERYTHING
      local_in_segment = 1;
#else
      local_in_segment = chpl_comm_is_in_segment(chpl_nodeID, addr, size);
#endif

      // If the local address isn't in a registered segment,
      // do the GET into a temporary buffer instead, and then
      // copy the result back.
      if( ! local_in_segment ) {
        size_t buf_sz = size;
        if( buf_sz > max_chunk ) {
          buf_sz = max_chunk;
        }

        local_buf = chpl_mem_alloc(buf_sz, CHPL_RT_MD_COMM_XMIT_RCV_BUF, 0, 0);
#ifdef GASNET_SEGMENT_EVERYTHING
        // local_buf is definately in our segment
#else
        assert(chpl_comm_is_in_segment(chpl_nodeID, local_buf, buf_sz));
#endif
      }

      // do a PUT on the remote locale back to here.
      // But do it in chunks of size gasnet_AMMaxLongReply()
      // since we use gasnet_AMReplyLong to do the PUT.
      for(start = 0; start < size; start += max_chunk) {
        size_t this_size;
        void* addr_chunk;
        xfer_info_t info;
        done_t done;

        this_size = size - start;
        if( this_size > max_chunk ) {
          this_size = max_chunk;
        }

        addr_chunk = ((char*) addr) + start;

        init_done_obj(&done, 1);

        info.tgt = local_buf?local_buf:addr_chunk;
        info.src = ((char*) raddr) + start;
        info.size = this_size;

        // Send an AM over to ask for a PUT back to us
        GASNET_Safe(gasnet_AMRequestMedium0(node, DO_REPLY_PUT,
                                            &info, sizeof(info)));

        // Wait for the PUT to complete.
        wait_done_obj(&done);

        // Now copy from local_buf back to addr if necessary.
        if( local_buf ) {
          memcpy(addr_chunk, local_buf, this_size);
        }
      }

      // If we were using a temporary local buffer free it
      if( local_buf ) {
        chpl_mem_free(local_buf, 0, 0);
      }
    }
  }
}

//
// This is an adaptor from Chapel code to GASNet's gasnet_gets_bulk. It does:
// * convert count[0] and all of 'srcstr' and 'dststr' from counts of element
//   to counts of bytes,
// * convert the element types of the above C arrays from int32_t to size_t.
// Maybe this can be done in Chapel, but would it be as efficient?
//
void  chpl_comm_get_strd(void* dstaddr, void* dststrides, c_nodeid_t srcnode_id, 
                         void* srcaddr, void* srcstrides, void* count,
                         int32_t stridelevels, int32_t elemSize, int32_t typeIndex, 
                         int ln, c_string fn) {
  int i;
  const size_t strlvls = (size_t)stridelevels;
  const gasnet_node_t srcnode = (gasnet_node_t)srcnode_id;

  size_t dststr[strlvls];
  size_t srcstr[strlvls];
  size_t cnt[strlvls+1];

  // Only count[0] and strides are measured in number of bytes.
  cnt[0] = ((int32_t*)count)[0] * elemSize;

  if (strlvls>0) {
    srcstr[0] = ((int32_t*)srcstrides)[0] * elemSize;
    dststr[0] = ((int32_t*)dststrides)[0] * elemSize;
    for (i=1; i<strlvls; i++) { 
      srcstr[i] = ((int32_t*)srcstrides)[i] * elemSize;
      dststr[i] = ((int32_t*)dststrides)[i] * elemSize;
      cnt[i] = ((int32_t*)count)[i];
    }
    cnt[strlvls] = ((int32_t*)count)[strlvls];
  }

  if (chpl_verbose_comm && !chpl_comm_no_debug_private) {
    printf("%d: %s:%d: remote get from %d. strlvls:%d. elemSize:%d  sizeof(size_t):%d  sizeof(gasnet_node_t):%d\n", chpl_nodeID, fn, ln, srcnode,(int)strlvls,elemSize,(int)sizeof(size_t),(int)sizeof(gasnet_node_t));

    printf("dststrides in bytes:\n");                 
    for (i=0;i<strlvls;i++) printf(" %d ",(int)dststr[i]);
    printf("\n");                     
    printf("srcstrides in bytes:\n");                 
    for (i=0;i<strlvls;i++) printf(" %d ",(int)srcstr[i]);
    printf("\n");                     
    printf("count (count[0] in bytes):\n");                   
    for (i=0;i<=strlvls;i++) printf(" %d ",(int)cnt[i]);
    printf("\n");                     
  }

  if (chpl_vdebug) {
    struct timeval tv;
    struct timezone tz = {0,0};
    (void)gettimeofday(&tv, &tz);
    chpl_dprintf (chpl_vdebug_fd, "st_get: %lld.%06ld %d %d 0x%lx 0x%lx %d %d %d %s\n",
	     (long long) tv.tv_sec, (long) tv.tv_usec,  chpl_nodeID, srcnode, (long) dstaddr,
             (long) srcaddr, elemSize, typeIndex, ln, fn);
    // print out the srcstr and dststr?
	     
  }

  // the case (chpl_nodeID == srcnode) is internally managed inside gasnet
  if (chpl_verbose_comm && !chpl_comm_no_debug_private)
    printf("%d: %s:%d: remote get from %d\n", chpl_nodeID, fn, ln, srcnode);
  if (chpl_comm_diagnostics && !chpl_comm_no_debug_private) {
    chpl_sync_lock(&chpl_comm_diagnostics_sync);
    chpl_comm_commDiagnostics.get++;
    chpl_sync_unlock(&chpl_comm_diagnostics_sync);
  }

  // TODO -- handle strided get for non-registered memory
  gasnet_gets_bulk(dstaddr, dststr, srcnode, srcaddr, srcstr, cnt, strlvls); 
}

// See the comment for cmpl_comm_gets().
void  chpl_comm_put_strd(void* dstaddr, void* dststrides, c_nodeid_t dstnode_id, 
                         void* srcaddr, void* srcstrides, void* count,
                         int32_t stridelevels, int32_t elemSize, int32_t typeIndex, 
                         int ln, c_string fn) {
  int i;
  const size_t strlvls = (size_t)stridelevels;
  const gasnet_node_t dstnode = (gasnet_node_t)dstnode_id;

  size_t dststr[strlvls];
  size_t srcstr[strlvls];
  size_t cnt[strlvls+1];

  // Only count[0] and strides are measured in number of bytes.
  cnt[0] = ((int32_t*)count)[0] * elemSize;
  if (strlvls>0) {
    srcstr[0] = ((int32_t*)srcstrides)[0] * elemSize;
    dststr[0] = ((int32_t*)dststrides)[0] * elemSize;
    for (i=1; i<strlvls; i++) { 
      srcstr[i] = ((int32_t*)srcstrides)[i] * elemSize;
      dststr[i] = ((int32_t*)dststrides)[i] * elemSize;
      cnt[i] = ((int32_t*)count)[i];
    }
    cnt[strlvls] = ((int32_t*)count)[strlvls];
  }
  if (chpl_verbose_comm && !chpl_comm_no_debug_private) {
    printf("%d: %s:%d: remote get from %d. strlvls:%d. elemSize:%d  sizeof(size_t):%d  sizeof(gasnet_node_t):%d\n", chpl_nodeID, fn, ln, dstnode,(int)strlvls,elemSize,(int)sizeof(size_t),(int)sizeof(gasnet_node_t));

    printf("dststrides in bytes:\n");                 
    for (i=0;i<strlvls;i++) printf(" %d ",(int)dststr[i]);
    printf("\n");                     
    printf("srcstrides in bytes:\n");                 
    for (i=0;i<strlvls;i++) printf(" %d ",(int)srcstr[i]);
    printf("\n");                     
    printf("count (count[0] in bytes):\n");                   
    for (i=0;i<=strlvls;i++) printf(" %d ",(int)cnt[i]);
    printf("\n");                     
  }

  if (chpl_vdebug) {
    struct timeval tv;
    struct timezone tz = {0,0};
    (void)gettimeofday(&tv, &tz);
    chpl_dprintf (chpl_vdebug_fd, "st_put: %lld.%06ld %d %d 0x%lx 0x%lx %d %d %d %s\n",
	     (long long) tv.tv_sec, (long) tv.tv_usec,  chpl_nodeID, dstnode, (long) dstaddr,
             (long) srcaddr, elemSize, typeIndex, ln, fn);
  }

  // the case (chpl_nodeID == dstnode) is internally managed inside gasnet
  if (chpl_verbose_comm && !chpl_comm_no_debug_private)
    printf("%d: %s:%d: remote get from %d\n", chpl_nodeID, fn, ln, dstnode);
  if (chpl_comm_diagnostics && !chpl_comm_no_debug_private) {
    chpl_sync_lock(&chpl_comm_diagnostics_sync);
    chpl_comm_commDiagnostics.put++;
    chpl_sync_unlock(&chpl_comm_diagnostics_sync);
  }
  // TODO -- handle strided put for non-registered memory
  gasnet_puts_bulk(dstnode, dstaddr, dststr, srcaddr, srcstr, cnt, strlvls); 
}


////GASNET - introduce locale-int size
////GASNET - is caller in fork_t redundant? active message can determine this.
void  chpl_comm_fork(c_nodeid_t node, c_sublocid_t subloc,
                     chpl_fn_int_t fid, void *arg, int32_t arg_size) {
  fork_t* info;
  int     info_size;
  done_t  done;
  int     passArg = sizeof(fork_t) + arg_size <= gasnet_AMMaxMedium();

  if (chpl_vdebug) {
    struct timeval tv;
    struct timezone tz = {0,0};
    (void)gettimeofday(&tv, &tz);
    chpl_dprintf (chpl_vdebug_fd, "fork: %lld.%06ld %d %d %d %d 0x%lx %d\n",
             (long long) tv.tv_sec, (long) tv.tv_usec, chpl_nodeID, node, subloc,
             fid, (long) arg, arg_size);
  }

  if (chpl_nodeID == node) {
    chpl_ftable_call(fid, arg);
  } else {
    if (chpl_verbose_comm && !chpl_comm_no_debug_private)
      printf("%d: remote task created on %d\n", chpl_nodeID, node);
    if (chpl_comm_diagnostics && !chpl_comm_no_debug_private) {
      chpl_sync_lock(&chpl_comm_diagnostics_sync);
      chpl_comm_commDiagnostics.fork++;
      chpl_sync_unlock(&chpl_comm_diagnostics_sync);
    }

    if (passArg) {
      info_size = sizeof(fork_t) + arg_size;
    } else {
      info_size = sizeof(fork_t) + sizeof(void*);
    }
    // MPF - I believe we could remove this allocation if we
    // passed the info structure's elements as arguments in
    // AMRequest. We'd have to pack them as 32-bit arguments though.
    // Alternatively, we could make it a stack-local variable. That
    // would be OK since AMRequestMedium:
    //   * doesn't need its payload to be in the registered memory segment
    //   * allows us to re-use the source memory once it returns
    // and since nothing in info actually ends up in the task we
    // start (arg does but can be copied as a pointer)
    info = (fork_t*)chpl_mem_allocMany(1, info_size,
                                       CHPL_RT_MD_COMM_FRK_SND_INFO, 0, 0);
    info->caller = chpl_nodeID;
    info->subloc = subloc;
    info->ack = &done;
    info->serial_state = chpl_task_getSerial();
    info->fid = fid;
    info->arg_size = arg_size;

    init_done_obj(&done, 1);

    if (passArg) {
      if (arg_size)
        chpl_memcpy(&(info->arg), arg, arg_size);
      GASNET_Safe(gasnet_AMRequestMedium0(node, FORK, info, info_size));
    } else {
      chpl_memcpy(&(info->arg), &arg, sizeof(void*));
      GASNET_Safe(gasnet_AMRequestMedium0(node, FORK_LARGE, info, info_size));
    }

    wait_done_obj(&done);
    chpl_mem_free(info, 0, 0);
  }
}

void  chpl_comm_fork_nb(c_nodeid_t node, c_sublocid_t subloc,
                        chpl_fn_int_t fid, void *arg, int32_t arg_size) {
  fork_t *info;
  int     info_size;
  int     passArg = (chpl_nodeID == node
                     || sizeof(fork_t) + arg_size <= gasnet_AMMaxMedium());

  void* argCopy = NULL;

  if (chpl_vdebug) {
    struct timeval tv;
    struct timezone tz = {0,0};
    (void)gettimeofday(&tv, &tz);
    chpl_dprintf (chpl_vdebug_fd, "fork_nb: %lld.%06ld %d %d %d %d 0x%lx %d\n",
             (long long) tv.tv_sec, (long) tv.tv_usec, chpl_nodeID, node, subloc,
             fid, (long) arg, arg_size);
  }

  if (passArg) {
    info_size = sizeof(fork_t) + arg_size;
  } else {
    info_size = sizeof(fork_t) + sizeof(void*);
  }
  info = (fork_t*)chpl_mem_allocMany(info_size, sizeof(char), CHPL_RT_MD_COMM_FRK_SND_INFO, 0, 0);
  info->caller = chpl_nodeID;
  info->subloc = subloc;
  info->ack = info; // pass address to free after get in large case
  info->serial_state = chpl_task_getSerial();
  info->fid = fid;
  info->arg_size = arg_size;
  if (passArg) {
    if (arg_size)
      chpl_memcpy(&(info->arg), arg, arg_size);
  } else {
    // If the arg bundle is too large to fit in fork_t (i.e. passArg == false), 
    // Copy the args into auxilliary memory and pass a pointer to this instead.
    argCopy = chpl_mem_allocMany(1, arg_size,
                                 CHPL_RT_MD_COMM_FRK_SND_ARG, 0, 0);
    chpl_memcpy(argCopy, arg, arg_size);
    *(void**)(&(info->arg)) = argCopy;
  }

  if (chpl_nodeID == node) {
    if (info->serial_state)
      fork_nb_wrapper(info);
    else
      chpl_task_startMovedTask((chpl_fn_p)fork_nb_wrapper, (void*)info,
                               subloc, chpl_nullTaskID,
                               info->serial_state);
  } else {
    if (chpl_verbose_comm && !chpl_comm_no_debug_private)
      printf("%d: remote non-blocking task created on %d\n", chpl_nodeID, node);
    if (chpl_comm_diagnostics && !chpl_comm_no_debug_private) {
      chpl_sync_lock(&chpl_comm_diagnostics_sync);
      chpl_comm_commDiagnostics.fork_nb++;
      chpl_sync_unlock(&chpl_comm_diagnostics_sync);
    }
    if (passArg) {
      GASNET_Safe(gasnet_AMRequestMedium0(node, FORK_NB, info, info_size));
      chpl_mem_free(info, 0, 0);
    } else {
      GASNET_Safe(gasnet_AMRequestMedium0(node, FORK_NB_LARGE, info, info_size));
    }
  }
}

// GASNET - should only be called for "small" functions
void  chpl_comm_fork_fast(c_nodeid_t node, c_sublocid_t subloc,
                          chpl_fn_int_t fid, void *arg, int32_t arg_size) {
  char infod[gasnet_AMMaxMedium()];
  fork_t* info;
  int     info_size = sizeof(fork_t) + arg_size;
  done_t  done;
  int     passArg = info_size <= gasnet_AMMaxMedium();

  if (chpl_vdebug) {
    struct timeval tv;
    struct timezone tz = {0,0};
    (void)gettimeofday(&tv, &tz);
    chpl_dprintf (chpl_vdebug_fd, "f_fork: %lld.%06ld %d %d %d %d 0x%lx %d\n",
             (long long) tv.tv_sec, (long) tv.tv_usec, chpl_nodeID, node, subloc,
             fid, (long) arg, arg_size);
  }

  if (chpl_nodeID == node) {
    chpl_ftable_call(fid, arg);
  } else {
    if (passArg) {
      if (chpl_verbose_comm && !chpl_comm_no_debug_private)
        printf("%d: remote (no-fork) task created on %d\n",
               chpl_nodeID, node);
      if (chpl_comm_diagnostics && !chpl_comm_no_debug_private) {
        chpl_sync_lock(&chpl_comm_diagnostics_sync);
        chpl_comm_commDiagnostics.fork_fast++;
        chpl_sync_unlock(&chpl_comm_diagnostics_sync);
      }
      info = (fork_t *) &infod;

      info->caller = chpl_nodeID;
      info->subloc = subloc;
      info->ack = &done;
      info->serial_state = chpl_task_getSerial();
      info->fid = fid;
      info->arg_size = arg_size;

      init_done_obj(&done, 1);

      if (arg_size)
        chpl_memcpy(&(info->arg), arg, arg_size);
      GASNET_Safe(gasnet_AMRequestMedium0(node, FORK_FAST, info, info_size));
      // NOTE: We still have to wait for the handler to complete

      wait_done_obj(&done);

    } else {
      // Call the normal chpl_comm_fork()
      chpl_comm_fork(node, subloc, fid, arg, arg_size);
    }
  }
}

void chpl_comm_make_progress(void)
{
  gasnet_AMPoll();
}


void chpl_startVerboseComm() {
  chpl_verbose_comm = 1;
  chpl_comm_no_debug_private = 1;
  chpl_comm_broadcast_private(0 /* &chpl_verbose_comm */, sizeof(int),
                              -1 /*typeIndex: unused*/);
  chpl_comm_no_debug_private = 0;
}

void chpl_stopVerboseComm() {
  chpl_verbose_comm = 0;
  chpl_comm_no_debug_private = 1;
  chpl_comm_broadcast_private(0 /* &chpl_verbose_comm */, sizeof(int),
                              -1 /*typeIndex: unused*/);
  chpl_comm_no_debug_private = 0;
}

void chpl_startVerboseCommHere() {
  chpl_verbose_comm = 1;
}

void chpl_stopVerboseCommHere() {
  chpl_verbose_comm = 0;
}

void chpl_startCommDiagnostics() {
  chpl_comm_diagnostics = 1;
  chpl_comm_no_debug_private = 1;
  chpl_comm_broadcast_private(1 /* &chpl_comm_diagnostics */, sizeof(int),
                              -1 /*typeIndex: unused*/);
  chpl_comm_no_debug_private = 0;
}

void chpl_stopCommDiagnostics() {
  chpl_comm_diagnostics = 0;
  chpl_comm_no_debug_private = 1;
  chpl_comm_broadcast_private(1 /* &chpl_comm_diagnostics */, sizeof(int),
                              -1 /*typeIndex: unused*/);
  chpl_comm_no_debug_private = 0;
}

void chpl_startCommDiagnosticsHere() {
  chpl_comm_diagnostics = 1;
}

void chpl_stopCommDiagnosticsHere() {
  chpl_comm_diagnostics = 0;
}

void chpl_resetCommDiagnosticsHere() {
  chpl_sync_lock(&chpl_comm_diagnostics_sync);
  memset(&chpl_comm_commDiagnostics, 0, sizeof(chpl_commDiagnostics));
  chpl_sync_unlock(&chpl_comm_diagnostics_sync);
}

void chpl_getCommDiagnosticsHere(chpl_commDiagnostics *cd) {
  chpl_sync_lock(&chpl_comm_diagnostics_sync);
  chpl_memcpy(cd, &chpl_comm_commDiagnostics, sizeof(chpl_commDiagnostics));
  chpl_sync_unlock(&chpl_comm_diagnostics_sync);
}

uint64_t chpl_numCommGets(void) {
  return chpl_comm_commDiagnostics.get;
}

uint64_t chpl_numCommNBGets(void) {
  return chpl_comm_commDiagnostics.get_nb;
}

uint64_t chpl_numCommPuts(void) {
  return chpl_comm_commDiagnostics.put;
}

uint64_t chpl_numCommNBPuts(void) {
  return chpl_comm_commDiagnostics.put_nb;
}

uint64_t chpl_numCommTestNB(void) {
  return chpl_comm_commDiagnostics.test_nb;
}

uint64_t chpl_numCommWaitNB(void) {
  return chpl_comm_commDiagnostics.wait_nb;
}

uint64_t chpl_numCommTryNB(void) {
  return chpl_comm_commDiagnostics.try_nb;
}

uint64_t chpl_numCommFastForks(void) {
  return chpl_comm_commDiagnostics.fork_fast;
}

uint64_t chpl_numCommForks(void) {
  return chpl_comm_commDiagnostics.fork;
}

uint64_t chpl_numCommNBForks(void) {
  return chpl_comm_commDiagnostics.fork_nb;
}


void chpl_comm_gasnet_help_register_global_var(int i, wide_ptr_t wide_addr) {
  if (chpl_nodeID == 0) {
    ((wide_ptr_t*)seginfo_table[0].addr)[i] = wide_addr;
  }
}<|MERGE_RESOLUTION|>--- conflicted
+++ resolved
@@ -50,8 +50,6 @@
 static int chpl_comm_no_debug_private = 0;
 static gasnet_seginfo_t* seginfo_table = NULL;
 
-<<<<<<< HEAD
-=======
 // Gasnet AM handler arguments are only 32 bits, so here we have
 // functions to get the 2 arguments for a 64-bit pointer,
 // and a function to reconstitute the pointer from the 2 arguments.
@@ -77,8 +75,6 @@
             | (((uint64_t) (uint32_t) a1) << 32UL));
 }
 
-
->>>>>>> 98c661f0
 //
 // Build acknowledgement address arguments for gasnetAMRequest*() calls.
 //
@@ -899,7 +895,7 @@
                     int32_t elemSize, int32_t typeIndex, int32_t len,
                     int ln, c_string fn) {
   const int size = elemSize*len;
-<<<<<<< HEAD
+  int remote_in_segment;
 
   if (chpl_vdebug) {
     struct timeval tv;
@@ -910,9 +906,6 @@
              (long) raddr, elemSize, typeIndex, len, ln, fn);
   }
 
-=======
-  int remote_in_segment;
->>>>>>> 98c661f0
   if (chpl_nodeID == node) {
     memmove(raddr, addr, size);
   } else {
@@ -985,7 +978,7 @@
                     int32_t elemSize, int32_t typeIndex, int32_t len,
                     int ln, c_string fn) {
   const int size = elemSize*len;
-<<<<<<< HEAD
+  int remote_in_segment;
 
   if (chpl_vdebug) {
     struct timeval tv;
@@ -995,9 +988,6 @@
 	     (long long) tv.tv_sec, (long) tv.tv_usec,  chpl_nodeID, node, (long) addr,
              (long) raddr, elemSize, typeIndex, len, ln, fn);
   }
-=======
-  int remote_in_segment;
->>>>>>> 98c661f0
 
   if (chpl_nodeID == node) {
     memmove(addr, raddr, size);
