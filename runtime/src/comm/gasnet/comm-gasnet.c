#include "sys_basic.h"

#include <signal.h>
#include <stdint.h>
#include <stdlib.h>
#include <string.h>
#include "gasnet.h"
#include "chplrt.h"
#include "chpl-comm.h"
#include "chpl-mem.h"
#include "chplsys.h"
#include "chpl-tasks.h"
#include "error.h"

#ifdef GASNET_NEEDS_MAX_SEGSIZE
#define CHPL_COMM_GASNET_SETENV chpl_comm_gasnet_set_max_segsize();
#else
#define CHPL_COMM_GASNET_SETENV
#endif

static chpl_sync_aux_t chpl_comm_diagnostics_sync;
static chpl_commDiagnostics chpl_comm_commDiagnostics;
static int chpl_comm_no_debug_private = 0;

//
// The following macro is from the GASNet test.h distribution
//
#define GASNET_Safe(fncall) do {                                        \
    int _retval;                                                        \
    if ((_retval = fncall) != GASNET_OK) {                              \
      fprintf(stderr, "ERROR calling: %s\n"                             \
              " at: %s:%i\n"                                            \
              " error: %s (%s)\n",                                      \
              #fncall, __FILE__, __LINE__,                              \
              gasnet_ErrorName(_retval), gasnet_ErrorDesc(_retval));    \
      fflush(stderr);                                                   \
      gasnet_exit(_retval);                                             \
    }                                                                   \
  } while(0)

typedef struct {
  int           caller;
  int*          ack;
  chpl_bool     serial_state; // true if not allowed to spawn new threads
  chpl_fn_int_t fid;
  int           arg_size;
  char          arg[0];       // variable-sized data here
} fork_t;

typedef struct {
  int id;        // private broadcast table entry to update
  int size;      // size of data
  char data[0];  // data
} priv_bcast_t;

typedef struct {
  int id;        // private broadcast table entry to update
  int size;      // size of data
  int offset;    // offset of piece of data
  char data[0];  // data
} priv_bcast_large_t;

//
// AM functions
//
#define FORK          128 // synchronous fork
#define FORK_LARGE    129 // synchronous fork with a huge argument
#define FORK_NB       130 // non-blocking fork 
#define FORK_NB_LARGE 131 // non-blocking fork with a huge argument
#define FORK_FAST     132 // run the function in the handler (use with care)
#define SIGNAL        133 // ack of synchronous fork
#define PRIV_BCAST    134 // put data at addr (used for private broadcast)
#define PRIV_BCAST_LARGE 135 // put data at addr (used for private broadcast)
#define FREE          136 // free data at addr
#define EXIT_ANY      137 // free data at addr

static void AM_fork_fast(gasnet_token_t token, void* buf, size_t nbytes) {
  fork_t *f = buf;

  if (chpl_verbose_comm) {
    char mybuf[128];
    sprintf(mybuf, "%d: running (fast) remote task created by %d\n",
            chpl_localeID, f->caller);
    write(2, mybuf, strlen(mybuf));
  }

  if (f->arg_size)
    (*chpl_ftable[f->fid])(&f->arg);
  else
    (*chpl_ftable[f->fid])(0);

  // Signal that the handler has completed
  GASNET_Safe(gasnet_AMReplyMedium0(token, SIGNAL, &(f->ack), sizeof(f->ack)));
}

static void fork_wrapper(fork_t *f) {
  if (f->arg_size)
    (*chpl_ftable[f->fid])(&f->arg);
  else
    (*chpl_ftable[f->fid])(0);
  GASNET_Safe(gasnet_AMRequestMedium0(f->caller,
                                      SIGNAL,
                                      &(f->ack),
                                      sizeof(f->ack)));
  chpl_mem_free(f, 0, 0);
}

static void AM_fork(gasnet_token_t token, void* buf, size_t nbytes) {
  fork_t *f = (fork_t*)chpl_mem_allocMany(nbytes, sizeof(char), CHPL_RT_MD_AM_FORK_DATA, 0, 0);
  memcpy(f, buf, nbytes);
  chpl_task_begin((chpl_fn_p)fork_wrapper, (void*)f, true, f->serial_state, NULL);
}

static void fork_large_wrapper(fork_t* f) {
  void* arg = chpl_mem_allocMany(1, f->arg_size, CHPL_RT_MD_AM_FORK_ARG, 0, 0);

  void* f_arg;
  memcpy(&f_arg, f->arg, sizeof(void*));

  chpl_comm_get(arg, f->caller, f_arg,
                f->arg_size, -1 /*typeIndex: unused*/, 1, 0, "fork large");
  (*chpl_ftable[f->fid])(arg);
  GASNET_Safe(gasnet_AMRequestMedium0(f->caller,
                                      SIGNAL,
                                      &(f->ack),
                                      sizeof(f->ack)));
  chpl_mem_free(f, 0, 0);
  chpl_mem_free(arg, 0, 0);
}

////GASNET - can we send as much of user data as possible initially
////           hide data copy by making get non-blocking
////GASNET - can we allocate f big enough so as not to need malloc in wrapper
static void AM_fork_large(gasnet_token_t token, void* buf, size_t nbytes) {
  fork_t* f = (fork_t*)chpl_mem_allocMany(1, nbytes, CHPL_RT_MD_AM_FORK_LARGE_DATA, 0, 0);
  memcpy(f, buf, nbytes);
  chpl_task_begin((chpl_fn_p)fork_large_wrapper, (void*)f,
             true, f->serial_state, NULL);
}

static void fork_nb_wrapper(fork_t *f) {
  if (f->arg_size)
    (*chpl_ftable[f->fid])(&f->arg);
  else
    (*chpl_ftable[f->fid])(0);
  chpl_mem_free(f, 0, 0);
}

static void AM_fork_nb(gasnet_token_t  token,
                        void           *buf,
                        size_t          nbytes) {
  fork_t *f = (fork_t*)chpl_mem_allocMany(nbytes, sizeof(char),
                                          CHPL_RT_MD_AM_NB_FORK_DATA, 0, 0);
  memcpy(f, buf, nbytes);
  chpl_task_begin((chpl_fn_p)fork_nb_wrapper, (void*)f,
             true, f->serial_state, NULL);
}

static void fork_nb_large_wrapper(fork_t* f) {
  void* arg = chpl_mem_allocMany(1, f->arg_size, CHPL_RT_MD_AM_NB_FORK_ARG, 0, 0);

  void* f_arg;
  memcpy(&f_arg, f->arg, sizeof(void*));

  chpl_comm_get(arg, f->caller, f_arg,
                f->arg_size, -1 /*typeIndex: unused*/, 1, 0, "fork large");
  GASNET_Safe(gasnet_AMRequestMedium0(f->caller,
                                      FREE,
                                      &(f->ack),
                                      sizeof(f->ack)));
  (*chpl_ftable[f->fid])(arg);
  chpl_mem_free(f, 0, 0);
  chpl_mem_free(arg, 0, 0);
}

static void AM_fork_nb_large(gasnet_token_t token, void* buf, size_t nbytes) {
  fork_t* f = (fork_t*)chpl_mem_allocMany(1, nbytes, CHPL_RT_MD_AM_NB_FORK_LARGE_DATA, 0, 0);
  memcpy(f, buf, nbytes);
  chpl_task_begin((chpl_fn_p)fork_nb_large_wrapper, (void*)f,
             true, f->serial_state, NULL);
}

static void AM_signal(gasnet_token_t token, void* buf, size_t nbytes) {
  int **done = (int**)buf;
  **done = 1;
}

static void AM_priv_bcast(gasnet_token_t token, void* buf, size_t nbytes) {
  priv_bcast_t* pbp = buf;
  memcpy(chpl_private_broadcast_table[pbp->id], pbp->data, pbp->size);
}

static void AM_priv_bcast_large(gasnet_token_t token, void* buf, size_t nbytes) {
  priv_bcast_large_t* pblp = buf;
  memcpy((char*)chpl_private_broadcast_table[pblp->id]+pblp->offset, pblp->data, pblp->size);
}

static void AM_free(gasnet_token_t token, void* buf, size_t nbytes) {
<<<<<<< HEAD
  fork_t* f = *(fork_t**)buf;
  void* f_arg;
  memcpy(&f_arg, f->arg, sizeof(void*));

  chpl_free(f_arg, 0, 0);
  chpl_free(*(void**)buf, 0, 0);
=======
  chpl_mem_free(*(void**)(*(fork_t**)buf)->arg, 0, 0);
  chpl_mem_free(*(void**)buf, 0, 0);
>>>>>>> 9a54099b
}

// this is currently unused; it's intended to be used to implement
// exit_any with cleanup on all nodes. 
static void AM_exit_any(gasnet_token_t token, void* buf, size_t nbytes) {
  int **status = (int**)buf;
  chpl_internal_error("clean exit_any is not implemented.");
  // here we basically need to call chpl_exit_all, but we need to
  // ensure only one thread calls chpl_exit_all on this locale.
}

static gasnet_handlerentry_t ftable[] = {
  {FORK,          AM_fork},
  {FORK_LARGE,    AM_fork_large},
  {FORK_NB,       AM_fork_nb},
  {FORK_NB_LARGE, AM_fork_nb_large},
  {FORK_FAST,     AM_fork_fast},
  {SIGNAL,        AM_signal},
  {PRIV_BCAST,    AM_priv_bcast},
  {PRIV_BCAST_LARGE, AM_priv_bcast_large},
  {FREE,          AM_free},
  {EXIT_ANY,      AM_exit_any}
};

static gasnet_seginfo_t* seginfo_table;

//
// Chapel interface starts here
//

int32_t chpl_comm_getMaxThreads(void) {
  return GASNETI_MAX_THREADS-1;
}

int32_t chpl_comm_maxThreadsLimit(void) {
  return GASNETI_MAX_THREADS-1;
}

static volatile int alldone = 0;
static volatile int pollingdone = 0;

static void polling(void* x) {
  GASNET_BLOCKUNTIL(alldone);
  pollingdone = 1;
}

#ifdef GASNET_NEEDS_MAX_SEGSIZE
static char segsizeval[80];

static void chpl_comm_gasnet_set_max_segsize() {
  FILE* file = NULL;
  int memtotal;

  if (getenv("GASNET_MAX_SEGSIZE")) {
    return;
  }

  file = fopen( "/proc/meminfo", "r" );
  if (file == NULL) {
    return;
  }
  /* The first line of /proc/meminfo looks something like:
   * MemTotal:      1027296 kB
   */
  if (fscanf(file, "MemTotal: %d kB", &memtotal) != 1) {
    return;
  }

  /* Use 90% of the /proc/meminfo as the maximum segment size,
     heuristically */
  memtotal *= 0.9;

  snprintf(segsizeval, 80, "%dKB", memtotal);
  setenv( "GASNET_MAX_SEGSIZE", segsizeval, 0 );
}
#endif

void chpl_comm_init(int *argc_p, char ***argv_p) {
  int status;

  CHPL_COMM_GASNET_SETENV

  gasnet_init(argc_p, argv_p);
  chpl_localeID = gasnet_mynode();
  chpl_numLocales = gasnet_nodes();
  GASNET_Safe(gasnet_attach(ftable, 
                            sizeof(ftable)/sizeof(gasnet_handlerentry_t),
                            gasnet_getMaxLocalSegmentSize(),
                            0));
#if defined(GASNET_SEGMENT_FAST) || defined(GASNET_SEGMENT_LARGE)
#undef malloc
  seginfo_table = (gasnet_seginfo_t*)malloc(chpl_numLocales*sizeof(gasnet_seginfo_t));
#define malloc dont_use_malloc_use_chpl_mem_allocMany_instead
  GASNET_Safe(gasnet_getSegmentInfo(seginfo_table, chpl_numLocales));
#endif

  gasnet_set_waitmode(GASNET_WAIT_BLOCK);

}

void chpl_comm_post_mem_init(void) { }

void chpl_comm_startPollingTask(void) {
  //
  // Start polling thread on locale 0.  (On other locales, main enters
  // into a barrier wait, so the polling thread is unnecessary.)
  //
  if (chpl_localeID == 0) {
    int status = chpl_task_createCommTask(polling, NULL);
    if (status) {
      alldone = 1;
      pollingdone = 1;
      chpl_internal_error("unable to start polling thread for gasnet");
    }
  }

  // clear diags
  memset(&chpl_comm_commDiagnostics, 0, sizeof(chpl_commDiagnostics));
}

void chpl_comm_stopPollingTask(void) {
  //
  // This only needs to be done on locale 0 (the only one using a
  // polling thread), but there's no harm in doing it everywhere.
  //
  //  printf("[%d] setting alldone to 1\n", chpl_localeID);
  //
  alldone = 1;

  //
  // On locale 0 (the only one to use a polling thread) make sure the
  // polling thread is done before going on
  //
  if (chpl_localeID == 0) {
    while (!pollingdone) {}
  }
}

//
// No support for gdb for now
//
int chpl_comm_run_in_gdb(int argc, char* argv[], int gdbArgnum, int* status) {
  return 0;
}

void chpl_comm_rollcall(void) {
  chpl_sync_initAux(&chpl_comm_diagnostics_sync);
  chpl_msg(2, "executing on locale %d of %d locale(s): %s\n", chpl_localeID, 
           chpl_numLocales, chpl_localeName());
}

void chpl_comm_desired_shared_heap(void** start_p, size_t* size_p) {
#if defined(GASNET_SEGMENT_FAST) || defined(GASNET_SEGMENT_LARGE)
  *start_p = chpl_numGlobalsOnHeap * sizeof(void*) 
             + (char*)seginfo_table[chpl_localeID].addr;
  *size_p  = seginfo_table[chpl_localeID].size
             - chpl_numGlobalsOnHeap * sizeof(void*);
#else
  *start_p = NULL;
  *size_p  = 0;
#endif
}

void chpl_comm_alloc_registry(int numGlobals) {
  chpl_globals_registry = chpl_globals_registry_static;
}

void chpl_comm_broadcast_global_vars(int numGlobals) {
  int i;
  if (chpl_localeID != 0) {
    for (i = 0; i < numGlobals; i++) {
#if defined(GASNET_SEGMENT_FAST) || defined(GASNET_SEGMENT_LARGE)
      chpl_comm_get(chpl_globals_registry[i], 0,
                    &((void**)seginfo_table[0].addr)[i],
                    sizeof(void*), -1 /*typeIndex: unused*/, 1, 0, "");
#else
      chpl_comm_get(chpl_globals_registry[i], 0,
                    chpl_globals_registry[i],
                    sizeof(void*), -1 /*typeIndex: unused*/, 1, 0, "");
#endif
    }
  }
}

void chpl_comm_broadcast_private(int id, int32_t size, int32_t tid) {
  int locale, offset;
  int payloadSize = size + sizeof(priv_bcast_t);

  if (payloadSize <= gasnet_AMMaxMedium()) {
    priv_bcast_t* pbp = chpl_mem_allocMany(1, payloadSize, CHPL_RT_MD_PRIVATE_BROADCAST_DATA, 0, 0);
    memcpy(pbp->data, chpl_private_broadcast_table[id], size);
    pbp->id = id;
    pbp->size = size;
    for (locale = 0; locale < chpl_numLocales; locale++) {
      if (locale != chpl_localeID) {
        GASNET_Safe(gasnet_AMRequestMedium0(locale, PRIV_BCAST, pbp, payloadSize));
      }
    }
    chpl_mem_free(pbp, 0, 0);
  } else {
    int maxpayloadsize = gasnet_AMMaxMedium();
    int maxsize = maxpayloadsize - sizeof(priv_bcast_large_t);
    priv_bcast_large_t* pblp = chpl_mem_allocMany(1, maxpayloadsize, CHPL_RT_MD_PRIVATE_BROADCAST_DATA, 0, 0);
    pblp->id = id;
    for (offset = 0; offset < size; offset += maxsize) {
      int thissize = size - offset;
      if (thissize > maxsize)
        thissize = maxsize;
      pblp->offset = offset;
      pblp->size = thissize;
      memcpy(pblp->data, (char*)chpl_private_broadcast_table[id]+offset, thissize);
      for (locale = 0; locale < chpl_numLocales; locale++) {
        if (locale != chpl_localeID) {
          GASNET_Safe(gasnet_AMRequestMedium0(locale, PRIV_BCAST_LARGE, pblp, sizeof(priv_bcast_large_t)+thissize));
        }
      }
    }
    chpl_mem_free(pblp, 0, 0);
  }
}

void chpl_comm_barrier(const char *msg) {
  if (chpl_verbose_comm && !chpl_comm_no_debug_private)
    printf("%d: barrier for '%s'\n", chpl_localeID, msg);
  gasnet_barrier_notify(0, GASNET_BARRIERFLAG_ANONYMOUS);
  GASNET_Safe(gasnet_barrier_wait(0, GASNET_BARRIERFLAG_ANONYMOUS));
}

static void chpl_comm_exit_common(int status) {
  int* ack = (int*)&alldone;
  static int loopback = 0;

  if (chpl_localeID == 0) {
    GASNET_Safe(gasnet_AMRequestMedium0(chpl_localeID,
                                        SIGNAL,
                                        &ack,
                                        sizeof(ack)));
    if (loopback) {
      gasnet_exit(2);
    }
    chpl_comm_stopPollingTask();
  }

  chpl_comm_barrier("chpl_comm_exit_common_gasnet_exit"); 
  //exit(); // depending on PAT exit strategy, maybe switch to this
  gasnet_exit(status); // not a collective operation, but one locale will win and all locales will die.
}

void chpl_comm_exit_all(int status) {
  chpl_comm_exit_common(status);
}

void chpl_comm_exit_any_dirty(int status) {
  // kill the polling thread on locale 0, but other than that...
  // clean up nothing; just ask GASNet to exit
  // GASNet will then kill all other locales.
  int* ack = (int*)&alldone;
  static int loopback = 0;

  if (chpl_localeID == 0) {
    GASNET_Safe(gasnet_AMRequestMedium0(chpl_localeID,
                                        SIGNAL,
                                        &ack,
                                        sizeof(ack)));
    if (loopback) {
      gasnet_exit(2);
    }
    chpl_comm_stopPollingTask();
  }

  gasnet_exit(status);
}

// this is currently unused; it's intended to be used to implement
// exit_any with cleanup on all nodes
void chpl_comm_exit_any_clean(int status) {
  int* status_p = &status;
  int locale;

  // notify all other locales that this locale is entering a clean exit_any
  for (locale = 0; locale < chpl_numLocales; locale++) {
    if (locale != chpl_localeID) {
      GASNET_Safe(gasnet_AMRequestMedium0(locale, EXIT_ANY, &status_p, sizeof(status_p)));
    }
  }
    
  // (for code reuse) ask this locale to perform a clean exit_any
  GASNET_Safe(gasnet_AMRequestMedium0(chpl_localeID, EXIT_ANY, &status_p, sizeof(status_p)));
}

void chpl_comm_exit_any(int status) {
  // when chpl_comm_exit_any_clean is finished, consider switching to that.
  chpl_comm_exit_any_dirty(status); 
}

void  chpl_comm_put(void* addr, int32_t locale, void* raddr,
                    int32_t elemSize, int32_t typeIndex, int32_t len,
                    int ln, chpl_string fn) {
  const int size = elemSize*len;
  if (chpl_localeID == locale) {
    memcpy(raddr, addr, size);
  } else {
    if (chpl_verbose_comm && !chpl_comm_no_debug_private)
      printf("%d: %s:%d: remote put to %d\n", chpl_localeID, fn, ln, locale);
    if (chpl_comm_diagnostics && !chpl_comm_no_debug_private) {
      chpl_sync_lock(&chpl_comm_diagnostics_sync);
      chpl_comm_commDiagnostics.put++;
      chpl_sync_unlock(&chpl_comm_diagnostics_sync);
    }
    gasnet_put(locale, raddr, addr, size); // node, dest, src, size
  }
}

////GASNET - pass trace info to gasnet_get
////GASNET - define GASNET_E_ PUTGET always REMOTE
////GASNET - look at GASNET tools at top of README.tools has atomic counters
void  chpl_comm_get(void* addr, int32_t locale, void* raddr,
                    int32_t elemSize, int32_t typeIndex, int32_t len,
                    int ln, chpl_string fn) {
  const int size = elemSize*len;
  if (chpl_localeID == locale) {
    memcpy(addr, raddr, size);
  } else {
    if (chpl_verbose_comm && !chpl_comm_no_debug_private)
      printf("%d: %s:%d: remote get from %d\n", chpl_localeID, fn, ln, locale);
    if (chpl_comm_diagnostics && !chpl_comm_no_debug_private) {
      chpl_sync_lock(&chpl_comm_diagnostics_sync);
      chpl_comm_commDiagnostics.get++;
      chpl_sync_unlock(&chpl_comm_diagnostics_sync);
    }
    gasnet_get(addr, locale, raddr, size); // dest, node, src, size
  }
}

//
// Optional non-blocking get interface
//
void chpl_comm_get_nb(void* addr, int32_t locale, void* raddr,
                      int32_t elemSize, int32_t typeIndex, int32_t len,
                      chpl_comm_get_nb_token_t *token, int ln, chpl_string fn) {
  const int size = elemSize*len;
  if (chpl_localeID == locale) {
    memcpy(addr, raddr, size);
  } else {
    if (chpl_comm_diagnostics && !chpl_comm_no_debug_private) {
      chpl_sync_lock(&chpl_comm_diagnostics_sync);
      chpl_comm_commDiagnostics.get_nb++;
      chpl_sync_unlock(&chpl_comm_diagnostics_sync);
    }
    *token = gasnet_get_nb(addr, locale, raddr, size); // dest, node, src, size
    if (chpl_verbose_comm && !chpl_comm_no_debug_private)
      printf("%d: %s:%d: remote non-blocking get from %d (%p)\n",
             chpl_localeID, fn, ln, locale, *token);
  }
}

int chpl_comm_test_get_nb(chpl_comm_get_nb_token_t *token,
                          int ln, chpl_string fn) {
  if (chpl_verbose_comm && !chpl_comm_no_debug_private)
    printf("%d: %s:%d: test non-blocking get (%p)\n",
           chpl_localeID, fn, ln, token);
  if (chpl_comm_diagnostics && !chpl_comm_no_debug_private) {
    chpl_sync_lock(&chpl_comm_diagnostics_sync);
    chpl_comm_commDiagnostics.get_nb_test++;
    chpl_sync_unlock(&chpl_comm_diagnostics_sync);
  }
  return gasnet_try_syncnb(*token)==GASNET_OK;
}

void chpl_comm_wait_get_nb(chpl_comm_get_nb_token_t *token,
                           int ln, chpl_string fn) {
  if (chpl_verbose_comm && !chpl_comm_no_debug_private)
    printf("%d: %s:%d: wait non-blocking get (%p)\n",
           chpl_localeID, fn, ln, token);
  if (chpl_comm_diagnostics && !chpl_comm_no_debug_private) {
    chpl_sync_lock(&chpl_comm_diagnostics_sync);
    chpl_comm_commDiagnostics.get_nb_wait++;
    chpl_sync_unlock(&chpl_comm_diagnostics_sync);
  }
  gasnet_wait_syncnb(*token);
}


////GASNET - introduce locale-int size
////GASNET - is caller in fork_t redundant? active message can determine this.
void  chpl_comm_fork(int locale, chpl_fn_int_t fid, void *arg,
                     int32_t arg_size, int32_t arg_tid) {
  fork_t* info;
  int     info_size;
  int     done;
  int     passArg = sizeof(fork_t) + arg_size <= gasnet_AMMaxMedium();

  if (chpl_localeID == locale) {
    (*chpl_ftable[fid])(arg);
  } else {
    if (chpl_verbose_comm && !chpl_comm_no_debug_private)
      printf("%d: remote task created on %d\n", chpl_localeID, locale);
    if (chpl_comm_diagnostics && !chpl_comm_no_debug_private) {
      chpl_sync_lock(&chpl_comm_diagnostics_sync);
      chpl_comm_commDiagnostics.fork++;
      chpl_sync_unlock(&chpl_comm_diagnostics_sync);
    }

    if (passArg) {
      info_size = sizeof(fork_t) + arg_size;
    } else {
      info_size = sizeof(fork_t) + sizeof(void*);
    }
    info = (fork_t*)chpl_mem_allocMany(1, info_size, CHPL_RT_MD_REMOTE_FORK_DATA, 0, 0);
    info->caller = chpl_localeID;
    info->ack = &done;
    info->serial_state = chpl_task_getSerial();
    info->fid = fid;
    info->arg_size = arg_size;

    done = 0;

    if (passArg) {
      if (arg_size)
        memcpy(&(info->arg), arg, arg_size);
      GASNET_Safe(gasnet_AMRequestMedium0(locale, FORK, info, info_size));
    } else {
      memcpy(&(info->arg), &arg, sizeof(void*));
      GASNET_Safe(gasnet_AMRequestMedium0(locale, FORK_LARGE, info, info_size));
    }
#ifndef CHPL_COMM_YIELD_TASK_WHILE_POLLING
    GASNET_BLOCKUNTIL(done==1);
#else
    while (done != 1) {
      (void) gasnet_AMPoll();
      chpl_task_yield();
    }
#endif
    chpl_mem_free(info, 0, 0);
  }
}

void  chpl_comm_fork_nb(int locale, chpl_fn_int_t fid, void *arg,
                        int32_t arg_size, int32_t arg_tid) {
  fork_t *info;
  int     info_size;
  int     passArg = chpl_localeID == locale || sizeof(fork_t) + arg_size <= gasnet_AMMaxMedium();

  void* argCopy = NULL;

  if (passArg) {
    info_size = sizeof(fork_t) + arg_size;
  } else {
    info_size = sizeof(fork_t) + sizeof(void*);
  }
  info = (fork_t*)chpl_mem_allocMany(info_size, sizeof(char), CHPL_RT_MD_REMOTE_NB_FORK_DATA, 0, 0);
  info->caller = chpl_localeID;
  info->ack = (int*)info; // pass address to free after get in large case
  info->serial_state = chpl_task_getSerial();
  info->fid = fid;
  info->arg_size = arg_size;
  if (passArg) {
    if (arg_size)
      memcpy(&(info->arg), arg, arg_size);
  } else {
    argCopy = chpl_mem_allocMany(1, arg_size, CHPL_RT_MD_REMOTE_FORK_ARG, 0, 0);
    memcpy(argCopy, arg, arg_size);
    memcpy(&(info->arg), &argCopy, sizeof(void*));
  }

  if (chpl_localeID == locale) {
    chpl_task_begin((chpl_fn_p)fork_nb_wrapper, (void*)info,
               false, info->serial_state, NULL);
  } else {
    if (chpl_verbose_comm && !chpl_comm_no_debug_private)
      printf("%d: remote non-blocking task created on %d\n", chpl_localeID, locale);
    if (chpl_comm_diagnostics && !chpl_comm_no_debug_private) {
      chpl_sync_lock(&chpl_comm_diagnostics_sync);
      chpl_comm_commDiagnostics.fork_nb++;
      chpl_sync_unlock(&chpl_comm_diagnostics_sync);
    }
    if (passArg) {
      GASNET_Safe(gasnet_AMRequestMedium0(locale, FORK_NB, info, info_size));
      chpl_mem_free(info, 0, 0);
    } else {
      GASNET_Safe(gasnet_AMRequestMedium0(locale, FORK_NB_LARGE, info, info_size));
    }
  }
}

// GASNET - should only be called for "small" functions
void  chpl_comm_fork_fast(int locale, chpl_fn_int_t fid, void *arg,
                          int32_t arg_size, int32_t arg_tid) {
  char infod[gasnet_AMMaxMedium()];
  fork_t* info;
  int     info_size = sizeof(fork_t) + arg_size;
  int     done;
  int     passArg = info_size <= gasnet_AMMaxMedium();

  if (chpl_localeID == locale) {
    (*chpl_ftable[fid])(arg);
  } else {
    if (passArg) {
      if (chpl_verbose_comm && !chpl_comm_no_debug_private)
        printf("%d: remote (no-fork) task created on %d\n",
               chpl_localeID, locale);
      if (chpl_comm_diagnostics && !chpl_comm_no_debug_private) {
        chpl_sync_lock(&chpl_comm_diagnostics_sync);
        chpl_comm_commDiagnostics.fork_fast++;
        chpl_sync_unlock(&chpl_comm_diagnostics_sync);
      }
      info = (fork_t *) &infod;

      info->caller = chpl_localeID;
      info->ack = &done;
      info->serial_state = chpl_task_getSerial();
      info->fid = fid;
      info->arg_size = arg_size;

      done = 0;

      if (arg_size)
        memcpy(&(info->arg), arg, arg_size);
      GASNET_Safe(gasnet_AMRequestMedium0(locale, FORK_FAST, info, info_size));
      // NOTE: We still have to wait for the handler to complete
#ifndef CHPL_COMM_YIELD_TASK_WHILE_POLLING
      GASNET_BLOCKUNTIL(done==1);
#else
      while (done != 1) {
        (void) gasnet_AMPoll();
        chpl_task_yield();
      }
#endif
    } else {
      // Call the normal chpl_comm_fork()
      chpl_comm_fork(locale, fid, arg, arg_size, arg_tid);
    }
  }
}

void chpl_startVerboseComm() {
  chpl_verbose_comm = 1;
  chpl_comm_no_debug_private = 1;
  chpl_comm_broadcast_private(0 /* &chpl_verbose_comm */, sizeof(int),
                              -1 /*typeIndex: unused*/);
  chpl_comm_no_debug_private = 0;
}

void chpl_stopVerboseComm() {
  chpl_verbose_comm = 0;
  chpl_comm_no_debug_private = 1;
  chpl_comm_broadcast_private(0 /* &chpl_verbose_comm */, sizeof(int),
                              -1 /*typeIndex: unused*/);
  chpl_comm_no_debug_private = 0;
}

void chpl_startVerboseCommHere() {
  chpl_verbose_comm = 1;
}

void chpl_stopVerboseCommHere() {
  chpl_verbose_comm = 0;
}

void chpl_startCommDiagnostics() {
  chpl_comm_diagnostics = 1;
  chpl_comm_no_debug_private = 1;
  chpl_comm_broadcast_private(1 /* &chpl_comm_diagnostics */, sizeof(int),
                              -1 /*typeIndex: unused*/);
  chpl_comm_no_debug_private = 0;
}

void chpl_stopCommDiagnostics() {
  chpl_comm_diagnostics = 0;
  chpl_comm_no_debug_private = 1;
  chpl_comm_broadcast_private(1 /* &chpl_comm_diagnostics */, sizeof(int),
                              -1 /*typeIndex: unused*/);
  chpl_comm_no_debug_private = 0;
}

void chpl_startCommDiagnosticsHere() {
  chpl_comm_diagnostics = 1;
}

void chpl_stopCommDiagnosticsHere() {
  chpl_comm_diagnostics = 0;
}

void chpl_resetCommDiagnosticsHere() {
  chpl_sync_lock(&chpl_comm_diagnostics_sync);
  memset(&chpl_comm_commDiagnostics, 0, sizeof(chpl_commDiagnostics));
  chpl_sync_unlock(&chpl_comm_diagnostics_sync);
}

void chpl_getCommDiagnosticsHere(chpl_commDiagnostics *cd) {
  chpl_sync_lock(&chpl_comm_diagnostics_sync);
  memcpy(cd, &chpl_comm_commDiagnostics, sizeof(chpl_commDiagnostics));
  chpl_sync_unlock(&chpl_comm_diagnostics_sync);
}

int32_t chpl_numCommGets(void) {
  return chpl_comm_commDiagnostics.get;
}

int32_t chpl_numCommNBGets(void) {
  return chpl_comm_commDiagnostics.get_nb;
}

int32_t chpl_numCommTestNBGets(void) {
  return chpl_comm_commDiagnostics.get_nb_test;
}

int32_t chpl_numCommWaitNBGets(void) {
  return chpl_comm_commDiagnostics.get_nb_wait;
}

int32_t chpl_numCommPuts(void) {
  return chpl_comm_commDiagnostics.put;
}

int32_t chpl_numCommFastForks(void) {
  return chpl_comm_commDiagnostics.fork_fast;
}

int32_t chpl_numCommForks(void) {
  return chpl_comm_commDiagnostics.fork;
}

int32_t chpl_numCommNBForks(void) {
  return chpl_comm_commDiagnostics.fork_nb;
}


void chpl_comm_gasnet_help_register_global_var(int i, void* addr) {
#if defined(GASNET_SEGMENT_FAST) || defined(GASNET_SEGMENT_LARGE)
  if (chpl_localeID == 0) {
    ((void**)seginfo_table[0].addr)[i] = addr;
  }
#endif
}<|MERGE_RESOLUTION|>--- conflicted
+++ resolved
@@ -196,17 +196,8 @@
 }
 
 static void AM_free(gasnet_token_t token, void* buf, size_t nbytes) {
-<<<<<<< HEAD
-  fork_t* f = *(fork_t**)buf;
-  void* f_arg;
-  memcpy(&f_arg, f->arg, sizeof(void*));
-
-  chpl_free(f_arg, 0, 0);
-  chpl_free(*(void**)buf, 0, 0);
-=======
   chpl_mem_free(*(void**)(*(fork_t**)buf)->arg, 0, 0);
   chpl_mem_free(*(void**)buf, 0, 0);
->>>>>>> 9a54099b
 }
 
 // this is currently unused; it's intended to be used to implement
