#ifndef _chpl_comm_compiler_macros_h_
#define _chpl_comm_compiler_macros_h_

#ifndef LAUNCHER

#include "chpl-mem.h"
#include "error.h"

//
// Multi-locale macros used for compiler code generation
//
// Note: Macros starting with CHPL_COMM involve some kind of communication
//


static ___always_inline
void chpl_gen_comm_get(void *addr, int32_t node, void* raddr,
                       int32_t elemSize, int32_t typeIndex, int32_t len,
                       int ln, chpl_string fn)
{
  if (chpl_nodeID == node) {
    memcpy(addr, raddr, elemSize*len);
  } else {
#ifdef CHPL_TASK_COMM_GET
    chpl_task_comm_get(addr, node, raddr, elemSize, typeIndex, len, ln, fn);
#else
    chpl_comm_get(addr, node, raddr, elemSize, typeIndex, len, ln, fn);
#endif
  }
}

static ___always_inline
void chpl_gen_comm_put(void* addr, int32_t node, void* raddr,
                       int32_t elemSize, int32_t typeIndex, int32_t len,
                       int ln, chpl_string fn)
{
  if (chpl_nodeID == node) {
    memcpy(raddr, addr, elemSize*len);
  } else {
#ifdef CHPL_TASK_COMM_PUT
    chpl_task_comm_put(addr, node, raddr, elemSize, typeIndex, len, ln, fn);
#else
    chpl_comm_put(addr, node, raddr, elemSize, typeIndex, len, ln, fn);
#endif
  }
}

static ___always_inline
void chpl_gen_comm_get_strd(void *addr, void *dststr, int32_t node, void *raddr,
                       void *srcstr, void *count, int32_t strlevels, 
                       int32_t elemSize, int32_t typeIndex,
                       int ln, chpl_string fn)
{
#ifdef CHPL_TASK_COMM_GET_STRD
  chpl_task_comm_get_strd(addr, dststr, node, raddr, srcstr, count, strlevels, elemSize, typeIndex, ln, fn);
#else
  chpl_comm_get_strd(addr, dststr, node, raddr, srcstr, count, strlevels, elemSize, typeIndex, ln, fn);
#endif
}

static ___always_inline
void chpl_gen_comm_put_strd(void *addr, void *dststr, int32_t node, void *raddr,
                       void *srcstr, void *count, int32_t strlevels, 
                       int32_t elemSize, int32_t typeIndex,
                       int ln, chpl_string fn)
{
#ifdef CHPL_TASK_COMM_PUT_STRD
  chpl_task_comm_put_strd(addr, dststr, node, raddr, srcstr, count, strlevels, elemSize, typeIndex, ln, fn);
#else
  chpl_comm_put_strd(addr, dststr, node, raddr, srcstr, count, strlevels, elemSize, typeIndex, ln, fn);
#endif
}

<<<<<<< HEAD
// Returns true if the given node (image) ID matches the ID of the currently-running image, 
// false otherwise.
=======
// Returns true if the given node (image) ID matches the ID of the currently-running 
// image, false otherwise.
>>>>>>> cbee212f
static ___always_inline
chpl_bool chpl_is_node_local(int32_t node)
{ return node == chpl_nodeID; }

// Assert that the given node ID matches that of the currently-running image
// If not, format the given error message with the given filename and line number
// and then halt the current task.  (The exact behavior is dictated by chpl_error()).
static ___always_inline
void chpl_check_local(int32_t node, int32_t ln, const char* file, const char* error)
{
  if (! chpl_is_node_local(node))
    chpl_error(error, ln, file);
}

static ___always_inline
void chpl_heap_register_global_var(int i, wide_ptr_t *ptr_to_wide_ptr)
{
  chpl_globals_registry[i] = ptr_to_wide_ptr;
  CHPL_HEAP_REGISTER_GLOBAL_VAR_EXTRA(i, *ptr_to_wide_ptr);
}

//
// If we're in serial mode, we should use blocking rather than
// non-blocking comm forks in order to serialize the forks.
// See test/parallel/serial/bradc/serialDistributedForall.chpl
// for a motivating example that didn't work before this change.
//
static ___always_inline
void chpl_comm_nonblocking_on(int32_t node, chpl_fn_int_t fid,
                              void *arg, int32_t arg_size, int32_t arg_tid) {
  if (chpl_task_getSerial()) {
    chpl_comm_fork(node, fid, arg, arg_size, arg_tid);
  } else {
    chpl_comm_fork_nb(node, fid, arg, arg_size, arg_tid);
  }
}

#ifdef DEBUG_COMM_INIT
#define CHPL_COMM_DEBUG_BROADCAST_GLOBAL_VARS(numGlobals) \
  for (int i = 0; i < numGlobals; i++) \
    printf("[%d] chpl_globals_registry[%d] = %p\n", chpl_nodeID, i, *((void **)chpl_globals_registry[i]));
#else
#define CHPL_COMM_DEBUG_BROADCAST_GLOBAL_VARS(numGlobals) ;
#endif

static ___always_inline
void chpl_gen_comm_broadcast_global_vars(int numGlobals)
{
  chpl_comm_barrier("barrier before broadcasting globals"); 
  chpl_comm_broadcast_global_vars(numGlobals);
  CHPL_COMM_DEBUG_BROADCAST_GLOBAL_VARS(numGlobals);
  chpl_comm_barrier("barrier after broadcasting globals");
}

static ___always_inline
void chpl_check_nil(void* ptr, int32_t lineno, const char* filename)
{
  if (ptr == nil)
    chpl_error("attempt to dereference nil", lineno, filename);
}

static ___always_inline
void* chpl_array_alloc(size_t nmemb, size_t eltSize, int32_t lineno, const char* filename) {
  return chpl_tracked_task_calloc(nmemb, eltSize, CHPL_RT_MD_ARRAY_ELEMENTS, lineno, filename);
}

static ___always_inline
void* chpl_wide_array_alloc(int32_t dstNode, size_t nmemb, size_t eltSize, int32_t lineno, const char* filename) {
  if (dstNode != chpl_nodeID)
    chpl_error("array vector data is not local", lineno, filename);;
  return chpl_array_alloc(nmemb, eltSize, lineno, filename);
}

static ___always_inline
void chpl_array_free(void* x, int32_t lineno, const char* filename)
{
  chpl_tracked_task_free(x, lineno, filename);
}

static ___always_inline
void chpl_wide_array_free(int32_t dstNode, void* x, int32_t lineno, const char* filename)
{
  if (dstNode != chpl_nodeID)
    chpl_error("array vector data is not local", lineno, filename);
  chpl_array_free(x, lineno, filename);
}

#endif // LAUNCHER

#endif<|MERGE_RESOLUTION|>--- conflicted
+++ resolved
@@ -71,13 +71,8 @@
 #endif
 }
 
-<<<<<<< HEAD
-// Returns true if the given node (image) ID matches the ID of the currently-running image, 
-// false otherwise.
-=======
 // Returns true if the given node (image) ID matches the ID of the currently-running 
 // image, false otherwise.
->>>>>>> cbee212f
 static ___always_inline
 chpl_bool chpl_is_node_local(int32_t node)
 { return node == chpl_nodeID; }
