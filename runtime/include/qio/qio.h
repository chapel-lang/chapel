--- conflicted
+++ resolved
@@ -572,15 +572,13 @@
 
 qioerr qio_file_sync(qio_file_t* f);
 
-<<<<<<< HEAD
+qioerr qio_chdir(const char* name);
+
+qioerr qio_cwd(const char** working_dir);
+
 // Creates a directory with the given name and settings if possible,
 // returning a qioerr if not.
 qioerr qio_mkdir(const char* name, int mode, int parents);
-=======
-qioerr qio_chdir(const char* name);
-
-qioerr qio_cwd(const char** working_dir);
->>>>>>> c221afbf
 
 // Renames the file from oldname to newname, returning a qioerr if one
 // occured.
