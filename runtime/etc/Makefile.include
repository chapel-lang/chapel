--- conflicted
+++ resolved
@@ -9,16 +9,10 @@
 include $(CHAPEL_ROOT)/runtime/etc/Makefile.mem-$(CHPL_MAKE_MEM)
 include $(CHAPEL_ROOT)/runtime/etc/Makefile.stm-$(CHPL_MAKE_STM)
 
-<<<<<<< HEAD
-HEADER_CFLAGS += -DCHPL_TASKS_H=\"tasks-$(CHPL_MAKE_TASKS).h\" \
-              -DCHPL_THREADS_H=\"threads-$(CHPL_MAKE_THREADS).h\" \
-              -DCHPL_STM_H=\"stm-$(CHPL_MAKE_STM).h\"
-	   	
-=======
 HEADER_CFLAGS = -DCHPL_TASKS_MODEL_H=\"tasks-$(CHPL_MAKE_TASKS).h\" \
-		-DCHPL_THREADS_MODEL_H=\"threads-$(CHPL_MAKE_THREADS).h\"
+		-DCHPL_THREADS_MODEL_H=\"threads-$(CHPL_MAKE_THREADS).h\" \
+                -DCHPL_STM_H=\"stm-$(CHPL_MAKE_STM).h\"
 
->>>>>>> bccc49d5
 GEN_CFLAGS += $(HEADER_CFLAGS)
 
 
