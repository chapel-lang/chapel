--- conflicted
+++ resolved
@@ -11,21 +11,9 @@
 
 GEN_CFLAGS += -DCHPL_TASK_LAYER_NAME=$(CHPL_MAKE_TASKS_UBAR) \
               -DCHPL_TASKS_H=\"tasks-$(CHPL_MAKE_TASKS).h\" \
-<<<<<<< HEAD
-              -DCHPL_THREADS=$(CHPL_MAKE_THREADS_UBAR) \
               -DCHPL_THREADS_H=\"threads-$(CHPL_MAKE_THREADS).h\" \
               -DCHPL_STM_H=\"stm-$(CHPL_MAKE_STM).h\"
 	   	
-#
-# We always search the include/threads-generic subdir, even when our
-# threading model doesn't use generic threading.  This doesn't hurt
-# anything, since if generic threading isn't used we won't #include
-# the only file in that subdir anyway.
-#
-=======
-              -DCHPL_THREADS_H=\"threads-$(CHPL_MAKE_THREADS).h\"
-
->>>>>>> 867ce75c
 CHAPEL_RT_INC_DIR = \
 	$(CHAPEL_ROOT)/runtime/include/tasks/$(CHPL_MAKE_TASKS) \
 	-I$(CHAPEL_ROOT)/runtime/include/threads/$(CHPL_MAKE_THREADS) \
