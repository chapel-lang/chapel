--- conflicted
+++ resolved
@@ -39,13 +39,11 @@
   include $(MEM_INCLUDE)
 endif
 
-<<<<<<< HEAD
 # Add includes for codelet support (starpu and hwloc)
 include $(RUNTIME_ROOT)/make/Makefile.runtime.codelet
-=======
+
 # Add any further includes for GMP.
 GMP_INCLUDE=$(RUNTIME_ROOT)/make/Makefile.runtime.gmp-$(CHPL_MAKE_GMP)
 -include $(GMP_INCLUDE)
->>>>>>> 4377da72
 
 RUNTIME_CFLAGS += $(RUNTIME_DEFS)
