require "bar.h";

extern record R {
  var b: int;
}

<<<<<<< HEAD
export proc printsArg(const ref x: R) {
=======
export proc printsArg(in x: R) {
>>>>>>> 1b5c7d54
  writeln(x.b);
}<|MERGE_RESOLUTION|>--- conflicted
+++ resolved
@@ -4,10 +4,6 @@
   var b: int;
 }
 
-<<<<<<< HEAD
-export proc printsArg(const ref x: R) {
-=======
 export proc printsArg(in x: R) {
->>>>>>> 1b5c7d54
   writeln(x.b);
 }