--- conflicted
+++ resolved
@@ -1,11 +1,5 @@
-<<<<<<< HEAD
-perfkeys: (seconds):, (seconds):
-files: quickSort.dat, heapSort.dat, mergeSort.dat
-graphkeys: quickSort, heapSort
-=======
 perfkeys: (seconds):, (seconds):, (seconds):
 files: quickSort.dat, heapSort.dat, mergeSort.dat
 graphkeys: quickSort, heapSort, mergeSort
->>>>>>> 096e905a
 graphtitle: Linearithmic sorts on 2^24 bytes of shuffled data
 ylabel: Time (seconds)
