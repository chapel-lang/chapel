private use List;

class C { var x: int = 0; }

var L: list(owned C);
<<<<<<< HEAD

var c = new owned C(1);
L.append(c);

writeln(L[0].x);
=======
L.append(new owned C(1));
writeln(L[1].x);

proc test() {
  var LL: list(owned C);
  var cc = new owned C(1);
  LL.append(cc);
  writeln(LL[1].x);
}
test();
>>>>>>> 08bb35d2
<|MERGE_RESOLUTION|>--- conflicted
+++ resolved
@@ -3,21 +3,13 @@
 class C { var x: int = 0; }
 
 var L: list(owned C);
-<<<<<<< HEAD
-
-var c = new owned C(1);
-L.append(c);
-
+L.append(new owned C(1));
 writeln(L[0].x);
-=======
-L.append(new owned C(1));
-writeln(L[1].x);
 
 proc test() {
   var LL: list(owned C);
   var cc = new owned C(1);
   LL.append(cc);
-  writeln(LL[1].x);
+  writeln(LL[0].x);
 }
-test();
->>>>>>> 08bb35d2
+test();