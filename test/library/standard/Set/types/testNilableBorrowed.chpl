--- conflicted
+++ resolved
@@ -4,22 +4,6 @@
   var value = 0;
 }
 
-<<<<<<< HEAD
-// Copy to work around weird type instantiation bug.
-proc testSetOfBorrowed() {
-  var s = new set(borrowed T);
-
-  var x = new borrowed T(1);
-
-  s.add(x);
-  assert(s.size == 1);
-
-  s.remove(x);
-  assert(s.size == 0);
-}
-
-testSetOfBorrowed();
-=======
 var s = new set(borrowed T?);
 
 var a = new T();
@@ -28,5 +12,4 @@
 assert(s.size == 1);
 
 s.remove(b);
-assert(s.size == 0);
->>>>>>> fc072fdc
+assert(s.size == 0);