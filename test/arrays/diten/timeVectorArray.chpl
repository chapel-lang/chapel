--- conflicted
+++ resolved
@@ -88,11 +88,7 @@
   const front: bool;
   proc run(A: [] int) {
     if front {
-<<<<<<< HEAD
-      for i in 1..n {
-=======
       for i in 1..linearN {
->>>>>>> 89f41a70
         A.remove(1);
       }
     } else {
@@ -192,10 +188,6 @@
   r = new PushBack(n); r.run(A); delete r;
   r = new Remove(n, false); output("RemoveBack", timeRun(r, A)); delete r;
 
-  r = new Remove(n, true); output("RemoveFront", timeRun(r, A)); delete r;
-  r = new PushBack(n); r.run(A); delete r;
-  r = new Remove(n, false); output("RemoveBack", timeRun(r, A)); delete r;
-
   var l = new list(int);
   r = new ListAppend(n); output("ListAppend", timeRunList(r,l)); delete r;
   assert(l.length == n);
