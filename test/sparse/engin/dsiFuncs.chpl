use LayoutCS;

config const N = 10;
const ParentDom = {7..#2*N align 1, 17..#3*N align 5};

enum layoutTypes {coo, csr, csc};
config param layoutType = layoutTypes.coo;

var csrDom: sparse subdomain(ParentDom) dmapped CS(compressRows=true);
var cscDom: sparse subdomain(ParentDom) dmapped CS(compressRows=false);
var cooDom: sparse subdomain(ParentDom);

var SparseDom = if layoutType == layoutTypes.csr then 
                  csrDom
               else if layoutType == layoutTypes.csc then
                  cscDom
               else
                  cooDom;
var SparseMat: [SparseDom] int;

writeln(ParentDom.alignedLow);

<<<<<<< HEAD
var row = [i in ParentDom.dim(1)] (ParentDom.dim(0).alignedLow + 
    ParentDom.stride[0]*2, i);
var col = [i in ParentDom.dim(0)] (i, ParentDom.dim(1).alignedLow + 
    ParentDom.stride[1]*3);
=======
const rowToAdd = ParentDom.dim(1).alignedLow + ParentDom.stride[1]*2;
const colToAdd = ParentDom.dim(2).alignedLow + ParentDom.stride[2]*3;
var row = [i in ParentDom.dim(2)] (rowToAdd, i);
var col = [i in ParentDom.dim(1)] (i, colToAdd);

>>>>>>> 4e330414
//add one full row and column
SparseDom += row;
SparseDom += col;

SparseMat = 5;

for i in ParentDom.dim(0) {
  for j in ParentDom.dim(1) {
    write(SparseMat[i, j], " ");
  }
  writeln();
}

writeln("size:\t\t", SparseDom.size);
writeln("numIndices:\t",SparseDom.numIndices);
writeln("low:\t\t",SparseDom.low);
writeln("high:\t\t",SparseDom.high);
writeln("stride:\t\t",SparseDom.stride);
writeln("alignment:\t",SparseDom.alignment);

// first and last indices depend on the layout type
if layoutType == layoutTypes.csc {
  const expectedFirst = (rowToAdd, ParentDom.dim(2).low);
  const expectedLast = (rowToAdd, ParentDom.dim(2).high);
  writeln("first:\t\t", SparseDom.first == expectedFirst);
  writeln("last:\t\t", SparseDom.last == expectedLast);
}
else {
  const expectedFirst = (ParentDom.dim(1).low, colToAdd);
  const expectedLast = (ParentDom.dim(1).high, colToAdd);
  writeln("first:\t\t", SparseDom.first == expectedFirst);
  writeln("last:\t\t", SparseDom.last == expectedLast);
}

writeln("alignedLow:\t",SparseDom.alignedLow);
writeln("alignedHigh:\t",SparseDom.alignedHigh);<|MERGE_RESOLUTION|>--- conflicted
+++ resolved
@@ -20,18 +20,11 @@
 
 writeln(ParentDom.alignedLow);
 
-<<<<<<< HEAD
-var row = [i in ParentDom.dim(1)] (ParentDom.dim(0).alignedLow + 
-    ParentDom.stride[0]*2, i);
-var col = [i in ParentDom.dim(0)] (i, ParentDom.dim(1).alignedLow + 
-    ParentDom.stride[1]*3);
-=======
-const rowToAdd = ParentDom.dim(1).alignedLow + ParentDom.stride[1]*2;
-const colToAdd = ParentDom.dim(2).alignedLow + ParentDom.stride[2]*3;
-var row = [i in ParentDom.dim(2)] (rowToAdd, i);
-var col = [i in ParentDom.dim(1)] (i, colToAdd);
+const rowToAdd = ParentDom.dim(0).alignedLow + ParentDom.stride[0]*2;
+const colToAdd = ParentDom.dim(1).alignedLow + ParentDom.stride[1]*3;
+var row = [i in ParentDom.dim(1)] (rowToAdd, i);
+var col = [i in ParentDom.dim(0)] (i, colToAdd);
 
->>>>>>> 4e330414
 //add one full row and column
 SparseDom += row;
 SparseDom += col;
@@ -54,14 +47,14 @@
 
 // first and last indices depend on the layout type
 if layoutType == layoutTypes.csc {
-  const expectedFirst = (rowToAdd, ParentDom.dim(2).low);
-  const expectedLast = (rowToAdd, ParentDom.dim(2).high);
+  const expectedFirst = (rowToAdd, ParentDom.dim(1).low);
+  const expectedLast = (rowToAdd, ParentDom.dim(1).high);
   writeln("first:\t\t", SparseDom.first == expectedFirst);
   writeln("last:\t\t", SparseDom.last == expectedLast);
 }
 else {
-  const expectedFirst = (ParentDom.dim(1).low, colToAdd);
-  const expectedLast = (ParentDom.dim(1).high, colToAdd);
+  const expectedFirst = (ParentDom.dim(0).low, colToAdd);
+  const expectedLast = (ParentDom.dim(0).high, colToAdd);
   writeln("first:\t\t", SparseDom.first == expectedFirst);
   writeln("last:\t\t", SparseDom.last == expectedLast);
 }
