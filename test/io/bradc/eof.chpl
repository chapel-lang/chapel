--- conflicted
+++ resolved
@@ -1,18 +1,6 @@
 var infile = open("eof.in", mode.r).reader();
-
-<<<<<<< HEAD
-/*
-while !infile.eof {
-  var s = infile.read(string);
-  writeln(s);
-}*/
 
 var s:string;
 while infile.read(s) {
   writeln(s);
-=======
-var s:string;
-while infile.read(s) {
-  writeln(s);
->>>>>>> f6734169
 }
