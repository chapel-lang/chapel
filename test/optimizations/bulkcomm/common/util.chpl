--- conflicted
+++ resolved
@@ -3,13 +3,8 @@
 var debugDefault = false;
 
 proc checkShape(A : [?ad], B : [?bd]) {
-<<<<<<< HEAD
   for param i in 0..ad.rank-1 {
-    if ad.dim(i).length != bd.dim(i).length then return false;
-=======
-  for param i in 1..ad.rank {
     if ad.dim(i).size != bd.dim(i).size then return false;
->>>>>>> fff56b98
   }
   return true;
 }
