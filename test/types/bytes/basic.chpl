var b = b"this is a bytes";
var s = "this is a string";
var cs: c_string = "this is a c_string";

writeln(b);
writeln(s);
writeln(createStringWithNewBuffer(cs));
writeln();

// TEST INITIALIZERS
writeln("Initializer tests");
var b_from_s = createBytesWithNewBuffer(s:bytes);
var b_from_cs = createBytesWithNewBuffer(cs);

var c_char_arr = c_malloc(uint(8), 4);
c_char_arr[0] = 65; //A
c_char_arr[1] = 66; //B
c_char_arr[2] = 67; //C
c_char_arr[3] = 0;

//length and size are in bytes
var b_from_c_ptr = createBytesWithNewBuffer(c_char_arr, length=3, size=4);

writeln("bytes object from string: ", b_from_s);
writeln("bytes object from c_string: ", b_from_cs);
writeln("bytes object from c_ptr: ", b_from_c_ptr);
writeln();

// TEST length and size queries
writeln("Length/size tests");
writeln(b_from_s.length, " must be ", s.numBytes);
writeln(b_from_cs.length, " must be ", cs.length);
writeln(b_from_c_ptr.length, " must be ", 3);
writeln(b_from_s.size, " must be ", s.numBytes);
writeln(b_from_cs.size, " must be ", cs.size);
writeln(b_from_c_ptr.size, " must be ", 3);
writeln();

// TEST ACCESSORS
writeln("Accessor tests");
for i in 0..#b_from_c_ptr.length do
  writeln(b_from_c_ptr[i], " as ", b_from_c_ptr[i].type:string);
<<<<<<< HEAD
for i in 0..#b_from_c_ptr.length do
=======
for i in 1..b_from_c_ptr.length do
  writeln(b_from_c_ptr[i:byteIndex], " as ", b_from_c_ptr[i].type:string);
for i in 1..b_from_c_ptr.length do
>>>>>>> c924c900
  writeln(b_from_c_ptr.byte(i), " as ", b_from_c_ptr[i].type:string);

var singleByteBytes = b"A";
writeln(singleByteBytes.toByte(), " as ", singleByteBytes.toByte().type:string);

writeln();

//TEST ITERATORS
writeln("Iterator tests");
for byte in b_from_c_ptr do
  writeln(byte, " as ", byte.type:string);
for byte in b_from_c_ptr.bytes() do
  writeln(byte, " as ", byte.type:string);
writeln();

// TEST BASICS
writeln("Basic functions");
var emptyBytes = b"";
writeln("Is emptyBytes empty: ", emptyBytes.isEmpty());
writeln("Is emptyBytes space: ", emptyBytes.isSpace());

var allWS = b" " + b"\t" + b"\n" + b"\r" + b"\v" + b"\f";
writeln("Is allWS space: ", allWS.isSpace());
writeln();

// TEST CASING
writeln("Casing");
var allUpper = b"ABCDEFGHIJKLOMNPQRSTUVWXYZ";
var allLower = b"abcdefghijklomnpqrstuvwxyz";
var allDigit = b"0123456789";

writeln("Is allUpper all upper: ", allUpper.isUpper());
writeln("Is allLower all lower: ", allLower.isLower());
writeln("Is allDigit all digits: ", allDigit.isDigit());
var allAlnum = allUpper+allLower+allDigit;
writeln("Is allAlnum all alphanumeric: ", allAlnum.isAlnum());
writeln("Is allAlnum all upper: ", allAlnum.isUpper());
writeln("Is allAlnum all lower: ", allAlnum.isLower());
writeln("Is allAlnum all digits: ", allAlnum.isDigit());

var helloChapel = b"Hello Chapel!";
var helloWorld = "Hello world!";
writeln(helloChapel, " is title: ", helloChapel.isTitle());
writeln(helloWorld, " is title: ", helloWorld.isTitle());

writeln(helloChapel, " to title: ", helloChapel.toTitle());
writeln(helloWorld, " to title: ", helloWorld.toTitle());

writeln("allLower.toUpper() :", allLower.toUpper());
writeln("allLower.toLower() :", allLower.toLower());
writeln("allUpper.toUpper() :", allUpper.toUpper());
writeln("allUpper.toLower() :", allUpper.toLower());
writeln("allDigit.toUpper() :", allDigit.toUpper());
writeln("allDigit.toLower() :", allDigit.toLower());
writeln();

// TEST SLICE
writeln("Slice tests");
<<<<<<< HEAD
writeln(b[..3], " -- the type is ", b[0..3].type:string); // "this"
writeln(b[5..], " -- the type is ", b[5..].type:string); // "is a bytes"
=======
writeln(b[1..4], " -- the type is ", b[1..4].type:string); // "this"
writeln(b[..4], " -- the type is ", b[..4].type:string); // "this"
writeln(b[6..], " -- the type is ", b[6..].type:string); // "is a bytes"
>>>>>>> c924c900
writeln(b[..], " -- the type is ", b[..].type:string); // "this is a bytes"
writeln(b[10..b.length-1], " -- the type is ", b[..].type:string); // "bytes"
writeln();
writeln(b[1:byteIndex..4:byteIndex],
        " -- the type is ", b[1..4].type:string); // "this"
writeln(b[..4:byteIndex],
        " -- the type is ", b[1..4].type:string); // "this"
writeln(b[6:byteIndex..],
        " -- the type is ", b[6..].type:string); // "is a bytes"
writeln(b[..], " -- the type is ", b[..].type:string); // "this is a bytes"
writeln(b[11:byteIndex..b.length:byteIndex],
        " -- the type is ", b[..].type:string); // "bytes"
writeln();

// TEST SEARCH ETC. -- this is getting too much without coercion
writeln("Search tests");
var bytes_to_search = b"start lorem ipsum end";
writeln(bytes_to_search.startsWith(b"start"));  //t
writeln(bytes_to_search.startsWith(b"lorem", "ipsum":bytes));  //f
writeln(bytes_to_search.startsWith(b"end")); //f
writeln(bytes_to_search.endsWith(b"start"));  //f
writeln(bytes_to_search.endsWith(b"lorem", b"ipsum"));  //f
writeln(bytes_to_search.endsWith(b"end"));   //t

writeln(b.find(b"is")); //2
writeln(b.rfind(b"is")); //5
writeln(b.count(b"is")); //2

writeln(b.find(b"is", region=3..)); //5
writeln(b.rfind(b"is", region=..4)); //2
writeln(b.count(b"is", region=..4)); //1

writeln(b.find(b"is is")); //2
writeln("Make it plural ", b.replace(b"is is a", b"ese are"));
writeln();

// TEST SPLIT/JOIN etc
writeln("Test split no split");
for (num,byte) in zip(1.., b.split(maxsplit = 0)) do
  writeln("Split ", num, ": ", byte);

writeln("Test split no args");
for (num,byte) in zip(1.., b.split()) do
  writeln("Split ", num, ": ", byte);

writeln("Test split with args");
for (num,byte) in zip(1.., b.split(b"is")) do
  writeln("Split ", num, ": ", byte);

writeln("Test join -- bytes varargs");
var baseBytes = b"/";
writeln(baseBytes.join(b"dir1", b"dir2", b"file"));

writeln("Test join -- homogeneous tuple of bytes");
writeln(baseBytes.join((b"dir1", b"dir2", b"file")));

writeln("Test join -- array of bytes");
writeln(baseBytes.join([b"dir1", b"dir2", b"file"]));

writeln("Test strip");
var bytesToStrip = b" \n  a \t text\n";
writeln("Default:", bytesToStrip.strip());
writeln("Only space:", bytesToStrip.strip(chars=b" "));
writeln("Only leading:", bytesToStrip.strip(trailing=false));

writeln("Test partition");
writeln(b.partition(b"a"));

iter byteYielder() {
  yield b"dir1";
  yield b"dir2";
  yield b"file";
}

writeln("Test join -- iterable");
writeln(baseBytes.join(byteYielder()));
writeln();

// TEST writeln behavior
writeln("writeln behavior");
writeln("Output 1");
writeln(b"wordword");
writeln("Output 2");
writeln(b"word\x00word"); // should print a junk char in between
writeln("Output 3");
writeln(b"word\tword");
writeln("Output 4");
writeln(b"word\nword");
writeln("Output 5");
writeln(b"word\rword"); // should print "word"
writeln("End of writeln tests");
writeln();

c_free(c_char_arr);<|MERGE_RESOLUTION|>--- conflicted
+++ resolved
@@ -40,13 +40,9 @@
 writeln("Accessor tests");
 for i in 0..#b_from_c_ptr.length do
   writeln(b_from_c_ptr[i], " as ", b_from_c_ptr[i].type:string);
-<<<<<<< HEAD
 for i in 0..#b_from_c_ptr.length do
-=======
-for i in 1..b_from_c_ptr.length do
   writeln(b_from_c_ptr[i:byteIndex], " as ", b_from_c_ptr[i].type:string);
-for i in 1..b_from_c_ptr.length do
->>>>>>> c924c900
+for i in 0..#b_from_c_ptr.length do
   writeln(b_from_c_ptr.byte(i), " as ", b_from_c_ptr[i].type:string);
 
 var singleByteBytes = b"A";
@@ -105,25 +101,20 @@
 
 // TEST SLICE
 writeln("Slice tests");
-<<<<<<< HEAD
-writeln(b[..3], " -- the type is ", b[0..3].type:string); // "this"
+writeln(b[0..3], " -- the type is ", b[0..3].type:string); // "this"
+writeln(b[..3], " -- the type is ", b[..3].type:string); // "this"
 writeln(b[5..], " -- the type is ", b[5..].type:string); // "is a bytes"
-=======
-writeln(b[1..4], " -- the type is ", b[1..4].type:string); // "this"
-writeln(b[..4], " -- the type is ", b[..4].type:string); // "this"
-writeln(b[6..], " -- the type is ", b[6..].type:string); // "is a bytes"
->>>>>>> c924c900
 writeln(b[..], " -- the type is ", b[..].type:string); // "this is a bytes"
 writeln(b[10..b.length-1], " -- the type is ", b[..].type:string); // "bytes"
 writeln();
-writeln(b[1:byteIndex..4:byteIndex],
-        " -- the type is ", b[1..4].type:string); // "this"
-writeln(b[..4:byteIndex],
-        " -- the type is ", b[1..4].type:string); // "this"
-writeln(b[6:byteIndex..],
-        " -- the type is ", b[6..].type:string); // "is a bytes"
+writeln(b[0:byteIndex..3:byteIndex],
+        " -- the type is ", b[0..3].type:string); // "this"
+writeln(b[..3:byteIndex],
+        " -- the type is ", b[..3].type:string); // "this"
+writeln(b[5:byteIndex..],
+        " -- the type is ", b[5..].type:string); // "is a bytes"
 writeln(b[..], " -- the type is ", b[..].type:string); // "this is a bytes"
-writeln(b[11:byteIndex..b.length:byteIndex],
+writeln(b[10:byteIndex..b.length-1:byteIndex],
         " -- the type is ", b[..].type:string); // "bytes"
 writeln();
 
