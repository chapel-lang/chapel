use BlockDist, CyclicDist;

var DBlk: domain(1) dmapped blockDist(boundingBox={1..10}) = {1..10};
var DCyc: domain(1) dmapped cyclicDist(startIdx=1) = {1..10};

var ABlk: [DBlk] real;
var ACyc: [DCyc] real;

proc domproc(D: domain(?)) where isSubtype(D.distribution.type, blockDist) {
  writeln("In the domproc() for Block");
}

<<<<<<< HEAD
proc domproc(D: domain(?)) where isSubtype(D.distribution.type, Cyclic) {
=======
proc domproc(D: domain) where isSubtype(D.distribution.type, cyclicDist) {
>>>>>>> d4880d6e
  writeln("In the domproc() for Cyclic");
}

proc arrproc(A: []) where isBlockArr(A) {
  writeln("In the arrproc() for Block");
}

proc arrproc(A: []) where isSubtype(A.domain.distribution.type, cyclicDist) {
  writeln("In the arrproc() for Cyclic");
}

proc isBlockArr(A) param {
  return isSubtype(A.domain.distribution.type, blockDist);
}

domproc(DBlk);
domproc(DCyc);

arrproc(ABlk);
arrproc(ACyc);<|MERGE_RESOLUTION|>--- conflicted
+++ resolved
@@ -10,11 +10,7 @@
   writeln("In the domproc() for Block");
 }
 
-<<<<<<< HEAD
-proc domproc(D: domain(?)) where isSubtype(D.distribution.type, Cyclic) {
-=======
-proc domproc(D: domain) where isSubtype(D.distribution.type, cyclicDist) {
->>>>>>> d4880d6e
+proc domproc(D: domain(?)) where isSubtype(D.distribution.type, cyclicDist) {
   writeln("In the domproc() for Cyclic");
 }
 
