--- conflicted
+++ resolved
@@ -362,12 +362,8 @@
     // TODO
   }
 
-<<<<<<< HEAD
   iter dsiSorted(comparator:?t) {
-=======
-  iter dsiSorted() {
     use Sort;
->>>>>>> e6f32a6e
     // This function creates a local copy of an entire distributed
     // data structure, which is probably a bad idea.
     // Alternatives include:
@@ -400,11 +396,7 @@
       }
     }
 
-<<<<<<< HEAD
     sort(tableCopy, comparator=comparator);
-=======
-    quickSort(tableCopy);
->>>>>>> e6f32a6e
 
     for ind in tableCopy do
       yield ind;
