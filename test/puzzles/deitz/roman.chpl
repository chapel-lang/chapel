--- conflicted
+++ resolved
@@ -25,11 +25,7 @@
 
 var n, current, last: int;;
 last = 0;
-<<<<<<< HEAD
-for i in 0..#(s.length) {
-=======
-for i in 1..(s.size) {
->>>>>>> 67f2aea2
+for i in 0..<s.size {
   current = arabicNumerals(s[i]);
   if current > last then
     current -= last;
