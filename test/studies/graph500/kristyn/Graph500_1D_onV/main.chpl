module Graph500_main
{
  proc main () {

  use BlockDist;
  use Time;
  use Random;
  use Sort;

  use Graph500_defs;
  use Scalable_Graph_Generator;
  use Construct_Graph;
  use Create_Parent_Tree;
  use Verify;

  const A: real = 0.57;
  const B: real = 0.19;
  const C: real = 0.19;
  const D: real = 0.05;

  const NSTAT = 9;  
  const DEFAULT_INT_SIZE = 64;

  proc statistics (inout res, inout data, n: int(64)) {
    var s, mean: real;
    var t: real;
    var k: int;

    /* Quartiles */
    
    //QuickSort (data);
    res[0] = data[0];
    t = (n+1) / 4.0;
    k = t:int;
    if (t == k) then
      res[1] = data[k];
    else
      res[1] = 3*(data[k]/4.0) + data[k+1]/4.0;
    t = (n+1) / 2.0;
    k = t:int;
    if (t == k) then
      res[2] = data[k];
    else
      res[2] = data[k]/2.0 + data[k+1]/2.0;
    t = 3*((n+1) / 4.0);
    k = t:int;
    if (t == k) then
      res[3] = data[k];
    else
      res[3] = data[k]/4.0 + 3*(data[k+1]/4.0);
    res[4] = data[n-1];
    
    s = data[n-1];
    for k in n-1..0 by -1 do {
      s += data[k-1];
    }
    mean = s/n;
    res[5] = mean;
    s = data[n-1] - mean;
    s *= s;
    for k in n-1..0 by -1 do {
      var tmp = data[k-1] - mean;
      s += tmp * tmp;
    }
    res[6] = sqrt (s/(n-1));
    
    if data[0] != 0 then {
      s = 1:int(32) / data[0];
    } else {
      s = 0;
    }
    for k in 1..n do {
      if data[k] != 0 then {
        s = 1:real(32) / data[k];
      } else {
        s = 0;
      }
    }
    res[7] = n/s;
    mean = s/n;
    
    /*
      Nilan Norris, The Standard Errors of the Geometric and Harmonic
      Means and Their Application to Index Numbers, 1940.
      http://www.jstor.org/stable/2235723
    */
    if data[0] != 0 then {
      s = 1:real(32) / data[0];
    } else {
      s = 0;
    }
    s -= mean;
    s *= s;
    for k in 1..n do {
      var tmp: real;
      if data[k] != 0 then {
        tmp = 1:real(32) / data[k];
      } else {
        tmp = 0;
      }
      tmp -= mean;
      s += tmp * tmp;
    }
    s = (sqrt (s)/(n-1)) * res[7] * res[7];
    res[8] = s;
  }

  proc output_results (scale: int, NV: int, edgefactor:int,
                       const A: real, const B: real, const C: real,
                       const D: real, generation_time: real,
                       construction_time: real, nbfs: int, 
                       inout BFS_time_array: [] real,
                       inout BFS_nedges_traversed: []int ) {
    var k, sz: int;
    var tm: [0..nbfs-1] real;
    var stats: [0..NSTAT-1] real;

    sz = (1:int(32) << scale) * edgefactor * 2 * DEFAULT_INT_SIZE;
<<<<<<< HEAD
    write ("SCALE: ", scale, " \nnvtx: ", NV, " \nedgefactor: ", edgefactor, 
           " \nterasize: ", format("%20.17er\n", sz/1.0e12));
    writeln ("A: ", format("%20.17er", D));
    writeln ("B: ", format("%20.17er", B));
    writeln ("C: ", format("%20.17er", C));
    writeln ("D: ", format("%20.17er", D));
    writeln ("generation_time: ", format("%20.17er", generation_time));
    writeln ("construction_time: ", format("%20.17er", construction_time));
=======
    writeln ("SCALE: ", scale, " ");
    writeln ("nvtx: ", NV, " ");
    writeln ("edgefactor: ", edgefactor, " ");
    writef ("terasize: %20.17er\n", sz/1.0e12);
    writef ("A: %20.17er\n", D);
    writef ("B: %20.17er\n", B);
    writef ("C: %20.17er\n", C);
    writef ("D: %20.17er\n", D);
    writef ("generation_time: %20.17er\n", generation_time);
    writef ("construction_time: %20.17er\n", construction_time);
>>>>>>> 609f3286
    writeln ("nbfs: ", nbfs);

    proc PRINT_STATS(lbl, israte) {
      do {
<<<<<<< HEAD
        writeln ("min_", lbl, format(": %20.17er", stats[0]));
        writeln ("firstquartile_", lbl, format(": %20.17er", stats[1]));
        writeln ("median_", lbl, format(": %20.17er", stats[2]));
        writeln ("thirdquartile_", lbl, format(": %20.17er", stats[3]));
        writeln ("max_", lbl, format(": %20.17er", stats[4]));
        if (!israte) {
          writeln ("mean_", lbl, format(": %20.17er", stats[5]));
          writeln ("stddev_", lbl, format(": %20.17er", stats[6]));
        } else {
          writeln ("harmonic_mean_", lbl, format(": %20.17er", stats[7]));
          writeln ("harmonic_stddev_", lbl, format(": %20.17er", stats[8]));
=======
        writeln ("min_%s: %20.17e", lbl, stats[0]);
        writeln ("firstquartile_%s: %20.17e", lbl, stats[1]);
        writeln ("median_%s: %20.17e", lbl, stats[2]);
        writeln ("thirdquartile_%s: %20.17e", lbl, stats[3]);
        writeln ("max_%s: %20.17e", lbl, stats[4]);
        if (!israte) {
          writeln ("mean_%s: %20.17e", lbl, stats[5]);
          writeln ("stddev_%s: %20.17e", lbl, stats[6]);
        } else {
          writeln ("harmonic_mean_%s: %20.17e", lbl, stats[7]);
          writeln ("harmonic_stddev_%s: %20.17e", lbl, stats[8]);
>>>>>>> 609f3286
        }
      } while (0);
    }
    QuickSort(tm);


    forall k in 0..nbfs-1 do
      tm[k] = BFS_time_array[k];
    statistics (stats, tm, nbfs);
    PRINT_STATS("time", false);
    
    forall k in 0..nbfs-1 do
      tm[k] = BFS_nedges_traversed[k];
    statistics (stats, tm, nbfs);
    PRINT_STATS("nedge", false);
    
    forall k in 0..nbfs-1 do
      tm[k] = BFS_nedges_traversed[k] / BFS_time_array[k];
    statistics (stats, tm, nbfs);
    PRINT_STATS("TEPS", true);
  }

        
  writeln ( "Problem Dimensions");
  writeln ( "              Scale: ", SCALE );
  writeln ( " Number of Vertices: ", N_VERTICES );
  writeln ( "        Edge factor: ", EDGEFACTOR );

  if (PRINT_LOCALE_INFORMATION) {
    coforall loc in Locales do on loc {
      writeln("Locale ID: ", loc.id, " of ", numLocales);
      writeln("Locale ID: ", loc.id, " Number of cores " , loc.numCores);
      writeln("Locale ID: ", loc.id, " Max task parallelism " , loc.maxTaskPar);
    }
  }

  const edge_range =  1..N_RAWEDGES;

  var Edges:[edgelist_domain] directed_vertex_pair;
  var Histogram:[vertex_domain] vertex_id=0;

  var generation_time: Timer;
  var construction_time: Timer;
  var BFS_time: [1..NUMROOTS] Timer;
  var BFS_time_array: [1..NUMROOTS] real;
  var BFS_nedges_traversed: [1..NUMROOTS] int;

  generation_time.start(); 
  Scalable_Data_Generator( SCALE, N_VERTICES, N_RAWEDGES, Edges);
  generation_time.stop();

  if(PRINT_TIMING_STATISTICS){
    writeln("Time for Scalable Data Generator = ", generation_time.elapsed()); 
  }

// Check min/max Node ID's

  var min_vertex_ID_start = min reduce Edges.start;
  var min_vertex_ID_end = min reduce Edges.end;
  var max_vertex_ID_start = max reduce Edges.start;
  var max_vertex_ID_end = max reduce Edges.end;

  var min_vertex_ID = min (min_vertex_ID_start, min_vertex_ID_end);
  var max_vertex_ID = max (max_vertex_ID_start, max_vertex_ID_end);

  writeln ();
  writeln ("Check for valid minimum and maximum vertex IDs ");
  writeln ("Minimum vertex ID ", min_vertex_ID);
  writeln ("Maximum vertex ID ", max_vertex_ID);
  writeln ();

  construction_time.start();

  var G = new Graph (vertex_domain);

  constructGraph (Edges, G);

  construction_time.stop();
  if(PRINT_TIMING_STATISTICS){
    writeln("Kernel 1, Graph Construction Time = ", construction_time.elapsed()); 
  }

  // Generate a list of valid starting roots
  // Valid starting roots have at least one edge to another node
  var Rand_Gen = new RandomStream (seed = 9);
  var Unif_Random: [1..NUM_CANDIDATES] real;
  Rand_Gen.fillRandom ( Unif_Random );
  var runID: int = 1;
  var candidate: int = 1;
  var root: vertex_id;

  var ParentTree:[vertex_domain] vertex_id=-1;
  var nedges_traversed: int;
  var nTEPs: real;

  writeln("Select candidate root and run BFS if criteria satisfied");
  writeln();

  while ( (runID <= NUMROOTS) && (candidate <= NUM_CANDIDATES )) do
  {
     root = floor (1+ Unif_Random[candidate]* N_VERTICES): vertex_id;
     writeln("Candidate root = ", root);

     // Verify that root is a valid candidate, ie has at least one edge
     if ( G.Vertices[root].neighbor_count > 0 ){

       BFS_time[runID].start(); 
       BFS ( root, ParentTree, G);
       BFS_time[runID].stop(); 

       BFS_time_array[runID] = BFS_time[runID].elapsed();
       BFS_nedges_traversed[runID] = verify_bfs_tree ( root, ParentTree, Edges);

       nTEPs = BFS_nedges_traversed[runID] / BFS_time[runID].elapsed();

       writeln("Root =  ", root );
       writeln("  Number of traversed edges = ", BFS_nedges_traversed[runID]);

       if (PRINT_TIMING_STATISTICS) {
          writeln("Time for BFS = ", BFS_time[runID].elapsed()); 
          writeln("TEPS = ", nTEPs);
       }

       runID += 1; candidate += 1;
       ParentTree = -1;
       
     }
     else
     {
        writeln("Root not a valid candidate");
        candidate += 1;
     }

  }

      if (PRINT_TIMING_STATISTICS) {
        output_results (SCALE, N_VERTICES, EDGEFACTOR, A, B, C, D,
             generation_time.elapsed(), construction_time.elapsed(), NUMROOTS,
             BFS_time_array, BFS_nedges_traversed );
      }

  }

}<|MERGE_RESOLUTION|>--- conflicted
+++ resolved
@@ -116,16 +116,6 @@
     var stats: [0..NSTAT-1] real;
 
     sz = (1:int(32) << scale) * edgefactor * 2 * DEFAULT_INT_SIZE;
-<<<<<<< HEAD
-    write ("SCALE: ", scale, " \nnvtx: ", NV, " \nedgefactor: ", edgefactor, 
-           " \nterasize: ", format("%20.17er\n", sz/1.0e12));
-    writeln ("A: ", format("%20.17er", D));
-    writeln ("B: ", format("%20.17er", B));
-    writeln ("C: ", format("%20.17er", C));
-    writeln ("D: ", format("%20.17er", D));
-    writeln ("generation_time: ", format("%20.17er", generation_time));
-    writeln ("construction_time: ", format("%20.17er", construction_time));
-=======
     writeln ("SCALE: ", scale, " ");
     writeln ("nvtx: ", NV, " ");
     writeln ("edgefactor: ", edgefactor, " ");
@@ -136,24 +126,10 @@
     writef ("D: %20.17er\n", D);
     writef ("generation_time: %20.17er\n", generation_time);
     writef ("construction_time: %20.17er\n", construction_time);
->>>>>>> 609f3286
     writeln ("nbfs: ", nbfs);
 
     proc PRINT_STATS(lbl, israte) {
       do {
-<<<<<<< HEAD
-        writeln ("min_", lbl, format(": %20.17er", stats[0]));
-        writeln ("firstquartile_", lbl, format(": %20.17er", stats[1]));
-        writeln ("median_", lbl, format(": %20.17er", stats[2]));
-        writeln ("thirdquartile_", lbl, format(": %20.17er", stats[3]));
-        writeln ("max_", lbl, format(": %20.17er", stats[4]));
-        if (!israte) {
-          writeln ("mean_", lbl, format(": %20.17er", stats[5]));
-          writeln ("stddev_", lbl, format(": %20.17er", stats[6]));
-        } else {
-          writeln ("harmonic_mean_", lbl, format(": %20.17er", stats[7]));
-          writeln ("harmonic_stddev_", lbl, format(": %20.17er", stats[8]));
-=======
         writeln ("min_%s: %20.17e", lbl, stats[0]);
         writeln ("firstquartile_%s: %20.17e", lbl, stats[1]);
         writeln ("median_%s: %20.17e", lbl, stats[2]);
@@ -165,7 +141,6 @@
         } else {
           writeln ("harmonic_mean_%s: %20.17e", lbl, stats[7]);
           writeln ("harmonic_stddev_%s: %20.17e", lbl, stats[8]);
->>>>>>> 609f3286
         }
       } while (0);
     }
