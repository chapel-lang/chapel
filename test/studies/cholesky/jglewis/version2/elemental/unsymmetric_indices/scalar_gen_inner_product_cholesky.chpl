module scalar_gen_inner_product_cholesky {

  // =========================================================================
  // The inner product Cholesky factorization also computes one column of L at
  // each step, in a manner reflecting the reduction form of the defining
  // equations.  During each step the previous columns of L are read to
  // implement the separate reduction operations for each entry of the current
  // column.  For efficiency, the reduction operations are combined into a 
  // matrix-vector product form.
  // =========================================================================
    
  proc scalar_gen_inner_product_cholesky ( A : [] ) 

    where ( A.domain.rank == 2 ) 
    {
    // -----------------------------------------------------------------------
    // the input argument is a square symmetric matrix, whose entries will be 
    // overwritten by the entries of the Cholesky factor.  Only the entries in 
    // the lower triangule are referenced and modified.
    // The procedure additionally returns a success / failure flag, which is
    //   true if the matrix is numerically positive definite
    //   false if the matrix is not positive definite
    // Note that while a factorization is computable for positive 
    // semi-definite matrices, we do not compute it because this factorization
    // is designed for use in a context of solving a system of linear 
    // equations.
    // -----------------------------------------------------------------------

<<<<<<< HEAD
    assert ( A.domain.dim (0).length == A.domain.dim (1).length );
=======
    assert ( A.domain.dim (1).size == A.domain.dim (2).size );
>>>>>>> fff56b98

    const row_indices = A.domain.dim (0), col_indices = A.domain.dim (1);

    // compute L from A

    for (j_row, j_col) in zip(row_indices, col_indices) do {

      // modify the jth column of A with the combined effects of the
      // elimination steps on all previous columns

      for k in col_indices (..j_col-1) do
	A (j_row.., j_col) -= A (j_row, k) * A (j_row.., k);

      if A (j_row, j_col) > 0.0 then {

	// compute the jth column of L

	A (j_row    , j_col)  = sqrt ( A (j_row, j_col) );
	A (j_row+1.., j_col ) = A (j_row+1.., j_col) / A (j_row, j_col);
      }
      else 

	// error return if matrix is not positive definite
	return false;
    }
    return true;
  }
}<|MERGE_RESOLUTION|>--- conflicted
+++ resolved
@@ -26,11 +26,7 @@
     // equations.
     // -----------------------------------------------------------------------
 
-<<<<<<< HEAD
-    assert ( A.domain.dim (0).length == A.domain.dim (1).length );
-=======
-    assert ( A.domain.dim (1).size == A.domain.dim (2).size );
->>>>>>> fff56b98
+    assert ( A.domain.dim (0).size == A.domain.dim (1).size );
 
     const row_indices = A.domain.dim (0), col_indices = A.domain.dim (1);
 
