--- conflicted
+++ resolved
@@ -76,15 +76,9 @@
     this.rhoIO = r!;
     this.fIO   = f!;
 
-<<<<<<< HEAD
-    const boxInfo  = computeBoxInfo(info.lat, info.cutoff);
+    const boxInfo  = computeBoxInfo(info!.lat, info!.cutoff);
     const numBoxes = boxInfo(1);
     rhoDom         = {1..numBoxes(0), 1..numBoxes(1), 1..numBoxes(2)};
-=======
-    const boxInfo  = computeBoxInfo(info!.lat, info!.cutoff);
-    const numBoxes = boxInfo(2);
-    rhoDom         = {1..numBoxes(1), 1..numBoxes(2), 1..numBoxes(3)};
->>>>>>> fd3b8f10
 
     delete info;
   }
