<<<<<<< HEAD
const pairs = "ATCGGCTAUAMKRYWWSSYRKMVBHDDHBVNN\n\n";
=======
extern proc memcpy(a:[], b:c_string, len);

proc string.toBytes() {
   var b : [1..this.length] uint(8);
   memcpy(b, this.c_str(), this.length);
   return b;
}

const pairs = "ATCGGCTAUAMKRYWWSSYRKMVBHDDHBVNN\n\n".toBytes();
>>>>>>> 43a19de5
var table : [1..128] uint(8);

proc main(args: [] string) {
  param newLineChar = 0x0A;
  param greaterThan = 0x3E;
  var inFile = openfd(0); // stdin
  const fileLen = inFile.length();
  var data : [1..fileLen] uint(8);
  var r = inFile.reader(locking=false);

  // initialize complement table
  for i in 0..#pairs.length by 2 {
    table[pairs.buff[i]] = pairs.buff[i+1];      // uppercase
    if pairs.buff[i] != newLineChar then
      table[pairs.buff[i] + 32] = pairs.buff[i+1]; // lowercase
  }

  var numRead  : int;
  var idx = 1;
  var start = 0;

  // sync statements wait for all tasks inside them to complete
  sync {
    while r.readline(data, numRead, idx) {

      // Look for the start of a section, and if possible 
      // spawn a task to start work on the previous section.
      if data[idx] == greaterThan {
        if start == 0 then start = idx;
        else {
          begin process(data, start, idx-2);
          start = idx;
        }
      }
      idx += numRead; 
    }

    // work on the last section
    process(data, start, idx-2);
  }

  // Open a binary writer to stdout
  var binout = openfd(1).writer(iokind.native, locking=false, 
                                hints=QIO_CH_ALWAYS_UNBUFFERED);
  binout.write(data);
}

proc process(ref data : [], in from : int, end : int) {

  // Skip the header information
  while data[from] != 0xa do from += 1;
  from += 1;

  const len = end - from;
  const off = 60 - (len % 61);

  if off > 0 {
    var m = from + 60 - off;
    while m < end {
      for i in 0..off-1 by -1 do data[m+1+i] = data[m+i];
      data[m+1] = 0xa;
      m += 61;
    }
  }

  const middle = (end-from)/2;
  for i in 0 .. middle {
    const c = table[data[from+i]];
    data[from+i] = table[data[end-i]];
    data[end-i] = c;
  }
}<|MERGE_RESOLUTION|>--- conflicted
+++ resolved
@@ -1,6 +1,3 @@
-<<<<<<< HEAD
-const pairs = "ATCGGCTAUAMKRYWWSSYRKMVBHDDHBVNN\n\n";
-=======
 extern proc memcpy(a:[], b:c_string, len);
 
 proc string.toBytes() {
@@ -9,8 +6,9 @@
    return b;
 }
 
-const pairs = "ATCGGCTAUAMKRYWWSSYRKMVBHDDHBVNN\n\n".toBytes();
->>>>>>> 43a19de5
+const pairs = "ATCGGCTAUAMKRYWWSSYRKMVBHDDHBVNN\n\n";
+//const pairs = "ATCGGCTAUAMKRYWWSSYRKMVBHDDHBVNN\n\n".toBytes();
+
 var table : [1..128] uint(8);
 
 proc main(args: [] string) {
