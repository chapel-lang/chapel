--- conflicted
+++ resolved
@@ -63,11 +63,7 @@
 
 record NBodySystem {
   var bodies = [sun, jupiter, saturn, uranus, neptune];
-<<<<<<< HEAD
-  const lastBody = bodies.domain.last;
-=======
   const numbodies = bodies.size;
->>>>>>> 67f2aea2
 
   proc postinit() {
     var p: 3*real;
@@ -78,7 +74,7 @@
 
   proc advance(dt) {
     for (b1, i) in zip(bodies, bodies.domain.low..) {
-      for j in i+1..lastBody {
+      for j in i+1..<numbodies {
         var b2 = bodies[j];  // TODO: add ref support (?)
         const dpos = b1.pos - b2.pos,
               mag = dt / sqrt(sumOfSquares(dpos))**3;
@@ -97,7 +93,7 @@
 
     for (b1, i) in zip(bodies, bodies.domain.low..) {
       e += 0.5 * b1.mass * sumOfSquares(b1.v);
-      for j in i+1..lastBody {
+      for j in i+1..<numbodies {
         const b2 = bodies[j];
         e -= (b1.mass * b2.mass) / sqrt(sumOfSquares(b1.pos - b2.pos));
       }
