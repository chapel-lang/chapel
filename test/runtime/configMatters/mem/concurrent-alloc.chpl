--- conflicted
+++ resolved
@@ -7,23 +7,13 @@
 coforall i in 1..here.maxTaskPar {
   var taskid = i % max(int(8));
   for 1..trials {
-<<<<<<< HEAD
-    var m = c_malloc(int(8), size);
+    var m = allocate(int(8), size);
     memset(m, taskid, size.safeCast(c_size_t));
-=======
-    var m = allocate(int(8), size);
-    c_memset(m, taskid, size);
->>>>>>> d0c89a71
     assert(m[0] == taskid && m[size-1] == taskid);
     deallocate(m);
 
-<<<<<<< HEAD
-    var a = c_aligned_alloc(int(8), 8, size);
+    var a = allocate(int(8), size, alignment=8);
     memset(a, taskid, size.safeCast(c_size_t));
-=======
-    var a = allocate(int(8), size, alignment=8);
-    c_memset(a, taskid, size);
->>>>>>> d0c89a71
     assert(a[0] == taskid && a[size-1] == taskid);
     deallocate(a);
 
