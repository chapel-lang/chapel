--- conflicted
+++ resolved
@@ -76,11 +76,7 @@
   printInfo(chameneos);
 
   //
-<<<<<<< HEAD
-  // hasta las chameneos, baby.
-=======
   // Clean up after ourselves
->>>>>>> 3a084348
   //
   destroyChameneos(chameneos);
   delete meetingPlace;
@@ -282,10 +278,6 @@
   for c in ca do delete c;
 }
 
-proc destroyChameneos(ca: [] Chameneos) {
-  for c in ca do delete c;
-}
-
 
 //
 // getNewColor() returns the complement of two colors; if the two colors
