--- conflicted
+++ resolved
@@ -1,13 +1,7 @@
-$CHPL_HOME/modules/internal/ChapelBase.chpl:172: internal error: FUN2570 chpl Version 1.11.0.e5a07fc
+$CHPL_HOME/modules/internal/ChapelBase.chpl:180: internal error: FUN2570 chpl Version 1.11.0.e5a07fc
 Note: This source location is a guess.
 
-<<<<<<< HEAD
- The error may be related to this location:
- $CHPL_HOME/modules/internal/ChapelBase.chpl:180
-$CHPL_HOME/modules/internal/ChapelBase.chpl:180: internal error: FUN2567 chpl Version 1.11.0.559e3c7
-=======
 Internal errors indicate a bug in the Chapel compiler ("It's us, not you"),
 and we're sorry for the hassle.  We would appreciate your reporting this bug -- 
 please see http://chapel.cray.com/bugs.html for instructions.  In the meantime,
 the filename + line number above may be useful in working around the issue.
->>>>>>> 57684d4c
