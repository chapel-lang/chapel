<<<<<<< HEAD
$CHPL_HOME/modules/internal/ChapelBase.chpl:: error: 0 cannot be raised to a negative power
=======
$CHPL_HOME/modules/internal/ChapelBase.chpl:463: error: 0 cannot be raised to a negative power
Note: This source location is a guess.
>>>>>>> 57684d4c
<|MERGE_RESOLUTION|>--- conflicted
+++ resolved
@@ -1,6 +1,2 @@
-<<<<<<< HEAD
 $CHPL_HOME/modules/internal/ChapelBase.chpl:: error: 0 cannot be raised to a negative power
-=======
-$CHPL_HOME/modules/internal/ChapelBase.chpl:463: error: 0 cannot be raised to a negative power
-Note: This source location is a guess.
->>>>>>> 57684d4c
+Note: This source location is a guess.