--- conflicted
+++ resolved
@@ -1,9 +1,4 @@
 variadic-mix-type-var.chpl:4: error: unresolved call 'foo(type int(64), "blah")'
 variadic-mix-type-var.chpl:1: note: this candidate did not match: foo(args ...)
-<<<<<<< HEAD
-variadic-mix-type-var.chpl:4: note: because type actual argument #1
-variadic-mix-type-var.chpl:1: note: is passed to non-type formal '_e0_args'
-=======
-variadic-mix-type-var.chpl:4: note: because call actual argument #1 is a type
-variadic-mix-type-var.chpl:1: note: but is passed to non-type varargs formal 'args'
->>>>>>> e53eb9cc
+variadic-mix-type-var.chpl:4: note: because actual argument #1 is a type
+variadic-mix-type-var.chpl:1: note: but is passed to non-type varargs formal 'args'