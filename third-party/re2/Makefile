ifndef CHPL_MAKE_HOME
export CHPL_MAKE_HOME=$(shell pwd)/../..
endif

CHPL_MAKE_HOST_TARGET = --target
include $(CHPL_MAKE_HOME)/make/Makefile.base
#include $(CHPL_MAKE_HOME)/runtime/etc/Makefile.include

#
# set up the directories
#
RE2_ABS_DIR = $(shell pwd)
RE2_INSTALL_DIR = $(RE2_ABS_DIR)/$(RE2_INSTALL_SUBDIR)
RE2_BUILD_DIR = $(RE2_ABS_DIR)/$(RE2_BUILD_SUBDIR)
RE2_DIR = $(RE2_ABS_DIR)

ifeq ($(DEBUG), 1)
  RE_DEBUG_CXX += $(DEBUG_CFLAGS)
else
  RE_DEBUG_CXX += -DNDEBUG
endif

RE2_FILE := $(RE2_INSTALL_DIR)/include/re2/re2.h

default: $(RE2_FILE)

all: $(RE2_FILE)

clean: FORCE
	rm -rf $(RE2_BUILD_SUBDIR)

cleanall: FORCE
	rm -rf build

clobber: FORCE
	rm -rf build install re2

$(RE2_FILE):
	if [ ! -d re2 ]; then ./unpack-re2.sh; fi
<<<<<<< HEAD
	cd re2 && $(MAKE) clean && \
	$(MAKE) -j$(CHPL_MAKE_NPROCS) NODEBUG= CXXFLAGS="$(RE_DEBUG_CXX)" && \
	$(MAKE) NODEBUG= CXXFLAGS="$(RE_DEBUG_CXX)" prefix=$(RE2_INSTALL_DIR) install && \
	mkdir -p ../build/$(RE2_UNIQUE_SUBDIR) && \
	rm -rf ../build/$(RE2_UNIQUE_SUBDIR) && \
	mv obj ../build/$(RE2_UNIQUE_SUBDIR)
=======
	cd re2 && $(MAKE) clean && $(MAKE) CC=$(CC) CXX=$(CXX) NODEBUG= CXXFLAGS="$(RE_DEBUG_CXX)" && $(MAKE) NODEBUG= CXXFLAGS="$(RE_DEBUG_CXX)" prefix=$(RE2_INSTALL_DIR) install && mkdir -p ../build/$(RE2_UNIQUE_SUBDIR) && rm -rf ../build/$(RE2_UNIQUE_SUBDIR) && mv obj ../build/$(RE2_UNIQUE_SUBDIR)
>>>>>>> e7636e09

re2: $(RE2_FILE)

FORCE:<|MERGE_RESOLUTION|>--- conflicted
+++ resolved
@@ -37,16 +37,7 @@
 
 $(RE2_FILE):
 	if [ ! -d re2 ]; then ./unpack-re2.sh; fi
-<<<<<<< HEAD
-	cd re2 && $(MAKE) clean && \
-	$(MAKE) -j$(CHPL_MAKE_NPROCS) NODEBUG= CXXFLAGS="$(RE_DEBUG_CXX)" && \
-	$(MAKE) NODEBUG= CXXFLAGS="$(RE_DEBUG_CXX)" prefix=$(RE2_INSTALL_DIR) install && \
-	mkdir -p ../build/$(RE2_UNIQUE_SUBDIR) && \
-	rm -rf ../build/$(RE2_UNIQUE_SUBDIR) && \
-	mv obj ../build/$(RE2_UNIQUE_SUBDIR)
-=======
 	cd re2 && $(MAKE) clean && $(MAKE) CC=$(CC) CXX=$(CXX) NODEBUG= CXXFLAGS="$(RE_DEBUG_CXX)" && $(MAKE) NODEBUG= CXXFLAGS="$(RE_DEBUG_CXX)" prefix=$(RE2_INSTALL_DIR) install && mkdir -p ../build/$(RE2_UNIQUE_SUBDIR) && rm -rf ../build/$(RE2_UNIQUE_SUBDIR) && mv obj ../build/$(RE2_UNIQUE_SUBDIR)
->>>>>>> e7636e09
 
 re2: $(RE2_FILE)
 
