--- conflicted
+++ resolved
@@ -64,15 +64,10 @@
 //
 // keywords (alphabetical)
 //
-%token TALIGN TATOMIC TBEGIN TBREAK TBY TCHECKED
+%token TALIGN TATOMIC TBEGIN TBREAK TBY
 %token TCLASS TCOBEGIN TCOFORALL TCONFIG TCONST TCONTINUE
-<<<<<<< HEAD
-%token TDELETE TDMAPPED TDO TDOMAIN TELSE TENUM TEXPORT TEXTERN T_EXTERN
-%token TFOR TFORALL TFROM TIF TIMPLEMENTS TIN TINDEX TINLINE TINOUT TINTERFACE TITER
-=======
 %token TDELETE TDMAPPED TDO TDOMAIN TELSE TENUM TEXPORT TEXTERN
-%token TFOR TFORALL TIF TIN TINDEX TINLINE TINOUT TITER
->>>>>>> bd8d4d25
+%token TFOR TFORALL TIF TIMPLEMENTS TIN TINDEX TINLINE TINOUT TINTERFACE TITER
 %token TLABEL TLAMBDA TLET TLOCAL TMINUSMINUS TMODULE
 %token TNEW TNIL TON TOTHERWISE TOUT
 %token TPARAM TPLUSPLUS TPRAGMA TPRIMITIVE TPRIMITIVELOOP TPROC
@@ -102,12 +97,8 @@
 %left TNOELSE
 %left TELSE
 %left TCOMMA
-<<<<<<< HEAD
 %left TIMPLEMENTS
-%left TFOR TFORALL TIF TSYNC TSINGLE TVOLATILE 
-=======
 %left TFOR TFORALL TIF TATOMIC TSYNC TSINGLE
->>>>>>> bd8d4d25
 %left TALIGN TBY THASH
 %left TIN
 %left TDOTDOT
@@ -130,7 +121,7 @@
 %left TDOT TLP TLSBR
 
 %type <flag> opt_config
-%type <flag> opt_extern opt_checked_tag 
+%type <flag> opt_extern
 
 %type <pt> opt_intent_tag opt_this_intent_tag
 
@@ -144,7 +135,7 @@
 %type <pblockstmt> class_level_stmt_ls
 
 %type <pblockstmt> stmt do_stmt
-%type <pblockstmt> interface_decl_stmt implements_stmt from_stmt
+%type <pblockstmt> interface_decl_stmt implements_stmt
 %type <pblockstmt> if_stmt loop_stmt
 %type <pblockstmt> select_stmt assignment_stmt class_level_stmt
 %type <pblockstmt> type_select_stmt return_stmt
@@ -170,11 +161,11 @@
 %type <pexpr> literal_expr opt_where_part
 %type <pexpr> stmt_level_expr type_level_expr
 %type <pexpr> reduce_expr scan_expr reduce_scan_op_expr opt_init_expr opt_init_type var_arg_expr
-%type <pexpr> implements_clause
+%type <pexpr> implements_clause where_expr
 %type <pdefexpr> formal enum_item
 %type <pdefexpr> query_expr opt_query_expr
 
-%type <pcallexpr> opt_inherit expr_ls tuple_expr_ls
+%type <pcallexpr> opt_inherit expr_ls tuple_expr_ls where_expr_ls
 %type <pcallexpr> opt_actual_ls actual_ls
 
 %type <pfnsymbol> fn_decl_stmt_inner formal_ls opt_formal_ls req_formal_ls
@@ -231,7 +222,7 @@
 | TSYNC stmt                 { $$ = buildSyncStmt($2); }
 | TUSE expr_ls TSEMI         { $$ = buildUseStmt($2); }
 | TYIELD expr TSEMI          { $$ = buildPrimitiveStmt(PRIM_YIELD, $2); }
-| error                      { printf("syntax error"); clean_exit(1); } 
+| error                      { printf("syntax error"); clean_exit(1); }
 ;
 
 assignment_stmt:
@@ -284,7 +275,6 @@
 | var_decl_stmt
 | interface_decl_stmt
 | implements_stmt
-| from_stmt
 ;
 
 loop_stmt:
@@ -379,23 +369,21 @@
 ;
 
 interface_formals:
-	{$$ = NULL;}
-|TLP interface_formals_ls TRP	{$$=$2;}
+  {$$ = NULL;}
+|TLP interface_formals_ls TRP {$$=$2;}
 ;
 
 interface_formals_ls:
-	{$$=buildInterfaceFormal(NULL,NULL);}
+  {$$=buildInterfaceFormal(NULL,NULL);}
 |formal {$$=buildInterfaceFormal(NULL,$1);}
 |interface_formals_ls TCOMMA formal {$$=buildInterfaceFormal($1,$3);}
 ;
 
 implements_stmt:
-implements_clause opt_where_part TLCBR stmt_ls TRCBR	{ $$ = buildImplementsStmt($1, $2, $4); }
-;
-
-from_stmt:
-TFROM expr TUSE implements_clause TSEMI	{ $$ = buildFromStmt($2,$4); }
-; 
+implements_clause opt_where_part TLCBR stmt_ls TRCBR  { $$ = buildImplementsStmt($1, $2, $4); }
+| implements_clause TSEMI       { $$ = buildImplementsStmt($1, NULL, NULL); }
+;
+
 
 enum_decl_stmt:
   TENUM ident TLCBR enum_ls TRCBR
@@ -483,7 +471,7 @@
       captureTokens = 0;
       $4->userString = astr(captureString);
     }
-  opt_ret_tag opt_type opt_where_part opt_checked_tag opt_function_body_stmt
+  opt_ret_tag opt_type opt_where_part opt_function_body_stmt
     {
       FnSymbol* fn = $4;
 
@@ -501,10 +489,7 @@
         fn->addFlag(FLAG_ITERATOR_FN);
       }
 
-      if ($9)
-        fn->addFlag(FLAG_SEPARATELY_TYPE_CHECKED);
-
-      $$ = buildFunctionDecl($4, $6, $7, $8, $10);
+      $$ = buildFunctionDecl($4, $6, $7, $8, $9);
     }
 ;
 
@@ -597,11 +582,6 @@
 | TTYPE   { $$ = INTENT_TYPE; }
 ;
 
-opt_checked_tag:
-            { $$ = FLAG_UNKNOWN; }
-| TCHECKED  { $$ = FLAG_CHECKED; }
-;
-
 opt_this_intent_tag:
          { $$ = INTENT_BLANK; }
 | TPARAM { $$ = INTENT_PARAM; }
@@ -648,8 +628,8 @@
 ;
 
 opt_where_part:
-               { $$ = NULL; }
-| TWHERE expr_ls  { $$ = $2; }
+                        { $$ = NULL; }
+| TWHERE where_expr_ls  { $$ = $2; }
 ;
 
 module_decl_stmt:
@@ -813,6 +793,13 @@
 | expr_ls TCOMMA query_expr  { $1->insertAtTail($3); }
 ;
 
+where_expr_ls:
+  where_expr                        { $$ = new CallExpr(PRIM_ACTUALS_LIST, $1); }
+| query_expr                        { $$ = new CallExpr(PRIM_ACTUALS_LIST, $1); }
+| where_expr_ls TCOMMA where_expr   { $1->insertAtTail($3); }
+| where_expr_ls TCOMMA query_expr   { $1->insertAtTail($3); }
+;
+
 tuple_expr_ls:
                                    { $$ = new CallExpr(PRIM_ACTUALS_LIST,
                                             new UnresolvedSymExpr("chpl__tuple_blank")); }
@@ -874,6 +861,11 @@
       else
         $$ = buildForallLoopExpr(NULL, $2->get(1)->remove(), $7, $5);
     }
+;
+
+where_expr:
+expr                  {$$ = $1;}
+| implements_clause   {$$ = $1;}
 ;
 
 type_level_expr:
@@ -957,7 +949,6 @@
 | expr TBAND expr          { $$ = new CallExpr("&", $1, $3); }
 | expr TBOR expr           { $$ = new CallExpr("|", $1, $3); }
 | expr TBXOR expr          { $$ = new CallExpr("^", $1, $3); }
-| implements_clause	   { $$ = $1; }
 | expr TAND expr           { $$ = buildLogicalAndExpr($1, $3); }
 | expr TOR expr            { $$ = buildLogicalOrExpr($1, $3); }
 | expr TEXP expr           { $$ = new CallExpr("**", $1, $3); }
@@ -977,6 +968,7 @@
 expr TIMPLEMENTS ident   { $$ = new CallExpr("implements",$1,new UnresolvedSymExpr($3));}
 ;
 
+
 unary_op_expr:
   TPLUS expr %prec TUPLUS         { $$ = new CallExpr("+", $2); }
 | TMINUS expr %prec TUMINUS       { $$ = new CallExpr("-", $2); }
