--- conflicted
+++ resolved
@@ -66,13 +66,8 @@
 //
 %token TALIGN TATOMIC TBEGIN TBREAK TBY TCHECKED
 %token TCLASS TCOBEGIN TCOFORALL TCONFIG TCONST TCONTINUE
-<<<<<<< HEAD
-%token TDEF TDELETE TDMAPPED TDO TDOMAIN TELSE TENUM TEXPORT TEXTERN
+%token TDELETE TDMAPPED TDO TDOMAIN TELSE TENUM TEXPORT TEXTERN T_EXTERN
 %token TFOR TFORALL TFROM TIF TIMPLEMENTS TIN TINDEX TINLINE TINOUT TINTERFACE TITER
-=======
-%token TDELETE TDMAPPED TDO TDOMAIN TELSE TENUM TEXPORT TEXTERN T_EXTERN
-%token TFOR TFORALL TIF TIN TINDEX TINLINE TINOUT TITER
->>>>>>> 551afb10
 %token TLABEL TLAMBDA TLET TLOCAL TMINUSMINUS TMODULE
 %token TNEW TNIL TON TOTHERWISE TOUT
 %token TPARAM TPLUSPLUS TPRAGMA TPRIMITIVE TPRIMITIVELOOP TPROC
@@ -126,13 +121,8 @@
 %left TDOT TLP TLSBR
 
 %type <flag> opt_config
-<<<<<<< HEAD
-%type <b> opt_extern opt_checked_tag 
- 
-=======
-%type <flag> opt_extern
-
->>>>>>> 551afb10
+%type <flag> opt_extern opt_checked_tag 
+
 %type <pt> opt_intent_tag opt_this_intent_tag
 
 %type <retTag> opt_ret_tag
@@ -602,8 +592,8 @@
 ;
 
 opt_checked_tag:
-            { $$ = false; }
-| TCHECKED  { $$ = true; }
+            { $$ = FLAG_UNKNOWN; }
+| TCHECKED  { $$ = FLAG_CHECKED; }
 ;
 
 opt_this_intent_tag:
