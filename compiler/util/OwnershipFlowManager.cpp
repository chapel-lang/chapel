--- conflicted
+++ resolved
@@ -1583,8 +1583,6 @@
 
   // Reinsert the return statement.
   if (ret) _fn->body->insertAtTail(ret);
-<<<<<<< HEAD
-=======
 }
 
 // start debugging support
@@ -1706,7 +1704,6 @@
     printf("\n");
   }
   printf("\n");
->>>>>>> 5d23177a
 }
   
 // end debugging support
