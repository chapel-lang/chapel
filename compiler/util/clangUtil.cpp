/*
 * Copyright 2004-2014 Cray Inc.
 * Other additional copyright holders may be indicated within.
 * 
 * The entirety of this work is licensed under the Apache License,
 * Version 2.0 (the "License"); you may not use this file except
 * in compliance with the License.
 * 
 * You may obtain a copy of the License at
 * 
 *     http://www.apache.org/licenses/LICENSE-2.0
 * 
 * Unless required by applicable law or agreed to in writing, software
 * distributed under the License is distributed on an "AS IS" BASIS,
 * WITHOUT WARRANTIES OR CONDITIONS OF ANY KIND, either express or implied.
 * See the License for the specific language governing permissions and
 * limitations under the License.
 */

#ifndef __STDC_FORMAT_MACROS
#define __STDC_FORMAT_MACROS
#endif
#include <inttypes.h>
  
#include <cctype>
#include <cstring>
#include <cstdio>

#include "astutil.h"
#include "driver.h"
#include "expr.h"
#include "files.h"
#include "mysystem.h"
#include "passes.h"
#include "stmt.h"
#include "stringutil.h"
#include "symbol.h"
#include "type.h"

#include "codegen.h"
#include "clangSupport.h"

#include "build.h"
#include "scopeResolve.h"

typedef Type ChapelType;

#ifndef HAVE_LLVM

void readExternC(void) {
  // Do nothing if we don't have LLVM support.
}

void cleanupExternC(void) {
  // Do nothing if we don't have LLVM support.
}

#else

using namespace clang;
using namespace llvm;

#define GLOBAL_PTR_SPACE 100
#define WIDE_PTR_SPACE 101
#define GLOBAL_PTR_SIZE 64
#define GLOBAL_PTR_ABI_ALIGN 64
#define GLOBAL_PTR_PREF_ALIGN 64

#include "llvmGlobalToWide.h"
#include "llvmAggregateGlobalOps.h"

// TODO - add functionality to clang so that we don't
// have to have what are basically copies of
// ModuleBuilder.cpp 
// ( and BackendUtil.cpp but we used PassManagerBuilder::addGlobalExtension)
//
// This one is not normally included by clang clients
// and not normally installed in the include directory.
#include "CodeGenModule.h"
#include "CGRecordLayout.h"
#include "clang/CodeGen/BackendUtil.h"

static void setupForGlobalToWide();

fileinfo    gAllExternCode;
fileinfo    gChplCompilationConfig;

static
VarSymbol *minMaxConstant(int nbits, bool isSigned, bool isMin)
{
  if( nbits == 8 && isSigned && isMin )
    return new_IntSymbol(INT8_MIN, INT_SIZE_8);
  else if( nbits == 8 && isSigned && !isMin )
    return new_IntSymbol(INT8_MAX, INT_SIZE_8);
  else if( nbits == 8 && !isSigned && isMin )
    return new_IntSymbol(0, INT_SIZE_8);
  else if( nbits == 8 && !isSigned && !isMin )
    return new_IntSymbol(UINT8_MAX, INT_SIZE_8);

  else if( nbits == 16 && isSigned && isMin )
    return new_IntSymbol(INT16_MIN, INT_SIZE_16);
  else if( nbits == 16 && isSigned && !isMin )
    return new_IntSymbol(INT16_MAX, INT_SIZE_16);
  else if( nbits == 16 && !isSigned && isMin )
    return new_IntSymbol(0, INT_SIZE_16);
  else if( nbits == 16 && !isSigned && !isMin )
    return new_IntSymbol(UINT16_MAX, INT_SIZE_16);

  else if( nbits == 32 && isSigned && isMin )
    return new_IntSymbol(INT32_MIN, INT_SIZE_32);
  else if( nbits == 32 && isSigned && !isMin )
    return new_IntSymbol(INT32_MAX, INT_SIZE_32);
  else if( nbits == 32 && !isSigned && isMin )
    return new_IntSymbol(0, INT_SIZE_32);
  else if( nbits == 32 && !isSigned && !isMin )
    return new_IntSymbol(UINT32_MAX, INT_SIZE_32);

  else if( nbits == 64 && isSigned && isMin )
    return new_IntSymbol(INT64_MIN, INT_SIZE_64);
  else if( nbits == 64 && isSigned && !isMin )
    return new_IntSymbol(INT64_MAX, INT_SIZE_64);
  else if( nbits == 64 && !isSigned && isMin )
    return new_IntSymbol(0, INT_SIZE_64);
  else if( nbits == 64 && !isSigned && !isMin )
    return new_IntSymbol(UINT64_MAX, INT_SIZE_64);

  else INT_ASSERT(0 && "Bad options for minMaxConstant");
  return NULL;
}

static
void addMinMax(const char* prefix, int nbits, bool isSigned)
{
  GenInfo* info = gGenInfo;
  LayeredValueTable *lvt = info->lvt;

  astlocT prevloc = currentAstLoc;

  currentAstLoc.lineno = 0;
  currentAstLoc.filename = astr("<internal>");

  const char* min_name = astr(prefix, "_MIN");
  const char* max_name = astr(prefix, "_MAX");

  if( isSigned ) {
    // only signed versions have a meaningful min.
    lvt->addGlobalVarSymbol(min_name, minMaxConstant(nbits, isSigned, true));
  }
  // but signed and unsigned both have a max
  lvt->addGlobalVarSymbol(max_name, minMaxConstant(nbits, isSigned, false));

  currentAstLoc = prevloc;
}

static
void addMinMax(ASTContext* Ctx, const char* prefix, clang::CanQualType qt)
{
  const clang::Type* ct = qt.getTypePtr();
  int nbits = Ctx->getTypeSize(ct);
  bool isSigned = ct->isSignedIntegerType();

  addMinMax(prefix, nbits, isSigned);
}

static
void setupClangContext(GenInfo* info, ASTContext* Ctx)
{
  std::string layout;

  info->Ctx = Ctx;
  if( ! info->parseOnly ) {
    info->module->setTargetTriple(
        info->Ctx->getTargetInfo().getTriple().getTriple());

    // Also setup some basic TBAA metadata nodes.
    llvm::LLVMContext& cx = info->module->getContext();
    // Create the TBAA root node
    {
      llvm::Value* Ops[1];
      Ops[0] = llvm::MDString::get(cx, "Chapel types");
      info->tbaaRootNode = llvm::MDNode::get(cx, Ops);
    }
    // Create type for ftable
    {
      llvm::Value* Ops[3];
      Ops[0] = llvm::MDString::get(cx, "Chapel ftable");
      Ops[1] = info->tbaaRootNode;
      // and mark it as constant
      Ops[2] = ConstantInt::get(llvm::Type::getInt64Ty(cx), 1);

      info->tbaaFtableNode = llvm::MDNode::get(cx, Ops);
    }
    {
      llvm::Value* Ops[3];
      Ops[0] = llvm::MDString::get(cx, "Chapel vmtable");
      Ops[1] = info->tbaaRootNode;
      // and mark it as constant
      Ops[2] = ConstantInt::get(llvm::Type::getInt64Ty(cx), 1);

      info->tbaaVmtableNode = llvm::MDNode::get(cx, Ops);
    }

  }

  info->targetLayout = info->Ctx->getTargetInfo().getTargetDescription();
  layout = info->targetLayout;

  if( fLLVMWideOpt && ! info->parseOnly ) {
    char buf[200]; //needs to store up to 8 32-bit numbers in decimal

    assert(GLOBAL_PTR_SIZE == GLOBAL_PTR_BITS);

    // Add global pointer info to layout.
    snprintf(buf, sizeof(buf), "-p%u:%u:%u:%u-p%u:%u:%u:%u", GLOBAL_PTR_SPACE, GLOBAL_PTR_SIZE, GLOBAL_PTR_ABI_ALIGN, GLOBAL_PTR_PREF_ALIGN, WIDE_PTR_SPACE, GLOBAL_PTR_SIZE, GLOBAL_PTR_ABI_ALIGN, GLOBAL_PTR_PREF_ALIGN);
    layout += buf;
    // Save the global address space we are using in info.
    info->globalToWideInfo.globalSpace = GLOBAL_PTR_SPACE;
    info->globalToWideInfo.wideSpace = WIDE_PTR_SPACE;
  }
  // Always set the module layout. This works around an apparent bug in
  // clang or LLVM (trivial/deitz/test_array_low.chpl would print out the
  // wrong answer  because some i64s were stored at the wrong alignment).
  if( info->module ) info->module->setDataLayout(layout);

  info->targetData =
    new LLVM_TARGET_DATA(info->Ctx->getTargetInfo().getTargetDescription());
  if( ! info->parseOnly ) {
    info->cgBuilder = new CodeGen::CodeGenModule(*Ctx,
                              info->codegenOptions,
                              *info->module,
                              *info->targetData, *info->Diags);
  }


  // Set up some  constants that depend on the Clang context.
  {
    addMinMax(Ctx, "CHAR", Ctx->CharTy);
    addMinMax(Ctx, "SCHAR", Ctx->SignedCharTy);
    addMinMax(Ctx, "UCHAR", Ctx->UnsignedCharTy);
    addMinMax(Ctx, "SHRT", Ctx->ShortTy);
    addMinMax(Ctx, "USHRT", Ctx->UnsignedShortTy);
    addMinMax(Ctx, "INT", Ctx->IntTy);
    addMinMax(Ctx, "UINT", Ctx->UnsignedIntTy);
    addMinMax(Ctx, "LONG", Ctx->LongTy);
    addMinMax(Ctx, "ULONG", Ctx->UnsignedLongTy);
    addMinMax(Ctx, "LLONG", Ctx->LongLongTy);
    addMinMax(Ctx, "ULLONG", Ctx->UnsignedLongLongTy);
  }
}


static
VarSymbol *handleMacro(const IdentifierInfo* id, const MacroInfo* macro)
{
  GenInfo* info = gGenInfo;
  Preprocessor &preproc = info->Clang->getPreprocessor();
  VarSymbol* ret = NULL;

  const bool debugPrint = false;

  if( debugPrint) printf("Adding macro %s\n", id->getName().str().c_str());

  //Handling only simple string or integer defines
  if(macro->getNumArgs() > 0) {
    if( debugPrint) printf("macro function!\n");
    return ret; // TODO -- handle macro functions.
  }

  // Check that we have a single token surrounded by any
  // number of parens. ie 1, (1), ((1))
  Token tok; // the main token.
  size_t left_parens = 0;
  size_t right_parens = 0;
  ssize_t ntokens = macro->getNumTokens();
  ssize_t t_idx;
  bool negate = false;
  if( ntokens > 0 ) {
      MacroInfo::tokens_iterator ti = macro->tokens_end() - 1;
      for( t_idx = ntokens - 1; t_idx >= 0; t_idx-- ) {
        tok = *ti;
        if(tok.getKind() == tok::r_paren) right_parens++;
        else break;
        --ti;
      }
  }

  {
    MacroInfo::tokens_iterator ti = macro->tokens_begin();
    for( t_idx = 0; t_idx < ntokens; t_idx++ ) {
      tok = *ti;
      if(tok.getKind() == tok::l_paren) left_parens++;
      else if(tok.getKind() == tok::minus) {
        negate = true;
        ntokens--;
      } else break;
      ++ti;
    }
  }
  if( left_parens == right_parens &&
      ntokens - left_parens - right_parens == 1 ) {
    // OK!
  } else {
    if( debugPrint) printf("too complicated or empty!\n");
    return ret; // we don't handle complicated expressions like A+B
  }


  switch(tok.getKind()) {
    case tok::numeric_constant: {
      std::string numString;
      if( negate ) numString.append("-");
      numString.append(tok.getLiteralData(), tok.getLength());

      if( debugPrint) printf("num = %s\n", numString.c_str());

      if(numString.find('.') == std::string::npos) {
        IF1_int_type size = INT_SIZE_32;

        if(tolower(numString[numString.length() - 1]) == 'l') {
          numString[numString.length() - 1] = '\0';
          size = INT_SIZE_64;
        }

        if(tolower(numString[numString.length() - 1]) == 'u') {
          numString[numString.length() - 1] = '\0';
          ret = new_UIntSymbol(strtoul(numString.c_str(), NULL, 0), size);
        }
        else {
          ret = new_IntSymbol(strtol(numString.c_str(), NULL, 0), size);
        }
      }
      else {
        IF1_float_type size = FLOAT_SIZE_64;

        if(tolower(numString[numString.length() - 1]) == 'l') {
          numString[numString.length() - 1] = '\0';
        }

        ret = new_RealSymbol("real", strtod(numString.c_str(), NULL), size);
      }
      break;
    }
    case tok::string_literal: {
      std::string body = std::string(tok.getLiteralData(), tok.getLength());
      if( debugPrint) printf("str = %s\n", body.c_str());
      ret = new_StringSymbol(body.c_str());
      break;
    }
    case tok::identifier: {
      IdentifierInfo* tokId = tok.getIdentifierInfo();
      std::string idName = tokId->getName();
      if( debugPrint) {
        printf("id = %s\n", idName.c_str());
      }
      VarSymbol* var = info->lvt->getVarSymbol(idName);
      if( var ) {
        // We've already got something here...
        ret = var;
      } else {
        // Check to see if it's another macro.
        MacroInfo* otherMacro = preproc.getMacroInfo(tokId);
        if( otherMacro && otherMacro != macro ) {
          ret = handleMacro(tokId, otherMacro);
        } else {
          // It must be referring to a variable.
          // FUTURE TODO - create an extern VarSymbol for
          //   Chapel to that variable..
          // The simple code below doesn't quite manage.
          //ret = new VarSymbol(astr(idName.c_str()), dtUnknown);
          //ret->addFlag(FLAG_EXTERN);
        }
      }
      break;
    }
    default:
      break;
  }

  if( ret ) {
    info->lvt->addGlobalVarSymbol(id->getName(), ret);
  }
  return ret;
}




static
void readMacrosClang(void) {
  GenInfo* info = gGenInfo;
  LayeredValueTable *lvt = info->lvt;

  SET_LINENO(rootModule);

  // Pre-populate with important INTxx_MIN/MAX from stdint.h
  // because we have trouble reading these because they have
  // special stuff to get the right constant width, but they
  // are all known integer values.
  lvt->addGlobalVarSymbol("NULL", new_IntSymbol(0, INT_SIZE_64));

  // Add INT{8,16,32,64}_{MIN,MAX} and INT_MAX and friends.
  addMinMax("INT8", 8, true);
  addMinMax("UINT8", 8, false);
  addMinMax("INT16", 16, true);
  addMinMax("UINT16", 16, false);
  addMinMax("INT32", 32, true);
  addMinMax("UINT32", 32, false);
  addMinMax("INT64", 64, true);
  addMinMax("UINT64", 64, false);

  //printf("Running ReadMacrosAction\n");
  Preprocessor &preproc = info->Clang->getPreprocessor();
  // Identify macro-functions and macro-values.
  // Later, if we see a use of a macro-function, we can
  //  compile it to a static/inline function with args types based an use
  // how will we know the return type?
  //   expr->getType() stmt->getRetValue()->getType.... 
  //     ... add function wrapping macro with wrong type
  //         parse/analyze squelching errors; get the macro expression type;
  //         correct the type and recompile to LLVM
  //         See ClangExpressionParser.cpp in lldb which parses
  //          a C expression from a command line... we need to
  //          do something similar.
  for(Preprocessor::macro_iterator i = preproc.macro_begin();
      i != preproc.macro_end();
      i++) {

#if HAVE_LLVM_VER >= 33
    handleMacro(i->first, i->second->getMacroInfo());
#else
    handleMacro(i->first, i->second);
#endif
  }
};

class CCodeGenConsumer : public ASTConsumer {
  private:
    GenInfo* info;
  public:
    CCodeGenConsumer() : ASTConsumer(), info(gGenInfo) {
      //info->module = new llvm::Module(info->moduleName, info->llvmContext);
    }

    virtual ~CCodeGenConsumer() { }

    // mostly taken from ModuleBuilder.cpp
     virtual void Initialize(ASTContext &Context) {
       // This does setTargetTriple, setDataLayout, initialize targetData
       // and cgBuilder.
       setupClangContext(info, &Context);
     }

     virtual void HandleCXXStaticMemberVarInstantiation(VarDecl *VD) {
       // Custom to Chapel
       if( info->parseOnly ) return;
       // End custom to Chapel
       info->cgBuilder->HandleCXXStaticMemberVarInstantiation(VD);
     }

     virtual bool HandleTopLevelDecl(DeclGroupRef DG) {
       // Make sure to emit all elements of a Decl.
       for (DeclGroupRef::iterator I = DG.begin(), E = DG.end(); I != E; ++I) {
         // Custom to Chapel
         if(TypedefDecl *td = dyn_cast<TypedefDecl>(*I)) {
           const clang::Type *ctype= td->getUnderlyingType().getTypePtrOrNull();
           //printf("Adding typedef %s\n", td->getNameAsString().c_str());
           if(ctype != NULL) {
             info->lvt->addGlobalCDecl(td);
           }
         } else if(FunctionDecl *fd = dyn_cast<FunctionDecl>(*I)) {
           info->lvt->addGlobalCDecl(fd);
         } else if(VarDecl *vd = dyn_cast<VarDecl>(*I)) {
           info->lvt->addGlobalCDecl(vd);
         } else if(clang::RecordDecl *rd = dyn_cast<RecordDecl>(*I)) {
           //Allow structs without typedefs
           info->lvt->addGlobalCDecl(rd); 
         }
         if( info->parseOnly ) continue;
         // End custom to Chapel

         info->cgBuilder->EmitTopLevelDecl(*I);
       }

       return true;
     }

     /// HandleTagDeclDefinition - This callback is invoked each time a TagDecl
     /// to (e.g. struct, union, enum, class) is completed. This allows the
     /// client hack on the type, which can occur at any point in the file
     /// (because these can be defined in declspecs).
     virtual void HandleTagDeclDefinition(TagDecl *D) {
       // Custom to Chapel - make a note of C globals
       if(EnumDecl *ed = dyn_cast<EnumDecl>(D)) {
          // Add the enum type
          info->lvt->addGlobalCDecl(ed);
          // Add the enum values
          for(EnumDecl::enumerator_iterator e = ed->enumerator_begin();
              e != ed->enumerator_end();
              e++) {
            info->lvt->addGlobalCDecl(*e); // & goes away with newer clang
          }
       } else if(RecordDecl *rd = dyn_cast<RecordDecl>(D)) {
          const clang::Type *ctype = rd->getTypeForDecl();

          if(ctype != NULL && rd->getDefinition() != NULL) {
            info->lvt->addGlobalCDecl(rd);
          }
       }
       if( info->parseOnly ) return;
       // End Custom to Chapel

       info->cgBuilder->UpdateCompletedType(D);

       // In C++, we may have member functions that need to be emitted at this 
       // point.
       if (info->Ctx->getLangOpts().CPlusPlus && !D->isDependentContext()) {
         for (DeclContext::decl_iterator M = D->decls_begin(),
                                      MEnd = D->decls_end();
              M != MEnd; ++M)
           if (CXXMethodDecl *Method = dyn_cast<CXXMethodDecl>(*M))
             if (Method->doesThisDeclarationHaveABody() &&
                 (Method->hasAttr<UsedAttr>() ||
                  Method->hasAttr<ConstructorAttr>()))
               info->cgBuilder->EmitTopLevelDecl(Method);
       }


     }

     virtual void HandleTranslationUnit(ASTContext &Ctx) {
       if (info->Diags->hasErrorOccurred()) {
         return;
       }

       /* custom to Chapel -
          we don't release the builder now, because
          we want to add a bunch of uses of functions
          that may not have been codegened yet.
       if (info->cgBuilder)
         cgBuilder->Release();
       */
     }

     virtual void CompleteTentativeDefinition(VarDecl *D) {
       if (info->Diags->hasErrorOccurred())
         return;

       // Custom to Chapel
       if( info->parseOnly ) return;
       // End Custom to Chapel
       
       info->cgBuilder->EmitTentativeDefinition(D);
     }

     virtual void HandleVTable(CXXRecordDecl *RD, bool DefinitionRequired) {
       if (info->Diags->hasErrorOccurred())
         return;

       // Custom to Chapel
       if( info->parseOnly ) return;
       // End Custom to Chapel

       info->cgBuilder->EmitVTable(RD, DefinitionRequired);
     }
};

class CCodeGenAction : public ASTFrontendAction {
 public:
  CCodeGenAction() { }
 protected:
  virtual ASTConsumer *CreateASTConsumer(CompilerInstance &CI,
                                                 StringRef InFile);
};

ASTConsumer *
CCodeGenAction::CreateASTConsumer(CompilerInstance &CI,
                                  StringRef InFile) {
  return new CCodeGenConsumer();
};

static void cleanupClang(GenInfo* info)
{
  if( info->cgBuilder ) {
    info->cgBuilder->Release();
    delete info->cgBuilder;
    info->cgBuilder = NULL;
  }
  delete info->targetData;
  info->targetData = NULL;
  delete info->Clang;
  info->Clang = NULL;
  delete info->cgAction;
  info->cgAction = NULL;
  info->Diags.reset();
  info->DiagID.reset();
}

void setupClang(GenInfo* info, std::string mainFile)
{
  std::string clangexe = info->clangInstallDir + "/bin/clang";
  std::vector<const char*> clangArgs;
  for( size_t i = 0; i < info->clangCCArgs.size(); ++i ) {
    clangArgs.push_back(info->clangCCArgs[i].c_str());
  }
  for( size_t i = 0; i < info->clangLDArgs.size(); ++i ) {
    clangArgs.push_back(info->clangLDArgs[i].c_str());
  }
  for( size_t i = 0; i < info->clangOtherArgs.size(); ++i ) {
    clangArgs.push_back(info->clangOtherArgs[i].c_str());
  }

  if (llvmCodegen) {
    clangArgs.push_back("-emit-llvm");
  }

  //clangArgs.push_back("-c");
  clangArgs.push_back(mainFile.c_str()); // chpl - always compile rt file

  info->diagOptions = new DiagnosticOptions();
  info->DiagClient= new TextDiagnosticPrinter(errs(),&*info->diagOptions);
  info->DiagID = new DiagnosticIDs();
#if HAVE_LLVM_VER >= 32
  info->Diags = new DiagnosticsEngine(
      info->DiagID, &*info->diagOptions, info->DiagClient);
#else
  info->Diags = new DiagnosticsEngine(info->DiagID, info->DiagClient);
#endif

  CompilerInvocation* CI =
    createInvocationFromCommandLine(clangArgs, info->Diags);

  // Get the codegen options from the clang command line.
  info->codegenOptions = CI->getCodeGenOpts();

  // if --fast is given, we should be at least at -O3.
  if(fFastFlag && info->codegenOptions.OptimizationLevel < 3) {
    info->codegenOptions.OptimizationLevel = 3;
  }


  {
    // Make sure we include clang's internal header dir
    sys::Path P(clangexe);
    if (!P.isEmpty()) {
      P.eraseComponent();  // Remove /clang from foo/bin/clang
      P.eraseComponent();  // Remove /bin   from foo/bin

      // Get foo/lib/clang/<version>/
      P.appendComponent("lib");
      P.appendComponent("clang");
      P.appendComponent(CLANG_VERSION_STRING);
    }
    CI->getHeaderSearchOpts().ResourceDir = P.str();
    sys::Path P2(P);
    P.appendComponent("include");
#if HAVE_LLVM_VER >= 33
    CI->getHeaderSearchOpts().AddPath(
        P.str(), frontend::System,false, false);
#else
    CI->getHeaderSearchOpts().AddPath(
        P.str(), frontend::System,false, false, false, true, false);
#endif
  }

  // Create a compiler instance to handle the actual work.
  info->Clang = new CompilerInstance();
  info->Clang->setInvocation(CI);

  // Save the TargetOptions and LangOptions since these
  // are used during machine code generation.
  info->clangTargetOptions = info->Clang->getTargetOpts();
  info->clangLangOptions = info->Clang->getLangOpts();

  // Create the compilers actual diagnostics engine.
  // Create the compilers actual diagnostics engine.
#if HAVE_LLVM_VER >= 33
  info->Clang->createDiagnostics();
#else
  info->Clang->createDiagnostics(int(clangArgs.size()),&clangArgs[0]);
#endif
  if (!info->Clang->hasDiagnostics())
    INT_FATAL("Bad diagnostics from clang");
}


void finishCodegenLLVM() {
  GenInfo* info = gGenInfo;

  // Codegen extra stuff for global-to-wide optimization.
  setupForGlobalToWide();

  // Finish up our cleanup optimizers...
  info->FPM_postgen->doFinalization();

  // We don't need our postgen function pass manager anymore.
  delete info->FPM_postgen;
  info->FPM_postgen = NULL;

  // Now finish any Clang code generation.
  cleanupClang(info);

  // Verify the LLVM module.
  if( developer ) {
    if(verifyModule(*info->module,PrintMessageAction)){
      INT_FATAL("LLVM module verification failed");
    }
  }
}

void prepareCodegenLLVM()
{
  GenInfo *info = gGenInfo;

  FunctionPassManager *fpm = new FunctionPassManager(info->module);

  PassManagerBuilder PMBuilder;

  // Set up the optimizer pipeline.
  // Start with registering info about how the
  // target lays out data structures.
  fpm->add(new DataLayout(info->module));

  if( fFastFlag ) {
    PMBuilder.OptLevel = 2;
    PMBuilder.populateFunctionPassManager(*fpm);
  }

  info->FPM_postgen = fpm;

  info->FPM_postgen->doInitialization();
}

#if HAVE_LLVM_VER >= 33
static void handleErrorLLVM(void* user_data, const std::string& reason,
                            bool gen_crash_diag)
#else
static void handleErrorLLVM(void* user_data, const std::string& reason)
#endif
{
  INT_FATAL("llvm fatal error: %s", reason.c_str());
}

struct ExternBlockInfo {
  GenInfo* gen_info;
  fileinfo file;
  ExternBlockInfo() : gen_info(NULL), file() { }
  ~ExternBlockInfo() { }
};

typedef std::set<ModuleSymbol*> module_set_t;
typedef module_set_t::iterator module_set_iterator_t;

module_set_t gModulesWithExternBlocks;

bool lookupInExternBlock(ModuleSymbol* module, const char* name,
                         clang::NamedDecl** cDecl,
                         ChapelType** chplType)
{
  if( ! module->extern_info ) return false;
  *cDecl = module->extern_info->gen_info->lvt->getCDecl(name);
  VarSymbol* var = module->extern_info->gen_info->lvt->getVarSymbol(name);
  if( var ) *chplType = var->typeInfo();
  return ( (*chplType) || (*cDecl) );
}
bool alreadyConvertedExtern(ModuleSymbol* module, const char* name)
{
  return module->extern_info->gen_info->lvt->isAlreadyInChapelAST(name);
}
bool setAlreadyConvertedExtern(ModuleSymbol* module, const char* name)
{
  return module->extern_info->gen_info->lvt->markAddedToChapelAST(name);
}


void runClang(const char* just_parse_filename) {
  static bool is_installed_fatal_error_handler = false;

  /* TODO -- note that clang/examples/clang-interpreter/main.cpp 
             includes an example for getting the executable path,
             so that we could automatically set CHPL_HOME. */
  std::string home(CHPL_HOME);
  std::string compileline = home + "/util/config/compileline";
  if( debugCCode ) compileline += " DEBUG=1";
  if( optimizeCCode ) compileline += " OPTIMIZE=1";
  std::string readargsfrom = compileline +
                              " --llvm-install-dir --includes-and-defines";
  std::vector<std::string> args;
  std::vector<std::string> clangCCArgs;
  std::vector<std::string> clangLDArgs;
  std::vector<std::string> clangOtherArgs;
  std::string clangInstallDir;

  // Add cflags,etc that used to be put into the Makefile
  // (see codegen_makefile in files.cpp)
  if (ccwarnings) {
    // Could add warning arguments here. to clangCCArgs
  }

  if (debugCCode) {
    clangCCArgs.push_back("-g");
  }

  if (optimizeCCode) {
    clangCCArgs.push_back("-O3");
  }

  if (fieeefloat) {
    // believe clang is always ieee float
  } else {
    clangCCArgs.push_back("-ffast-math");
  }

  forv_Vec(const char*, dirName, incDirs) {
    clangCCArgs.push_back(std::string("-I") + dirName);
  }
  clangCCArgs.push_back(std::string("-I") + getIntermediateDirName());

  clangCCArgs.push_back(ccflags);

  clangCCArgs.push_back("-pthread");

  // libFlag and ldflags are handled during linking later.

  clangCCArgs.push_back("-DCHPL_GEN_CODE");

  // Gather information from readargsfrom into clangArgs.
  readArgsFromCommand(readargsfrom.c_str(), args);
  clangInstallDir = args[0];
  for( size_t i = 1; i < args.size(); ++i ) {
    clangOtherArgs.push_back(args[i]);
  }

  // Always include sys_basic because it might change the
  // behaviour of macros!
  clangOtherArgs.push_back("-include");
  clangOtherArgs.push_back("sys_basic.h");

  if (!just_parse_filename) {
    // Running clang to compile all runtime and extern blocks

    // Include header files from the command line.
    {
      int filenum = 0;
      while (const char* inputFilename = nthFilename(filenum++)) {
        if (isCHeader(inputFilename)) {
          clangOtherArgs.push_back("-include");
          clangOtherArgs.push_back(inputFilename);
        }
      }
    }
    // Include extern C blocks
    if( externC && gAllExternCode.filename ) {
      clangOtherArgs.push_back("-include");
      clangOtherArgs.push_back(gAllExternCode.filename);
    }
  } else {
    // Just running clang to parse the extern blocks for this module.
    clangOtherArgs.push_back("-include");
    clangOtherArgs.push_back(just_parse_filename);
  }

  if( printSystemCommands ) {
    printf("<internal clang> ");
    for( size_t i = 0; i < clangCCArgs.size(); i++ ) {
      printf("%s ", clangCCArgs[i].c_str());
    }
    for( size_t i = 0; i < clangOtherArgs.size(); i++ ) {
      printf("%s ", clangOtherArgs[i].c_str());
    }
    printf("\n");
  }

  // Initialize gGenInfo
  // Toggle LLVM code generation in our clang run;
  // turn it off if we just wanted to parse some C.
  gGenInfo = new GenInfo(clangInstallDir,
                         compileline, clangCCArgs, clangLDArgs, clangOtherArgs,
                         just_parse_filename != NULL);

  if( llvmCodegen || externC )
  {
    GenInfo *info = gGenInfo;

    // Install an LLVM Fatal Error Handler.
    if (!is_installed_fatal_error_handler) {
      is_installed_fatal_error_handler = true;
      install_fatal_error_handler(handleErrorLLVM);
    }

    // Run the Start Generation action
    // Now initialize a code generator...
    // this will enable us to ask for addresses of static (inline) functions
    // and cause them to be emitted eventually.
    info->cgAction = new CCodeGenAction();
    if (!info->Clang->ExecuteAction(*info->cgAction)) {
      if (just_parse_filename) {
        USR_FATAL("error running clang on extern block");
      } else {
        USR_FATAL("error running clang during code generation");
      }
    }

    if( ! info->parseOnly ) {
      // This seems to be needed, even though it is strange.
      // (otherwise we segfault in info->builder->CreateGlobalString)
      
      // Some IRBuilder methods, codegenning a string,
      // need a basic block in order to get to the module
      // so we create a dummy function to code generate into
      llvm::Type * voidTy =  llvm::Type::getVoidTy(info->module->getContext());
      std::vector<llvm::Type*> args;
      llvm::FunctionType * FT = llvm::FunctionType::get(voidTy, args, false);
      Function * F =
        Function::Create(FT, Function::InternalLinkage,
                         "chplDummyFunction", info->module);
      llvm::BasicBlock *block =
        llvm::BasicBlock::Create(info->module->getContext(), "entry", F);
      info->builder->SetInsertPoint(block);
    }
    // read macros. May call IRBuilder methods to codegen a string,
    // so needs to happen after we set the insert point.
    readMacrosClang();

    if( ! info->parseOnly ) {
      info->builder->CreateRetVoid();
    }
  }
}

static
void saveExternBlock(ModuleSymbol* module, const char* extern_code)
{
  if( ! gAllExternCode.filename ) {
    openCFile(&gAllExternCode, "extern-code", "c");
    INT_ASSERT(gAllExternCode.fptr);
  }

  if( ! module->extern_info ) {
    // Figure out what file to place the C code into.
    module->extern_info = new ExternBlockInfo();
    const char* name = astr("extern_block_", module->cname);
    openCFile(&module->extern_info->file, name, "c");
    // Could put #ifndef/define/endif wrapper start here.
  }
  FILE* f = module->extern_info->file.fptr;
  INT_ASSERT(f);
  // Append the C code to that file.
  fputs(extern_code, f);
  // Always make sure it ends in a close semi (solves errors)
  fputs("\n;\n", f);
  // Add this module to the set of modules needing extern compilation.
  std::pair<module_set_iterator_t,bool> already_there;
  already_there = gModulesWithExternBlocks.insert(module);
  if( already_there.second ) {
    // A new element was added to the map ->
    //   first time we have worked with this module.
    // Add a #include of this module's extern block code to the
    //   global extern code file.
    fprintf(gAllExternCode.fptr,
           "#include \"%s\"\n", module->extern_info->file.filename);
  }
}


void readExternC(void) {
  // Handle extern C blocks.
  forv_Vec(ExternBlockStmt, eb, gExternBlockStmts) {
    // Figure out the parent module symbol.
    ModuleSymbol* module = eb->getModule();
    saveExternBlock(module, eb->c_code);
  }

  // Close extern_c_file.
  if( gAllExternCode.fptr ) closefile(&gAllExternCode);
  // Close any extern files for any modules we had generated code for.
  module_set_iterator_t it;
  for( it = gModulesWithExternBlocks.begin();
       it != gModulesWithExternBlocks.end();
       ++it ) {
    ModuleSymbol* module = *it;
    INT_ASSERT(module->extern_info);
    // Could put #ifndef/define/endif wrapper end here.
    closefile(&module->extern_info->file);
    // Now parse the extern C code for that module.
    runClang(module->extern_info->file.filename);
    // Now swap what went into the global layered value table
    // into the module's own layered value table.
    module->extern_info->gen_info = gGenInfo;
    gGenInfo = NULL;
  }
}

void cleanupExternC(void) {
  module_set_iterator_t it;
  for( it = gModulesWithExternBlocks.begin();
       it != gModulesWithExternBlocks.end();
       ++it ) {
    ModuleSymbol* module = *it;
    INT_ASSERT(module->extern_info);
    cleanupClang(module->extern_info->gen_info);
    delete module->extern_info->gen_info;
    delete module->extern_info;
    // Remove all ExternBlockStmts from this module.
    forv_Vec(ExternBlockStmt, eb, gExternBlockStmts) {
      eb->remove();
    }
    gExternBlockStmts.clear();
  }
}

Function* getFunctionLLVM(const char* name)
{
  GenInfo* info = gGenInfo;
  Function* fn = info->module->getFunction(name);
  if( fn ) return fn;

  GenRet got = info->lvt->getValue(name);
  if( got.val ) {
    fn = cast<Function>(got.val);
    return fn;
  }

  return NULL;
}

llvm::Type* getTypeLLVM(const char* name)
{
  GenInfo* info = gGenInfo;
  llvm::Type* t = info->module->getTypeByName(name);
  if( t ) return t;

  t = info->lvt->getType(name);
  if( t ) return t;

  return NULL;
}
// should support TypedefDecl,EnumDecl,RecordDecl
llvm::Type* codegenCType(const TypeDecl* td)
{
  GenInfo* info = gGenInfo;
  CodeGen::CodeGenTypes & cdt = info->cgBuilder->getTypes();
  QualType qType;

  // handle TypedefDecl
  if( const TypedefNameDecl* tnd = dyn_cast<TypedefNameDecl>(td) ) {
    qType = tnd->getCanonicalDecl()->getUnderlyingType();
    // had const Type *ctype = td->getUnderlyingType().getTypePtrOrNull();
    //could also do:
    //  qType =
    //   tnd->getCanonicalDecl()->getTypeForDecl()->getCanonicalTypeInternal();
  } else if( const EnumDecl* ed = dyn_cast<EnumDecl>(td) ) {
    qType = ed->getCanonicalDecl()->getIntegerType();
    // could also use getPromotionType()
    //could also do:
    //  qType =
    //   tnd->getCanonicalDecl()->getTypeForDecl()->getCanonicalTypeInternal();
  } else if( const RecordDecl* rd = dyn_cast<RecordDecl>(td) ) {
    RecordDecl *def = rd->getDefinition();
    INT_ASSERT(def);
    qType=def->getCanonicalDecl()->getTypeForDecl()->getCanonicalTypeInternal();
  } else {
    INT_FATAL("Unknown clang type declaration");
  }
  return cdt.ConvertTypeForMem(qType);
}

// should support FunctionDecl,VarDecl,EnumConstantDecl
GenRet codegenCValue(const ValueDecl *vd)
{
  GenInfo* info = gGenInfo;
  GenRet ret;

  if( info->cfile ) {
    ret.c = vd->getName();
    return ret;
  }

  if(const FunctionDecl *fd = dyn_cast<FunctionDecl>(vd)) {
    // It's a function decl.
    ret.val = info->cgBuilder->GetAddrOfFunction(fd);
    ret.isLVPtr = GEN_VAL;
  } else if(const VarDecl *vard = dyn_cast<VarDecl>(vd)) {
    // It's a (global) variable decl
    ret.val = info->cgBuilder->GetAddrOfGlobalVar(vard);
    ret.isLVPtr = GEN_PTR;
  } else if(const EnumConstantDecl *ed = dyn_cast<EnumConstantDecl>(vd)) {
    // It's a constant enum value
    APInt v = ed->getInitVal();

    ret.isUnsigned = ! ed->getType()->hasSignedIntegerRepresentation();
    CodeGen::CodeGenTypes & cdt = info->cgBuilder->getTypes();
    llvm::Type* type = cdt.ConvertTypeForMem(ed->getType());
    ret.val = ConstantInt::get(type, v);
    ret.isLVPtr = GEN_VAL;
  } else {
    INT_FATAL("Unknown clang value declaration");
  }
  return ret;
}

LayeredValueTable::LayeredValueTable(){
  layers.push_front(map_type());
}

void LayeredValueTable::addLayer(){
  layers.push_front(map_type());
}

void LayeredValueTable::removeLayer(){
  if(layers.size() != 1) {
    layers.pop_front();
  }
}


void LayeredValueTable::addValue(
    StringRef name, Value *value, uint8_t isLVPtr, bool isUnsigned) {
  Storage store;
  store.u.value = value;
  store.isLVPtr = isLVPtr;
  store.isUnsigned = isUnsigned;
  (layers.front())[name] = store;
}

void LayeredValueTable::addGlobalValue(
    StringRef name, Value *value, uint8_t isLVPtr, bool isUnsigned) {
  Storage store;
  store.u.value = value;
  store.isLVPtr = isLVPtr;
  store.isUnsigned = isUnsigned;
  (layers.back())[name] = store;
}

void LayeredValueTable::addGlobalValue(StringRef name, GenRet gend) {
  addGlobalValue(name, gend.val, gend.isLVPtr, gend.isUnsigned);
}

void LayeredValueTable::addGlobalType(StringRef name, llvm::Type *type) {
  Storage store;
  store.u.type = type;
  /*fprintf(stderr, "Adding global type %s ", name.str().c_str());
  type->dump();
  fprintf(stderr, "\n");
  */
  (layers.back())[name] = store;
}

void LayeredValueTable::addGlobalCDecl(NamedDecl* cdecl) {
  Storage store;
  store.u.cdecl = cdecl;
  (layers.back())[cdecl->getName()] = store;
}

void LayeredValueTable::addGlobalVarSymbol(llvm::StringRef name, VarSymbol* var)
{
  Storage store;
  store.u.chplVar = var;
  (layers.back())[name] = store;
}

void LayeredValueTable::addBlock(StringRef name, llvm::BasicBlock *block) {
  Storage store;
  store.u.block = block;

  layer_iterator blockLayer = --layers.end();
  if(layers.size() > 1) {
    blockLayer = --blockLayer;
  }
  (*blockLayer)[name] = store;
}

GenRet LayeredValueTable::getValue(StringRef name) {
  if(Storage *store = get(name)) {
    if( store->u.value && isa<Value>(store->u.value) ) {
      GenRet ret;
      ret.val = store->u.value;
      ret.isLVPtr = store->isLVPtr;
      ret.isUnsigned = store->isUnsigned;
      return ret;
    }
    if( store->u.cdecl && isa<NamedDecl>(store->u.cdecl) ) {
      // we have a clang named decl.
      // maybe TypedefDecl,EnumDecl,RecordDecl,FunctionDecl,
      // VarDecl,EnumConstantDecl
      if( isa<ValueDecl>(store->u.cdecl) ) {
        ValueDecl* vd = cast<ValueDecl>(store->u.cdecl);

        // Convert it to an LLVM value
        // should support FunctionDecl,VarDecl,EnumConstantDecl
        return codegenCValue(vd);
      }
    }
    if( store->u.chplVar && isVarSymbol(store->u.chplVar) ) {
      VarSymbol* var = store->u.chplVar;
      GenRet ret = var; // code generate it!
      return ret;
    }
  }
  GenRet ret;
  return ret;
}

llvm::BasicBlock *LayeredValueTable::getBlock(StringRef name) {
  if(Storage *store = get(name)) {
    if( store->u.block && isa<llvm::BasicBlock>(store->u.block) )
      return store->u.block;
  }
  return NULL;
}

llvm::Type *LayeredValueTable::getType(StringRef name) {
  if(Storage *store = get(name)) {
    if( store->u.type && isa<llvm::Type>(store->u.type) )
      return store->u.type;
    if( store->u.cdecl && isa<NamedDecl>(store->u.cdecl) ) {
      // we have a clang named decl.
      // maybe TypedefDecl,EnumDecl,RecordDecl,FunctionDecl,
      // VarDecl,EnumConstantDecl
      if( isa<TypeDecl>(store->u.cdecl) ) {
        TypeDecl* td = cast<TypeDecl>(store->u.cdecl);
        // Convert it to an LLVM type.
        // should support TypedefDecl,EnumDecl,RecordDecl
        return codegenCType(td);
      }
    }
  }
  return NULL;
}

NamedDecl* LayeredValueTable::getCDecl(StringRef name) {
  if(Storage *store = get(name)) {
    if( store->u.cdecl && isa<NamedDecl>(store->u.cdecl) ) {
      // we have a clang named decl.
      // maybe TypedefDecl,EnumDecl,RecordDecl,FunctionDecl,
      // VarDecl,EnumConstantDecl
      return store->u.cdecl;
    }
  }
  return NULL;
}

VarSymbol* LayeredValueTable::getVarSymbol(StringRef name) {
  if(Storage *store = get(name)) {
    if( store->u.chplVar && isVarSymbol(store->u.chplVar) ) {
      // we have a Chapel Var Symbol.
      // maybe immediate number or string, possibly variable reference.
      // These come from macros.
      return store->u.chplVar;
    }
  }
  return NULL;
}

LayeredValueTable::Storage* LayeredValueTable::get(StringRef name) {
  for(layer_iterator i = layers.begin(); i != layers.end(); ++i) {
    value_iterator j = i->find(name);

    if(j != i->end())
    {
      return &j->second;
    }
  }

  return NULL;
}

bool LayeredValueTable::isAlreadyInChapelAST(llvm::StringRef name)
{
  if(Storage *store = get(name)) {
    return store->addedToChapelAST;
  }
  return false;
}

bool LayeredValueTable::markAddedToChapelAST(llvm::StringRef name)
{
  if(Storage *store = get(name)) {
    if( store->addedToChapelAST ) return false;
    store->addedToChapelAST = true;
    return true;
  } else {
    // Otherwise, make a new entry.
    Storage toStore;
    toStore.addedToChapelAST = true;
    (layers.back())[name] = toStore;
    return true;
  }
}

void LayeredValueTable::swap(LayeredValueTable* other)
{
  this->layers.swap(other->layers);
}

int getCRecordMemberGEP(const char* typeName, const char* fieldName)
{
  GenInfo* info = gGenInfo;
  NamedDecl* d = info->lvt->getCDecl(typeName);
  int ret;
  INT_ASSERT(d);
  if( isa<TypedefDecl>(d) ) {
    TypedefDecl* td = cast<TypedefDecl>(d);
    const clang::Type* t = td->getUnderlyingType().getTypePtr();
    while( t->isPointerType() ) {
      t = t->getPointeeType().getTypePtr();
    }
    const RecordType* rt = t->getAsStructureType();
    INT_ASSERT(rt);
    d = rt->getDecl();
    // getAsUnionType also available, but we don't support extern unions
  }
  INT_ASSERT(isa<RecordDecl>(d));
  RecordDecl* rec = cast<RecordDecl>(d);
  // Find the field decl.
  RecordDecl::field_iterator it;
  FieldDecl* field = NULL;
  for( it = rec->field_begin(); it != rec->field_end(); ++it ) {
    if( fieldName == it->getName() ) {
      field = *it;
      break;
    }
  }
  INT_ASSERT(field);
  ret=info->cgBuilder->getTypes().getCGRecordLayout(rec).getLLVMFieldNo(field);
  return ret;
}

bool isBuiltinExternCFunction(const char* cname)
{
  if( 0 == strcmp(cname, "sizeof") ) return true;
  else return false;
}

static
void addAggregateGlobalOps(const PassManagerBuilder &Builder, PassManagerBase &PM) {
  GenInfo* info = gGenInfo;
  if( fLLVMWideOpt ) {
    PM.add(createAggregateGlobalOpsOptPass(info->globalToWideInfo.globalSpace));
  }
}

static
void addGlobalToWide(const PassManagerBuilder &Builder, PassManagerBase &PM) {
  GenInfo* info = gGenInfo;
  if( fLLVMWideOpt ) {
    PM.add(createGlobalToWide(&info->globalToWideInfo, info->targetLayout));
  }
}

// If we're using the LLVM wide optimizations, we have to add
// some functions to call put/get into the Chapel runtime layers
// (the optimization is meant to be portable to other languages)
static
void setupForGlobalToWide(void) {
  if( ! fLLVMWideOpt ) return;

  GenInfo* ginfo = gGenInfo;
  GlobalToWideInfo* info = &ginfo->globalToWideInfo;

  info->localeIdType = ginfo->lvt->getType("chpl_localeID_t");
  assert(info->localeIdType);
  info->nodeIdType = ginfo->lvt->getType("c_nodeid_t");
  assert(info->nodeIdType);

  info->addrFn = getFunctionLLVM("chpl_wide_ptr_get_address");
  INT_ASSERT(info->addrFn);
  info->locFn = getFunctionLLVM("chpl_wide_ptr_read_localeID");
  INT_ASSERT(info->locFn);
  info->nodeFn = getFunctionLLVM("chpl_wide_ptr_get_node");
  INT_ASSERT(info->nodeFn);
  info->makeFn = getFunctionLLVM("chpl_return_wide_ptr_loc_ptr");
  INT_ASSERT(info->makeFn);
  info->getFn = getFunctionLLVM("chpl_gen_comm_get_ctl");
  INT_ASSERT(info->getFn);
  info->putFn = getFunctionLLVM("chpl_gen_comm_put_ctl");
  INT_ASSERT(info->putFn);
  info->getPutFn = getFunctionLLVM("chpl_gen_comm_getput");
  INT_ASSERT(info->getPutFn);
  info->memsetFn = getFunctionLLVM("chpl_gen_comm_memset");
  INT_ASSERT(info->memsetFn);

  // Call these functions in a dummy externally visible
  // function which GlobalToWide should remove. We need to do that
  // in order to prevent the functions from being removed for
  // not having references when they are inline/internal linkage.
  // Our function here just returns a pointer to the i'th (i is the argument)
  // such function - and since it is marked externally visible, there
  // is no way that the compiler can completely remove the needed
  // runtime functions.
  const char* dummy = "chpl_wide_opt_dummy";
  if( getFunctionLLVM(dummy) ) INT_FATAL("dummy function already exists");

  llvm::Type* retType = llvm::Type::getInt8PtrTy(ginfo->module->getContext());
  llvm::Type* argType = llvm::Type::getInt64Ty(ginfo->module->getContext());
  llvm::Value* fval = ginfo->module->getOrInsertFunction(
                          dummy, retType, argType, NULL);
  llvm::Function* fn = llvm::dyn_cast<llvm::Function>(fval);

  // Mark the function as external so that it will not be removed
  fn->setLinkage(llvm::GlobalValue::ExternalLinkage);

  llvm::BasicBlock* block = 
     llvm::BasicBlock::Create(ginfo->module->getContext(), "entry", fn);
  ginfo->builder->SetInsertPoint(block);

  llvm::Constant* fns[] = {info->addrFn, info->locFn, info->nodeFn,
                           info->makeFn, info->getFn, info->putFn,
                           info->getPutFn, info->memsetFn, NULL};

  llvm::Value* ret = llvm::Constant::getNullValue(retType);
  llvm::Function::arg_iterator args = fn->arg_begin();
  llvm::Value* arg = args++;

  for( int i = 0; fns[i]; i++ ) {
    llvm::Constant* f = fns[i];
    llvm::Value* ptr = ginfo->builder->CreatePointerCast(f, retType); 
    llvm::Value* id = llvm::ConstantInt::get(argType, i);
    llvm::Value* eq = ginfo->builder->CreateICmpEQ(arg, id);
    ret = ginfo->builder->CreateSelect(eq, ptr, ret);
  }
  ginfo->builder->CreateRet(ret);

  llvm::verifyFunction(*fn);

  info->preservingFn = fn;
}


void makeBinaryLLVM(void) {
  GenInfo* info = gGenInfo;

  std::string moduleFilename = genIntermediateFilename("chpl__module.bc");
  std::string preOptFilename = genIntermediateFilename("chpl__module-nopt.bc");

  if( saveCDir[0] != '\0' ) {
    // Save the generated LLVM before optimization.
    std::string errorInfo;
    OwningPtr<tool_output_file> output (
        new tool_output_file(preOptFilename.c_str(),
                             errorInfo,
                             raw_fd_ostream::F_Binary));
    WriteBitcodeToFile(info->module, output->os());
    output->keep();
    output->os().flush();
  }

  std::string errorInfo;
  OwningPtr<tool_output_file> output (
      new tool_output_file(moduleFilename.c_str(),
                           errorInfo,
                           raw_fd_ostream::F_Binary));
 
  static bool addedGlobalExts = false;
  if( ! addedGlobalExts ) {
    // Add the Global to Wide optimization if necessary.
    PassManagerBuilder::addGlobalExtension(PassManagerBuilder::EP_ScalarOptimizerLate, addAggregateGlobalOps);
    PassManagerBuilder::addGlobalExtension(PassManagerBuilder::EP_ScalarOptimizerLate, addGlobalToWide);
    PassManagerBuilder::addGlobalExtension(PassManagerBuilder::EP_EnabledOnOptLevel0, addGlobalToWide);
    addedGlobalExts = true;
  }

  EmitBackendOutput(*info->Diags, info->codegenOptions,
                    info->clangTargetOptions, info->clangLangOptions,
                    info->module, Backend_EmitBC, &output->os());
  output->keep();
  output->os().flush();


  std::string options = "";

  std::string home(CHPL_HOME);
  std::string compileline = info->compileline;
  compileline += " --llvm-install-dir --main.o --libraries";
  std::vector<std::string> args;
  readArgsFromCommand(compileline.c_str(), args);

  std::string clangInstall = args[0];
  std::string maino = args[1];
  std::vector<std::string> dotOFiles;

  // Gather C flags for compiling C files.
  std::string cargs;
  for( size_t i = 0; i < info->clangCCArgs.size(); ++i ) {
    cargs += " ";
    cargs += info->clangCCArgs[i];
  }

  // Compile any C files.
<<<<<<< HEAD
  { 
    // Start with configuration settings
    const char* inputFilename = gChplCompilationConfig.pathname;
    const char* objFilename   = objectFileForCFile(inputFilename);

      mysystem(astr(clangInstall.c_str(),
                    "/bin/clang -c -o ", 
                    objFilename,
                    " ", 
                    inputFilename, 
                    cargs.c_str()),
               "Compile C File");

      dotOFiles.push_back(objFilename);
   }
=======
  {
    // Start with configuration settings
    const char* inputFilename = gChplCompilationConfig.pathname;
    const char* objFilename = objectFileForCFile(inputFilename);

    mysystem(astr(clangInstall.c_str(),
                  "/bin/clang -c -o ",
                  objFilename,
                  " ",
                  inputFilename,
                  cargs.c_str()),
               "Compile C File");

    dotOFiles.push_back(objFilename);
  }
>>>>>>> 3715fdd3

  int filenum = 0;
  while (const char* inputFilename = nthFilename(filenum++)) {
    if (isCSource(inputFilename)) {
      const char* objFilename = objectFileForCFile(inputFilename);
      mysystem(astr(clangInstall.c_str(),
                    "/bin/clang -c -o ", objFilename,
                    " ", inputFilename, cargs.c_str()),
               "Compile C File");
      dotOFiles.push_back(objFilename);
    } else if( isObjFile(inputFilename) ) {
      dotOFiles.push_back(inputFilename);
    }
  }

  if(debugCCode) {
    options += " -g";
  }

  options += " ";
  options += ldflags;

  options += " -pthread";

  // Now, if we're doing a multilocale build, we have to make a launcher.
  // For this reason, we create a makefile. codegen_makefile
  // also gives us the name of the temporary place to save
  // the generated program.
  fileinfo mainfile;
  mainfile.filename = "chpl__module.bc";
  mainfile.pathname = moduleFilename.c_str();
  const char* tmpbinname = NULL;

  codegen_makefile(&mainfile, &tmpbinname, true);
  INT_ASSERT(tmpbinname);

  // Run linker... we always use clang++ since some relevant libraries
  //  (like tcmalloc, GASNet, etc) are actually written with C++
  //  and need C++ support. With the C backend, this switcheroo is
  //  accomplished in the Makefiles somewhere....
  std::string command = clangInstall + "/bin/clang++ " + options + " " +
                        moduleFilename + " " + maino +
                        " -o " + tmpbinname;
  for( size_t i = 0; i < dotOFiles.size(); i++ ) {
    command += " ";
    command += dotOFiles[i];
  }

  // 0 is llvm install dir, 1 is main.o
  for(size_t i = 2; i < args.size(); ++i) {
    command += " ";
    command += args[i];
  }

  // Put user-requested libraries at the end of the compile line,
  // they should at least be after the .o files and should be in
  // order where libraries depend on libraries to their right.
  for (int i=0; i<numLibFlags; i++) {
    command += " ";
    command += libFlag[i];
  }

  mysystem(command.c_str(), "Make Binary - Linking");

  // Now run the makefile to move from tmpbinname to the proper program
  // name and to build a launcher (if necessary).
  const char* makeflags = printSystemCommands ? "-f " : "-s -f ";
  const char* makecmd = astr(astr(CHPL_MAKE, " "),
                             makeflags,
                             getIntermediateDirName(), "/Makefile");
  mysystem(makecmd, "Make Binary - Building Launcher and Copying");
}

#endif<|MERGE_RESOLUTION|>--- conflicted
+++ resolved
@@ -1486,23 +1486,6 @@
   }
 
   // Compile any C files.
-<<<<<<< HEAD
-  { 
-    // Start with configuration settings
-    const char* inputFilename = gChplCompilationConfig.pathname;
-    const char* objFilename   = objectFileForCFile(inputFilename);
-
-      mysystem(astr(clangInstall.c_str(),
-                    "/bin/clang -c -o ", 
-                    objFilename,
-                    " ", 
-                    inputFilename, 
-                    cargs.c_str()),
-               "Compile C File");
-
-      dotOFiles.push_back(objFilename);
-   }
-=======
   {
     // Start with configuration settings
     const char* inputFilename = gChplCompilationConfig.pathname;
@@ -1518,7 +1501,6 @@
 
     dotOFiles.push_back(objFilename);
   }
->>>>>>> 3715fdd3
 
   int filenum = 0;
   while (const char* inputFilename = nthFilename(filenum++)) {
