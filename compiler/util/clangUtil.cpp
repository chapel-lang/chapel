--- conflicted
+++ resolved
@@ -827,11 +827,7 @@
   std::string compileline = home + "/util/config/compileline";
   if( debugCCode ) compileline += " DEBUG=1";
   if( optimizeCCode ) compileline += " OPTIMIZE=1";
-<<<<<<< HEAD
-  std::string readargsfrom = compileline +
-=======
   std::string readargsfrom = compileline + " --llvm"
->>>>>>> c82c26ce
                               " --llvm-install-dir"
                               " --clang-sysroot-arguments"
                               " --includes-and-defines";
@@ -1540,11 +1536,7 @@
 
   std::string home(CHPL_HOME);
   std::string compileline = info->compileline;
-<<<<<<< HEAD
-  compileline += 
-=======
   compileline += " --llvm"
->>>>>>> c82c26ce
                  " --llvm-install-dir"
                  " --main.o"
                  " --clang-sysroot-arguments"
