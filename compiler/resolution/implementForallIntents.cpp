/*
 * Copyright 2004-2015 Cray Inc.
 * Other additional copyright holders may be indicated within.
 *
 * The entirety of this work is licensed under the Apache License,
 * Version 2.0 (the "License"); you may not use this file except
 * in compliance with the License.
 *
 * You may obtain a copy of the License at
 *
 *     http://www.apache.org/licenses/LICENSE-2.0
 *
 * Unless required by applicable law or agreed to in writing, software
 * distributed under the License is distributed on an "AS IS" BASIS,
 * WITHOUT WARRANTIES OR CONDITIONS OF ANY KIND, either express or implied.
 * See the License for the specific language governing permissions and
 * limitations under the License.
 */

#include "resolution.h"

#include "astutil.h"
#include "ForLoop.h"
#include "passes.h"
#include "stlUtil.h"
#include "stmt.h"
#include "stringutil.h"
#include "symbol.h"
#include "resolveIntents.h"


//
//-----------------------------------------------------------------------------
//  implementForallIntents1()
//-----------------------------------------------------------------------------
//
// This is Part 1 of implementing forall intents, executed earlier than Part 2:
// * discover the relevant AST pieces of a forall loop
// * compute outer variables
// * does some AST transformations
//


//
// Is 'sym' the user index variable for the forall loop body 'block' ?
//
static bool isCorrespIndexVar(BlockStmt* block, Symbol* sym)
{
  if (!sym->hasFlag(FLAG_INDEX_VAR))
    return false;

  return sym->defPoint->parentExpr == block->parentExpr;
}


//
// A forall-intents variation on isOuterVar() in createTaskFunctions.cpp:
// Is 'sym' defined outside 'block'?
//
static bool isOuterVar(Symbol* sym, BlockStmt* block) {
  if (sym->isParameter()               || // includes isImmediate()
      sym->hasFlag(FLAG_TEMP)          || // exclude these

      // Consts need no special semantics for begin/cobegin/coforall/on.
      // Implementation-wise, it is uniform with consts in nested functions.
      sym->hasFlag(FLAG_CONST)         ||

      // NB 'type' formals do not have INTENT_TYPE
      sym->hasFlag(FLAG_TYPE_VARIABLE)     // 'type' aliases or formals
  ) {
    // these are either not variables or not defined outside of 'fn'
    return false;
  }

  DefExpr*  defPt = sym->defPoint;
  Expr* parentExp = defPt->parentExpr;

  while (true) {
    if (!parentExp) {
      Symbol* parentSym = defPt->parentSymbol;
      if (isModuleSymbol(parentSym))
        // We reached the outermost level and did not come across 'block'.
        return true;

      defPt     = parentSym->defPoint;
      parentExp = defPt->parentExpr;
      continue;
    }
    if (parentExp == block)
      return false;

    parentExp = parentExp->parentExpr;
  }
  INT_ASSERT(false);
  return false; // dummy
}


// Do not count variables in 'with' clauses as "outer".
static bool isInWithClause(SymExpr* se) {
  if (Expr* parentExpr = se->parentExpr)
    if (CallExpr* parentCall = toCallExpr(parentExpr))
      if (parentCall->isPrimitive(PRIM_FORALL_LOOP))
        return true;
  return false;
}


//
// A forall-intents variation on findOuterVars() in createTaskFunctions.cpp:
// Find all symbols used in 'block' and defined outside of it.
//
static void findOuterVars(BlockStmt* block, SymbolMap& uses) {
  std::vector<SymExpr*> symExprs;

  collectSymExprsSTL(block, symExprs);

  for_vector(SymExpr, symExpr, symExprs) {
    Symbol* sym = symExpr->var;

    if (isLcnSymbol(sym)) {
      if (!isCorrespIndexVar(block, sym) &&
          !isInWithClause(symExpr)       &&
          isOuterVar(sym, block))
        uses.put(sym, markUnspecified);
    }
  }
}

// Not to be invoked upon a reduce intent.
static void setShadowVarFlags(VarSymbol* svar, IntentTag intent) {
  if (intent & INTENT_FLAG_CONST)
    svar->addFlag(FLAG_CONST);
  if (intent & INTENT_FLAG_REF) {
    INT_ASSERT(!(intent & INTENT_FLAG_IN));
    svar->addFlag(FLAG_REF_VAR);
  } else {
    // If this assert fails, we need to handle this case.
    INT_ASSERT(intent & INTENT_FLAG_IN);
  }
  // If this assert fails, we need to handle this case.
  INT_ASSERT(!(intent & INTENT_FLAG_OUT));
  // These do not make sense for task/forall intents.
  INT_ASSERT(!(intent & (INTENT_FLAG_PARAM | INTENT_FLAG_TYPE)));
}

//
// Create a new var, for use as a shadow var in the body of the forall loop,
// for each un-pruned variable in 'uses'.
// Add the original var to 'outerVars' and the new var to 'shadowVars'
// so an ordered traversal of the two lists gives matching pairs.
// Count the number of these variables into 'numOuterVars'.
//
static void createShadowVars(DefExpr* defChplIter, SymbolMap& uses,
                             int& numShadowVars, int& totOuterVars,
                             std::vector<Symbol*>& outerVars,
                             std::vector<Symbol*>& shadowVars,
                             std::vector<Symbol*>& reduceGVars)
{
  numShadowVars = totOuterVars = 0;
  // we will have at most that many elements
  // todo instead have a single vector holding 3 Symbol*
  //      plus perhaps "isReduce" and "pruneit" booleans
  const int maxVars = uses.n;
  outerVars.reserve(maxVars);
  shadowVars.reserve(maxVars);
  reduceGVars.reserve(maxVars);

  form_Map(SymbolMapElem, e, uses) {
    if (e->value == markPruned)
      continue;

    totOuterVars++;
    Symbol* ovar = e->key;
    // If ovar is a reference, e.g. an index variable of
    // a 'var' iterator, we do not want to force
    // that ref type onto 'svar'. Otherwise the generated
    // code will store into *svar without initializing svar
    // first. Todo: what if ovar is a domain?
    Type* valtype = ovar->type->getValType();

    //
    // Distinguish the following cases for the outer variable 'ovar':
    //
    //   (C1) e->value == markUnspecified
    //        ==> ovar is not listed in the 'with' clause
    //
    //   (C2) e->value is one of "tiMark" ArgSymbols
    //        ==> get the forall intent from that tiMark
    //
    //   (C3) e->value is a "chpl__reduceGlob" VarSymbol
    //        ==> it is a reduce intent
    //
    // If (C1) or (C2), we may want to "prune" this variable,
    // i.e. do not handle it under a forall intent, instead
    // resort to the usual lexical scoping.
    //
    // If we do not prune, we compute (ovar, svar, globalOp)
    // to push onto our lists.
    //
    bool isUnspec = (e->value == markUnspecified);
    VarSymbol* svar;
    VarSymbol* globalOp = isUnspec ? NULL : toVarSymbol(e->value);
    bool isReduce = globalOp != NULL;
    IntentTag tiIntent = INTENT_BLANK;

    if (!isReduce) {
      ArgSymbol* tiMarker = NULL;

      // Compute the intent
      if (isUnspec) {
        // start with blank intent
      } else {
        tiMarker = toArgSymbol(e->value);
        INT_ASSERT(tiMarker);
        tiIntent = tiMarker->intent;
      }

      bool isMethodToken = ovar->type == dtMethodToken;
      // concreteIntent() does not work for MT.
      if (!isMethodToken)
        tiIntent = concreteIntent(tiIntent, valtype);

      // See if we want to prune it.
      bool pruneit = false;

      if (tiIntent == INTENT_REF) {
        // for efficiency
        pruneit = true;
      } else if (isMethodToken) {
        // If MT is present, _toLeader(..., _mt...) does not get resolved.
        // See e.g. parallel/taskPar/figueroa/taskParallel.chpl
        pruneit = true;
      } else if (isSyncType(ovar->type) || isAtomicType(ovar->type)) {
        // Currently we need it because sync variables do not get tupled
        // and detupled properly when threading through the leader iterator.
        // See e.g. test/distributions/dm/s7.chpl
        // Atomic vars might not work either.
        // And anyway, only 'ref' intent makes sense here.
        pruneit = true;
        USR_WARN(defChplIter, "sync, single, or atomic var '%s' currently can be passed into the forall loop by 'ref' intent only - %s is ignored", ovar->name, tiMarker ? intentDescrString(tiMarker->intent) : "default intent");
      } else if (isRecordWrappedType(ovar->type) &&
                 !(tiIntent & INTENT_FLAG_REF)) {
        // Threading through the leader for non-ref intents
        // may not work correctly for arrays/domains, so we avoid it.
        tiIntent = (tiIntent & INTENT_FLAG_CONST) ?
          INTENT_CONST_REF : INTENT_REF;
        USR_WARN(defChplIter, "Arrays, domains, and distributions currently can be passed into the forall loop by 'const', 'ref' or 'const ref' intent only. '%s' will be passed by %s.", ovar->name, intentDescrString(tiIntent));
      }

      if (pruneit) {
        e->value = markPruned;  // our loops ignore such case explicitly
        continue; // form_Map(uses)
      }
    }  // if !isReduce
    
    svar = new VarSymbol(ovar->name, valtype);
    if (isReduce) {
      if (ovar->hasFlag(FLAG_CONST))
        USR_FATAL_CONT(defChplIter,
          "reduce intent is applied to a 'const' variable %s", ovar->name);
      // The shadow variable will assume the reference from the leadIdx tuple.
      svar->addFlag(FLAG_REF_VAR);
      svar->type = valtype->getRefType();
    } else {
      setShadowVarFlags(svar, tiIntent); // instead of arg intents
    }
    outerVars.push_back(ovar);
    shadowVars.push_back(svar);
    reduceGVars.push_back(globalOp);
    e->value = svar;
    numShadowVars++;
  }
}


// Issue a warning when the outer var is a record with an array
// or domain field. That's because when we yield such a record
// as part of the yield tuple in the leader, we copy it, whereas
// semantically it should be a const ref.
static void
checkForRecordsWithArrayFields(Expr* ref, std::vector<Symbol*>& outerVars) {
  for_vector(Symbol, sym, outerVars)
    if (AggregateType* at = toAggregateType(sym->type->getValType())) {
      const char* varKind = NULL;
      if (isRecord(at)) varKind = "record";
      else if (isUnion(at)) varKind = "union";
      else INT_ASSERT(isClass(at));
      //todo: do we want this more aggressive warning?
      // if (varKind)
      //   USR_WARN(ref, "Achtung! var %s  type %s  decl %s\n",
      //            sym->name, sym->type->symbol->name, sym->stringLoc());
      if (varKind)
        for_alist(fieldExpr, at->fields)
          if (DefExpr* fieldDef = toDefExpr(fieldExpr))
            //
            // This test would result in too many warnings:
            //   blankIntentForType(fieldDef->sym->type) != INTENT_CONST_IN
            // We warn only about array/domain because copying them
            // is expensive.
            //
            if (isRecordWrappedType(fieldDef->sym->type)) {
              // If this assert fails: (a) should this Symbol really
              // be subject to forall intents? If so, (b) need to modify
              // USR_WARN below not to print its name.
              INT_ASSERT(!sym->hasFlag(FLAG_TEMP));
              USR_WARN(ref, "The blank forall intent for record and union variables is temporarily implemented as a copy, not 'const ref'. As a result, the %s variable '%s' is affected. Its field %s: %s inside the loop will be a copy, not alias, of its field outside the loop. Use a task-intent-clause to pass it by reference, e.g. 'with (ref %s)'.",
                       varKind, sym->name,
                       fieldDef->sym->name, fieldDef->sym->type->symbol->name,
                       sym->name);
              break; // one warning per variable is enough
            }
    }
}


// ForallLeaderArgs: add actuals to _toLeader/_toLeaderZip()/_toStandalone().
// (The leader will be converted to accept them during resolution.)
static void addActualsTo_toLeader(Symbol* serIterSym, int& numLeaderActuals,
                                  std::vector<Symbol*>& outerVars,
                                  std::vector<Symbol*>& shadowVars,
                                  std::vector<Symbol*>& reduceGVars)
{
  // Find that call to _toLeader() or similar,
  // starting from DefExpr of chpl__iter...
  CallExpr* tlCall = NULL;
  for (Expr* seekExpr = serIterSym->defPoint->next; seekExpr;
       seekExpr = seekExpr->next)
    if (CallExpr* seekCall = toCallExpr(seekExpr))
      if (seekCall->isPrimitive(PRIM_MOVE))
        if (CallExpr* seekSubCall = toCallExpr(seekCall->get(2)))
          if (seekSubCall->isNamed("_toLeader") ||
              seekSubCall->isNamed("_toLeaderZip") ||
              seekSubCall->isNamed("_toStandalone")) {
            tlCall = seekSubCall;
            break;
          }
  INT_ASSERT(tlCall);
  numLeaderActuals = 0;
  Expr* tlStmt = tlCall->getStmtExpr();
  // .. and add the actuals.
  for (size_t idx = 0; idx < outerVars.size(); idx++) {
    Symbol* ovar  = outerVars[idx];
    Symbol* svar  = shadowVars[idx];
    Symbol* globalOp = reduceGVars[idx];
    bool isReduce = globalOp != NULL;

    // keep in sync with setupShadowVarForRefIntents()
    if (!isReduce && svar->hasFlag(FLAG_REF_VAR)) {
      // createShadowVars() keeps 'const ref'-intent vars, drops 'ref'-vars
      INT_ASSERT(svar->hasFlag(FLAG_CONST));
      // Nothing to be done here - we will rely on lexical scoping.
      // Separately, ensure that we did not miss a reduction intent:
      INT_ASSERT(!globalOp);
    } else {
      Symbol* actual = ovar;
      if (isReduce) {
        // pass chpl__reduceGlob insetad
        actual = globalOp;
      } else if (isReferenceType(ovar->type)) {
        // If it is a reference, dereference it. E.g. m-lsms.chpl (-nl 1?).
        VarSymbol* deref = newTemp(ovar->name, ovar->type->getValType());
        tlStmt->insertBefore(new DefExpr(deref));
        tlStmt->insertBefore("'move'(%S, 'deref'(%S))", deref, ovar);
        actual = deref;
      }
      tlCall->insertAtTail(actual);
      numLeaderActuals++;
    }
  }
}


// Returns true if this variable has been taken care of.
static bool setupShadowVarForRefIntents(CallExpr* lcCall,
                                        Symbol* ovar, Symbol* svar)
{
  // keep in sync with addActualsTo_toLeader()
  // this function is invoked only when !isReduce
  if (svar->hasFlag(FLAG_REF_VAR)) {
    // createShadowVars() keeps 'const ref'-intent vars, drops 'ref'-vars
    INT_ASSERT(svar->hasFlag(FLAG_CONST));
    lcCall->insertBefore(new DefExpr(svar));
    if (isRecordWrappedType(ovar->type)) {
      // Just bit-copy, not "assign". Since 'svar' lives within the
      // forall loop body, no ref counter increment/decrement is needed.
      lcCall->insertBefore(new CallExpr(PRIM_MOVE, svar, ovar));
    } else {
      // Need to adjust svar's type.
      INT_ASSERT(svar->type == ovar->type->getValType()); // current state
      svar->type = ovar->type->getRefType();
      if (isReferenceType(ovar->type)) {
        // 'ovar' is already a reference, copy that reference.
        lcCall->insertBefore(new CallExpr(PRIM_MOVE, svar, ovar));
      } else {
        // Take a reference of 'ovar'.
        lcCall->insertBefore(new CallExpr(PRIM_MOVE, svar,
                               new CallExpr(PRIM_ADDR_OF, ovar)));
      }
    }
    return true;
  }
  // Not taken care of.
  return false;
}

static CallExpr* findLeadIdxCopyInit(Symbol* leadIdxSym,
                                     Symbol* leadIdxCopySym)
{
  CallExpr* lcCall = NULL;
  for (Expr* seekExpr = leadIdxCopySym->defPoint->next; seekExpr;
       seekExpr = seekExpr->next)
    if (CallExpr* seekCall = toCallExpr(seekExpr))
      if (seekCall->isPrimitive(PRIM_MOVE))
        if (SymExpr* seekArg1 = toSymExpr(seekCall->get(1)))
          if (seekArg1->var == leadIdxCopySym)
            if (SymExpr* seekArg2 = toSymExpr(seekCall->get(2)))
              if (seekArg2->var == leadIdxSym) {
                lcCall = seekCall;
                break;
              }
  INT_ASSERT(lcCall);
  return lcCall;
}

//
// Extracts 'ix'-th component from 'leadIdx' tuple into 'dest', i.e.
// inserts 'dest = leadIdx(ix)' before 'lcCall'.
//
// UMM note: the leader will create copies of the outer variables
// via task intents, then yield those copies via a tuple.
// This extracts such a copy and stores it into a shadow variable.
// Strictly speaking, a copy constructor aka chpl__initCopy()
// needs to be invoked from tuple component into the shadow variable,
// then the tuple component should be destructed.
// We forego these two operations, simply transfering the bits,
// because the cases where that matters are going to be rare.
//
static void extractFromLeaderYield(CallExpr* lcCall, int ix,
                                   Symbol* dest, Symbol* leadIdx)
{
  // Generating CallExpr(SymExpr(leadIdx), new_IntSymbol(ix))
  // did not work for me. So we generate leadIdx.x1 etc.  -vass 7'2014
  char buf[16];  sprintf(buf, "x%d", ix);

  lcCall->insertBefore("'move'(%S, '.v'(%S,%S))",
                       dest, leadIdx, new_StringSymbol(buf));
}

static void detupleLeadIdx(Symbol* leadIdxSym, Symbol* leadIdxCopySym,
                           int numLeaderActuals,
                           std::vector<Symbol*>& outerVars,
                           std::vector<Symbol*>& shadowVars,
                           std::vector<Symbol*>& reduceGVars)
{
  // ForallLeaderArgs: detuple what the leader yields.
  // (The leader will be converted to yield a tuple during resolution.)
  // Find the assignment leadIdxCopy:=leadIdx,
  // starting from DefExpr of chpl__leadIdxCopy.
  CallExpr* lcCall = findLeadIdxCopyInit(leadIdxSym, leadIdxCopySym);

  // ... and add the detupling.
  // First, for leadIdxCopy.
  int ix = 1;
  if (numLeaderActuals > 0)
    extractFromLeaderYield(lcCall, ix, leadIdxCopySym, leadIdxSym);

  // Then, for the shadow vars.
  for (size_t idx = 0; idx < outerVars.size(); idx++) {
    Symbol* ovar     = outerVars[idx];
    Symbol* svar     = shadowVars[idx];
    Symbol* globalOp = reduceGVars[idx];
    bool isReduce    = globalOp != NULL;
    if (!isReduce && setupShadowVarForRefIntents(lcCall, ovar, svar)) {
      // handled
    } else {
      // non-ref or reduce intents
      INT_ASSERT(numLeaderActuals > 0);
      lcCall->insertBefore(new DefExpr(svar));
      extractFromLeaderYield(lcCall, ++ix, svar, leadIdxSym);
<<<<<<< HEAD
#ifndef HILDE_MM
      svar->addFlag(FLAG_INSERT_AUTO_DESTROY);
#endif
=======
      if (!isReduce)
      {
#ifndef HILDE_MM
        svar->addFlag(FLAG_INSERT_AUTO_DESTROY);
#endif
      }
>>>>>>> 702254d3
    }
  }

  // Finally, remove the original assignment.
  if (numLeaderActuals > 0)
    lcCall->remove();
}

static void findBlockWithDefOf(Expr* start, const char* varName,
                               BlockStmt*& resultBlock, DefExpr*& resultDef)
{
  for (Expr* curr = start; curr; curr = curr->next)
    if (BlockStmt* nestB = toBlockStmt(curr))
      if (Expr* nestH = nestB->body.head)
        if (DefExpr* def = toDefExpr(nestH))
          if (!strcmp(def->sym->name, varName)) {
            resultBlock = nestB;
            resultDef   = def;
            return;
          }

  INT_ASSERT(false); // not found... need to search harder?
  resultDef = NULL;  // suppress "may be used uninitialized" in callers
}

static BlockStmt* discoverFromFollowIter(DefExpr* defFollowIter)
{
  // find the follower for loop
  ForLoop* bFollowerLoop = NULL;

  for (Expr* curr = defFollowIter->next; curr; curr = curr->next) {
    if (ForLoop* forLoop = toForLoop(curr)) {
      if (SymExpr* seFollowIter = forLoop->iteratorGet()) {
        if (seFollowIter->var == defFollowIter->sym) {
          bFollowerLoop = forLoop;
          break;
        }
      }
    }
  }

  INT_ASSERT(bFollowerLoop);  // ensure we found it

  // find the forall loop body
  BlockStmt* bForallBody = NULL;

  for (Expr* curr = bFollowerLoop->body.head; curr; curr = curr->next) {
    if (BlockStmt* nestB = toBlockStmt(curr)) {
      if (nestB->byrefVars) {
        // what else can it be?
        INT_ASSERT(nestB->byrefVars->isPrimitive(PRIM_FORALL_LOOP));
        bForallBody = nestB;
        break;
      }
    }
  }

  INT_ASSERT(bForallBody);  // ensure we found it

  return bForallBody;
}

static void discoverForallBodies(DefExpr* defChplIter,
                                 BlockStmt*& firstForallBody,
                                 BlockStmt*& secondForallBody)
{
  // Find the forall loop body/bodies
  // by traversing the AST created in buildForallLoopStmt().

  BlockStmt* b1;
  DefExpr*   defLeadIdxCopy;
  bool       sa = !strcmp(defChplIter->sym->name, "chpl__iterSA");

  findBlockWithDefOf(defChplIter->next,
                     sa ? "chpl__saIdxCopy" : "chpl__leadIdxCopy",
                     b1, defLeadIdxCopy);

  if (sa) {
    // standalone case - get the first (and only) block that follows

    firstForallBody  = NULL;
    secondForallBody = NULL;
    for (Expr* curr = defLeadIdxCopy->next; curr; curr = curr->next)
      if (BlockStmt* block = toBlockStmt(curr)) {
        INT_ASSERT(block->byrefVars->isPrimitive(PRIM_FORALL_LOOP));
        firstForallBody = block;
        // this loop is for asserts only
        for (Expr* check = firstForallBody->next; check; check = check->next)
          INT_ASSERT(!isBlockStmt(check));
        break;
      }
    INT_ASSERT(firstForallBody);

  } else if (fNoFastFollowers) {
    // no fast followers

    BlockStmt* b2;
    DefExpr*   defFollowIter;
    findBlockWithDefOf(defLeadIdxCopy->next, "chpl__followIter",
                       b2, defFollowIter);

    firstForallBody = discoverFromFollowIter(defFollowIter);
    secondForallBody = NULL;

  } else {
    // yes fast followers

    //
    // If the function has been resolved, the current implementation is doomed
    // - because the 'if' that we will rely on may have been folded away.
    //
    // In that case we'd have to traverse all CallExprs
    // looking for SymExpr(s) for defChplIter->sym
    // that is/are in the PRIM_FORALL_LOOP CallExpr.
    // That/those will be our forall loop bodies.
    //
    // BTW FLAG_RESOLVED is already set on defChplIter->parentSymbol.
    // That's because it is set before the function body is resolved.
    // So I am testing for dtUnknown instead.
    //
    INT_ASSERT(defChplIter->sym->type == dtUnknown);

    // Find   if ... { def chpl__fastFollowIter; ... }
    //        else   { def chpl__followIter; ... }

    // start with the 'else'
    CondStmt* ifFfStmt      = NULL;
    DefExpr*  defFollowIter = NULL;
    for (Expr* curr = defLeadIdxCopy->next; curr; curr = curr->next)
      if (CondStmt* condS = toCondStmt(curr))
        if (BlockStmt* elseS = condS->elseStmt)
          if (elseS->body.head)
            if (DefExpr* def = toDefExpr(elseS->body.head))
              if (!strcmp(def->sym->name, "chpl__followIter")) {
                // OK, here is our 'if' and 'else'.
                ifFfStmt = condS;
                defFollowIter = def;
                break;
              }
    INT_ASSERT(ifFfStmt && defFollowIter); // ensure we found them

    // on to the 'then'
    BlockStmt* thenS = ifFfStmt->thenStmt;
    INT_ASSERT(thenS && thenS->body.head);
    DefExpr* defFastFollowIter = toDefExpr(thenS->body.head);
    INT_ASSERT(defFastFollowIter &&
               !strcmp(defFastFollowIter->sym->name, "chpl__fastFollowIter"));

    firstForallBody = discoverFromFollowIter(defFastFollowIter);
    secondForallBody = discoverFromFollowIter(defFollowIter);
  }
}

static void getIterSymbols(BlockStmt* body, Symbol*& serIterSym,
                           Symbol*& leadIdxSym, Symbol*& leadIdxCopySym)
{
  CallExpr* const byrefVars = body->byrefVars;
  INT_ASSERT(byrefVars->isPrimitive(PRIM_FORALL_LOOP));

  // Extract  chpl__iterLF,  chpl__leadIdx,  chpl__leadIdxCopy
  // or       chpl__iterSA,  chpl__saIdx,    chpl__saIdxCopy
  SymExpr* serIterSE     = toSymExpr(byrefVars->get(1)->remove());
  SymExpr* leadIdxSE     = toSymExpr(byrefVars->get(1)->remove());
  SymExpr* leadIdxCopySE = toSymExpr(byrefVars->get(1)->remove());
  INT_ASSERT(serIterSE && leadIdxSE && leadIdxCopySE);

  serIterSym     = serIterSE->var;
  leadIdxSym     = leadIdxSE->var;
  leadIdxCopySym = leadIdxCopySE->var;
}

static void getOuterVars(BlockStmt* body, SymbolMap& uses)
{
  CallExpr* const byrefVars = body->byrefVars;
  INT_ASSERT(byrefVars->isPrimitive(PRIM_FORALL_LOOP));

  // do the same as in 'if (needsCapture(fn))' in createTaskFunctions()
  findOuterVars(body, uses);
  markOuterVarsWithIntents(byrefVars, uses);
  pruneThisArg(body->parentSymbol, uses);
}

static void verifyOuterVars(BlockStmt* body2,
                            SymbolMap& uses1, int totOuterVars1)
{
  SymbolMap uses2;
  getOuterVars(body2, uses2);

  int totOuterVars2 = 0;
  form_Map(SymbolMapElem, e, uses2) {
    if (e->value != markPruned) {
      totOuterVars2++;
      Symbol* var2 = e->key;
      SymbolMapElem* elem1 = uses1.get_record(var2);
      INT_ASSERT(elem1 && elem1->key == var2);
    }
  }
  INT_ASSERT(totOuterVars1 == totOuterVars2);
}

//
// This is Part 1 of implementing forall intents, executed earlier than Part 2:
// * discover the relevant AST pieces of a forall loop
// * compute outer variables
// * does some AST transformations
//
void implementForallIntents1(DefExpr* defChplIter)
{
  //
  // Find the corresponding forall loop body(s).
  //
  // The following scenarios are defined in build.cpp
  // and matched against in the following:
  //
  // - Leader-follower case, when fast followers are enabled:
  //  - forallBody1 and forallBody2 are non-NULL
  //  - forallBody2->byrefVars is a PRIM_FORALL_LOOP whose first arguments are:
  //      chpl__iterLF, chpl__leadIdx, chpl__leadIdxCopy
  //
  // - Leader-follower case, when fast followers are disabled:
  //  - forallBody2 == NULL
  //  - forallBody1->byrefVars is what forallBody2->byrefVars is above
  //
  // - In all three cases, the user-speicified contents of the 'with' clause
  //   are appended to forallBody1/2->byrefVars specified above
  //
  // - Standalone case:
  //  - forallBody2 == NULL
  //  - forallBody1->byrefVars is a PRIM_FORALL_LOOP whose first arguments are:
  //      chpl__iterSA, chpl__saIdx, chpl__saIdxCopy
  //
  BlockStmt* forallBody1;
  BlockStmt* forallBody2;
  discoverForallBodies(defChplIter, forallBody1, forallBody2);

  // If both bodies are present, I expect them to be copies of one another,
  // except for byrefVars field (see above).
  // So we discover everything for the first one and verify
  // that it's the same for the second one.
  // Once we found it/them, process the first forall body clone.
  // Stash away misc things for comparison with the second one.

  Symbol *serIterSym, *leadIdxSym, *leadIdxCopySym;
  SymbolMap uses1;

  if (forallBody2)
    getIterSymbols(forallBody2, serIterSym, leadIdxSym, leadIdxCopySym);
  else
    getIterSymbols(forallBody1, serIterSym, leadIdxSym, leadIdxCopySym);

  getOuterVars(forallBody1, uses1);

  // Create shadow variables. We keep the vectors to ensure consistent
  // iteration order in for_vector(outerVars) vs. for_vector(shadowVars).
  std::vector<Symbol*> outerVars;
  std::vector<Symbol*> shadowVars;

  // Reduction-intent-related 'globalOp' variables, when non-NULL:
  // A 'globalOp' is an instance of a ReduceScanOp subclass.
  // It is created right before the forall, then threaded through and
  // yielded out of the leader as 'localOp'.
  // After the forall, outerVar = globalOp.generate().
  // Todo: these are so infrequent, store them e.g. in SymbolMaps instead?
  std::vector<Symbol*> reduceGVars;

  int numShadowVars, totOuterVars1;
  SET_LINENO(forallBody1);
  createShadowVars(defChplIter, uses1, numShadowVars, totOuterVars1,
                   outerVars, shadowVars, reduceGVars);

  if (numShadowVars > 0) {
    int numLeaderActuals; // set in addActualsTo_toLeader()

    checkForRecordsWithArrayFields(defChplIter, outerVars);

    addActualsTo_toLeader(serIterSym, numLeaderActuals,
                          outerVars, shadowVars, reduceGVars);

    detupleLeadIdx(leadIdxSym, leadIdxCopySym, numLeaderActuals,
                   outerVars, shadowVars, reduceGVars);

    // replace outer vars with shadows in the loop body
    replaceVarUses(forallBody1, uses1);
  }

  forallBody1->byrefVars->remove();

  // Now process the second clone, using what we already computed.

  if (forallBody2)
  {
    // for assertions only
    if (fVerify)
      verifyOuterVars(forallBody2, uses1, totOuterVars1);

    // Threading through the leader call was done for forallBody1.

    if (numShadowVars > 0)
      // same outer variables, same shadow variables as for forallBody1
      replaceVarUses(forallBody2, uses1);

    forallBody2->byrefVars->remove();
  }
}


//
//-----------------------------------------------------------------------------
//  implementForallIntents2()
//-----------------------------------------------------------------------------
//
// This is Part 2 - it processes each call to _toLeader() or _toLeaderZip()
// or _toStandalone().
//
// Throughout this file, for historical reasons, terms/identifiers with
// "leader" relate to both leader and standalone iterators.
//


// Todo: for a given leader, we could also cache specializations
// for each set of outer variables that we have seen.
// Like SymbolMapCache?
static Map<FnSymbol*,FnSymbol*> pristineLeaderIterators;


static FnSymbol* copyLeaderFn(FnSymbol* origFn, bool ignore_isResolved) {
  FnSymbol* copyFn = origFn->copy();
  origFn->defPoint->insertAfter(new DefExpr(copyFn));

  // also update paramMap
  // It makes sense to handle all param formals, not just "tag".
  Expr* oFormal = origFn->formals.head;
  Expr* cFormal = copyFn->formals.head;
  do {
    // assert: have at least "tag" formal; same #formals for origFn and copyFn
    INT_ASSERT(oFormal && cFormal);

    ArgSymbol* oArg = toArgSymbol(toDefExpr(oFormal)->sym);
    ArgSymbol* cArg = toArgSymbol(toDefExpr(cFormal)->sym);
    INT_ASSERT(oArg && cArg);
    Symbol* oMapped = paramMap.get(oArg);
    if (oMapped)
      paramMap.put(cArg, oMapped);
    // if !oMapped, nothing to do

    oFormal = oFormal->next;
    cFormal = cFormal->next;
  } while (oFormal);
  INT_ASSERT(!cFormal); // same #formals for origFn and copyFn

  // When invoked from resolveFns(), fn->isResolved() aka FLAG_RESOLVED
  // is already set, although resolution is not yet started.
  // fn->copy() carries this flag over, which is confusing. Reset it.
  if (ignore_isResolved) {
    // Even if this assert fails, we still want to remove FLAG_RESOLVED.
    INT_ASSERT(origFn->isResolved());
    copyFn->removeFlag(FLAG_RESOLVED);
  }

  //
  // We do not want copyFn to be already resolved because:
  //
  // * We need to resolve the _build_tuple calls that we will insert.
  //   If copyFn were already resolved, we could resolve those calls by hand
  //   like so:  resolveCall(bldTplCall); resolveFns(bldTplCall->isResolved());
  //   for each bldTplCall - the inserted _build_tuple call.
  //
  // * If copyFn were already resolved, chpl__leaderIdx's type would
  //   already have been set -- before we convert the leader's yield values
  //   from <whatever> to tuple(<whatever>, shadow variables).
  //   So we would need to redo chpl__leaderIdx's type and whatever it affects.
  //
  // Currently, as we assert, copyFn is not resolved - it will get resolved
  // right after this.
  //
  INT_ASSERT(!copyFn->isResolved());

  return copyFn;
}

void stashPristineCopyOfLeaderIter(FnSymbol* origLeader,
                                   bool ignore_isResolved)
{
  if (!pristineLeaderIterators.get(origLeader)) {
    // If it's already resolved, it's too late to stash away.
    // copyLeaderFn() verifies that after the fact.
    FnSymbol* leaderToStash = copyLeaderFn(origLeader, ignore_isResolved);
    pristineLeaderIterators.put(origLeader, leaderToStash);
  }
}

//
// origRetExpr's symbol will no longer be recognized as a yield symbol in
// localizeReturnSymbols(), which will be called after resolution.
// So we are going to localize it right away.
//
// For that, search back from 'ref' from a PRIM_MOVE that sets that symbol,
// Create a new symbol then change that PRIM_MOVE to update this new symbol
// instead.
//
// Return this new symbol.
//
static VarSymbol* localizeYieldForExtendLeader(Expr* origRetExpr, Expr* ref) {
  SymExpr* orse = toSymExpr(origRetExpr);
  INT_ASSERT(orse);
  Symbol* origRetSym = orse->var;
  for (Expr* curr = ref->prev; curr; curr = curr->prev)
    if (CallExpr* call = toCallExpr(curr))
      if (call->isPrimitive(PRIM_MOVE))
        if (SymExpr* dest = toSymExpr(call->get(1)))
          if (dest->var == origRetSym) {
            VarSymbol* newOrigRet = newTemp("localRet", origRetSym->type);
            curr->insertBefore(new DefExpr(newOrigRet));
            dest->var = newOrigRet;
            return newOrigRet; // done
          }
  INT_ASSERT(false); // did not find the assignment
  return NULL;       // dummy
}

//
// Verify that 'origRet' is not used, and remove it from the tree.
//
static void checkAndRemoveOrigRetSym(Symbol* origRet, FnSymbol* parentFn) {
  // parentFn and this assert are just sanity checking for the caller
  INT_ASSERT(origRet->defPoint->parentSymbol == parentFn);

  std::vector<SymExpr*> symExprs;
  collectSymExprsSTL(parentFn, symExprs);
  for_vector(SymExpr, se, symExprs)
    INT_ASSERT(se->var != origRet);

  // If none are found, we can yank origRet.
  origRet->defPoint->remove();
}

static void setupRedRefs(FnSymbol* fn, bool nested,
                         Expr*& redRef1, Expr*& redRef2)
{
  if (redRef1) return;

  // We will insert new ASTs at the beginning of 'fn' -> before 'redRef1',
  // and at the end of 'fn' -> before 'redRef2'.
  redRef1 = new CallExpr("redRef1");
  redRef2 = new CallExpr("redRef2");
  if (nested) {
    fn->insertAtHead(redRef1);
  } else {
    // Be cute - add new stuff past the defs of 'ret' and 'origRet'.
    fn->body->body.head->next->insertAfter(redRef1);
  }
  // insert before _downEndCount
  // by inserting before return then moving one up past _downEndCount
  fn->insertBeforeReturn(redRef2);
  CallExpr* dc = toCallExpr(redRef2->prev);
  INT_ASSERT(dc && dc->isNamed("_downEndCount"));
  dc->insertBefore(redRef2->remove());
}

static void cleanupRedRefs(Expr*& redRef1, Expr*& redRef2) {
  if (!redRef1) return;
  redRef1->remove();
  redRef2->remove();
  redRef1 = redRef2 = NULL;
}

// like isArrayClass()
static bool isReduceOp(Type* type) {
  if (type->symbol->hasFlag(FLAG_REDUCESCANOP))
    return true;
  forv_Vec(Type, t, type->dispatchParents)
    if (isReduceOp(t))
      return true;
  return false;
}

static const char* astrArg(int ix, const char* add1) {
  return astr("x", istr(ix+1), "_", add1);
}

//
// Propagate 'extraActuals' through the task constructs, implementing
// task intents. See the header comment for extendLeader().
//
static void propagateExtraLeaderArgs(CallExpr* call, VarSymbol* retSym,
                                     int numExtraArgs, Symbol* extraActuals[],
                                     bool reduceArgs[], bool nested)
{
  FnSymbol* fn = call->isResolved();
  INT_ASSERT(fn); // callee's responsibility
  if (fn->hasFlag(FLAG_WRAPPER)) {
    // We are not handling void-returning wrappers at the moment.
    INT_ASSERT(!(fn->getReturnSymbol() == gVoid || fn->retType == dtVoid));
  }

  Expr *redRef1 = NULL, *redRef2 = NULL;
  Symbol* extraFormals[numExtraArgs];
  Symbol* shadowVars[numExtraArgs];
  bool gotNestedReduce = false;

  for (int ix = 0; ix < numExtraArgs; ix++) {
    Symbol*     eActual = extraActuals[ix];
    bool        isReduce = nested ? reduceArgs[ix] :
        // todo: eliminate potential false positives
        // i.e. when there is a proper outer variable of a ReduceScanOp type
        isReduceOp(eActual->type);
    if (!nested) reduceArgs[ix] = isReduce;

    // Use named args to disambiguate from the already-existing iterator args,
    // just in case. This necessitates toNamedExpr() in handleCaptureArgs().
    const char* eName   =
      isReduce ? astrArg(ix, "reduceParent") :
        nested ? eActual->name :
          strcmp(eActual->name, "_tuple_expand_tmp_") ?
            astrArg(ix, eActual->name) // uniquify arg name
            : astrArg(ix, "tet");
  
    ArgSymbol*  eFormal = new ArgSymbol(INTENT_BLANK, eName, eActual->type);
    extraFormals[ix] = eFormal;
    call->insertAtTail(new NamedExpr(eName, new SymExpr(eActual)));
    fn->insertFormalAtTail(eFormal);

    // In leader outside any taskFn just use reduceParent.
    // Todo: also skip if there are no other taskFns or yields in 'fn'.
    if (isReduce && nested) {
      // We shouldn't bother with all this when it is not a task function.
      INT_ASSERT(isTaskFun(fn));
      gotNestedReduce = true;
      setupRedRefs(fn, nested, redRef1, redRef2);
      ArgSymbol* parentOp = eFormal; // the reduceParent arg
      VarSymbol* currOp   = new VarSymbol(astrArg(ix, "reduceCurr"));
      VarSymbol* svar     = new VarSymbol(astrArg(ix, "shadowVar"));
      redRef1->insertBefore(new DefExpr(currOp));
      redRef1->insertBefore("'move'(%S, clone(%S,%S))", // init
                            currOp, gMethodToken, parentOp);
      redRef1->insertBefore(new DefExpr(svar));
      redRef1->insertBefore("'move'(%S, identity(%S,%S))", // init
                            svar, gMethodToken, currOp);
      redRef2->insertBefore("accumulate(%S,%S,%S)",
                            gMethodToken, currOp, svar);
      redRef2->insertBefore("chpl__reduceCombine(%S,%S)", parentOp, currOp);
      redRef2->insertBefore("chpl__cleanupLocalOp(%S,%S)", parentOp, currOp);
      // use currOp instead of parentOp for yielding and passing to taskFns
      extraFormals[ix] = currOp;
      shadowVars[ix]   = svar;
    } else {
      shadowVars[ix] = NULL;
    }
  }

  cleanupRedRefs(redRef1, redRef2);

  // Propagate recursively into task functions and yields.
  std::vector<CallExpr*> rCalls;
  collectMyCallExprsSTL(fn, rCalls, fn);
  for_vector(CallExpr, rcall, rCalls) {
    if (rcall->isPrimitive(PRIM_YIELD)) {
      // Make a tuple that includes the extra args.
      Expr* origRetArg = rcall->get(1)->remove();
      VarSymbol* newOrigRet = localizeYieldForExtendLeader(origRetArg, rcall);
      // We need to yield references to svars as part of tuples,
      // hence the _allow_ref version. However, with some promotion wrappers
      // e.g. npb/is/diten/is.chpl, this hits the bug that autoCopy on a tuple
      // with a ref component dereferences that component.
      // So we avoid _allow_ref if we do not have reduce intents.
      const char* buildName =
        gotNestedReduce ? "_build_tuple_always_allow_ref" : "_build_tuple";
      CallExpr* buildTuple = new CallExpr(buildName, newOrigRet);

      // add tuple components
      for (int ix = 0; ix < numExtraArgs; ix++) {
        bool isReduce = reduceArgs[ix];
        Symbol* svar = shadowVars[ix];
        if (isReduce && !svar)
          // Currently we do not create a shadow var for yields in this case.
          USR_FATAL(rcall, "yields outside of task constructs in the leader or standalone iterator are not supported with reduce intents");
        Symbol* tFormal;
        if (isReduce) {
          // pass 'svar' by reference
          VarSymbol* sref = new VarSymbol(astrArg(ix, "svarRef"));
          rcall->insertBefore(new DefExpr(sref));
          rcall->insertBefore("'move'(%S, 'addr of'(%S))", sref, svar);
          tFormal = sref;
        } else {
          tFormal = extraFormals[ix];
        }
        buildTuple->insertAtTail(new SymExpr(tFormal));
      }

      rcall->insertBefore("'move'(%S,%E)", retSym, buildTuple);
      rcall->insertAtTail(new SymExpr(retSym));

    } else if (FnSymbol* tfn = resolvedToTaskFun(rcall)) {
      // 'rcall' better be the only call to 'tfn'.
      // The following assert is a weak assurance of that.
      // For a strong assurance, we could additionally build a set of task
      // functions, calls to which we have seen.
      // OTOH our normal call verification should suffice: it will fail
      // the first propagated call if a second call propagates to same tfn.
      INT_ASSERT(tfn->defPoint->parentSymbol == fn);
      // Reduce intents do not make sense when a 'begin' outlives the iterator.
      if (tfn->hasFlag(FLAG_BEGIN))
        USR_FATAL_CONT(tfn, "reduce intents are not implemented with leader and standalone iterators that include 'begin' statement(s)");
      // Propagate the extra args recursively into 'tfn'.
      propagateExtraLeaderArgs(rcall, retSym, numExtraArgs,
                               extraFormals, reduceArgs, true);
    }
  }
}

//
// ForallLeaderArgs: propagate the extra args through the leader,
// specifically through a fresh copy of the leader.
// That is, replace
//   iter ITERATOR(originalArgs...) {
//     ... yield originalYield; ...
//   }
// with
//   iter ITERATOR(originalArgs..., forallOuterVars...) {
//     ... yield (originalYield, forallOuterVars...); ...
//   }
// where 'outerVars' are propagated through task constructs
// as per task intents. Since createTaskFunctions() is done
// earlier (before resolution), we have to do task intents
// for forallOuterVars ourselves.
//
static void extendLeader(CallExpr* call, CallExpr* origToLeaderCall) {
  FnSymbol* origIterFn = call->isResolved();
  INT_ASSERT(origIterFn);  // caller's responsibility

  // Replace the callee with a clone.
  if (origIterFn->isResolved()) {
    // ... using a pristine copy if the callee is already resolved.
    // See the comment on an assert in copyLeaderFn().
    origIterFn = pristineLeaderIterators.get(origIterFn);
    INT_ASSERT(origIterFn);
  }

  FnSymbol* iterFn = copyLeaderFn(origIterFn, /*ignore_isResolved:*/false);
  toSymExpr(call->baseExpr)->var = iterFn;

  // Setup the new return/yield symbol.
  VarSymbol* retSym  = newTemp("ret"); // its type is to be inferred
  Symbol* origRetSym = iterFn->replaceReturnSymbol(retSym, /*newRetType*/NULL);
  origRetSym->defPoint->insertBefore(new DefExpr(retSym));
  origRetSym->name = "origRet";

  int numExtraArgs = origToLeaderCall->numActuals()-1;
  INT_ASSERT(numExtraArgs > 0); // we shouldn't be doing all this otherwise
  Expr* origArg = origToLeaderCall->get(1);
  Symbol* extraActuals[numExtraArgs];
  bool    reduceArgs[numExtraArgs];   // computed in propagateExtraLeaderArgs
  for (int ix = 0; ix < numExtraArgs; ix++) {
    origArg = origArg->next;
    SymExpr* origSE = toSymExpr(origArg);
    INT_ASSERT(origSE); // if it is not a symbol, still need to make it happen
    extraActuals[ix] = origSE->var;
  }
  INT_ASSERT(!origArg->next); // we should have processed all args

  propagateExtraLeaderArgs(call, retSym, numExtraArgs,
                           extraActuals, reduceArgs, false);

  checkAndRemoveOrigRetSym(origRetSym, iterFn);
}

void implementForallIntents2(CallExpr* call, CallExpr* origToLeaderCall) {
  if (origToLeaderCall->numActuals() <= 1) {
    // No variables to propagate => no extendLeader.
    // Ensure we have a pristine copy for the other case.
    FnSymbol* origLeader = call->isResolved();
    INT_ASSERT(origLeader);

    if (!pristineLeaderIterators.get(origLeader))
      stashPristineCopyOfLeaderIter(origLeader, /*ignore_isResolved:*/ false);
  } else {
    extendLeader(call, origToLeaderCall);
  }
}<|MERGE_RESOLUTION|>--- conflicted
+++ resolved
@@ -478,18 +478,12 @@
       INT_ASSERT(numLeaderActuals > 0);
       lcCall->insertBefore(new DefExpr(svar));
       extractFromLeaderYield(lcCall, ++ix, svar, leadIdxSym);
-<<<<<<< HEAD
-#ifndef HILDE_MM
-      svar->addFlag(FLAG_INSERT_AUTO_DESTROY);
-#endif
-=======
       if (!isReduce)
       {
 #ifndef HILDE_MM
         svar->addFlag(FLAG_INSERT_AUTO_DESTROY);
 #endif
       }
->>>>>>> 702254d3
     }
   }
 
