/*
 * Copyright 2004-2016 Cray Inc.
 * Other additional copyright holders may be indicated within.
 *
 * The entirety of this work is licensed under the Apache License,
 * Version 2.0 (the "License"); you may not use this file except
 * in compliance with the License.
 *
 * You may obtain a copy of the License at
 *
 *     http://www.apache.org/licenses/LICENSE-2.0
 *
 * Unless required by applicable law or agreed to in writing, software
 * distributed under the License is distributed on an "AS IS" BASIS,
 * WITHOUT WARRANTIES OR CONDITIONS OF ANY KIND, either express or implied.
 * See the License for the specific language governing permissions and
 * limitations under the License.
 */

#include "resolution.h"
#include "astutil.h"
#include "ForLoop.h"
#include "passes.h"
#include "stlUtil.h"
#include "stmt.h"
#include "stringutil.h"
#include "symbol.h"
#include "resolveIntents.h"


//
//-----------------------------------------------------------------------------
//  implementForallIntents1()
//-----------------------------------------------------------------------------
//
// This is Part 1 of implementing forall intents, executed earlier than Part 2:
// * discover the relevant AST pieces of a forall loop
// * compute outer variables
// * does some AST transformations
//


//
// Is 'sym' the user index variable for the forall loop body 'block' ?
//
static bool isCorrespIndexVar(BlockStmt* block, Symbol* sym)
{
  if (!sym->hasFlag(FLAG_INDEX_VAR))
    return false;

  return sym->defPoint->parentExpr == block->parentExpr;
}


//
// A forall-intents variation on isOuterVar() in createTaskFunctions.cpp:
// Is 'sym' defined outside 'block'?
//
static bool isOuterVar(Symbol* sym, BlockStmt* block) {
  if (sym->isParameter()               || // includes isImmediate()
<<<<<<< HEAD
      sym->hasFlag(FLAG_INSTANTIATED_PARAM)   || //also a param
=======
      sym->hasFlag(FLAG_INSTANTIATED_PARAM)    || // also a param
>>>>>>> abd8875c
      sym->hasFlag(FLAG_TEMP)          || // exclude these

      // Consts need no special semantics for begin/cobegin/coforall/on.
      // Implementation-wise, it is uniform with consts in nested functions.
      sym->hasFlag(FLAG_CONST)         ||

      // NB 'type' formals do not have INTENT_TYPE
      sym->hasFlag(FLAG_TYPE_VARIABLE)     // 'type' aliases or formals
  ) {
    // these are either not variables or not defined outside of 'fn'
    return false;
  }

  DefExpr*  defPt = sym->defPoint;
  Expr* parentExp = defPt->parentExpr;

  while (true) {
    if (!parentExp) {
      Symbol* parentSym = defPt->parentSymbol;
      if (isModuleSymbol(parentSym))
        // We reached the outermost level and did not come across 'block'.
        return true;

      defPt     = parentSym->defPoint;
      parentExp = defPt->parentExpr;
      continue;
    }
    if (parentExp == block)
      return false;

    parentExp = parentExp->parentExpr;
  }
  INT_ASSERT(false);
  return false; // dummy
}


// Do not count variables in 'with' clauses as "outer".
static bool isInWithClause(SymExpr* se) {
  if (Expr* parentExpr = se->parentExpr)
    if (CallExpr* parentCall = toCallExpr(parentExpr))
      if (parentCall->isPrimitive(PRIM_FORALL_LOOP))
        return true;
  return false;
}


//
// A forall-intents variation on findOuterVars() in createTaskFunctions.cpp:
// Find all symbols used in 'block' and defined outside of it.
//
static void findOuterVars(BlockStmt* block, SymbolMap& uses) {
  std::vector<SymExpr*> symExprs;

  collectSymExprs(block, symExprs);

  for_vector(SymExpr, symExpr, symExprs) {
    Symbol* sym = symExpr->var;

    if (isLcnSymbol(sym)) {
      if (!isCorrespIndexVar(block, sym) &&
          !isInWithClause(symExpr)       &&
          isOuterVar(sym, block))
        uses.put(sym, markUnspecified);
    }
  }
}

// Not to be invoked upon a reduce intent.
static void setShadowVarFlags(VarSymbol* svar, IntentTag intent) {
  if (intent & INTENT_FLAG_CONST)
    svar->addFlag(FLAG_CONST);
  if (intent & INTENT_FLAG_REF) {
    INT_ASSERT(!(intent & INTENT_FLAG_IN));
    svar->addFlag(FLAG_REF_VAR);
  } else {
    // If this assert fails, we need to handle this case.
    INT_ASSERT(intent & INTENT_FLAG_IN);
  }
  // If this assert fails, we need to handle this case.
  INT_ASSERT(!(intent & INTENT_FLAG_OUT));
  // These do not make sense for task/forall intents.
  INT_ASSERT(!(intent & (INTENT_FLAG_PARAM | INTENT_FLAG_TYPE)));
}

//
// Create a new var, for use as a shadow var in the body of the forall loop,
// for each un-pruned variable in 'uses'.
// Add the original var to 'outerVars' and the new var to 'shadowVars'
// so an ordered traversal of the two lists gives matching pairs.
// Count the number of these variables into 'numOuterVars'.
//
static void createShadowVars(DefExpr* defChplIter, SymbolMap& uses,
                             int& numShadowVars, int& totOuterVars,
                             std::vector<Symbol*>& outerVars,
                             std::vector<Symbol*>& shadowVars,
                             std::vector<Symbol*>& reduceGVars)
{
  numShadowVars = totOuterVars = 0;
  // we will have at most that many elements
  // todo instead have a single vector holding 3 Symbol*
  //      plus perhaps "isReduce" and "pruneit" booleans
  const int maxVars = uses.n;
  outerVars.reserve(maxVars);
  shadowVars.reserve(maxVars);
  reduceGVars.reserve(maxVars);

  form_Map(SymbolMapElem, e, uses) {
    if (e->value == markPruned)
      continue;

    totOuterVars++;
    Symbol* ovar = e->key;
    // If ovar is a reference, e.g. an index variable of
    // a 'var' iterator, we do not want to force
    // that ref type onto 'svar'. Otherwise the generated
    // code will store into *svar without initializing svar
    // first. Todo: what if ovar is a domain?
    Type* valtype = ovar->type->getValType();

    //
    // Distinguish the following cases for the outer variable 'ovar':
    //
    //   (C1) e->value == markUnspecified
    //        ==> ovar is not listed in the 'with' clause
    //
    //   (C2) e->value is one of "tiMark" ArgSymbols
    //        ==> get the forall intent from that tiMark
    //
    //   (C3) e->value is a "chpl__reduceGlob" VarSymbol
    //        ==> it is a reduce intent
    //
    // If (C1) or (C2), we may want to "prune" this variable,
    // i.e. do not handle it under a forall intent, instead
    // resort to the usual lexical scoping.
    //
    // If we do not prune, we compute (ovar, svar, globalOp)
    // to push onto our lists.
    //
    bool isUnspec = (e->value == markUnspecified);
    VarSymbol* svar;
    VarSymbol* globalOp = isUnspec ? NULL : toVarSymbol(e->value);
    bool isReduce = globalOp != NULL;
    IntentTag tiIntent = INTENT_BLANK;

    if (!isReduce) {
      ArgSymbol* tiMarker = NULL;

      // Compute the intent
      if (isUnspec) {
        // start with blank intent
      } else {
        tiMarker = toArgSymbol(e->value);
        INT_ASSERT(tiMarker);
        tiIntent = tiMarker->intent;
      }

      bool isMethodToken = ovar->type == dtMethodToken;

      // concreteIntent() does not work for MT.
      if (!isMethodToken)
        tiIntent = concreteIntent(tiIntent, valtype);

      // See if we want to prune it.
      bool pruneit = false;

      if (tiIntent == INTENT_REF) {
        // for efficiency
        pruneit = true;

      } else if (isMethodToken) {
        // If MT is present, _toLeader(..., _mt...) does not get resolved.
        // See e.g. parallel/taskPar/figueroa/taskParallel.chpl
        pruneit = true;

      } else if (isSyncType(ovar->type)   ||
                 isSingleType(ovar->type) ||
                 isAtomicType(ovar->type)) {
        // Currently we need it because sync variables do not get tupled
        // and detupled properly when threading through the leader iterator.
        // See e.g. test/distributions/dm/s7.chpl
        // Atomic vars might not work either.
        // And anyway, only 'ref' intent makes sense here.
        pruneit = true;

        USR_WARN(defChplIter,
                 "sync, single, or atomic var '%s' currently can be passed into the forall loop by 'ref' intent only - %s is ignored",
                 ovar->name,
                 tiMarker ? intentDescrString(tiMarker->intent) : "default intent");

      } else if (isRecordWrappedType(ovar->type) &&
                 !(tiIntent & INTENT_FLAG_REF)) {
        // Threading through the leader for non-ref intents
        // may not work correctly for arrays/domains, so we avoid it.
        tiIntent = (tiIntent & INTENT_FLAG_CONST) ?
          INTENT_CONST_REF : INTENT_REF;
        USR_WARN(defChplIter, "Arrays, domains, and distributions currently can be passed into the forall loop by 'const', 'ref' or 'const ref' intent only. '%s' will be passed by %s.", ovar->name, intentDescrString(tiIntent));
      }

      if (pruneit) {
        e->value = markPruned;  // our loops ignore such case explicitly
        continue; // form_Map(uses)
      }
    }  // if !isReduce

    svar = new VarSymbol(ovar->name, valtype);

    if (isReduce) {
      if (ovar->hasFlag(FLAG_CONST))
        USR_FATAL_CONT(defChplIter,
          "reduce intent is applied to a 'const' variable %s", ovar->name);
      // The shadow variable will assume the reference from the leadIdx tuple.
      svar->addFlag(FLAG_REF_VAR);
      svar->type = valtype->getRefType();
    } else {
      setShadowVarFlags(svar, tiIntent); // instead of arg intents
    }

    outerVars.push_back(ovar);
    shadowVars.push_back(svar);
    reduceGVars.push_back(globalOp);

    e->value = svar;

    numShadowVars++;
  }
}


// Issue a warning when the outer var is a record with an array
// or domain field. That's because when we yield such a record
// as part of the yield tuple in the leader, we copy it, whereas
// semantically it should be a const ref.
static void
checkForRecordsWithArrayFields(Expr* ref, std::vector<Symbol*>& outerVars) {
  for_vector(Symbol, sym, outerVars)
    if (AggregateType* at = toAggregateType(sym->type->getValType())) {
      const char* varKind = NULL;
      if (isRecord(at)) varKind = "record";
      else if (isUnion(at)) varKind = "union";
      else INT_ASSERT(isClass(at));
      //todo: do we want this more aggressive warning?
      // if (varKind)
      //   USR_WARN(ref, "Achtung! var %s  type %s  decl %s\n",
      //            sym->name, sym->type->symbol->name, sym->stringLoc());
      if (varKind)
        for_alist(fieldExpr, at->fields)
          if (DefExpr* fieldDef = toDefExpr(fieldExpr))
            //
            // This test would result in too many warnings:
            //   blankIntentForType(fieldDef->sym->type) != INTENT_CONST_IN
            // We warn only about array/domain because copying them
            // is expensive.
            //
            if (isRecordWrappedType(fieldDef->sym->type)) {
              // If this assert fails: (a) should this Symbol really
              // be subject to forall intents? If so, (b) need to modify
              // USR_WARN below not to print its name.
              INT_ASSERT(!sym->hasFlag(FLAG_TEMP));
              USR_WARN(ref, "The blank forall intent for record and union variables is temporarily implemented as a copy, not 'const ref'. As a result, the %s variable '%s' is affected. Its field %s: %s inside the loop will be a copy, not alias, of its field outside the loop. Use a task-intent-clause to pass it by reference, e.g. 'with (ref %s)'.",
                       varKind, sym->name,
                       fieldDef->sym->name, fieldDef->sym->type->symbol->name,
                       sym->name);
              break; // one warning per variable is enough
            }
    }
}


// ForallLeaderArgs: add actuals to _toLeader/_toLeaderZip()/_toStandalone().
// (The leader will be converted to accept them during resolution.)
static void addActualsTo_toLeader(Symbol* serIterSym, int& numLeaderActuals,
                                  std::vector<Symbol*>& outerVars,
                                  std::vector<Symbol*>& shadowVars,
                                  std::vector<Symbol*>& reduceGVars)
{
  // Find that call to _toLeader() or similar,
  // starting from DefExpr of chpl__iter...
  CallExpr* tlCall = NULL;
  for (Expr* seekExpr = serIterSym->defPoint->next; seekExpr;
       seekExpr = seekExpr->next)
    if (CallExpr* seekCall = toCallExpr(seekExpr))
      if (seekCall->isPrimitive(PRIM_MOVE))
        if (CallExpr* seekSubCall = toCallExpr(seekCall->get(2)))
          if (seekSubCall->isNamed("_toLeader") ||
              seekSubCall->isNamed("_toLeaderZip") ||
              seekSubCall->isNamed("_toStandalone")) {
            tlCall = seekSubCall;
            break;
          }
  INT_ASSERT(tlCall);
  numLeaderActuals = 0;
  Expr* tlStmt = tlCall->getStmtExpr();
  // .. and add the actuals.
  for (size_t idx = 0; idx < outerVars.size(); idx++) {
    Symbol* ovar  = outerVars[idx];
    Symbol* svar  = shadowVars[idx];
    Symbol* globalOp = reduceGVars[idx];
    bool isReduce = globalOp != NULL;

    // keep in sync with setupShadowVarForRefIntents()
    if (!isReduce && svar->hasFlag(FLAG_REF_VAR)) {
      // createShadowVars() keeps 'const ref'-intent vars, drops 'ref'-vars
      INT_ASSERT(svar->hasFlag(FLAG_CONST));
      // Nothing to be done here - we will rely on lexical scoping.
      // Separately, ensure that we did not miss a reduction intent:
      INT_ASSERT(!globalOp);
    } else {
      Symbol* actual = ovar;
      if (isReduce) {
        // pass chpl__reduceGlob instead
        actual = globalOp;
      } else if (isReferenceType(ovar->type)) {
        // If it is a reference, dereference it. E.g. m-lsms.chpl (-nl 1?).
        VarSymbol* deref = newTemp(ovar->name, ovar->type->getValType());
        tlStmt->insertBefore(new DefExpr(deref));
        tlStmt->insertBefore("'move'(%S, 'deref'(%S))", deref, ovar);
        actual = deref;
      }
      tlCall->insertAtTail(actual);
      numLeaderActuals++;
    }
  }
}


// Returns true if this variable has been taken care of.
static bool setupShadowVarForRefIntents(CallExpr* lcCall,
                                        Symbol* ovar, Symbol* svar)
{
  // keep in sync with addActualsTo_toLeader()
  // this function is invoked only when !isReduce
  if (svar->hasFlag(FLAG_REF_VAR)) {
    // createShadowVars() keeps 'const ref'-intent vars, drops 'ref'-vars
    INT_ASSERT(svar->hasFlag(FLAG_CONST));
    lcCall->insertBefore(new DefExpr(svar));
    if (isRecordWrappedType(ovar->type)) {
      // Just bit-copy, not "assign". Since 'svar' lives within the
      // forall loop body, no ref counter increment/decrement is needed.
      lcCall->insertBefore(new CallExpr(PRIM_MOVE, svar, ovar));
    } else {
      // Need to adjust svar's type.
      INT_ASSERT(svar->type == ovar->type->getValType()); // current state
      svar->type = ovar->type->getRefType();
      if (isReferenceType(ovar->type)) {
        // 'ovar' is already a reference, copy that reference.
        lcCall->insertBefore(new CallExpr(PRIM_MOVE, svar, ovar));
      } else {
        // Take a reference of 'ovar'.
        lcCall->insertBefore(new CallExpr(PRIM_MOVE, svar,
                               new CallExpr(PRIM_ADDR_OF, ovar)));
      }
    }
    return true;
  }
  // Not taken care of.
  return false;
}

static CallExpr* findLeadIdxCopyInit(Symbol* leadIdxSym,
                                     Symbol* leadIdxCopySym)
{
  CallExpr* lcCall = NULL;
  for (Expr* seekExpr = leadIdxCopySym->defPoint->next; seekExpr;
       seekExpr = seekExpr->next)
    if (CallExpr* seekCall = toCallExpr(seekExpr))
      if (seekCall->isPrimitive(PRIM_MOVE))
        if (SymExpr* seekArg1 = toSymExpr(seekCall->get(1)))
          if (seekArg1->var == leadIdxCopySym)
            if (SymExpr* seekArg2 = toSymExpr(seekCall->get(2)))
              if (seekArg2->var == leadIdxSym) {
                lcCall = seekCall;
                break;
              }
  INT_ASSERT(lcCall);
  return lcCall;
}

static void insertExtractFromYield(Expr* ref, int ix,
                                   Symbol* dest, Symbol* srcTuple)
{
  // Generating CallExpr(SymExpr(srcTuple), new_IntSymbol(ix))
  // did not work for me. So we generate srcTuple.x1 etc.  -vass 7'2014
  char buf[16];  sprintf(buf, "x%d", ix);

  ref->insertBefore("'move'(%S, '.v'(%S,%S))",
                    dest, srcTuple, new_StringSymbol(buf));
}

static void insertExtractFromYieldAtHead(BlockStmt* block, int ix,
                                         Symbol* dest, Symbol* srcTuple) {
  insertExtractFromYield(block->body.head, ix, dest, srcTuple);
}


//
// Extracts 'ix'-th component from 'leadIdx' tuple into 'dest', i.e.
// inserts 'dest = leadIdx(ix)' before 'lcCall'.
//
// UMM note: the leader will create copies of the outer variables
// via task intents, then yield those copies via a tuple.
// This extracts such a copy and stores it into a shadow variable.
// Strictly speaking, a copy constructor aka chpl__initCopy()
// needs to be invoked from tuple component into the shadow variable,
// then the tuple component should be destructed.
// We forego these two operations, simply transferring the bits,
// because the cases where that matters are going to be rare.
//
static void extractFromLeaderYield(CallExpr* lcCall, int ix,
                                   Symbol* dest, Symbol* leadIdx) {
  insertExtractFromYield(lcCall, ix, dest, leadIdx);
}

static void detupleLeadIdx(Symbol* leadIdxSym, Symbol* leadIdxCopySym,
                           int numLeaderActuals,
                           std::vector<Symbol*>& outerVars,
                           std::vector<Symbol*>& shadowVars,
                           std::vector<Symbol*>& reduceGVars)
{
  // ForallLeaderArgs: detuple what the leader yields.
  // (The leader will be converted to yield a tuple during resolution.)
  // Find the assignment leadIdxCopy:=leadIdx,
  // starting from DefExpr of chpl__leadIdxCopy.
  CallExpr* lcCall = findLeadIdxCopyInit(leadIdxSym, leadIdxCopySym);

  // ... and add the detupling.
  // First, for leadIdxCopy.
  int ix = 1;
  if (numLeaderActuals > 0)
    extractFromLeaderYield(lcCall, ix, leadIdxCopySym, leadIdxSym);

  // Then, for the shadow vars.
  for (size_t idx = 0; idx < outerVars.size(); idx++) {
    Symbol* ovar     = outerVars[idx];
    Symbol* svar     = shadowVars[idx];
    Symbol* globalOp = reduceGVars[idx];
    bool isReduce    = globalOp != NULL;
    if (!isReduce && setupShadowVarForRefIntents(lcCall, ovar, svar)) {
      // handled
    } else {
      // non-ref or reduce intents
      INT_ASSERT(numLeaderActuals > 0);
      lcCall->insertBefore(new DefExpr(svar));
      extractFromLeaderYield(lcCall, ++ix, svar, leadIdxSym);
      if (!isReduce) svar->addFlag(FLAG_INSERT_AUTO_DESTROY);
    }
  }

  // Finally, remove the original assignment.
  if (numLeaderActuals > 0)
    lcCall->remove();
}

static void findBlockWithDefOf(Expr* start, const char* varName,
                               BlockStmt*& resultBlock, DefExpr*& resultDef)
{
  for (Expr* curr = start; curr; curr = curr->next)
    if (BlockStmt* nestB = toBlockStmt(curr))
      if (Expr* nestH = nestB->body.head)
        if (DefExpr* def = toDefExpr(nestH))
          if (!strcmp(def->sym->name, varName)) {
            resultBlock = nestB;
            resultDef   = def;
            return;
          }

  INT_ASSERT(false); // not found... need to search harder?
  resultDef = NULL;  // suppress "may be used uninitialized" in callers
}

static BlockStmt* discoverFromFollowIter(DefExpr* defFollowIter)
{
  // find the follower for loop
  ForLoop* bFollowerLoop = NULL;

  for (Expr* curr = defFollowIter->next; curr; curr = curr->next) {
    if (ForLoop* forLoop = toForLoop(curr)) {
      if (SymExpr* seFollowIter = forLoop->iteratorGet()) {
        if (seFollowIter->var == defFollowIter->sym) {
          bFollowerLoop = forLoop;
          break;
        }
      }
    }
  }

  INT_ASSERT(bFollowerLoop);  // ensure we found it

  // find the forall loop body
  BlockStmt* bForallBody = NULL;

  for (Expr* curr = bFollowerLoop->body.head; curr; curr = curr->next) {
    if (BlockStmt* nestB = toBlockStmt(curr)) {
      if (nestB->byrefVars) {
        // what else can it be?
        INT_ASSERT(nestB->byrefVars->isPrimitive(PRIM_FORALL_LOOP));
        bForallBody = nestB;
        break;
      }
    }
  }

  INT_ASSERT(bForallBody);  // ensure we found it

  return bForallBody;
}

static void discoverForallBodies(DefExpr* defChplIter,
                                 BlockStmt*& firstForallBody,
                                 BlockStmt*& secondForallBody)
{
  // Find the forall loop body/bodies
  // by traversing the AST created in buildForallLoopStmt().

  BlockStmt* b1;
  DefExpr*   defLeadIdxCopy;
  bool       sa = !strcmp(defChplIter->sym->name, "chpl__iterSA");

  findBlockWithDefOf(defChplIter->next,
                     sa ? "chpl__saIdxCopy" : "chpl__leadIdxCopy",
                     b1, defLeadIdxCopy);

  if (sa) {
    // standalone case - get the first (and only) block that follows

    firstForallBody  = NULL;
    secondForallBody = NULL;
    for (Expr* curr = defLeadIdxCopy->next; curr; curr = curr->next)
      if (BlockStmt* block = toBlockStmt(curr)) {
        INT_ASSERT(block->byrefVars->isPrimitive(PRIM_FORALL_LOOP));
        firstForallBody = block;
        // this loop is for asserts only
        for (Expr* check = firstForallBody->next; check; check = check->next)
          INT_ASSERT(!isBlockStmt(check));
        break;
      }
    INT_ASSERT(firstForallBody);

  } else if (fNoFastFollowers) {
    // no fast followers

    BlockStmt* b2;
    DefExpr*   defFollowIter;
    findBlockWithDefOf(defLeadIdxCopy->next, "chpl__followIter",
                       b2, defFollowIter);

    firstForallBody = discoverFromFollowIter(defFollowIter);
    secondForallBody = NULL;

  } else {
    // yes fast followers

    //
    // If the function has been resolved, the current implementation is doomed
    // - because the 'if' that we will rely on may have been folded away.
    //
    // In that case we'd have to traverse all CallExprs
    // looking for SymExpr(s) for defChplIter->sym
    // that is/are in the PRIM_FORALL_LOOP CallExpr.
    // That/those will be our forall loop bodies.
    //
    // BTW FLAG_RESOLVED is already set on defChplIter->parentSymbol.
    // That's because it is set before the function body is resolved.
    // So I am testing for dtUnknown instead.
    //
    INT_ASSERT(defChplIter->sym->type == dtUnknown);

    // Find   if ... { def chpl__fastFollowIter; ... }
    //        else   { def chpl__followIter; ... }

    // start with the 'else'
    CondStmt* ifFfStmt      = NULL;
    DefExpr*  defFollowIter = NULL;
    for (Expr* curr = defLeadIdxCopy->next; curr; curr = curr->next)
      if (CondStmt* condS = toCondStmt(curr))
        if (BlockStmt* elseS = condS->elseStmt)
          if (elseS->body.head)
            if (DefExpr* def = toDefExpr(elseS->body.head))
              if (!strcmp(def->sym->name, "chpl__followIter")) {
                // OK, here is our 'if' and 'else'.
                ifFfStmt = condS;
                defFollowIter = def;
                break;
              }
    INT_ASSERT(ifFfStmt && defFollowIter); // ensure we found them

    // on to the 'then'
    BlockStmt* thenS = ifFfStmt->thenStmt;
    INT_ASSERT(thenS && thenS->body.head);
    DefExpr* defFastFollowIter = toDefExpr(thenS->body.head);
    INT_ASSERT(defFastFollowIter &&
               !strcmp(defFastFollowIter->sym->name, "chpl__fastFollowIter"));

    firstForallBody = discoverFromFollowIter(defFastFollowIter);
    secondForallBody = discoverFromFollowIter(defFollowIter);
  }
}

static void getIterSymbols(BlockStmt* body, Symbol*& serIterSym,
                           Symbol*& leadIdxSym, Symbol*& leadIdxCopySym)
{
  CallExpr* const byrefVars = body->byrefVars;
  INT_ASSERT(byrefVars->isPrimitive(PRIM_FORALL_LOOP));

  // Extract  chpl__iterLF,  chpl__leadIdx,  chpl__leadIdxCopy
  // or       chpl__iterSA,  chpl__saIdx,    chpl__saIdxCopy
  SymExpr* serIterSE     = toSymExpr(byrefVars->get(1)->remove());
  SymExpr* leadIdxSE     = toSymExpr(byrefVars->get(1)->remove());
  SymExpr* leadIdxCopySE = toSymExpr(byrefVars->get(1)->remove());
  INT_ASSERT(serIterSE && leadIdxSE && leadIdxCopySE);

  serIterSym     = serIterSE->var;
  leadIdxSym     = leadIdxSE->var;
  leadIdxCopySym = leadIdxCopySE->var;
}

static void getOuterVars(BlockStmt* body, SymbolMap& uses)
{
  CallExpr* const byrefVars = body->byrefVars;
  INT_ASSERT(byrefVars->isPrimitive(PRIM_FORALL_LOOP));

  // do the same as in 'if (needsCapture(fn))' in createTaskFunctions()
  findOuterVars(body, uses);
  markOuterVarsWithIntents(byrefVars, uses);
  pruneThisArg(body->parentSymbol, uses);
}

static void verifyOuterVars(BlockStmt* body2,
                            SymbolMap& uses1, int totOuterVars1)
{
  SymbolMap uses2;
  getOuterVars(body2, uses2);

  int totOuterVars2 = 0;
  form_Map(SymbolMapElem, e, uses2) {
    if (e->value != markPruned) {
      totOuterVars2++;
      Symbol* var2 = e->key;
      SymbolMapElem* elem1 = uses1.get_record(var2);
      INT_ASSERT(elem1 && elem1->key == var2);
    }
  }
  INT_ASSERT(totOuterVars1 == totOuterVars2);
}

//
// This is Part 1 of implementing forall intents, executed earlier than Part 2:
// * discover the relevant AST pieces of a forall loop
// * compute outer variables
// * does some AST transformations
//
void implementForallIntents1(DefExpr* defChplIter)
{
  //
  // Find the corresponding forall loop body(s).
  //
  // The following scenarios are defined in build.cpp
  // and matched against in the following:
  //
  // - Leader-follower case, when fast followers are enabled:
  //  - forallBody1 and forallBody2 are non-NULL
  //  - forallBody2->byrefVars is a PRIM_FORALL_LOOP whose first arguments are:
  //      chpl__iterLF, chpl__leadIdx, chpl__leadIdxCopy
  //
  // - Leader-follower case, when fast followers are disabled:
  //  - forallBody2 == NULL
  //  - forallBody1->byrefVars is what forallBody2->byrefVars is above
  //
  // - In all three cases, the user-specified contents of the 'with' clause
  //   are appended to forallBody1/2->byrefVars specified above
  //
  // - Standalone case:
  //  - forallBody2 == NULL
  //  - forallBody1->byrefVars is a PRIM_FORALL_LOOP whose first arguments are:
  //      chpl__iterSA, chpl__saIdx, chpl__saIdxCopy
  //
  BlockStmt* forallBody1;
  BlockStmt* forallBody2;
  discoverForallBodies(defChplIter, forallBody1, forallBody2);

  // If both bodies are present, I expect them to be copies of one another,
  // except for byrefVars field (see above).
  // So we discover everything for the first one and verify
  // that it's the same for the second one.
  // Once we found it/them, process the first forall body clone.
  // Stash away misc things for comparison with the second one.

  Symbol *serIterSym, *leadIdxSym, *leadIdxCopySym;
  SymbolMap uses1;

  if (forallBody2)
    getIterSymbols(forallBody2, serIterSym, leadIdxSym, leadIdxCopySym);
  else
    getIterSymbols(forallBody1, serIterSym, leadIdxSym, leadIdxCopySym);

  getOuterVars(forallBody1, uses1);

  // Create shadow variables. We keep the vectors to ensure consistent
  // iteration order in for_vector(outerVars) vs. for_vector(shadowVars).
  std::vector<Symbol*> outerVars;
  std::vector<Symbol*> shadowVars;

  // Reduction-intent-related 'globalOp' variables, when non-NULL:
  // A 'globalOp' is an instance of a ReduceScanOp subclass.
  // It is created right before the forall, then threaded through and
  // yielded out of the leader as 'localOp'.
  // After the forall, outerVar = globalOp.generate().
  // Todo: these are so infrequent, store them e.g. in SymbolMaps instead?
  std::vector<Symbol*> reduceGVars;

  int numShadowVars, totOuterVars1;
  SET_LINENO(forallBody1);
  createShadowVars(defChplIter, uses1, numShadowVars, totOuterVars1,
                   outerVars, shadowVars, reduceGVars);

  if (numShadowVars > 0) {
    int numLeaderActuals; // set in addActualsTo_toLeader()

    checkForRecordsWithArrayFields(defChplIter, outerVars);

    addActualsTo_toLeader(serIterSym, numLeaderActuals,
                          outerVars, shadowVars, reduceGVars);

    detupleLeadIdx(leadIdxSym, leadIdxCopySym, numLeaderActuals,
                   outerVars, shadowVars, reduceGVars);

    // replace outer vars with shadows in the loop body
    replaceVarUses(forallBody1, uses1);
  }

  forallBody1->byrefVars->remove();

  // Now process the second clone, using what we already computed.

  if (forallBody2)
  {
    // for assertions only
    if (fVerify)
      verifyOuterVars(forallBody2, uses1, totOuterVars1);

    // Threading through the leader call was done for forallBody1.

    if (numShadowVars > 0)
      // same outer variables, same shadow variables as for forallBody1
      replaceVarUses(forallBody2, uses1);

    forallBody2->byrefVars->remove();
  }
}


//
//-----------------------------------------------------------------------------
//  implementForallIntents2()
//-----------------------------------------------------------------------------
//
// This is Part 2 - it processes each call to _toLeader() or _toLeaderZip()
// or _toStandalone().
//
// Throughout this file, for historical reasons, terms/identifiers with
// "leader" relate to both leader and standalone iterators.
//


// Todo: for a given leader, we could also cache specializations
// for each set of outer variables that we have seen.
// Like SymbolMapCache?
static Map<FnSymbol*,FnSymbol*> pristineLeaderIterators;


static FnSymbol* copyLeaderFn(FnSymbol* origFn, bool ignore_isResolved) {
  FnSymbol* copyFn = origFn->copy();
  copyFn->addFlag(FLAG_INVISIBLE_FN);
  origFn->defPoint->insertAfter(new DefExpr(copyFn));

  // also update paramMap
  // It makes sense to handle all param formals, not just "tag".
  Expr* oFormal = origFn->formals.head;
  Expr* cFormal = copyFn->formals.head;
  do {
    // assert: have at least "tag" formal; same #formals for origFn and copyFn
    INT_ASSERT(oFormal && cFormal);

    ArgSymbol* oArg = toArgSymbol(toDefExpr(oFormal)->sym);
    ArgSymbol* cArg = toArgSymbol(toDefExpr(cFormal)->sym);
    INT_ASSERT(oArg && cArg);
    Symbol* oMapped = paramMap.get(oArg);
    if (oMapped)
      paramMap.put(cArg, oMapped);
    // if !oMapped, nothing to do

    oFormal = oFormal->next;
    cFormal = cFormal->next;
  } while (oFormal);
  INT_ASSERT(!cFormal); // same #formals for origFn and copyFn

  // When invoked from resolveFns(), fn->isResolved() aka FLAG_RESOLVED
  // is already set, although resolution is not yet started.
  // fn->copy() carries this flag over, which is confusing. Reset it.
  if (ignore_isResolved) {
    // Even if this assert fails, we still want to remove FLAG_RESOLVED.
    INT_ASSERT(origFn->isResolved());
    copyFn->removeFlag(FLAG_RESOLVED);
  }

  //
  // We do not want copyFn to be already resolved because:
  //
  // * We need to resolve the _build_tuple calls that we will insert.
  //   If copyFn were already resolved, we could resolve those calls by hand
  //   like so:  resolveCall(bldTplCall); resolveFns(bldTplCall->isResolved());
  //   for each bldTplCall - the inserted _build_tuple call.
  //
  // * If copyFn were already resolved, chpl__leaderIdx's type would
  //   already have been set -- before we convert the leader's yield values
  //   from <whatever> to tuple(<whatever>, shadow variables).
  //   So we would need to redo chpl__leaderIdx's type and whatever it affects.
  //
  // Currently, as we assert, copyFn is not resolved - it will get resolved
  // right after this.
  //
  INT_ASSERT(!copyFn->isResolved());

  return copyFn;
}

void stashPristineCopyOfLeaderIter(FnSymbol* origLeader,
                                   bool ignore_isResolved)
{
  if (!pristineLeaderIterators.get(origLeader)) {
    // If it's already resolved, it's too late to stash away.
    // copyLeaderFn() verifies that after the fact.
    FnSymbol* leaderToStash = copyLeaderFn(origLeader, ignore_isResolved);
    pristineLeaderIterators.put(origLeader, leaderToStash);
  }
}

//
// When PRIM_TO_LEADER resolves to a call to _iterator_for_loopexprNN(),
// aka 'origIter', all it does is invoke _toLeader on its argument.
// If so, do not do extendLeader() on it. Simply thread the extra args
// from origToLeaderCall into that _toLeader call.
//    
// BTW _iterator_for_loopexprNN is created in buildLeaderIteratorFn()
// invoked from buildForallLoopExpr().
//
static void propagateExtraArgsForLoopIter(CallExpr* call,
                                          CallExpr* origToLeaderCall,
                                          FnSymbol* origIter)
{
  // Clone 'origIter' because we are messing with it.
  FnSymbol* newIter = copyLeaderFn(origIter, false);
  SymExpr* baseSE = toSymExpr(call->baseExpr);
  INT_ASSERT(baseSE && baseSE->var == origIter);
  baseSE->replace(new SymExpr(newIter));

  // Find the _toLeader call.
  std::vector<CallExpr*> callsInIter;
  collectCallExprs(newIter, callsInIter);
  CallExpr* toLeaderCall = NULL;
  for_vector(CallExpr, callInIter, callsInIter) {
    if (callInIter->isNamed("_toLeader")) {
      // There must be only one such call.
      INT_ASSERT(!toLeaderCall);
      toLeaderCall = callInIter;
    }
  }
  INT_ASSERT(toLeaderCall);  // We must have found it.

  // The first argument is the iterator class, it does not participate.
  Expr* firstArg = origToLeaderCall->get(1);
  // Handle the other args
  while (Expr* secondArg = firstArg->next) {
    SymExpr* currActual = toSymExpr(secondArg->remove());
    Symbol* currVar = currActual->var;
    call->insertAtTail(currActual);
    ArgSymbol* currFormal = new ArgSymbol(INTENT_BLANK, currVar->name, currVar->type);
    newIter->insertFormalAtTail(currFormal);
    toLeaderCall->insertAtTail(currFormal);
  }
}

//
// origRetExpr's symbol will no longer be recognized as a yield symbol in
// localizeReturnSymbols(), which will be called after resolution.
// So we are going to localize it right away.
//
// For that, search back from 'ref' from a PRIM_MOVE that sets that symbol,
// Create a new symbol then change that PRIM_MOVE to update this new symbol
// instead.
//
// Return this new symbol.
//
static VarSymbol* localizeYieldForExtendLeader(Expr* origRetExpr, Expr* ref) {
  SymExpr* orse = toSymExpr(origRetExpr);
  INT_ASSERT(orse);
  Symbol* origRetSym = orse->var;
  for (Expr* curr = ref->prev; curr; curr = curr->prev)
    if (CallExpr* call = toCallExpr(curr))
      if (call->isPrimitive(PRIM_MOVE) ||
          call->isNamed("="))
        if (SymExpr* dest = toSymExpr(call->get(1)))
          if (dest->var == origRetSym) {
            VarSymbol* newOrigRet = newTemp("localRet", origRetSym->type);
            call->insertBefore(new DefExpr(newOrigRet));
            dest->var = newOrigRet;
            if (call->isNamed("=")) {
              // We are "initializing" localRet, not "assigning" to it.
              // An autoCopy of the r.h.s. will be inserted by a later pass.
              // David requests creating a new CallExpr instead of patching
              // the existing one.
              CallExpr* init = new CallExpr(PRIM_MOVE);
              for_actuals(actual, call)
                init->insertAtTail(actual->remove());
              call->replace(init);
            }
            return newOrigRet; // done
          }
  INT_ASSERT(false); // did not find the assignment
  return NULL;       // dummy
}

//
// Verify that 'origRet' is not used, and remove it from the tree.
//
static void checkAndRemoveOrigRetSym(Symbol* origRet, FnSymbol* parentFn) {
  // parentFn and this assert are just sanity checking for the caller
  INT_ASSERT(origRet->defPoint->parentSymbol == parentFn);

  std::vector<SymExpr*> symExprs;
  collectSymExprs(parentFn, symExprs);
  for_vector(SymExpr, se, symExprs)
    if (se->var == origRet) {
      // It may appear in a no-init assignment.
      bool OK = false;
      if (CallExpr* parent = toCallExpr(se->parentExpr))
        if (parent->isPrimitive(PRIM_MOVE))
          if (CallExpr* rhs = toCallExpr(parent->get(2)))
            if (rhs->isPrimitive(PRIM_NO_INIT)) {
              OK = true;
              parent->remove();
            }
      INT_ASSERT(OK);
    }

  // If none are found, we can yank origRet.
  origRet->defPoint->remove();
}

//
// Set up anchors, if not already, so we can add reduction-related code
// via refRef->insertBefore() within 'fn'.
//
// "redRef" is short for "reference for reduction".
// redRef1 goes at the beginning of fn, redRef2 at the end.
//
void setupRedRefs(FnSymbol* fn, bool nested, Expr*& redRef1, Expr*& redRef2)
{
  if (redRef1) return;

  // We will insert new ASTs at the beginning of 'fn' -> before 'redRef1',
  // and at the end of 'fn' -> before 'redRef2'.
  redRef1 = new CallExpr("redRef1");
  redRef2 = new CallExpr("redRef2");
  if (nested) {
    fn->insertAtHead(redRef1);
  } else {
    // Be cute - add new stuff past the defs of 'ret' and 'origRet'.
    fn->body->body.head->next->insertAfter(redRef1);
  }
  fn->insertBeforeReturn(redRef2);
  if (nested) {
    // move redRef2 one up so it is just before _downEndCount()
    CallExpr* dc = toCallExpr(redRef2->prev);
    INT_ASSERT(dc && dc->isNamed("_downEndCount"));
    dc->insertBefore(redRef2->remove());
  }
}

//
// We won't need the redRef anchors any more. Remove them if we set them up.
//
void cleanupRedRefs(Expr*& redRef1, Expr*& redRef2) {
  if (!redRef1) return;
  redRef1->remove();
  redRef2->remove();
  redRef1 = redRef2 = NULL;
}

// Is 'type' a Reduce/Scan Op?
// similar to isArrayClass()
bool isReduceOp(Type* type) {
  if (type->symbol->hasFlag(FLAG_REDUCESCANOP))
    return true;
  forv_Vec(Type, t, type->dispatchParents)
    if (isReduceOp(t))
      return true;
  return false;
}

static const char* astrArg(int ix, const char* add1) {
  return astr("x", istr(ix+1), "_", add1);
}

//
// Since a promotion-wrapper leader (PWL) merely invokes another leader
// in a for loop, all we need for that is to pass x1_reduceParent into
// PWL as a new formal, then pass that formal into the _toLeader call
// within PWL.  We *need* to bypass the machinery related to handling the
// loop index - otherwise an extraneous new x1_svarRef will be generated.
//
static void addArgsToToLeaderCallForPromotionWrapper(FnSymbol* fn,
                                                     int numExtraArgs,
                                                     Symbol* extraFormals[])
{
  std::vector<CallExpr*> calls;
  collectCallExprs(fn, calls);
  int toleaderCnt = 0;
  for_vector(CallExpr, call, calls)
    if (call->isNamed("_toLeader") || call->isNamed("_toLeaderZip")) {
      toleaderCnt++;
      for (int ix = 0; ix < numExtraArgs; ix++)
        call->insertAtTail(extraFormals[ix]);
    }
  INT_ASSERT(toleaderCnt == 1);
}

// Is 'forLoop' a loop over a parallel iterator?
// If so, return the call to that iterator.
static CallExpr* findCallToParallelIterator(ForLoop* forLoop) {
  Symbol* iterSym = forLoop->iteratorGet()->var;

  // Find an assignment to 'iterSym'.
  CallExpr* asgnToIter = NULL;
  for (Expr* curr = forLoop->prev; curr; curr = curr->prev)
    if (CallExpr* call = toCallExpr(curr))
      if (call->isPrimitive(PRIM_MOVE))
        if (SymExpr* lhs1 = toSymExpr(call->get(1)))
          if (lhs1->var == iterSym) {
            asgnToIter = call;
            break;
          }
  INT_ASSERT(asgnToIter);

  // We have:
  //   move( call_tmp call( ITERATOR args... ) )
  //   move( _iterator call( _getIterator call_tmp ) ) 
  // We need to see if args... contain a leader or standalone tag.
  // 'asgnToIter' is the second of the above moves. Find the first one.
  CallExpr* rhs1 = toCallExpr(asgnToIter->get(2));
  INT_ASSERT(rhs1 && rhs1->isNamed("_getIterator"));
  Symbol* calltemp = toSymExpr(rhs1->get(1))->var;
  CallExpr* asgnToCallTemp = NULL;
  for (Expr* curr = asgnToIter->prev; curr; curr = curr->prev)
    if (CallExpr* call = toCallExpr(curr))
      if (call->isPrimitive(PRIM_MOVE))
        if (SymExpr* lhs2 = toSymExpr(call->get(1)))
          if (lhs2->var == calltemp) {
            asgnToCallTemp = call;
            break;
          }

  // Sometimes, e.g. forall over a range - ri-5-c.chpl, _getIterator is invoked
  // on a non-temp. We notice this by the absence of asgnToCallTemp.
  // In such a case, the iterator will be nontemp.these(),
  // which is not a parallel iterator.
  if (!asgnToCallTemp)
    return NULL;

  CallExpr* iterCall = toCallExpr(asgnToCallTemp->get(2));
  INT_ASSERT(iterCall);

  // Check 'iterCall' for an actual argument that's a parallel tag.
  // Todo: handle the case where the actual's value is not known yet.
  for_actuals(actual, iterCall)
    if (SymExpr* se = toSymExpr(actual))
      // a quick check first
      if (se->var->type == gLeaderTag->type) {
        Symbol* tag = se->var;
        if (tag == gLeaderTag ||
            tag == gStandaloneTag ||
            paramMap.get(tag) == gLeaderTag ||
            paramMap.get(tag) == gStandaloneTag)
          // yep, most likely over parallel iterator
          return iterCall;
      }

  // no signs of a parallel iterator
  return NULL;
}

// Is 'rcall' nested in "eflopi" (Enclosing For-Loop Over Parallel Iterator) ?
// If so, return the call to that iterator.
static void eflopiFind(CallExpr* rcall,
                       ForLoop*& eflopiLoop, CallExpr*& eflopiCall)
{
  Expr* curr = rcall;
  INT_ASSERT(!eflopiCall); // caller's responsibility
  while ((curr = curr->parentExpr)) {
    if (ForLoop* forLoop = toForLoop(curr)) {
      // is this a loop over a parallel iterator?
      if (CallExpr* iterCall = findCallToParallelIterator(forLoop)) {
        if (eflopiCall) {
          USR_FATAL_CONT(rcall, "This yield statement is in a parallel iterator that is used in a forall loop with reduce intent(s). It is currently not implemented properly because the yield statement itself is nested in two or more loops over a parallel iterator(s).");
          // Continue like there is no eflopi.
          return;
        }
        eflopiLoop = forLoop;
        eflopiCall = iterCall;
      }
    }
  }
}

//
// In the body of this ForLoop, whose original _indexOfInterest is 'origIOI':
//  * declare a new variable 'newIOI'
//  * set that newIOI as origIOI(1)
//  * replace all previously-existing references to origIOI with newIOI
//
static void redirectToNewIOI(ForLoop* eflopiLoop) {
  Symbol* origIOI   = eflopiLoop->indexGet()->var;
  VarSymbol* newIOI = newTemp("origIndexOfInterest");

  SymbolMap ioiMap;
  ioiMap.put(origIOI, newIOI);
  // process only the loop body
  AST_CALL_LIST(eflopiLoop, ForLoop, body, update_symbols, &ioiMap);

  insertExtractFromYieldAtHead(eflopiLoop, 1, newIOI, origIOI);
  eflopiLoop->insertAtHead(new DefExpr(newIOI));
}

// Handle a yield within propagateExtraLeaderArgs().
static void propagateThroughYield(CallExpr* rcall,
                                  FnSymbol* parentFn,
                                  int numExtraArgs,
                                  VarSymbol* retSym,
                                  Symbol* extraActuals[],
                                  Symbol* extraFormals[],
                                  Symbol* shadowVars[],
                                  bool reduceArgs[],
                                  bool nested,
                                  Expr*& redRef1,
                                  Expr*& redRef2)
{
  // Make a tuple that includes the extra args.
  Expr* origRetArg = rcall->get(1)->remove();
  VarSymbol* newOrigRet = localizeYieldForExtendLeader(origRetArg, rcall);
  CallExpr* buildTuple = new CallExpr("_build_tuple_always_allow_ref",
                                      newOrigRet);

  // Check for an "eflopi" (Enclosing For-Loop Over a Parallel Iterator).
  // This is specific to a given yield.
  // Todo: handle multiple yields in a single eflopi.
  bool      eflopiChecked = false;
  ForLoop*  eflopiLoop    = NULL;
  CallExpr* eflopiCall    = NULL;
  int       eflopiIdx     = 1;
  CallExpr* eflopiHelper  = NULL;

  // add tuple components
  for (int ix = 0; ix < numExtraArgs; ix++) {
    bool isReduce = reduceArgs[ix];
    Symbol* svar = shadowVars[ix];
    Symbol* tupleComponent;
    if (isReduce) {
      // Todo: handle eflopi case when !isReduce.
      if (!eflopiChecked) {
        eflopiChecked = true;
        eflopiFind(rcall,
                   // sets these if appropriate:
                   eflopiLoop, eflopiCall);
      }
      Symbol* parentOp = extraFormals[ix];
      // not resolved yet: INT_ASSERT(isReduceOp(extraActuals[ix]->type));

      if (eflopiCall) {
        //
        // Convert the eflopiLoop loop similarly to how a forall is handled:
        //
        // * pass parentOp/currOp to its eflopi's iterator
        //    --> done earlier in propagateExtraLeaderArgs()
        //        the same way as for non-eflopi reduce-intent args
        //
        // * propagate that parentOp/currOp within eflopi's iterator
        //   and have it yield a tuple containing
        //   the corresponding shadow var by reference
        //    --> this is done by calling implementForallIntents2()
        //        as caused by eflopiHelper, eflopiMap
        //
        // * detuple the value yielded by eflopi's iterator
        //   into the original yielded value plus shadow variable(s)
        //   for reduce intents
        //    --> done below
        //
        // * yield the shadow variable as part of rcall's tuple
        //    --> this is done via 'tupleComponent' as in non-eflopi case
        //

        // Detuple the value yielded by eflopi's parallel iterator
        // 
        if (eflopiIdx == 1) {
          // do only once for this yield
          redirectToNewIOI(eflopiLoop);
        }
        Symbol* origIOI = eflopiLoop->indexGet()->var;
        // If it fails, replace newOrigRet with newIOI in buildTuple.
        INT_ASSERT(newOrigRet != origIOI);

        // Extract and yield the shadow variable reference.
        Symbol* rvar = new VarSymbol(astrArg(ix, "eflopiRvar"));
        rvar->addFlag(FLAG_REF_VAR);
        eflopiIdx++;
        insertExtractFromYieldAtHead(eflopiLoop, eflopiIdx, rvar, origIOI);
        eflopiLoop->insertAtHead(new DefExpr(rvar));
        tupleComponent = rvar;

        // Cause implementForallIntents2() over eflopi's parallel iterator.
        if (!eflopiHelper)
          eflopiHelper = new CallExpr(PRIM_ACTUALS_LIST, gVoid); // dummy arg
        eflopiHelper->insertAtTail(parentOp);

      } else {
        if (!svar) {
          INT_ASSERT(!nested); // nested case is handled above
          setupRedRefs(parentFn, nested, redRef1, redRef2);
          // Todo: skip these additions if the current 'rcall' yield
          // is going to be compiled away, e.g. if it is
          // within a param conditional on a not-taken branch.
          svar = new VarSymbol(astrArg(ix, "shadowVarReduc"));
          redRef1->insertBefore(new DefExpr(svar));
          redRef1->insertBefore("'move'(%S, identity(%S,%S))", // init
                                svar, gMethodToken, parentOp);
          redRef2->insertBefore("accumulate(%S,%S,%S)",
                                gMethodToken, parentOp, svar);
          shadowVars[ix] = svar;
        }
        // pass 'svar' by reference
        // todo: have a single 'sref' per 'svar', not one for each yield
        VarSymbol* sref = new VarSymbol(astrArg(ix, "svarRef"));
        rcall->insertBefore(new DefExpr(sref));
        rcall->insertBefore("'move'(%S, 'addr of'(%S))", sref, svar);
        tupleComponent = sref;
      }
    } else {
      tupleComponent = extraFormals[ix];
    }
    buildTuple->insertAtTail(new SymExpr(tupleComponent));
  }

  rcall->insertBefore("'move'(%S,%E)", retSym, buildTuple);
  rcall->insertAtTail(new SymExpr(retSym));
  if (eflopiHelper)
    eflopiMap[eflopiCall] = eflopiHelper;
}

static void propagateRecursively(FnSymbol* parentFn,
                                 FnSymbol* currentFn,
                                 int numExtraArgs,
                                 VarSymbol* retSym,
                                 Symbol* extraActuals[],
                                 Symbol* extraFormals[],
                                 Symbol* shadowVars[],
                                 bool reduceArgs[],
                                 bool nested,
                                 Expr*& redRef1,
                                 Expr*& redRef2);

//
// Propagate 'extraActuals' through the task constructs, implementing
// task intents. See the header comment for extendLeader().
//
// * 'call' gets each of extraActuals[ix] added as an actual
// * callee 'fn' gets a newly-created corresponding formal: extraFormals[ix]
//
// Within 'fn' :
// * for each call to a task function: do the above recursively
// * for each yield: convert to yielding (prev yield value, extraFormals[*])
//
// For a reduce-intent position -- when reduceArgs[ix]:
// * extraFormals[ix] is a parentOp - passed to task functions, extra treatment
// * shadowVars[ix] is created - passed to yields, extra treatment
//
static void propagateExtraLeaderArgs(CallExpr* call, VarSymbol* retSym,
                                     int numExtraArgs, Symbol* extraActuals[],
                                     bool reduceArgs[], bool nested)
{
  FnSymbol* fn = call->isResolved();
  INT_ASSERT(fn); // callee's responsibility
  if (fn->hasFlag(FLAG_WRAPPER)) {
    // We are not handling void-returning wrappers at the moment.
    INT_ASSERT(!(fn->getReturnSymbol() == gVoid || fn->retType == dtVoid));
  }

  Expr *redRef1 = NULL, *redRef2 = NULL;
  Symbol* extraFormals[numExtraArgs];
  Symbol* shadowVars[numExtraArgs];

  for (int ix = 0; ix < numExtraArgs; ix++) {
    Symbol*     eActual = extraActuals[ix];
    bool        isReduce = nested ? reduceArgs[ix] :
        // todo: eliminate potential false positives
        // i.e. when there is a proper outer variable of a ReduceScanOp type
        isReduceOp(eActual->type);
    if (!nested) reduceArgs[ix] = isReduce;

    // Use named args to disambiguate from the already-existing iterator args,
    // just in case. This necessitates toNamedExpr() in handleCaptureArgs().
    const char* eName   =
      isReduce ? astrArg(ix, "reduceParent") :
        nested ? eActual->name :
          strcmp(eActual->name, "_tuple_expand_tmp_") ?
            astrArg(ix, eActual->name) // uniquify arg name
            : astrArg(ix, "tet");
  
    ArgSymbol*  eFormal = new ArgSymbol(INTENT_BLANK, eName, eActual->type);
    extraFormals[ix] = eFormal;
    call->insertAtTail(new NamedExpr(eName, new SymExpr(eActual)));
    fn->insertFormalAtTail(eFormal);

    // In leader outside any taskFn just use reduceParent.
    // Todo: also skip if there are no other taskFns or yields in 'fn'.
    if (isReduce && nested) {
      // We shouldn't bother with all this when it is not a task function.
      INT_ASSERT(isTaskFun(fn));
      setupRedRefs(fn, nested, redRef1, redRef2);
      ArgSymbol* parentOp = eFormal; // the reduceParent arg
      VarSymbol* currOp   = new VarSymbol(astrArg(ix, "reduceCurr"));
      VarSymbol* svar     = new VarSymbol(astrArg(ix, "shadowVar"));
      redRef1->insertBefore(new DefExpr(currOp));
      redRef1->insertBefore("'move'(%S, clone(%S,%S))", // init
                            currOp, gMethodToken, parentOp);
      redRef1->insertBefore(new DefExpr(svar));
      redRef1->insertBefore("'move'(%S, identity(%S,%S))", // init
                            svar, gMethodToken, currOp);
      redRef2->insertBefore("accumulate(%S,%S,%S)",
                            gMethodToken, currOp, svar);
      redRef2->insertBefore("chpl__reduceCombine(%S,%S)", parentOp, currOp);
      redRef2->insertBefore("chpl__cleanupLocalOp(%S,%S)", parentOp, currOp);
      // use currOp instead of parentOp for yielding and passing to taskFns
      extraFormals[ix] = currOp;
      shadowVars[ix]   = svar;
    } else {
      shadowVars[ix] = NULL;
    }
  }

  if (!nested && fn->hasFlag(FLAG_PROMOTION_WRAPPER)) {
    INT_ASSERT(!redRef1); // no need to clean them up
    addArgsToToLeaderCallForPromotionWrapper(fn, numExtraArgs, extraFormals);
  } else {
    propagateRecursively(fn, fn, numExtraArgs, retSym,
                         extraActuals, extraFormals, shadowVars, reduceArgs,
                         nested, redRef1, redRef2);
    cleanupRedRefs(redRef1, redRef2);
  }
}

// Propagate recursively into task functions and yields.
static void propagateRecursively(FnSymbol* parentFn,
                                 FnSymbol* currentFn,
                                 int numExtraArgs,
                                 VarSymbol* retSym,
                                 Symbol* extraActuals[],
                                 Symbol* extraFormals[],
                                 Symbol* shadowVars[],
                                 bool reduceArgs[],
                                 bool nested,
                                 Expr*& redRef1,
                                 Expr*& redRef2)
{                                 
  std::vector<CallExpr*> rCalls;
  collectMyCallExprs(currentFn, rCalls, currentFn);

  for_vector(CallExpr, rcall, rCalls) {
    if (rcall->isPrimitive(PRIM_YIELD)) {

      propagateThroughYield(rcall, parentFn, numExtraArgs, retSym,
                            extraActuals, extraFormals,
                            shadowVars, reduceArgs,
                            nested, redRef1, redRef2);

    } else if (FnSymbol* tfn = resolvedToTaskFun(rcall)) {
     if (needsCapture(tfn)) {
      // 'rcall' better be the only call to 'tfn'.
      // The following assert is a weak assurance of that.
      // For a strong assurance, we could additionally build a set of task
      // functions, calls to which we have seen.
      // OTOH our normal call verification should suffice: it will fail
      // the first propagated call if a second call propagates to same tfn.
      INT_ASSERT(tfn->defPoint->parentSymbol == currentFn);

      if (tfn->hasFlag(FLAG_BEGIN)) {
        // (A) Reduce intents do not make sense when a 'begin' outlives
        //     the iterator. There used to be a check for that here.
        // (B) However, currently there can be no yields in a 'begin'
        //     - see checkControlFlow().
        //     Without a yield, the above is not a concern.
        // (C) Generally, if a task function does not have a yield,
        //     there is nothing to be done w.r.t. forall intents.
        //     We could check the entire tfn for yields. Instead,
        //     we just do a fast check for FLAG_BEGIN
        //     as a conservative approximation.
        //     We verify the absence of yields, however.
        if (fVerify) {  // for assertions only
          std::vector<CallExpr*> bCalls;
          collectMyCallExprs(tfn, bCalls, tfn);
          for_vector(CallExpr, bcall, bCalls)
            INT_ASSERT(!bcall->isPrimitive(PRIM_YIELD));
        }
      } else {
        // Propagate the extra args recursively into 'tfn'.
        propagateExtraLeaderArgs(rcall, retSym, numExtraArgs,
                                 extraFormals, reduceArgs, true);
      }
     } else {
      // !needsCapture(tfn) => descend into 'tfn' without argument intents.
      propagateRecursively(parentFn, tfn, numExtraArgs, retSym,
                           extraActuals, extraFormals, shadowVars, reduceArgs,
                           nested, redRef1, redRef2);
     }
    }
  }
}

//
// ForallLeaderArgs: propagate the extra args through the leader,
// specifically through a fresh copy of the leader.
// That is, replace
//   iter ITERATOR(originalArgs...) {
//     ... yield originalYield; ...
//   }
// with
//   iter ITERATOR(originalArgs..., forallOuterVars...) {
//     ... yield (originalYield, forallOuterVars...); ...
//   }
// where 'outerVars' are propagated through task constructs
// as per task intents. Since createTaskFunctions() is done
// earlier (before resolution), we have to do task intents
// for forallOuterVars ourselves.
//
static void extendLeader(CallExpr* call, CallExpr* origToLeaderCall,
                         FnSymbol* origIterFn)
{
  // Replace the callee with a clone.
  if (origIterFn->isResolved()) {
    // ... using a pristine copy if the callee is already resolved.
    // See the comment on an assert in copyLeaderFn().
    origIterFn = pristineLeaderIterators.get(origIterFn);
    INT_ASSERT(origIterFn);
  }

  FnSymbol* iterFn = copyLeaderFn(origIterFn, /*ignore_isResolved:*/false);
  call->baseExpr->replace(new SymExpr(iterFn));

  // Setup the new return/yield symbol.
  VarSymbol* retSym  = NULL;
  Symbol* origRetSym = NULL;

  if (!iterFn->hasFlag(FLAG_PROMOTION_WRAPPER)) {
    retSym  = newTemp("ret"); // its type is to be inferred
    origRetSym = iterFn->replaceReturnSymbol(retSym, /*newRetType*/NULL);
    origRetSym->defPoint->insertBefore(new DefExpr(retSym));
    origRetSym->name = "origRet";
  }

  int numExtraArgs = origToLeaderCall->numActuals()-1;
  INT_ASSERT(numExtraArgs > 0); // we shouldn't be doing all this otherwise
  Expr* origArg = origToLeaderCall->get(1);
  Symbol* extraActuals[numExtraArgs];
  bool    reduceArgs[numExtraArgs];   // computed in propagateExtraLeaderArgs
  for (int ix = 0; ix < numExtraArgs; ix++) {
    origArg = origArg->next;
    SymExpr* origSE = toSymExpr(origArg);
    INT_ASSERT(origSE); // if it is not a symbol, still need to make it happen
    extraActuals[ix] = origSE->var;
  }
  INT_ASSERT(!origArg->next); // we should have processed all args

  propagateExtraLeaderArgs(call, retSym, numExtraArgs,
                           extraActuals, reduceArgs, false);

  if (origRetSym) {
    checkAndRemoveOrigRetSym(origRetSym, iterFn);
  }
}

void implementForallIntents2(CallExpr* call, CallExpr* origToLeaderCall) {
  FnSymbol* origLeader = call->isResolved();
  INT_ASSERT(origLeader);  // caller responsibility

  if (origToLeaderCall->numActuals() <= 1) {
    // No variables to propagate => no extendLeader.
    // Ensure we have a pristine copy for the other case.
    if (!pristineLeaderIterators.get(origLeader))
      stashPristineCopyOfLeaderIter(origLeader, /*ignore_isResolved:*/ false);
  } else {
    if (!strncmp(origLeader->name, "_iterator_for_loopexpr", 22))
      propagateExtraArgsForLoopIter(call, origToLeaderCall, origLeader);
    else
      extendLeader(call, origToLeaderCall, origLeader);
  }
}

// Heuristically find the wrapped call.
// Keep in sync with unresolveWrapper() below.
static CallExpr* findWrappedCall(FnSymbol* wrapper) {
  CallExpr* ret = toCallExpr(wrapper->body->body.tail);
  INT_ASSERT(ret->isPrimitive(PRIM_RETURN));
  // We want the third-last statement.
  CallExpr* move = toCallExpr(ret->prev->prev);
  INT_ASSERT(move && move->isPrimitive(PRIM_MOVE));
  INT_ASSERT(!strcmp(toSymExpr(move->get(1))->var->name, "wrap_call_tmp"));
  CallExpr* wCall = toCallExpr(move->get(2));
  INT_ASSERT(wCall);
  return wCall;
}

// Check the expectations we had when we called findCallToParallelIterator()
// and computed eflopiHelper.
static void ifi2checkAssumptions(FnSymbol* dest) {
  INT_ASSERT(dest->hasFlag(FLAG_ITERATOR_FN));
  INT_ASSERT(isLeaderIterator(dest) || isStandaloneIterator(dest));
}

// Cause 'wrapper' to be resolved anew.
static void unresolveWrapper(FnSymbol* wrapper) {
  wrapper->removeFlag(FLAG_RESOLVED);

  // like findWrappedCall() above
  CallExpr* retCall = toCallExpr(wrapper->body->body.tail);
  INT_ASSERT(retCall && retCall->isPrimitive(PRIM_RETURN));
  SymExpr* retSE = toSymExpr(retCall->get(1));
  INT_ASSERT(retSE && !strcmp(retSE->var->name, "ret"));
  CallExpr* move = toCallExpr(retCall->prev);
  INT_ASSERT(move && move->isPrimitive(PRIM_MOVE));
  INT_ASSERT(toSymExpr(move->get(1))->var == retSE->var);
  SymExpr* wrapSE = toSymExpr(move->get(2));
  INT_ASSERT(wrapSE && !strcmp(wrapSE->var->name, "wrap_call_tmp"));

  // the type of these needs to be resolved anew
  retSE->var->type = wrapSE->var->type = dtUnknown;
}

// Handle the wrapper if applicable.
void implementForallIntents2wrapper(CallExpr* call, CallExpr* eflopiHelper)
{
  FnSymbol* dest = call->isResolved();
  if (!dest->hasFlag(FLAG_WRAPPER)) {
    // the simple case
    ifi2checkAssumptions(dest);
    implementForallIntents2(call, eflopiHelper);

  } else {
    // the wrapper case

    // Do not modify the original wrapper because it is probably in a cache
    // and may be reused for an unrelated call. Create a clone.
    FnSymbol* wDest = dest->copy();
    wDest->addFlag(FLAG_INVISIBLE_FN);
    // Do we also need to update paramMap like in copyLeaderFn() ?
    dest->defPoint->insertAfter(new DefExpr(wDest));
    call->baseExpr->replace(new SymExpr(wDest));

    // invoke ifi2 on the wrapped call
    CallExpr* wCall = findWrappedCall(wDest);

    Expr* savedLastArg = wCall->argList.tail;
    // these counts are only for assertions
    int savedNumArgsC = call->numActuals();
    int savedNumArgsW = wCall->numActuals();
    int numExtraArgs  = eflopiHelper->numActuals()-1;

    ifi2checkAssumptions(wCall->isResolved());
    implementForallIntents2(wCall, eflopiHelper);
    INT_ASSERT(wCall->numActuals() == savedNumArgsW + numExtraArgs);

    // propagate the additions to the original call
    bool goahead = false;
    // Recall that 'wCall' is in the wrapper 'wDest', calling the iterator.
    for_formals_actuals(formal, actual, wCall) {
      if (!goahead) {
        // skip pre-existing args
        if (actual == savedLastArg)
          goahead = true;
        continue;
      }
      
      ArgSymbol* wFormal = formal->copy();
      // If these fail, figure out the intent. See also copyFormalForWrapper().
      INT_ASSERT(isClass(formal->type));
      INT_ASSERT(formal->intent == INTENT_BLANK); // or 'const' or 'in'-like

      wDest->insertFormalAtTail(wFormal);
      actual->replace(new SymExpr(wFormal));
      call->insertAtTail(actual);
    }

    INT_ASSERT(call->numActuals()  == savedNumArgsC + numExtraArgs);
    INT_ASSERT(wCall->numActuals() == savedNumArgsW + numExtraArgs);

    // We cloned the wrapper 'dest' into 'wDest'.  wDest's call 'wCall'
    // now invokes a clone of the iterator that 'dest' was invoking.
    // The above code modifies both 'wCall' and the iterator that it invokes.
    // Alas, 'wCall' inherits FLAG_RESOLVED and its return type from 'dest'
    // and these are no longer appropriate due to these modifications.
    //
    // So 'wDest' needs to be resolved again. To make that happen,
    // we un-resolve its relevant pieces.
    //
    if (wDest->isResolved())
      unresolveWrapper(wDest);
  }
}<|MERGE_RESOLUTION|>--- conflicted
+++ resolved
@@ -58,11 +58,7 @@
 //
 static bool isOuterVar(Symbol* sym, BlockStmt* block) {
   if (sym->isParameter()               || // includes isImmediate()
-<<<<<<< HEAD
-      sym->hasFlag(FLAG_INSTANTIATED_PARAM)   || //also a param
-=======
       sym->hasFlag(FLAG_INSTANTIATED_PARAM)    || // also a param
->>>>>>> abd8875c
       sym->hasFlag(FLAG_TEMP)          || // exclude these
 
       // Consts need no special semantics for begin/cobegin/coforall/on.
