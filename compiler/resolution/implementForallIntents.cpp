--- conflicted
+++ resolved
@@ -478,13 +478,12 @@
       INT_ASSERT(numLeaderActuals > 0);
       lcCall->insertBefore(new DefExpr(svar));
       extractFromLeaderYield(lcCall, ++ix, svar, leadIdxSym);
-<<<<<<< HEAD
+      if (!isReduce)
+      {
 #ifndef HILDE_MM
-      svar->addFlag(FLAG_INSERT_AUTO_DESTROY);
+        svar->addFlag(FLAG_INSERT_AUTO_DESTROY);
 #endif
-=======
-      if (!isReduce) svar->addFlag(FLAG_INSERT_AUTO_DESTROY);
->>>>>>> 5cd4467a
+      }
     }
   }
 
