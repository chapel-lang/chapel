/*
 * Copyright 2004-2015 Cray Inc.
 * Other additional copyright holders may be indicated within.
 * 
 * The entirety of this work is licensed under the Apache License,
 * Version 2.0 (the "License"); you may not use this file except
 * in compliance with the License.
 * 
 * You may obtain a copy of the License at
 * 
 *     http://www.apache.org/licenses/LICENSE-2.0
 * 
 * Unless required by applicable law or agreed to in writing, software
 * distributed under the License is distributed on an "AS IS" BASIS,
 * WITHOUT WARRANTIES OR CONDITIONS OF ANY KIND, either express or implied.
 * See the License for the specific language governing permissions and
 * limitations under the License.
 */

#include "baseAST.h"
#include "callInfo.h"
#include "expr.h"

CallInfo::CallInfo(CallExpr* icall, bool checkonly)
  : call(icall), scope(NULL), name(NULL), actuals(), actualNames() {
  if (SymExpr* se = toSymExpr(call->baseExpr))
    name = se->var->name;
  else if (UnresolvedSymExpr* use = toUnresolvedSymExpr(call->baseExpr))
    name = use->unresolved;
  if (call->numActuals() >= 2) {
    if (SymExpr* se = toSymExpr(call->get(1))) {
      if (se->var == gModuleToken) {
        se->remove();
        se = toSymExpr(call->get(1));
        INT_ASSERT(se);
        ModuleSymbol* mod = toModuleSymbol(se->var);
        INT_ASSERT(mod);
        se->remove();
        scope = mod->block;
      }
    }
  }
  for_actuals(actual, call) {
    if (NamedExpr* named = toNamedExpr(actual)) {
      actualNames.add(named->name);
      actual = named->actual;
    } else {
      actualNames.add(NULL);
    }
    SymExpr* se = toSymExpr(actual);
    INT_ASSERT(se);
    Type* t = se->var->type;
<<<<<<< HEAD
    if (t == dtUnknown) {
      if (checkonly) call = NULL;
      else USR_FATAL(call, "use of '%s' before encountering its definition,"
                           "type unknown", se->var->name);
    }
    if (t->symbol->hasFlag(FLAG_GENERIC)) {
      if (checkonly) call = NULL;
      else INT_FATAL(call, "the type of the actual argument '%s' is generic",
                            se->var->name);
    }
=======
    if (t == dtUnknown && ! se->var->hasFlag(FLAG_TYPE_VARIABLE) )
      USR_FATAL(call, "use of '%s' before encountering its definition, type unknown", se->var->name);
    if (t->symbol->hasFlag(FLAG_GENERIC))
      INT_FATAL(call, "the type of the actual argument '%s' is generic", se->var->name);
>>>>>>> 72ac9d33
    actuals.add(se->var);
  }
}<|MERGE_RESOLUTION|>--- conflicted
+++ resolved
@@ -50,8 +50,7 @@
     SymExpr* se = toSymExpr(actual);
     INT_ASSERT(se);
     Type* t = se->var->type;
-<<<<<<< HEAD
-    if (t == dtUnknown) {
+    if (t == dtUnknown && ! se->var->hasFlag(FLAG_TYPE_VARIABLE) ) {
       if (checkonly) call = NULL;
       else USR_FATAL(call, "use of '%s' before encountering its definition,"
                            "type unknown", se->var->name);
@@ -61,12 +60,6 @@
       else INT_FATAL(call, "the type of the actual argument '%s' is generic",
                             se->var->name);
     }
-=======
-    if (t == dtUnknown && ! se->var->hasFlag(FLAG_TYPE_VARIABLE) )
-      USR_FATAL(call, "use of '%s' before encountering its definition, type unknown", se->var->name);
-    if (t->symbol->hasFlag(FLAG_GENERIC))
-      INT_FATAL(call, "the type of the actual argument '%s' is generic", se->var->name);
->>>>>>> 72ac9d33
     actuals.add(se->var);
   }
 }