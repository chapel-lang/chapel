/*
 * Copyright 2020 Hewlett Packard Enterprise Development LP
 * Copyright 2004-2019 Cray Inc.
 * Other additional copyright holders may be indicated within.
 *
 * The entirety of this work is licensed under the Apache License,
 * Version 2.0 (the "License"); you may not use this file except
 * in compliance with the License.
 *
 * You may obtain a copy of the License at
 *
 *     http://www.apache.org/licenses/LICENSE-2.0
 *
 * Unless required by applicable law or agreed to in writing, software
 * distributed under the License is distributed on an "AS IS" BASIS,
 * WITHOUT WARRANTIES OR CONDITIONS OF ANY KIND, either express or implied.
 * See the License for the specific language governing permissions and
 * limitations under the License.
 */

#include "preFold.h"

#include "astutil.h"
#include "buildDefaultFunctions.h"
#include "DecoratedClassType.h"
#include "DeferStmt.h"
#include "driver.h"
#include "ForallStmt.h"
#include "ForLoop.h"
#include "iterator.h"
#include "ParamForLoop.h"
#include "passes.h"
#include "resolution.h"
#include "resolveFunction.h"
#include "resolveIntents.h"
#include "scopeResolve.h"
#include "stlUtil.h"
#include "stringutil.h"
#include "symbol.h"
#include "typeSpecifier.h"
#include "visibleFunctions.h"
#include "wellknown.h"

#ifndef __STDC_FORMAT_MACROS
#define __STDC_FORMAT_MACROS
#endif

#include <inttypes.h>

#include <algorithm>
#include <iostream>
#include <sstream>

// lookup table/cache for function types and their representative parents
static std::map<std::string,
                std::pair<AggregateType*, FnSymbol*> >     functionTypeMap;


//lookup table/cache for function captures
static std::map<FnSymbol*, FnSymbol*>                      functionCaptureMap;

// stores the test functions
static std::vector<Expr* >                                 testCaptureVector;

// lookup table for test function names and their index in testCaptureVector
static std::map<std::string,int>                           testNameIndex;

static Expr*          preFoldPrimOp(CallExpr* call);

static Expr*          preFoldNamed (CallExpr* call);

static Expr*          resolveTupleIndexing(CallExpr* call,
                                           Symbol*   baseVar);

static Symbol*        determineQueriedField(CallExpr* call);

static bool           isInstantiatedField(Symbol* field);

static Expr*          createFunctionAsValue(CallExpr* call);

static Type*          createOrFindFunTypeFromAnnotation(AList& argList,
                                                        CallExpr* call);

static Expr*          dropUnnecessaryCast(CallExpr* call);

static bool           isNormalField(Symbol* field);

static std::string    buildParentName(AList& argList,
                                      bool   isFormal,
                                      Type*  retType,
                                      bool   throws);

static AggregateType* createAndInsertFunParentClass(CallExpr*   call,
                                                    const char* name);

static FnSymbol*      createAndInsertFunParentMethod(CallExpr*      call,
                                                     AggregateType* parent,
                                                     AList&         argList,
                                                     bool           isFormal,
                                                     Type*          retType,
                                                     bool           throws);

static Type*          getFcfSharedWrapperType(AggregateType* parent);

/************************************* | **************************************
*                                                                             *
*                                                                             *
*                                                                             *
************************************** | *************************************/

Expr* preFold(CallExpr* call) {
  Expr* baseExpr = call->baseExpr;
  Expr* retval   = call;

  if (call->isPrimitive() == true) {
    if (Expr* tmp = preFoldPrimOp(call)) {
      retval = tmp;
    }

  } else if (isUnresolvedSymExpr(baseExpr) == true) {
    if (Expr* tmp = preFoldNamed(call)) {
      retval = tmp;
    }

  } else if (SymExpr* symExpr = toSymExpr(baseExpr)) {
    // Primitive typeSpecifier -> SymExpr
    if (Type* type = typeForTypeSpecifier(call, true)) {
      retval = new SymExpr(type->symbol);

      call->replace(retval);

    } else {
      if (symExpr->symbol()->hasFlag(FLAG_TYPE_VARIABLE) &&
          symExpr->getValType()->symbol->hasFlag(FLAG_TUPLE) == false) {
        // Type constructor calls OK
      } else if (isLcnSymbol(symExpr->symbol()) == true) {
        baseExpr->replace(new UnresolvedSymExpr("this"));

        call->insertAtHead(baseExpr);
        call->insertAtHead(gMethodToken);
      }

      if (Expr* tmp = preFoldNamed(call)) {
        retval = tmp;
      }
    }

  } else if (CallExpr* callExpr = toCallExpr(baseExpr)) {
    if (callExpr->partialTag == true) {
      for_actuals_backward(actual, callExpr) {
        actual->remove();
        call->insertAtHead(actual);
      }

      callExpr->replace(callExpr->baseExpr->remove());

      if (Expr* tmp = preFoldNamed(callExpr)) {
        retval = tmp;
      }

    } else {
      VarSymbol* thisTemp = newTemp("_this_tmp_");

      thisTemp->addFlag(FLAG_EXPR_TEMP);

      callExpr->replace(new UnresolvedSymExpr("this"));

      retval = new CallExpr(PRIM_MOVE, thisTemp, callExpr);

      call->insertAtHead(new SymExpr(thisTemp));
      call->insertAtHead(gMethodToken);

      call->getStmtExpr()->insertBefore(new DefExpr(thisTemp));
      call->getStmtExpr()->insertBefore(retval);
    }

  } else {
    INT_ASSERT(false);
  }

  // ensure result of pre-folding is in the AST
  INT_ASSERT(retval->parentSymbol);

  return retval;
}

/************************************* | **************************************
*                                                                             *
*                                                                             *
*                                                                             *
************************************** | *************************************/

static bool isFollowerITer(FnSymbol* iter) {
  // Follower iterator is not resolved yet - can't use isFollowerIterator().
  // Instead, heuristically just look for a "followThis" formal.
  // This is OK because we are in compiler-generated loopexpr function.
  for_formals(formal, iter)
    if (!strcmp(formal->name, iterFollowthisArgname))
      return true;
  return false;
}

static FnSymbol* findForallexprFollower(FnSymbol* serialIter) {
  if (!isLoopExprFun(serialIter))
    // Not a forall-expression.
    return NULL;

  // All iterators are defined in the same block - loopexpr function's body.
  BlockStmt* parent = toBlockStmt(serialIter->defPoint->parentExpr);
  for (Expr* curr = parent->body.head; curr != NULL; curr = curr->next) {
    if (DefExpr* def = toDefExpr(curr))
      if (FnSymbol* fn = toFnSymbol(def->sym))
        if (fn->name == serialIter->name)
          if (isFollowerITer(fn))
            return fn;
  }

  // The loopexpr function does not define parallel iterators
  // when it implements a (serial) for-expression.
  return NULL;
}

static bool recordContainsNonNilableOwned(Type* t) {
  if (isManagedPtrType(t) &&
      getManagedPtrManagerType(t) == dtOwned &&
      isNonNilableClassType(t))
    return true;

  if (isRecord(t)) {
    AggregateType* at = toAggregateType(t);

    for_fields(field, at) {
      if (recordContainsNonNilableOwned(field->getValType()))
        return true;
    }
  }

  return false;
}
static bool recordContainsOwned(Type* t) {
  if (isManagedPtrType(t) &&
      getManagedPtrManagerType(t) == dtOwned)
    return true;

  if (isRecord(t)) {
    AggregateType* at = toAggregateType(t);

    for_fields(field, at) {
      if (recordContainsOwned(field->getValType()))
        return true;
    }
  }

  return false;
}

static bool isNonNilableOwned(Type* t) {
  return isManagedPtrType(t) &&
         getManagedPtrManagerType(t) == dtOwned &&
         isNonNilableClassType(t);
}

static void setRecordCopyableFlags(AggregateType* at) {
  TypeSymbol* ts = at->symbol;
  if (!ts->hasFlag(FLAG_TYPE_INIT_EQUAL_FROM_CONST) &&
      !ts->hasFlag(FLAG_TYPE_INIT_EQUAL_FROM_REF) &&
      !ts->hasFlag(FLAG_TYPE_INIT_EQUAL_MISSING)) {

    if (isNonNilableOwned(at)) {
      ts->addFlag(FLAG_TYPE_INIT_EQUAL_MISSING);

    } else if (Type* eltType = arrayElementType(at)) {
      if (AggregateType* eltTypeAt = toAggregateType(eltType)) {
        setRecordCopyableFlags(eltTypeAt);
        if (eltType->symbol->hasFlag(FLAG_TYPE_INIT_EQUAL_FROM_CONST))
          at->symbol->addFlag(FLAG_TYPE_INIT_EQUAL_FROM_CONST);
        else if (eltType->symbol->hasFlag(FLAG_TYPE_INIT_EQUAL_FROM_REF))
          at->symbol->addFlag(FLAG_TYPE_INIT_EQUAL_FROM_REF);
        else if (eltType->symbol->hasFlag(FLAG_TYPE_INIT_EQUAL_MISSING))
          at->symbol->addFlag(FLAG_TYPE_INIT_EQUAL_MISSING);
      } else {
        at->symbol->addFlag(FLAG_TYPE_INIT_EQUAL_FROM_CONST);
      }

    } else {
      // Try resolving a test init= to set the flags
      const char* err = NULL;
      FnSymbol* initEq = findCopyInitFn(at, err);
      if (initEq == NULL) {
        ts->addFlag(FLAG_TYPE_INIT_EQUAL_MISSING);
      } else if (initEq->hasFlag(FLAG_COMPILER_GENERATED)) {
        if (recordContainsNonNilableOwned(at))
          ts->addFlag(FLAG_TYPE_INIT_EQUAL_MISSING);
        else if (recordContainsOwned(at))
          ts->addFlag(FLAG_TYPE_INIT_EQUAL_FROM_REF);
        else
          ts->addFlag(FLAG_TYPE_INIT_EQUAL_FROM_CONST);
      } else {
        // formals are mt, this, other
        ArgSymbol* other = initEq->getFormal(3);
        IntentTag intent = concreteIntentForArg(other);
        if (intent == INTENT_IN ||
            intent == INTENT_CONST_IN ||
            intent == INTENT_CONST_REF) {
          ts->addFlag(FLAG_TYPE_INIT_EQUAL_FROM_CONST);
        } else {
          // this case includes INTENT_REF_MAYBE_CONST
          ts->addFlag(FLAG_TYPE_INIT_EQUAL_FROM_REF);
        }
      }
    }
  }
}

static void setRecordAssignableFlags(AggregateType* at) {
  TypeSymbol* ts = at->symbol;
  if (!ts->hasFlag(FLAG_TYPE_ASSIGN_FROM_CONST) &&
      !ts->hasFlag(FLAG_TYPE_ASSIGN_FROM_REF) &&
      !ts->hasFlag(FLAG_TYPE_ASSIGN_MISSING)) {

    if (isNonNilableOwned(at)) {
      ts->addFlag(FLAG_TYPE_ASSIGN_MISSING);

    } else if (Type* eltType = arrayElementType(at)) {

      if (AggregateType* eltTypeAt = toAggregateType(eltType)) {
        setRecordAssignableFlags(eltTypeAt);

        if (eltType->symbol->hasFlag(FLAG_TYPE_ASSIGN_FROM_CONST))
          at->symbol->addFlag(FLAG_TYPE_ASSIGN_FROM_CONST);
        else if (eltType->symbol->hasFlag(FLAG_TYPE_ASSIGN_FROM_REF))
          at->symbol->addFlag(FLAG_TYPE_ASSIGN_FROM_REF);
        else if (eltType->symbol->hasFlag(FLAG_TYPE_ASSIGN_MISSING))
          at->symbol->addFlag(FLAG_TYPE_ASSIGN_MISSING);
      } else {
        at->symbol->addFlag(FLAG_TYPE_ASSIGN_FROM_CONST);
      }

    } else {
      // Try resolving a test = to set the flags
      FnSymbol* assign = findAssignFn(at);
      if (assign == NULL) {
        ts->addFlag(FLAG_TYPE_ASSIGN_MISSING);
      } else if (assign->hasFlag(FLAG_COMPILER_GENERATED)) {
        if (recordContainsNonNilableOwned(at))
          ts->addFlag(FLAG_TYPE_ASSIGN_MISSING);
        else if (recordContainsOwned(at))
          ts->addFlag(FLAG_TYPE_ASSIGN_FROM_REF);
        else
          ts->addFlag(FLAG_TYPE_ASSIGN_FROM_CONST);
      } else {
        // formals are lhs, rhs
        ArgSymbol* rhs = assign->getFormal(2);
        IntentTag intent = concreteIntentForArg(rhs);
        if (intent == INTENT_IN ||
            intent == INTENT_CONST_IN ||
            intent == INTENT_CONST_REF) {
          ts->addFlag(FLAG_TYPE_ASSIGN_FROM_CONST);
        } else {
          // this case includes INTENT_REF_MAYBE_CONST
          ts->addFlag(FLAG_TYPE_ASSIGN_FROM_REF);
        }
      }
    }
  }
}

static void setRecordDefaultValueFlags(AggregateType* at);

static bool isDefaultInitializable(Type* t) {
  bool val = true;
  if (isRecord(t)) {
    AggregateType* at = toAggregateType(t);
    TypeSymbol* ts = at->symbol;

    setRecordDefaultValueFlags(at);

    val = ts->hasFlag(FLAG_TYPE_DEFAULT_VALUE);

  } else {
    // non-nilable class types have no default value
    val = !isNonNilableClassType(t);
  }

  return val;
}

static void setRecordDefaultValueFlags(AggregateType* at) {
  TypeSymbol* ts = at->symbol;

  if (!ts->hasFlag(FLAG_TYPE_DEFAULT_VALUE) &&
      !ts->hasFlag(FLAG_TYPE_NO_DEFAULT_VALUE)) {

    if (isNonNilableClassType(at)) {
      ts->addFlag(FLAG_TYPE_NO_DEFAULT_VALUE);
    } else if (isNilableClassType(at)) {
      ts->addFlag(FLAG_TYPE_DEFAULT_VALUE);
<<<<<<< HEAD
    } else if (at->symbol->hasFlag(FLAG_TUPLE)) {
      Flag flag = FLAG_TYPE_DEFAULT_VALUE;
      for_fields(field, at) {
        if (field->isRef()) continue;
        if (AggregateType* at = toAggregateType(field->getValType())) {
          setRecordDefaultValueFlags(at);
          if (at->symbol->hasFlag(FLAG_TYPE_NO_DEFAULT_VALUE)) {
            flag = FLAG_TYPE_NO_DEFAULT_VALUE;
            break;
          }
        }
      }
      ts->addFlag(flag);
=======
>>>>>>> 3938c164
    } else if (Type* eltType = arrayElementType(at)) {
      if (isDefaultInitializable(eltType)) {
        ts->addFlag(FLAG_TYPE_DEFAULT_VALUE);
      } else {
        ts->addFlag(FLAG_TYPE_NO_DEFAULT_VALUE);
      }

    } else if (at->symbol->hasFlag(FLAG_EXTERN)) {
      // Currently extern records aren't initialized at all by default.
      // But it's not necessarily reasonable to expect them to have
      // initializers. See issue #7992.
      ts->addFlag(FLAG_TYPE_DEFAULT_VALUE);
    } else {

      if (at->hasUserDefinedInit == false ||
          at->symbol->hasFlag(FLAG_TUPLE)) {
        // For records with compiler-generated default init,
        // or for tuples, first consider the fields.
        // If any of the fields prohibit
        // default initialization, return before trying
        // to resolve the init() function.
        bool failsDefaultInit = false;
        for_fields(field, at) {
          Type* fieldType = field->getValType(); // val type for tuples
          if (isDefaultInitializable(fieldType) == false) {
            // check for default value
            if (field->defPoint->init == NULL) {
              failsDefaultInit = true;
              break;
            }
          }
        }
        if (failsDefaultInit) {
          ts->addFlag(FLAG_TYPE_NO_DEFAULT_VALUE);
          return;
        }
      }

      // Try resolving a test init() to set the flags
      FnSymbol* initZero = findZeroArgInitFn(at);
      if (initZero == NULL) {
        ts->addFlag(FLAG_TYPE_NO_DEFAULT_VALUE);
      } else {
        ts->addFlag(FLAG_TYPE_DEFAULT_VALUE);
      }
    }
  }
}


static Expr* preFoldPrimOp(CallExpr* call) {
  Expr* retval = NULL;

  switch (call->primitive->tag) {

  case PRIM_ADDR_OF: {
    // remove set ref if already a reference
    if (call->get(1)->typeInfo()->symbol->hasFlag(FLAG_REF) ||
        isTupleContainingOnlyReferences(call->get(1)->typeInfo())) {
      retval = call->get(1)->remove();

      call->replace(retval);
    }
    break;
  }

  case PRIM_BLOCK_PARAM_LOOP: {
    ParamForLoop* paramLoop = toParamForLoop(call->parentExpr);

    retval = paramLoop->foldForResolve();

    break;
  }

  case PRIM_GATHER_TESTS: {
    int  totalTest = 0;
    if (call->numActuals() == 0) {
      USR_FATAL(call, "illegal call of 'gather tests'. Expected an argument of type 'Test'");
    }

    if (call->numActuals() > 1) {
      USR_FATAL(call, "too many arguments to 'gather tests'");
    }

    Type* testType = call->get(1)->getValType();
    forv_Vec(FnSymbol, fn, gFnSymbols) {
      if (fn->throwsError()) {
        ModuleSymbol *mod = fn->getModule();
        if (mod->modTag == MOD_USER) {
          if (fn->numFormals() == 1) {
            if (fn->instantiatedFrom == NULL && ! fn->isKnownToBeGeneric()) {
              const char* name = astr(fn->name);
              resolveSignature(fn);
              TagGenericResult tagResult = fn->tagIfGeneric(NULL, true);
              if (tagResult == TGR_TAGGING_ABORTED ||
                  (tagResult == TGR_NEWLY_TAGGED && fn->isGeneric()))
                continue;
              if(isSubtypeOrInstantiation(fn->getFormal(1)->type, testType,call)) {
                totalTest++;
                CallExpr* newCall = new CallExpr(PRIM_CAPTURE_FN_FOR_CHPL, new UnresolvedSymExpr(name));
                fn->defPoint->getStmtExpr()->insertAfter(newCall);
                testCaptureVector.push_back(createFunctionAsValue(newCall));
                newCall->remove();
                testNameIndex[name] = totalTest;
              }
            }
          }
        }
      }
    }
    retval=new SymExpr(new_IntSymbol(totalTest));
    call->replace(retval);
    break;
  }

  case PRIM_GET_TEST_BY_INDEX: {
    int64_t index    =        0;

    if (call->numActuals() == 0) {
      USR_FATAL(call, "illegal call of 'get test by index'. Expected an argument of type 'int'");
    }

    if (call->numActuals() > 1) {
      USR_FATAL(call, "too many arguments to 'get test by index'");
    }

    if (!get_int(call->get(1), &index)) {
      USR_FATAL(call, "illegal type for index. Expected an 'int' got '%s'",
                call->get(1)->getValType()->name());
    }

    int64_t n = testCaptureVector.size();
    if (index <= 0 || index > n) {
      USR_FATAL(call, "index '%" PRId64 "' out of bounds, expected to be between '1' and '%" PRId64 "'",
                index, n);
    }

    retval = testCaptureVector[index-1]->copy();
    call->replace(retval);
    break;
  }

  case PRIM_GET_TEST_BY_NAME: {
    const char* name = NULL;

    if (call->numActuals() == 0) {
      USR_FATAL(call, "illegal call of 'get test by name'. Expected a test function name.");
    }

    if (call->numActuals() > 1) {
      USR_FATAL(call, "too many arguments to 'get test by name'");
    }

    if(!get_string(call->get(1), &name)) {
      USR_FATAL(call, "illegal type for expected test name. Expected a 'string' got '%s'",
                call->get(1)->getValType()->name());
    }
    if (testNameIndex.find(name) != testNameIndex.end()) {
      int index = testNameIndex[name];
      retval = testCaptureVector[index-1]->copy();
      call->replace(retval);
      break;
    }
    else {
      USR_FATAL(call, "No test function with name '%s'",name);
    }
  }

  case PRIM_CALL_RESOLVES:
  case PRIM_CALL_AND_FN_RESOLVES:
  case PRIM_METHOD_CALL_RESOLVES:
  case PRIM_METHOD_CALL_AND_FN_RESOLVES: {
    Expr* fnName   = NULL;
    Expr* callThis = NULL;
    int   firstArg = 0;

    bool method = call->isPrimitive(PRIM_METHOD_CALL_RESOLVES) ||
                  call->isPrimitive(PRIM_METHOD_CALL_AND_FN_RESOLVES);
    bool andFn = call->isPrimitive(PRIM_CALL_AND_FN_RESOLVES) ||
                 call->isPrimitive(PRIM_METHOD_CALL_AND_FN_RESOLVES);

    // this would be easier if we had a non-normalized AST!
    // That is, if this call could contain a whole expression subtree.
    if (method) {
      // get(1) should be a receiver
      // get(2) should be a string function name.
      callThis = call->get(1);
      fnName   = call->get(2);
      firstArg = 3;

    } else {
      // get(1) should be a string function name.
      fnName   = call->get(1);
      firstArg = 2;
    }

    VarSymbol* var = toVarSymbol(toSymExpr(fnName)->symbol());
    Immediate* imm = var->immediate;

    if (imm == NULL) {
      INT_FATAL(call, "proc name required");
    }

    if (imm->const_kind != CONST_KIND_STRING) {
      INT_FATAL(call, "proc name must be a string");
    }

    const char* name = imm->v_string;

    // temporarily add a call to try resolving.
    CallExpr* tryCall = NULL;

    if (method) {
      tryCall = new CallExpr(new UnresolvedSymExpr(name),
                             gMethodToken,
                             callThis->copy());

    } else {
      tryCall = new CallExpr(name);
    }

    // Add our new call to the AST temporarily.
    call->getStmtExpr()->insertAfter(tryCall);

    // copy actual args into tryCall.
    int i = 1;

    for_actuals(actual, call) {
      if (i >= firstArg ) { // skip fn name, maybe method receiver
        tryCall->insertAtTail(actual->copy());
      }

      i++;
    }

    // Try to resolve it.
    if (tryResolveCall(tryCall, andFn)) {
      retval = new SymExpr(gTrue);

    } else {
      retval = new SymExpr(gFalse);
    }

    // remove the call from the AST
    tryCall->remove();

    call->replace(retval);

    break;
  } // PRIM_CALL_RESOLVES, PRIM_METHOD_CALL_RESOLVES

  case PRIM_CAPTURE_FN_FOR_CHPL:
  case PRIM_CAPTURE_FN_FOR_C: {
    retval = createFunctionAsValue(call);
    call->replace(retval);
    break;
  }

  case PRIM_CREATE_FN_TYPE: {
    Type* parent = createOrFindFunTypeFromAnnotation(call->argList, call);
    retval = new SymExpr(parent->symbol);
    call->replace(retval);
    break;
  }

  case PRIM_DEREF: {
    // remove deref if arg is already a value
    if (!call->get(1)->typeInfo()->symbol->hasFlag(FLAG_REF)) {
      retval = call->get(1)->remove();
      call->replace(retval);
    }
    break;
  }

  case PRIM_FIELD_BY_NUM: {
    // if call->get(1) is a reference type, dereference it
    Type*          t          = canonicalDecoratedClassType(call->get(1)->getValType());
    AggregateType* classType  = toAggregateType(t);

    VarSymbol*     var        = toVarSymbol(toSymExpr(call->get(2))->symbol());

    int            fieldNum   = var->immediate->int_value();
    int            fieldCount = 0;
    const char*    name       = NULL;

    for_fields(field, classType) {
      if (isNormalField(field) == true) {
        fieldCount++;

        if (fieldCount == fieldNum) {
          name = field->name;
        }
      }
    }

    if (name == NULL) {
      USR_FATAL(call,
                "'%d' is not a valid field number for %s",
                fieldNum-1,
                toString(classType));
    }

    retval = new CallExpr(PRIM_GET_MEMBER,
                          call->get(1)->copy(),
                          new_CStringSymbol(name));

    call->replace(retval);

    break;
  }

  case PRIM_FIELD_NAME_TO_NUM: {
    Type*          t          = canonicalDecoratedClassType(call->get(1)->getValType());
    AggregateType* classType  = toAggregateType(t);

    VarSymbol*     var        = toVarSymbol(toSymExpr(call->get(2))->symbol());
    Immediate*     imm        = var->immediate;

    INT_ASSERT(imm->const_kind == CONST_KIND_STRING);

    const char*    fieldName  = imm->v_string;
    int            fieldCount = 0;
    int            num        = 0;

    for_fields(field, classType) {
      if (isNormalField(field) == true) {
        fieldCount++;

        if (strcmp(field->name, fieldName) == 0) {
          num = fieldCount;
        }
      }
    }

    retval = new SymExpr(new_IntSymbol(num));

    call->replace(retval);

    break;
  }

  case PRIM_FIELD_NUM_TO_NAME: {
    Type*          t          = canonicalDecoratedClassType(call->get(1)->getValType());
    AggregateType* classType  = toAggregateType(t);

    classType = toAggregateType(classType->getValType());

    VarSymbol*     var        = toVarSymbol(toSymExpr(call->get(2))->symbol());

    INT_ASSERT(var != NULL);

    int            fieldNum   = var->immediate->int_value();
    int            fieldCount = 0;
    const char*    name       = NULL;

    for_fields(field, classType) {
      if (isNormalField(field) == true) {
        fieldCount++;

        if (fieldCount == fieldNum) {
          name = field->name;
        }
      }
    }

    if (name == NULL) {
      // In this case, we ran out of fields without finding the number
      // specified.  This is the user's error.
      USR_FATAL(call,
                "'%d' is not a valid field number for %s",
                fieldNum-1,
                toString(classType));
    }

    retval = new SymExpr(new_StringSymbol(name));

    call->replace(retval);

    break;
  }

  case PRIM_GET_COMPILER_VAR: {
    // Resolving Primitive PRIM_GET_COMPILER_VAR
    SymExpr*    se1     = toSymExpr(call->get(1));
    Immediate*  chplEnv = toVarSymbol(se1->symbol())->immediate;
    std::string envKey;

    // Check if this immediate is a string
    if (chplEnv->const_kind == CONST_KIND_STRING) {
      envKey = chplEnv->v_string;

    } else {
      USR_FATAL(call, "expected immediate of type string");
    }

    // Check if string is in envMap, and replace retval with mapped value
    if (envMap.find(envKey) != envMap.end()) {
      retval = new SymExpr(new_StringSymbol(envMap[envKey]));

      call->replace(retval);

    } else {
      USR_FATAL(call,
                "primitive string does not match any environment variable");
    }

    break;
  }

  case PRIM_GET_SVEC_MEMBER: {
    // Convert these to PRIM_GET_SVEC_MEMBER_VALUE if the
    // field in question is a reference.
    // An alternative to this transformation here would be
    // to build homog. tuple accessor entirely in tuples.cpp.
    AggregateType* ct = toAggregateType(call->get(1)->getValType());

    if (ct && ct->symbol->hasFlag(FLAG_STAR_TUPLE)) {
      FnSymbol* inFn = toFnSymbol(call->parentSymbol);

      if (inFn && inFn->hasFlag(FLAG_STAR_TUPLE_ACCESSOR)) {
        QualifiedType fieldType = ct->getFieldType(call->get(2));

        if (fieldType.type() && fieldType.isRef()) {
          if (call->isPrimitive(PRIM_GET_SVEC_MEMBER)) {
            Expr* base  = call->get(1);
            Expr* field = call->get(2);

            retval = new CallExpr(PRIM_GET_SVEC_MEMBER_VALUE,
                                  base->remove(),
                                  field->remove());

            call->replace(retval);
          }
        }
      }
    }

    break;
  }

  case PRIM_IS_ATOMIC_TYPE: {
    if (isAtomicType(call->get(1)->typeInfo())) {
      retval = new SymExpr(gTrue);
    } else {
      retval = new SymExpr(gFalse);
    }

    call->replace(retval);

    break;
  }

  case PRIM_IS_BOUND: {
    AggregateType* at = NULL;
    Type* thisType = call->get(1)->getValType();
    if (AggregateType* type = toAggregateType(thisType)) {
      at = type;
    } else if (DecoratedClassType* dc = toDecoratedClassType(thisType)) {
      at = dc->getCanonicalClass();
    }

    Immediate* imm = toVarSymbol(toSymExpr(call->get(2))->symbol())->immediate;
    Symbol* field = at->getField(imm->v_string);
    if (at->symbol->hasFlag(FLAG_GENERIC) &&
        std::find(at->genericFields.begin(), at->genericFields.end(), field) != at->genericFields.end()) {
      retval = new SymExpr(gFalse);
    } else {
      retval = new SymExpr(gTrue);
    }

    call->replace(retval);
    break;
  }

  case PRIM_IS_EXTERN_TYPE: {
    if (call->get(1)->typeInfo()->symbol->hasFlag(FLAG_EXTERN)) {
      retval = new SymExpr(gTrue);
    } else {
      retval = new SymExpr(gFalse);
    }

    call->replace(retval);

    break;
  }

  case PRIM_IS_ABS_ENUM_TYPE: {
    EnumType* et = toEnumType(call->get(1)->typeInfo());
    if (et && et->isAbstract()) {
      retval = new SymExpr(gTrue);
    } else {
      retval = new SymExpr(gFalse);
    }

    call->replace(retval);

    break;
  }

  case PRIM_IS_GENERIC_TYPE: {
    Type* t = call->get(1)->typeInfo();

    if (t->symbol->hasFlag(FLAG_GENERIC)) {
      retval = new SymExpr(gTrue);
    } else {
      retval = new SymExpr(gFalse);
    }

    call->replace(retval);

    break;
  }


  case PRIM_IS_CLASS_TYPE: {
    Type* t = call->get(1)->typeInfo();

    if (isClassLike(t) &&
        !t->symbol->hasFlag(FLAG_EXTERN)) {
      retval = new SymExpr(gTrue);
    } else if (isManagedPtrType(t)) {
      retval = new SymExpr(gTrue);
    } else {
      retval = new SymExpr(gFalse);
    }

    call->replace(retval);

    break;
  }

  case PRIM_IS_NILABLE_CLASS_TYPE:
  case PRIM_IS_NON_NILABLE_CLASS_TYPE: {
    Type* t = call->get(1)->typeInfo();

    if (isManagedPtrType(t)) {
      t = getManagedPtrBorrowType(t);
    }

    bool value = false;
    if (isClassLike(t) &&
        !t->symbol->hasFlag(FLAG_EXTERN)) {
      ClassTypeDecorator d = classTypeDecorator(t);
      if (call->isPrimitive(PRIM_IS_NILABLE_CLASS_TYPE))
        value = isDecoratorNilable(d);
      else if (call->isPrimitive(PRIM_IS_NON_NILABLE_CLASS_TYPE))
        value = isDecoratorNonNilable(d);
    }

    if (value)
      retval = new SymExpr(gTrue);
    else
      retval = new SymExpr(gFalse);

    call->replace(retval);

    break;
  }


  case PRIM_TO_UNMANAGED_CLASS:
  case PRIM_TO_UNMANAGED_CLASS_CHECKED:
  case PRIM_TO_BORROWED_CLASS:
  case PRIM_TO_BORROWED_CLASS_CHECKED:
  case PRIM_TO_UNDECORATED_CLASS:
  case PRIM_TO_NILABLE_CLASS:
  case PRIM_TO_NILABLE_CLASS_CHECKED:
  case PRIM_TO_NON_NILABLE_CLASS: {
    Expr* e = call->get(1);
    Type* totype = e->getValType(); // if error; otherwise changed below

    if (call->isPrimitive(PRIM_TO_NILABLE_CLASS_CHECKED) &&
        ! isClassLikeOrManaged(totype))
      USR_FATAL_CONT(call, "postfix-? is not allowed on a non-class type '%s'",
                     toString(totype));
    else
      totype = call->typeInfo();

    if (call->isPrimitive(PRIM_TO_UNMANAGED_CLASS_CHECKED) ||
        call->isPrimitive(PRIM_TO_BORROWED_CLASS_CHECKED)) {
      Type* msgType = NULL;
      if (call->isPrimitive(PRIM_TO_UNMANAGED_CLASS_CHECKED))
        msgType = dtUnmanaged;
      else
        msgType = dtBorrowed;

      Type* t = e->typeInfo();
      if (!isClassLikeOrManaged(t))
        USR_FATAL_CONT(call, "cannot make %s into a %s class",
                             toString(t), toString(msgType));
      if (!isTypeExpr(e))
        USR_FATAL_CONT(call, "cannot use decorator %s on a value",
                             toString(msgType));

      checkDuplicateDecorators(msgType, t, call);
    }

    if (call->isPrimitive(PRIM_TO_NILABLE_CLASS_CHECKED)) {
      // error if it's not a type
      if (isTypeExpr(e) == false)
        USR_FATAL_CONT(call, "cannot apply postfix ? operator to a value - "
                             "please use value:class? instead");
    }

    if (isTypeExpr(e)) {
      retval = new SymExpr(totype->symbol);
      call->replace(retval);
    } else {
      if (isManagedPtrType(e->typeInfo())) {
        VarSymbol* tmp = newTemp("borrow_tmp");
        call->getStmtExpr()->insertBefore(new DefExpr(tmp));
        CallExpr* c = new CallExpr("borrow", gMethodToken, e->remove());
        CallExpr* move = new CallExpr(PRIM_MOVE, tmp, c);
        call->getStmtExpr()->insertBefore(move);
        // so it is resolved
        resolveExpr(c);
        resolveExpr(move);
        retval = new CallExpr(PRIM_CAST, totype->symbol, tmp);
        call->replace(retval);
      } else {
        retval = new CallExpr(PRIM_CAST, totype->symbol, e->remove());
        call->replace(retval);
      }
    }


    break;
  }

  case PRIM_IS_POD: {
    Type* t = call->get(1)->typeInfo();

    // call propagateNotPOD to set FLAG_POD/FLAG_NOT_POD
    propagateNotPOD(t);

    if (isPOD(t)) {
      retval = new SymExpr(gTrue);
    } else {
      retval = new SymExpr(gFalse);
    }

    call->replace(retval);

    break;
  }
  case PRIM_IS_COPYABLE:
  case PRIM_IS_CONST_COPYABLE: {
    Type* t = call->get(1)->typeInfo();

    bool val = true;
    if (isRecord(t)) {
      AggregateType* at = toAggregateType(t);
      TypeSymbol* ts = at->symbol;

      setRecordCopyableFlags(at);

      if (call->isPrimitive(PRIM_IS_COPYABLE))
        val = ts->hasFlag(FLAG_TYPE_INIT_EQUAL_FROM_CONST) ||
              ts->hasFlag(FLAG_TYPE_INIT_EQUAL_FROM_REF);
      else if (call->isPrimitive(PRIM_IS_CONST_COPYABLE))
        val = ts->hasFlag(FLAG_TYPE_INIT_EQUAL_FROM_CONST);
      else
        INT_FATAL("not handled");

    } else {
      // Non-record types are always copyable from const
      val = true;
    }

    if (val)
      retval = new SymExpr(gTrue);
    else
      retval = new SymExpr(gFalse);

    call->replace(retval);

    break;
  }
  case PRIM_IS_ASSIGNABLE:
  case PRIM_IS_CONST_ASSIGNABLE: {
    Type* t = call->get(1)->typeInfo();

    bool val = true;
    if (isRecord(t)) {
      AggregateType* at = toAggregateType(t);
      TypeSymbol* ts = at->symbol;

      setRecordAssignableFlags(at);

      if (call->isPrimitive(PRIM_IS_ASSIGNABLE))
        val = ts->hasFlag(FLAG_TYPE_ASSIGN_FROM_CONST) ||
              ts->hasFlag(FLAG_TYPE_ASSIGN_FROM_REF);
      else if (call->isPrimitive(PRIM_IS_CONST_ASSIGNABLE))
        val = ts->hasFlag(FLAG_TYPE_ASSIGN_FROM_CONST);
      else
        INT_FATAL("not handled");

    } else {
      // Non-record types are always assignable from const
      val = true;
    }

    if (val)
      retval = new SymExpr(gTrue);
    else
      retval = new SymExpr(gFalse);

    call->replace(retval);

    break;
  }
  case PRIM_HAS_DEFAULT_VALUE: {
    Type* t = call->get(1)->typeInfo();

    bool val = isDefaultInitializable(t);

    if (val)
      retval = new SymExpr(gTrue);
    else
      retval = new SymExpr(gFalse);

    call->replace(retval);

    break;
  }

  case PRIM_NEEDS_AUTO_DESTROY: {
    Type* t = call->get(1)->typeInfo();

    // call propagateNotPOD to set FLAG_POD/FLAG_NOT_POD
    propagateNotPOD(t);

    bool needsDestroy = typeNeedsCopyInitDeinit(t) && !isPOD(t);

    if (needsDestroy) {
      retval = new SymExpr(gTrue);
    } else {
      retval = new SymExpr(gFalse);
    }

    call->replace(retval);

    break;
  }

  case PRIM_IS_REF_ITER_TYPE: {
    if (isRefIterType(call->get(1)->typeInfo())) {
      retval = new SymExpr(gTrue);
    } else {
      retval = new SymExpr(gFalse);
    }

    call->replace(retval);

    break;
  }

  case PRIM_IS_STAR_TUPLE_TYPE: {
    Type* tupleType = call->get(1)->typeInfo();

    // If the type isn't a tuple, it definitely isn't a homogeneous tuple!
    if (tupleType->symbol->hasFlag(FLAG_TUPLE) &&
        tupleType->symbol->hasFlag(FLAG_STAR_TUPLE)) {
      retval = new SymExpr(gTrue);
    } else {
      retval = new SymExpr(gFalse);
    }

    call->replace(retval);

    break;
  }

  case PRIM_IS_TUPLE_TYPE: {
    Type* tupleType = call->get(1)->typeInfo();

    if (tupleType->symbol->hasFlag(FLAG_TUPLE)) {
      retval = new SymExpr(gTrue);
    } else {
      retval = new SymExpr(gFalse);
    }

    call->replace(retval);

    break;
  }

  case PRIM_IS_RECORD_TYPE: {
    Type* t = call->get(1)->typeInfo();

    if (isUserRecord(t))
      retval = new SymExpr(gTrue);
    else
      retval = new SymExpr(gFalse);

    call->replace(retval);

    break;
  }

  case PRIM_IS_UNION_TYPE: {
    AggregateType* classType = toAggregateType(call->get(1)->typeInfo());

    if (isUnion(classType) == true) {
      retval = new SymExpr(gTrue);
    } else {
      retval = new SymExpr(gFalse);
    }

    call->replace(retval);

    break;
  }

  case PRIM_LOGICAL_FOLDER: {
    SymExpr*   sym1 = toSymExpr(call->get(1));
    VarSymbol* lhs  = NULL;

    if (VarSymbol* sym = toVarSymbol(sym1->symbol())) {
      if (sym->immediate || paramMap.get(sym)) {
        CallExpr* mvCall = toCallExpr(call->parentExpr);
        SymExpr*  sym    = toSymExpr(mvCall->get(1));

        lhs = toVarSymbol(sym->symbol());

        lhs->addFlag(FLAG_MAYBE_PARAM);
      }
    }

    retval = call->get(2)->remove();

    if (SymExpr* se = toSymExpr(retval)) {
      Symbol*    sym2   = se->symbol();
      VarSymbol* varSym = toVarSymbol(se->symbol());
      ArgSymbol* argSym = toArgSymbol(se->symbol());

      if (varSym != NULL || argSym != NULL) {
        bool       isRef       = isReferenceType(sym2->type);
        bool       isImmediate = false;
        IntentTag  intent      = INTENT_BLANK;

        if (varSym != NULL) {
          if (varSym->immediate) {
            isImmediate = true;
          }

          intent = concreteIntent(INTENT_BLANK, varSym->type);
        }

        if (argSym != NULL) {
          intent = concreteIntent(argSym->intent, argSym->type);
        }

        if (isRef == true) {
          // can't take address of something already a ref

        } else if (sym2->type == dtNil) {
          // can't take address of nil

        } else if (sym2->hasFlag(FLAG_EXPR_TEMP) == true ||
                   sym2->hasFlag(FLAG_TEMP)      == true ||
                   isImmediate                   == true ||
                   paramMap.get(sym2)) {

          // can't take address of call temps, param values
          if (lhs != NULL) {
            lhs->removeFlag(FLAG_MAYBE_REF);
          }

        } else if (argSym && (intent & INTENT_FLAG_IN)) {
          // don't take the address of arguments passed with in intent
          // (it doesn't help and causes problems with inlining)

        } else if (varSym                            != NULL &&
                   (intent & INTENT_FLAG_IN)         !=    0 &&
                   (varSym->isConstValWillNotChange() == true ||
                    varSym->hasFlag(FLAG_TYPE_VARIABLE))) {
          // don't take address of outer variables declared to be const
          // (otherwise, after flattenFunctions, we will take the
          //  address of a by-value argument). An outer variable might be a
          //  type if the symbol represents a field, and taking the address of
          //  a type does not make sense.

        } else {
          Expr* stmt = call->getStmtExpr();
          Type* t    = sym2->type;

          makeRefType(t);

          VarSymbol* tmp = newTemp("_fold_tmp", t->refType);

          stmt->insertBefore(new DefExpr(tmp));

          stmt->insertBefore(new CallExpr(PRIM_MOVE,
                                          tmp,
                                          new CallExpr(PRIM_ADDR_OF, retval)));

          retval = new SymExpr(tmp);
        }
      }
    }

    call->replace(retval);

    break;
  }

  case PRIM_NUM_FIELDS: {
    Type*          t          = canonicalDecoratedClassType(call->get(1)->getValType());
    AggregateType* classType  = toAggregateType(t);
    int            fieldCount = 0;

    for_fields(field, classType) {
      if (isNormalField(field) == true) {
        fieldCount++;
      }
    }

    retval = new SymExpr(new_IntSymbol(fieldCount));

    call->replace(retval);

    break;
  }

  case PRIM_HAS_LEADER: {
    FnSymbol* iterator   = getTheIteratorFn(call->get(1)->typeInfo());
    Symbol* result = gFalse;
    if (IteratorGroup* igroup = iterator->iteratorGroup)
      if (igroup->leader != NULL)
        result = gTrue;

    retval = new SymExpr(result);
    call->replace(retval);

    break;
  }

  case PRIM_TO_FOLLOWER: {
    FnSymbol* iterator     = getTheIteratorFn(call->get(1)->typeInfo());
    CallExpr* followerCall = NULL;

    if (FnSymbol* f2 = findForallexprFollower(iterator)) {
      followerCall = new CallExpr(f2);
    } else {
      followerCall = new CallExpr(iterator->name);
    }

    for_formals(formal, iterator) {
      if (formal->name  == astrTag && formal->type == gFollowerTag->type) {
        INT_FATAL("tag already present in PRIM_TO_FOLLOWER");
        // Could remove it, but would have to figure out what's
        // happening with followThis and fast too.
      }
      // Note: this can add a use formal outside of its function
      // This is cleaned up in cleanupLeaderFollowerIteratorCalls
      followerCall->insertAtTail(new NamedExpr(formal->name,
                                   createSymExprPropagatingParam(formal)));
    }

    // "tag", "followThis" and optionally "fast" should be placed at the end
    // of the formals in the source code as well, to avoid insertion of an
    // order wrapper.
    followerCall->insertAtTail(new NamedExpr("tag",
                                             new SymExpr(gFollowerTag)));

    followerCall->insertAtTail(new NamedExpr(iterFollowthisArgname,
                                             call->get(2)->remove()));

    if (call->numActuals() > 1) {
      followerCall->insertAtTail(new NamedExpr("fast",
                                               call->get(2)->remove()));
    }

    call->replace(followerCall);

    retval = followerCall;

    break;
  }

  case PRIM_TO_LEADER: {
    FnSymbol* iterator   = getTheIteratorFn(call->get(1)->typeInfo());
    CallExpr* leaderCall = new CallExpr(iterator->name);

    for_formals(formal, iterator) {
      // Note: this can add a use formal outside of its function
      // This is cleaned up in cleanupLeaderFollowerIteratorCalls
      if (formal->name  == astrTag && formal->type == gLeaderTag->type) {
        // Leave out the tag since we add it in again below
      } else {
        leaderCall->insertAtTail(new NamedExpr(formal->name,
                                   createSymExprPropagatingParam(formal)));
      }
    }

    // "tag" should be placed at the end of the formals in the source code as
    // well, to avoid insertion of an order wrapper.
    leaderCall->insertAtTail(new NamedExpr("tag", new SymExpr(gLeaderTag)));

    call->replace(leaderCall);

    retval = leaderCall;

    break;
  }

  case PRIM_TO_STANDALONE: {
    FnSymbol* iterator       = getTheIteratorFn(call->get(1)->typeInfo());
    CallExpr* standaloneCall = new CallExpr(iterator->name);

    for_formals(formal, iterator) {
      // Note: this can add a use formal outside of its function
      // This is cleaned up in cleanupLeaderFollowerIteratorCalls
      if (formal->name  == astrTag && formal->type == gStandaloneTag->type) {
        // Leave out the tag since we add it in again below
      } else {
        standaloneCall->insertAtTail(new NamedExpr(formal->name,
                                       createSymExprPropagatingParam(formal)));
      }
    }

    // "tag" should be placed at the end of the formals in the source code as
    // well, to avoid insertion of an order wrapper.
    standaloneCall->insertAtTail(new NamedExpr("tag",
                                               new SymExpr(gStandaloneTag)));

    call->replace(standaloneCall);

    retval = standaloneCall;

    break;
  }

  case PRIM_ITERATOR_RECORD_SET_SHAPE: {
    Symbol* ir = toSymExpr(call->get(1))->symbol();
    if (ir->hasFlag(FLAG_TYPE_VARIABLE)) {
      // This is a type. Do not do shape.
      retval = new CallExpr(PRIM_NOOP);
      call->replace(retval);
    } else if (ir->type == dtUnknown) {
      // Ex. test/arrays/return/returnArbitraryArray and siblings.
      INT_ASSERT(ir->hasFlag(FLAG_RVV));
      // Delay the lowering - skip 'call' for now.
      retval = new CallExpr(PRIM_NOOP);
      call->insertAfter(retval);
    } else {
      // Keep in sync with setIteratorRecordShape(CallExpr* call).
      INT_ASSERT(ir->type->symbol->hasFlag(FLAG_ITERATOR_RECORD));
      Symbol* shapeSpec = toSymExpr(call->get(2))->symbol();
      Symbol* fromForLoop = toSymExpr(call->get(3))->symbol();
      retval = setIteratorRecordShape(call, ir, shapeSpec,
                 getSymbolImmediate(fromForLoop)->bool_value());
      call->replace(retval);
    }

    break;
  }

  case PRIM_TYPE_TO_STRING: {
    SymExpr* se = toSymExpr(call->get(1));

    INT_ASSERT(se && se->symbol()->hasFlag(FLAG_TYPE_VARIABLE));

    Type* t = se->symbol()->type;
    const char* typeName = toString(t);

    retval = new SymExpr(new_StringSymbol(typeName));

    call->replace(retval);

    break;
  }

  case PRIM_TYPEOF: {
    SymExpr* se = toSymExpr(call->get(1));
    Type* type = se->getValType();

    if (se->symbol()->hasFlag(FLAG_TYPE_VARIABLE)) {
      USR_FATAL_CONT(call, "can't apply '.type' to a type (%s)",
                     toString(se->typeInfo()));
    } else if (type->symbol->hasFlag(FLAG_HAS_RUNTIME_TYPE)) {
      retval = new CallExpr("chpl__convertValueToRuntimeType",
                            call->get(1)->remove());

      call->replace(retval);

      // If this call is inside a BLOCK_TYPE_ONLY, it will be removed and the
      // runtime type will not be initialized. Unset this bit to fix.
      //
      // Assumption: The block we need to modify is either the parent or
      // grandparent expression of the call.
      BlockStmt* blk = NULL;

      if ((blk = toBlockStmt(retval->parentExpr))) {
        // If the call's parent expression is a block, we assume it to
        // be a scopeless type_only block.
        INT_ASSERT(blk->blockTag & BLOCK_TYPE);

      } else {
        // The grandparent block doesn't necessarily have the BLOCK_TYPE_ONLY
        // flag.
        blk = toBlockStmt(retval->parentExpr->parentExpr);
      }

      if (blk) {
        (unsigned&)(blk->blockTag) &= ~(unsigned)BLOCK_TYPE_ONLY;
      }
    } else if (type->symbol->hasFlag(FLAG_TUPLE)) {
      Type* newt = computeNonRefTuple(toAggregateType(type));
      retval = new SymExpr(newt->symbol);
      call->replace(retval);
    } else {
      // Check whether the type's def is within the .type block itself.
      if (BlockStmt* blk = toBlockStmt(call->getStmtExpr()->parentExpr))
        if (blk->blockTag & BLOCK_TYPE_ONLY)
          if (type->symbol->defPoint->parentExpr == blk)
            USR_FATAL_CONT(call, ".type is not supported for this kind of expression");
    }

    break;
  }

  case PRIM_STATIC_TYPEOF:
  case PRIM_STATIC_FIELD_TYPE:
  case PRIM_SCALAR_PROMOTION_TYPE: {

    // Replace the type query call with a SymExpr of the type symbol
    // call->typeInfo() will request the type from the primitive
    Type* type = call->typeInfo();
    retval = new SymExpr(type->symbol);
    call->replace(retval);

    break;
  }

  case PRIM_QUERY: {
    Symbol* field = determineQueriedField(call);

    if (field &&
        (field->hasFlag(FLAG_PARAM) ||
         field->hasFlag(FLAG_TYPE_VARIABLE))) {
      retval = new CallExpr(field->name, gMethodToken, call->get(1)->remove());
      call->replace(retval);

    } else if (field && isInstantiatedField(field)) {
      VarSymbol* tmp = newTemp("_instantiated_field_tmp_");

      call->getStmtExpr()->insertBefore(new DefExpr(tmp));

      if (call->get(1)->getValType()->symbol->hasFlag(FLAG_TUPLE) &&
          field->name[0] == 'x') {
        retval = new CallExpr(PRIM_GET_MEMBER_VALUE,
                              call->get(1)->remove(),
                              new_CStringSymbol(field->name));
      } else {
        retval = new CallExpr(field->name,
                              gMethodToken,
                              call->get(1)->remove());
      }

      call->getStmtExpr()->insertBefore(new CallExpr(PRIM_MOVE, tmp, retval));

      // Wrap it in PRIM_TYPEOF unless it's just used in another
      // PRIM_QUERY.
      bool wrapInTypeOf = true;
      if (CallExpr* parentCall = toCallExpr(call->parentExpr))
        if (parentCall->isPrimitive(PRIM_MOVE))
          if (SymExpr* lhsSe = toSymExpr(parentCall->get(1)))
            if (SymExpr* useSe = lhsSe->symbol()->getSingleUse())
              if (CallExpr* useParent = toCallExpr(useSe->parentExpr))
                if (useParent->isPrimitive(PRIM_QUERY))
                  wrapInTypeOf = false;

      if (wrapInTypeOf)
        call->replace(new CallExpr(PRIM_TYPEOF, tmp));
      else
        call->replace(new SymExpr(tmp));

    } else {
      // Possibly indicated by 'determineQueriedField' returning NULL
      USR_FATAL(call,
                "invalid query -- queried field must be a type or parameter");
    }

    break;
  }

  case PRIM_REDUCE_ASSIGN: {
    // Convert this 'call' into a call to accumulateOntoState().
    INT_ASSERT(call->numActuals() == 2);
    Expr*         rhs       = call->get(2)->remove();
    Expr*         lhs       = call->get(1)->remove();
    ShadowVarSymbol*   svar = toShadowVarSymbol(toSymExpr(lhs)->symbol());
    Symbol*       globalOp  = svar->ReduceOpForAccumState();

    INT_ASSERT(!strcmp(toSymExpr(lhs)->symbol()->name, svar->name));
    INT_ASSERT(svar->isReduce());
    INT_ASSERT(isReduceOp(globalOp->type));

    retval = new_Expr("accumulateOntoState(%S,%S,%E,%E)",
                      gMethodToken, globalOp, lhs, rhs);
    call->replace(retval);

    break;
  }

  case PRIM_WIDE_GET_LOCALE:
  case PRIM_WIDE_GET_NODE: {
    Type* type = call->get(1)->getValType();

    //
    // ensure .locale (and on) are applied to lvalues or classes
    // (locale type is a class)
    //
    SymExpr* se = toSymExpr(call->get(1));

    if (se->symbol()->hasFlag(FLAG_EXPR_TEMP) &&
        !(type == dtLocale || isClassLikeOrPtr(type) || isReferenceType(type))) {
      USR_WARN(se, "accessing the locale of a local expression");
    }

    //
    // if .locale is applied to an expression of array, domain,
    // or distribution wrapper type, apply .locale to the _value
    // field of the wrapper
    //
    if (isRecordWrappedType(type) ||
        type == dtLocale) {
      VarSymbol* tmp = newTemp("_locale_tmp_");

      call->getStmtExpr()->insertBefore(new DefExpr(tmp));

      retval = new CallExpr("_value", gMethodToken, call->get(1)->remove());

      call->getStmtExpr()->insertBefore(new CallExpr(PRIM_MOVE, tmp, retval));

      call->insertAtTail(tmp);
    }

    //
    // if .locale applies to a value x of owned or shared type,
    // return x.borrow().locale.
    //
    if (isManagedPtrType(type)) {
      VarSymbol* tmp = newTemp("_locale_tmp_");

      call->getStmtExpr()->insertBefore(new DefExpr(tmp));

      retval = new CallExpr("borrow", gMethodToken, call->get(1)->remove());

      call->getStmtExpr()->insertBefore(new CallExpr(PRIM_MOVE, tmp, retval));

      call->insertAtTail(tmp);
    }

    break;
  }

  case PRIM_SIZEOF_BUNDLE: {
    // Fix up arg to sizeof_bundle(), as we may not have known the
    // type earlier
    SymExpr* sizeSym  = toSymExpr(call->get(1));
    Type*    sizeType = sizeSym->symbol()->typeInfo();

    retval = new CallExpr(PRIM_SIZEOF_BUNDLE, sizeType->symbol);
    call->replace(retval);

    break;
  }

  case PRIM_SIZEOF_DDATA_ELEMENT: {
    // Fix up arg to sizeof_ddata_element(), as we may not have known
    // the type earlier
    SymExpr* sizeSym  = toSymExpr(call->get(1));
    Type*    sizeType = sizeSym->symbol()->typeInfo();

    retval = new CallExpr(PRIM_SIZEOF_DDATA_ELEMENT, sizeType->symbol);
    call->replace(retval);

    break;
  }

  case PRIM_REDUCE: {
    // Need to do this ahead of resolveCall().
    retval = lowerPrimReduce(call);
    break;
  }

  case PRIM_STEAL: {
    SymExpr* se = toSymExpr(call->get(1));
    if (Symbol* sym = se->symbol())
      if (!sym->isRef())
        sym->addFlag(FLAG_NO_AUTO_DESTROY);

    retval = se->remove();
    call->replace(retval);

    break;
  }

  default:
    break;

  } // switch (call->primitive->tag)

  return retval;
}

/************************************* | **************************************
*                                                                             *
*                                                                             *
*                                                                             *
************************************** | *************************************/

// This function finds the enum constant that matches imm.
// imm stores a compile-time constant integer or string.
// It's used when casting from an param integer or a param string to the
// enum type.
static Symbol* findMatchingEnumSymbol(Immediate* imm, EnumType* typeEnum) {
  uint64_t fromUint = 0;
  int64_t  fromInt  = 0;
  const char* fromString = NULL;
  bool haveUint = false;
  bool haveInt  = false;
  bool haveString = false;

  ensureEnumTypeResolved(typeEnum);

  if (imm->const_kind == NUM_KIND_INT) {
    haveInt = true;
    fromInt = imm->int_value();
  } else if (imm->const_kind == NUM_KIND_UINT) {
    haveUint = true;
    fromUint = imm->uint_value();
  } else if (imm->const_kind == CONST_KIND_STRING) {
    haveString = true;
    fromString = imm->string_value();
  }

  INT_ASSERT(haveInt || haveUint || haveString);

  for_enums(constant, typeEnum) {

    uint64_t cUint = 0;
    int64_t   cInt = 0;
    bool   gotUint = false;
    bool   gotInt  = false;
    const char* extendedName = NULL;

    gotInt  = get_int(constant->init, &cInt);
    gotUint = get_uint(constant->init, &cUint);

    if (haveString)
      extendedName = astr(typeEnum->symbol->name, ".", constant->sym->name);

    bool match = false;
    // string matches name
    if (haveString &&
        (fromString == constant->sym->name ||
         fromString == extendedName))
      match = true;
    // both int
    else if (gotInt && haveInt && cInt == fromInt)
      match = true;
    // both uint
    else if (gotUint && haveUint && cUint == fromUint)
      match = true;
    // int/uint and int >= 0
    else if (gotInt && haveUint && cInt >= 0 &&
             (uint64_t)cInt == fromUint)
      match = true;
    // uint/int and int >= 0
    else if (gotUint && haveInt && fromInt >= 0 &&
             cUint == (uint64_t)fromInt)
      match = true;

    if (match) {
      return constant->sym;
    }
  }

  return NULL;
}


static Expr* unrollHetTupleLoop(CallExpr* call, Expr* tupExpr, Type* iterType) {
  // Find the getIterator's statement and check that the structure is
  // as expected; if not, return NULL (change nothing)
  //
  Expr* parentStmt = call->getStmtExpr();
  CallExpr* parentAsCallExpr = toCallExpr(parentStmt);
  if (parentAsCallExpr == NULL) return NULL;
  SymExpr* lhs = toSymExpr(parentAsCallExpr->get(1));
  if (lhs == NULL) return NULL;
  Symbol* iteratorSym = lhs->symbol();  // grab this for later

  // Insert a no-op after it
  // in order to create a place to insert new statements.
  //
  CallExpr* noop = new CallExpr(PRIM_NOOP);
  parentStmt->insertAfter(noop);

  // Look for the associated ForLoop statement, removing all
  // statements leading up to it (since they're unnecessary once
  // we unroll).  This is very sensitive to the current IR format
  // such that if it changes, we'll likely bail out of this
  // prefold and fall into the "Heterogeneous tuples don't support
  // this style of loop yet" error message in ChapelTuple.chpl.
  //
  ForLoop* theloop = NULL;
  Expr* nextStmt = noop->next;
  if (DeferStmt* defer = toDeferStmt(nextStmt)) {
    nextStmt = nextStmt->next;
    defer->remove();
    if (BlockStmt* block = toBlockStmt(nextStmt)) {
      nextStmt = nextStmt->next;
      block->remove();
      if (ForLoop* loop = toForLoop(nextStmt)) {
        theloop = loop;
      }
    }
  }

  // assume the IR isn't well-formed until we find the loop index var
  //
  bool wellformed = false;

  if (theloop != NULL) {

    // Mark the loop's index variable as being 'const ref'.
    // Ultimately, this should likely be 'ref' in some cases, but
    // for now I'm erring on the side of avoiding any
    // modifications to tuples rather than allowing modifications
    // to tuple elements that shouldn't be modified.
    //
    Expr* firstStmt = theloop->body.first();
    if (DefExpr* defexp = toDefExpr(firstStmt)) {
      if (VarSymbol* loopVar = toVarSymbol(defexp->sym)) {
        wellformed = true;
        loopVar->addFlag(FLAG_REF_VAR);
        loopVar->addFlag(FLAG_CONST);
      }
    }
  }

  // if something wasn't as we expected, bail out; we won't unroll
  // the loop and will generate an error when we try to resolve
  // the iterator on the heterogeneous tuple.
  //
  if (!wellformed) {
    return NULL;
  }

  // grab the tuple's type
  //
  AggregateType* tupType = toAggregateType(iterType);

  // stamp out copies of the loop body for each element of the tuple;
  // this loop starts from 2 to skip over the size field (which is 1).
  //
  Symbol* idxSym = theloop->indexGet()->symbol();
  Symbol* continueSym = theloop->continueLabelGet();
  for (int i=2; i<=tupType->fields.length; i++) {
    SymbolMap map;

    // create a temp to refer to the tuple field
    //
    VarSymbol* tmp = newTemp(astr("tupleTemp"));
    tmp->addFlag(FLAG_REF_VAR);

    // create the AST for 'tupleTemp = tuple.field'
    //
    VarSymbol* field = new_CStringSymbol(tupType->getField(i)->name);
    noop->insertBefore(new DefExpr(tmp));
    noop->insertBefore(new CallExpr(PRIM_MOVE, tmp,
                                    new CallExpr(PRIM_GET_MEMBER,
                                                 tupExpr->copy(),
                                                 field)));

    // clone the body; subtract 2 from i to number unrollings from 0
    //
    map.put(idxSym, tmp);
    theloop->copyBodyHelper(noop, i-2, &map, continueSym);
  }

  // remove the loop itself
  //
  theloop->remove();

  // remove the no-op, replace the parent statement with it, and
  // return it so that everything we just inserted will be
  // resolved next
  //
  noop->remove();
  parentStmt->replace(noop);

  // remove some now-dead code preceding our unrolled loop; it's nice
  // to do so, and failing to do so causes problems with --baseline
  //
  Expr* prevStmt = noop->prev;
  while (prevStmt != NULL) {
    Expr* deadStmt = prevStmt;
    prevStmt = prevStmt->prev;
    if (DefExpr* defexpr = toDefExpr(deadStmt)) {
      if (defexpr->sym == iteratorSym ||  // '_iterator'
          defexpr->sym == idxSym) {       // '_indexOfInterest'
        defexpr->remove();
      }
    }
  }

  return noop;
}


static Expr* preFoldNamed(CallExpr* call) {
  Expr* retval = NULL;

  if (call->isNamedAstr(astrThis)) {
    SymExpr* base = toSymExpr(call->get(2));

    if (base == NULL) {
      if (NamedExpr* nb = toNamedExpr(call->get(2))) {
        base = toSymExpr(nb->actual);
      }
    }

    INT_ASSERT(base);

    Symbol* sym = base->symbol();

    if (isVarSymbol(sym)                 == true &&
        sym->hasFlag(FLAG_TYPE_VARIABLE) == true) {
      int64_t index    =        0;
      char    field[8] = { '\0' };

      if (call->numActuals() == 2) {
        USR_FATAL(call, "illegal call of type");
      }

      if (call->numActuals() > 3) {
        USR_FATAL(call, "too many arguments to type index expression");
      }

      if (!get_int(call->get(3), &index)) {
        USR_FATAL(call, "illegal type index expression");
      }

      AggregateType* at = toAggregateType(sym->type);

      if (!at) {
        USR_FATAL(call, "illegal type index expression");
      }

      if (index < 0 || index > at->fields.length-2) {
        USR_FATAL(call, "type index expression '%" PRId64 "' out of bounds (0..%d)", index, at->fields.length-2);
      }

      sprintf(field, "x%" PRId64, index);

      retval = new SymExpr(sym->type->getField(field)->type->symbol);
      call->replace(retval);

    } else if (isLcnSymbol(sym) == true) {
      //
      // resolve tuple indexing by an integral parameter
      //
      Type* t = sym->getValType();

      if (t->symbol->hasFlag(FLAG_TUPLE)) {
        if (Expr* expr = resolveTupleIndexing(call, base->symbol())) {
          retval = expr;  // call was replaced by expr
        }
      }
    }

  } else if (call->isNamedAstr(astr_initCopy) ||
             call->isNamedAstr(astr_autoCopy)) {
    if (call->numActuals() == 1) {
      if (SymExpr* symExpr = toSymExpr(call->get(1))) {
        if (VarSymbol* var = toVarSymbol(symExpr->symbol())) {
          if (var->immediate != NULL) {
            retval = new SymExpr(var);

            call->replace(retval);
          }

        } else {
          if (EnumSymbol* var = toEnumSymbol(symExpr->symbol())) {
            // Treat enum values as immediates
            retval = new SymExpr(var);

            call->replace(retval);
          }
        }
      }
    }

  } else if (call->isCast()) {
    SymExpr* toSE = toSymExpr(call->castTo());

    // TODO: we could just bail out aka 'return (retval=call)' if !toSE.
    if (toSE && !toSE->symbol()->hasFlag(FLAG_TYPE_VARIABLE)) {
      // TODO: here, also replace 'call' with toSE so it does not trigger
      // the same USR_FATAL_CONT in printResolutionErrorUnresolved().
      USR_FATAL_CONT(call, "illegal cast to non-type");
    }

    retval = dropUnnecessaryCast(call);

    if (retval == call) {
      // The cast was not dropped.
      // Handle (fold) casts on param values
      if (SymExpr* se = toSymExpr(call->castFrom())) {
        Symbol* sym = se->symbol();

        if (EnumType* enumType = toEnumType(sym->type))
          ensureEnumTypeResolved(enumType);

        Immediate* imm = getSymbolImmediate(sym);

        if (toSE != NULL) {
          Type* oldType = sym->type;
          Type* newType = toSE->symbol()->type;

          bool fromEnum = is_enum_type(oldType);
          bool fromString = (oldType == dtString ||
                             oldType == dtStringC);
          bool fromBytes = oldType == dtBytes;
          bool fromIntUint = is_int_type(oldType) ||
                             is_uint_type(oldType);
          bool fromRealEtc = is_real_type(oldType) ||
                             is_imag_type(oldType) ||
                             is_complex_type(oldType);
          bool fromIntEtc = fromIntUint || fromRealEtc || is_bool_type(oldType);

          bool toEnum = is_enum_type(newType);
          bool toString = (newType == dtString ||
                           newType == dtStringC);
          bool toBytes = newType == dtBytes;
          bool toIntUint = is_int_type(newType) ||
                           is_uint_type(newType);
          bool toRealEtc = is_real_type(newType) ||
                           is_imag_type(newType) ||
                           is_complex_type(newType);
          bool toIntEtc = toIntUint || toRealEtc || is_bool_type(newType);


          // Handle casting between numeric types
          if (imm != NULL && (fromEnum || fromIntEtc) && toIntEtc) {
            Immediate coerce = getDefaultImmediate(newType);

            if (fWarnUnstable && fromEnum && !toIntUint) {
              if (is_bool_type(newType)) {
                USR_WARN(call, "enum-to-bool casts are likely to be deprecated in the future");
              } else {
                USR_WARN(call, "enum-to-float casts are likely to be deprecated in the future");
              }
            }

            coerce_immediate(imm, &coerce);

            retval = new SymExpr(new_ImmediateSymbol(&coerce));

            call->replace(retval);

          // Handle casting to enum
          } else if (imm != NULL && toEnum && (fromString || fromIntUint)) {

            EnumType* typeEnum = toEnumType(newType);
            Symbol* constant = findMatchingEnumSymbol(imm, typeEnum);

            if (constant == NULL) {
              if (typeEnum->isAbstract()) {
                // skip this case, as functionResolution.cpp will print a
                // better error message.
              } else {
                USR_FATAL_CONT(call->castFrom(), "enum cast out of bounds");
              }
              retval = call;
            } else {
              retval = new SymExpr(constant);
              call->replace(retval);
            }

          // Handle enumsym:string casts
          } else if (fromEnum && toString) {
            EnumSymbol* enumSym = toEnumSymbol(sym);

            if (enumSym) {
              if (newType == dtStringC)
                retval = new SymExpr(new_CStringSymbol(enumSym->name));
              else
                retval = new SymExpr(new_StringSymbol(enumSym->name));

              call->replace(retval);
            } else {
              retval = call;
            }

          // Handle string:c_string and c_string:string casts
          } else if (imm != NULL && fromString && toString) {

            if (newType == dtStringC)
              retval = new SymExpr(new_CStringSymbol(imm->v_string));
            else
              retval = new SymExpr(new_StringSymbol(imm->v_string));

            call->replace(retval);

          // Handle string:bytes and c_string:bytes casts
          } else if (imm != NULL && fromString && toBytes) {

            retval = new SymExpr(new_BytesSymbol(imm->v_string));

            call->replace(retval);

          // Handle bytes:c_string casts (bytes.c_str()) is used in IO
          } else if (imm != NULL && fromBytes && newType == dtStringC) {

            retval = new SymExpr(new_CStringSymbol(imm->v_string));

            call->replace(retval);

          // Handle other casts to string
          } else if (imm != NULL && fromIntEtc && (toString || toBytes)) {
            // special case because newType->defaultValue will
            // be null for dtString

            IF1_string_kind skind = STRING_KIND_STRING;
            if (newType == dtStringC)
              skind = STRING_KIND_C_STRING;

            Immediate coerce = Immediate("", skind);

            coerce_immediate(imm, &coerce);

            if (newType == dtStringC)
              retval = new SymExpr(new_CStringSymbol(coerce.v_string));
            else if (newType == dtBytes)
              retval = new SymExpr(new_BytesSymbol(coerce.v_string));
            else
              retval = new SymExpr(new_StringSymbol(coerce.v_string));

            call->replace(retval);

          }
        }
      }
    }

  // BHARSH TODO: Move the dtUninstantiated stuff over to resolveTypeComparisonCall
  } else if (call->isNamed("==")) {
    if (isTypeExpr(call->get(1)) && isTypeExpr(call->get(2))) {
      Type* lt = call->get(1)->getValType();
      Type* rt = call->get(2)->getValType();

      if (lt                                != dtUnknown &&
          rt                                != dtUnknown &&
          lt->symbol->hasFlag(FLAG_GENERIC) == false     &&
          rt->symbol->hasFlag(FLAG_GENERIC) == false) {
        retval = (lt == rt) ? new SymExpr(gTrue) : new SymExpr(gFalse);
        call->replace(retval);
      }
    } else if (call->get(2)->getValType() == dtUninstantiated) {
      retval = (call->get(1)->getValType() == dtUninstantiated) ? new SymExpr(gTrue) : new SymExpr(gFalse);
      call->replace(retval);
    }


  } else if (call->isNamed("!=")) {
    if (isTypeExpr(call->get(1)) && isTypeExpr(call->get(2))) {
      Type* lt = call->get(1)->getValType();
      Type* rt = call->get(2)->getValType();

      if (lt                                != dtUnknown &&
          rt                                != dtUnknown) {
        retval = (lt != rt) ? new SymExpr(gTrue) : new SymExpr(gFalse);
        call->replace(retval);
      }
    } else if (call->get(2)->getValType() == dtUninstantiated) {
      retval = (call->get(1)->getValType() != dtUninstantiated) ? new SymExpr(gTrue) : new SymExpr(gFalse);
      call->replace(retval);
    }


  } else if (call->isNamed("chpl__staticFastFollowCheck")  ||
             call->isNamed("chpl__dynamicFastFollowCheck")  ) {
    if (! call->isResolved())
      buildFastFollowerChecksIfNeeded(call);

  } else if (call->isNamed("_getIterator")) {

    // Unroll loops over heterogeneous tuples by looking for the pattern:
    //   _getIterator(<heterogeneousTuple>)
    //

    Expr* tupExpr = call->get(1);
    Type* iterType = tupExpr->getValType();
    if (iterType->symbol->hasFlag(FLAG_TUPLE) &&
        !iterType->symbol->hasFlag(FLAG_STAR_TUPLE)) {

      retval = unrollHetTupleLoop(call, tupExpr, iterType);
    }
  }

  return retval;
}

/************************************* | **************************************
*                                                                             *
*                                                                             *
*                                                                             *
************************************** | *************************************/

// Returns NULL if no substitution was made.
// Otherwise, returns the expression that replaced 'call'.
static Expr* resolveTupleIndexing(CallExpr* call, Symbol* baseVar) {
  if (call->numActuals() != 3)
    USR_FATAL(call, "illegal tuple indexing expression");

  Type* indexType = call->get(3)->getValType();

  if (!is_int_type(indexType) && !is_uint_type(indexType))
    USR_FATAL(call, "tuple indexing expression is not of integral type");

  AggregateType* baseType = toAggregateType(baseVar->getValType());
  int64_t index;
  uint64_t uindex;
  char field[8];
  bool zero_error = false;
  bool error = false;

  if (get_int(call->get(3), &index)) {
    sprintf(field, "x%" PRId64, index);
    if (index < 0 || index >= baseType->fields.length-1) {
      USR_FATAL_CONT(call, "tuple index %" PRId64 " is out of bounds", index);
      if (index < 0) zero_error = true;
      error = true;
    }
  } else if (get_uint(call->get(3), &uindex)) {
    sprintf(field, "x%" PRIu64, uindex);
    if (uindex >= (unsigned long)baseType->fields.length-1) {
      USR_FATAL_CONT(call, "tuple index %" PRIu64 " is out of bounds", uindex);
      error = true;
    }
  } else {
    return NULL; // not a tuple indexing expression
  }

  if (error) {
    if (zero_error)
      USR_PRINT(call, "tuple elements start at index 0");
    else
      USR_PRINT(call, "this tuple contains elements %i..%i (inclusive)",
                0, baseType->fields.length-2);
    USR_STOP();
  }

  Type* fieldType = baseType->getField(field)->type;

  // Decomposing into a loop index variable from a non-var iterator?
  // In some cases, extract the value and mark constant.
  // See e.g. test/statements/vass/index-variable-const-errors.chpl
  bool intoIndexVarByVal = false;

  // If decomposing this special variable
  // or another tuple that we just decomposed.
  if (baseVar->hasFlag(FLAG_INDEX_OF_INTEREST)) {
    // Find the destination.
    CallExpr* move = toCallExpr(call->parentExpr);
    INT_ASSERT(move && move->isPrimitive(PRIM_MOVE));
    SymExpr* destSE = toSymExpr(move->get(1));
    INT_ASSERT(destSE);

    if (!isReferenceType(baseVar->type) &&
        !isReferenceType(fieldType)) {
      if (destSE->symbol()->hasFlag(FLAG_INDEX_VAR)) {
        // The destination is constant only if both the tuple
        // and the current component are non-references.
        // And it's not an array (arrays are always yielded by reference)
        // - see boundaries() in release/examples/benchmarks/miniMD/miniMD.
        if (!fieldType->symbol->hasFlag(FLAG_ARRAY) &&
            !fieldType->symbol->hasFlag(FLAG_COPY_MUTATES)) {
          destSE->symbol()->addFlag(FLAG_CONST);
        }
      } else {
        INT_ASSERT(destSE->symbol()->hasFlag(FLAG_TEMP));
        // We are detupling into another tuple,
        // which will be detupled later.
        destSE->symbol()->addFlag(FLAG_INDEX_OF_INTEREST);
      }
    }

    if (!isReferenceType(baseVar->type))
      // If either a non-var iterator or zippered,
      // extract with PRIM_GET_MEMBER_VALUE.
      intoIndexVarByVal = true;
  }

  Expr* result;
  if (isReferenceType(fieldType) || intoIndexVarByVal)
    result = new CallExpr(PRIM_GET_MEMBER_VALUE, baseVar, new_CStringSymbol(field));
  else
    result = new CallExpr(PRIM_GET_MEMBER, baseVar, new_CStringSymbol(field));

  call->replace(result);
  return result;
}


//
// determine field associated with query expression
//
static Symbol* determineQueriedField(CallExpr* call) {
  AggregateType* at     =
    toAggregateType(canonicalClassType(call->get(1)->getValType()));
  SymExpr*       last   = toSymExpr(call->get(call->numActuals()));
  VarSymbol*     var    = toVarSymbol(last->symbol());
  Symbol*        retval = NULL;

  if (var->immediate->const_kind == CONST_KIND_STRING) {
    retval = at->getField(var->immediate->v_string, false);

  } else {
    Vec<Symbol*> args;
    int             position      = var->immediate->int_value();

    if (at->symbol->hasFlag(FLAG_TUPLE)) {
      return at->getField(position);
    }

    for_vector(Symbol, field, at->getRootInstantiation()->genericFields) {
      args.add(field);
    }

    // A PRIM_QUERY supports three forms:
    // The first case occurs when the user exclusively used positional queries:
    //     proc foo(arg : R(?A, ?B));
    //     ===>
    //     (query <integer>) for each query
    //
    // The second case occurs when the user wrote a named-query:
    //     proc foo(arg : R(A=?A, B=?B));
    //     ===>
    //     (query <string>) for each query
    //
    // The third case occurs when the user wrote a mix of positional and named
    // queries:
    //     proc foo(arg : R(A=?A, B=?B, ?C, ?D));
    //     ===>
    //     (query "A")       // ?A
    //     (query "B")       // ?B
    //     (query "A" "B" 1) // ?C
    //     (query "A" "B" 2) // ?D
    // The positional arguments in this case contain a list of the named fields
    // which are used to find the other unnamed fields.
    for (int i = 2; i < call->numActuals(); i++) {
      SymExpr*   actual = toSymExpr(call->get(i));
      VarSymbol* var    = toVarSymbol(actual->symbol());

      INT_ASSERT(var->immediate->const_kind == CONST_KIND_STRING);

      for (int j = 0; j < args.n; j++) {
        if (args.v[j]                                         != NULL &&
            strcmp(args.v[j]->name, var->immediate->v_string) ==    0) {
          args.v[j] = NULL;
        }
      }
    }

    forv_Vec(Symbol, arg, args) {
      if (arg != NULL) {
        if (position == 1) {
          retval = at->getField(arg->name, false);
          break;

        } else {
          position--;
        }
      }
    }
  }

  return retval;
}


// returns true if the field was instantiated
static bool isInstantiatedField(Symbol* field) {
  TypeSymbol*    ts     = toTypeSymbol(field->defPoint->parentSymbol);
  AggregateType* at     = toAggregateType(ts->type);
  bool           retval = false;

  // BHARSH INIT TODO: Sometimes the type constructor is not resolved when
  // initializers are used. Why?
  if (at->hasInitializers()) {
    Symbol* origField = at->getRootInstantiation()->getField(field->name);
    DefExpr* def = origField->defPoint;

    if (field->hasFlag(FLAG_TYPE_VARIABLE)) {
      retval = true;
    } else if (def->exprType == NULL && def->init == NULL) {
      // Fully-generic types are apparently OK?
      retval = true;
    }
  } else if (at->symbol->hasFlag(FLAG_TUPLE)) {
    retval = true;
  } else {
    INT_ASSERT(false);
  }

  return retval;
}

static VarSymbol* dummyFcfError = NULL;

/*
  Captures a function as a first-class value by creating an object that will
  represent the function.  The class is created at the same scope as the
  function being referenced.  Each class is unique and shared among all
  uses of that function as a value.  Once built, the class will override
  the .this method of the parent and wrap the call to the function being
  captured as a value.  Then, an instance of the class is instantiated and
  returned.
*/
static Expr* createFunctionAsValue(CallExpr *call) {
  static int unique_fcf_id = 0;

  UnresolvedSymExpr* use    = toUnresolvedSymExpr(call->get(1));
  const char*        flname = use->unresolved;

  Vec<FnSymbol*>     visibleFns;

  getVisibleFunctions(flname, call, visibleFns);

  if (visibleFns.n > 1) {
    USR_FATAL(call, "%s: can not capture overloaded functions as values",
                    visibleFns.v[0]->name);
  }

  INT_ASSERT(visibleFns.n == 1);

  FnSymbol* captured_fn = visibleFns.head();

  if (call->isPrimitive(PRIM_CAPTURE_FN_FOR_CHPL)) {
    //
    // If we're doing a Chapel first-class function, we can re-use the
    // cached first-class function information from an earlier call if
    // there was one, so check to see if we've already cached the
    // capture somewhere.
    //
    if (functionCaptureMap.find(captured_fn) != functionCaptureMap.end()) {
      return new CallExpr(functionCaptureMap[captured_fn]);
    }
  }

  resolveSignature(captured_fn);

  for_formals(formal, captured_fn) {
    if (formal->type->symbol->hasFlag(FLAG_GENERIC)) {
      USR_FATAL_CONT(call, "'%s' cannot be captured as a value because it is a generic function", captured_fn->name);
      if (dummyFcfError == NULL) {
        AggregateType* parent = createAndInsertFunParentClass(call,
                                                              "_fcf_error");
        dummyFcfError = newTemp(parent);
        theProgram->block->body.insertAtTail(new DefExpr(dummyFcfError));
      }
      return new SymExpr(dummyFcfError);
    }
  }

  resolveFnForCall(captured_fn, call);

  //
  // When all we need is a C pointer, we can cut out here, returning
  // a reference to the function symbol.
  //
  if (call->isPrimitive(PRIM_CAPTURE_FN_FOR_C)) {
    return new SymExpr(captured_fn);
  }

  //
  // Otherwise, we need to create a Chapel first-class function (fcf)...
  //
  if (fWarnUnstable) {
    USR_WARN(call, "First class functions are unstable.");
  }
  AggregateType* parent;
  FnSymbol*      thisParentMethod;

  std::string parent_name = buildParentName(captured_fn->formals, true,
      captured_fn->retType, captured_fn->throwsError());

  if (functionTypeMap.find(parent_name) != functionTypeMap.end()) {
    std::pair<AggregateType*, FnSymbol*> ctfs = functionTypeMap[parent_name];

    parent           = ctfs.first;
    thisParentMethod = ctfs.second;

  } else {
    parent = createAndInsertFunParentClass(call, parent_name.c_str());
    thisParentMethod = createAndInsertFunParentMethod(call, parent,
        captured_fn->formals, true, captured_fn->retType,
        captured_fn->throwsError());
    functionTypeMap[parent_name] = std::pair<AggregateType*, FnSymbol*>(parent, thisParentMethod);
  }

  AggregateType *ct = new AggregateType(AGGREGATE_CLASS);
  std::ostringstream fcf_name;

  fcf_name << "_chpl_fcf_" << unique_fcf_id++ << "_" << flname;

  TypeSymbol *ts = new TypeSymbol(astr(fcf_name.str().c_str()), ct);

  // Add the definition before the definition of the captured function
  // so that it is visible anywhere the captured function is.
  captured_fn->defPoint->insertBefore(new DefExpr(ts));

  ct->dispatchParents.add(parent);

  bool inserted = parent->dispatchChildren.add_exclusive(ct);

  INT_ASSERT(inserted);

  VarSymbol* super = new VarSymbol("super", parent);

  super->addFlag(FLAG_SUPER_CLASS);

  ct->fields.insertAtHead(new DefExpr(super));

  ct->processGenericFields();

  ct->buildDefaultInitializer();

  buildDefaultDestructor(ct);

  FnSymbol*  thisMethod = new FnSymbol("this");
  ArgSymbol* thisSymbol = new ArgSymbol(INTENT_BLANK, "this", ct);

  thisMethod->addFlag(FLAG_FIRST_CLASS_FUNCTION_INVOCATION);
  thisMethod->addFlag(FLAG_COMPILER_GENERATED);
  thisMethod->addFlag(FLAG_OVERRIDE);

  thisMethod->insertFormalAtTail(new ArgSymbol(INTENT_BLANK,
                                               "_mt",
                                               dtMethodToken));

  thisMethod->setMethod(true);

  thisMethod->insertFormalAtTail(thisSymbol);

  thisMethod->_this = thisSymbol;

  thisSymbol->addFlag(FLAG_ARG_THIS);

  CallExpr* innerCall = new CallExpr(captured_fn);
  int       skip      = 2;

  for_alist(formalExpr, thisParentMethod->formals) {
    //Skip the first two arguments from the parent, which are _mt and this
    if (skip) {
      --skip;
      continue;
    }

    DefExpr*   dExp = toDefExpr(formalExpr);
    ArgSymbol* fArg = toArgSymbol(dExp->sym);

    ArgSymbol* newFormal = new ArgSymbol(INTENT_BLANK, fArg->name, fArg->type);

    if (fArg->typeExpr) {
      newFormal->typeExpr = fArg->typeExpr->copy();
    }

    SymExpr* argSym = new SymExpr(newFormal);

    innerCall->insertAtTail(argSym);

    thisMethod->insertFormalAtTail(newFormal);
  }

  std::vector<CallExpr*> calls;

  collectCallExprs(captured_fn, calls);

  for_vector(CallExpr, cl, calls) {
    if (cl->isPrimitive(PRIM_YIELD)) {
      USR_FATAL_CONT(cl, "Iterators not allowed in first class functions");
    }
  }

  if (captured_fn->retType == dtVoid) {
    thisMethod->insertAtTail(innerCall);

  } else {
    VarSymbol* tmp = newTemp("_return_tmp_");

    thisMethod->insertAtTail(new DefExpr(tmp));
    thisMethod->insertAtTail(new CallExpr(PRIM_MOVE, tmp, innerCall));

    thisMethod->insertAtTail(new CallExpr(PRIM_RETURN, tmp));
  }

  if (captured_fn->throwsError()) {
    thisMethod->throwsErrorInit();
  }

  // (Seen note above)
  if (isBlockStmt(call->parentExpr) == true) {
    call->insertBefore(new DefExpr(thisMethod));

  } else {
    call->parentExpr->insertBefore(new DefExpr(thisMethod));
  }

  normalize(thisMethod);

  ct->methods.add(thisMethod);

  FnSymbol* wrapper = new FnSymbol("wrapper");

  wrapper->addFlag(FLAG_INLINE);

  // Insert the wrapper into the AST now so we can resolve some things.
  call->getStmtExpr()->insertBefore(new DefExpr(wrapper));

  BlockStmt* block = new BlockStmt();
  wrapper->insertAtTail(block);

  Type* undecorated = getDecoratedClass(ct, CLASS_TYPE_GENERIC_NONNIL);

  NamedExpr* usym = new NamedExpr(astr_chpl_manager,
                                  new SymExpr(dtUnmanaged->symbol));

  // Create a new "unmanaged child".
  CallExpr* init = new CallExpr(PRIM_NEW, usym,
                                new CallExpr(new SymExpr(undecorated->symbol)));

  // Cast to "unmanaged parent".
  Type* parUnmanaged = getDecoratedClass(parent, CLASS_TYPE_UNMANAGED_NONNIL);
  CallExpr* parCast = new CallExpr(PRIM_CAST, parUnmanaged->symbol,
                                   init);

  // Get a handle to the type "_shared(parent)".
  Type* parShared = getFcfSharedWrapperType(parent);

  // Create a new "shared parent" temporary.
  VarSymbol* temp = newTemp("retval", parShared);
  block->insertAtTail(new DefExpr(temp));

  // Initialize the temporary with the result of the cast.
  CallExpr* initTemp = new CallExpr("init", gMethodToken, temp, parCast);
  block->insertAtTail(initTemp);

  // Return the "shared parent" temporary.
  CallExpr* ret = new CallExpr(PRIM_RETURN, temp);
  block->insertAtTail(ret);

  normalize(wrapper);
  wrapper->setGeneric(false);

  CallExpr* callWrapper = new CallExpr(wrapper);

  functionCaptureMap[captured_fn] = wrapper;


  /* make writeThis for FCFs */
  {
    ArgSymbol* fileArg = NULL;
    FnSymbol* fn = buildWriteThisFnSymbol(ct, &fileArg);

    // All compiler generated writeThis routines now throw.
    fn->throwsErrorInit();

    // when printing out a FCF, print out the function's name
    if (ioModule == NULL) {
      INT_FATAL("never parsed IO module, this shouldn't be possible");
    }
    fn->body->useListAdd(new UseStmt(ioModule, "", false));
    fn->getModule()->moduleUseAdd(ioModule);
    fn->insertAtTail(new CallExpr(new CallExpr(".", fileArg,
                                               new_StringSymbol("writeIt")),
                                  new_StringSymbol(astr(flname, "()"))));
    normalize(fn);
  }

  return callWrapper;
}

static Type* getFcfSharedWrapperType(AggregateType* parent) {
  static std::map<AggregateType*, Type*> sharedWrapperTypes;

  Type* result = NULL;

  if (sharedWrapperTypes.find(parent) != sharedWrapperTypes.end()) {
    result = sharedWrapperTypes[parent];
  } else {
    CallExpr* getParShared = new CallExpr(dtShared->symbol, parent->symbol);
    chpl_gen_main->insertAtHead(getParShared);
    tryResolveCall(getParShared);
    getParShared->remove();

    result = getParShared->typeInfo();
    result->symbol->addFlag(FLAG_FUNCTION_CLASS);

    sharedWrapperTypes[parent] = result;
  }

  INT_ASSERT(result != NULL);

  return result;
}

/*
  Helper function for creating or finding the parent class for a given
  function type specified by the type signature.  The last type given
  in the signature is the return type, the remainder represent arguments
  to the function.
*/
static Type* createOrFindFunTypeFromAnnotation(AList& argList,
                                                      CallExpr* call) {
  AggregateType* parent      = NULL;
  SymExpr*       retTail     = toSymExpr(argList.tail);
  Type*          retType     = retTail->symbol()->type;
  bool           throws      = false; // TODO: how to distinguish?
  std::string    parent_name = buildParentName(argList, false, retType, throws);

  if (functionTypeMap.find(parent_name) != functionTypeMap.end()) {
    parent = functionTypeMap[parent_name].first;

  } else {
    FnSymbol* parentMethod = NULL;

    parent       = createAndInsertFunParentClass(call, parent_name.c_str());
    parentMethod = createAndInsertFunParentMethod(call,
                                                  parent,
                                                  argList,
                                                  false,
                                                  retType,
                                                  throws);

    functionTypeMap[parent_name] = std::pair<AggregateType*,
                                             FnSymbol*>(parent, parentMethod);
  }

  Type* result = getFcfSharedWrapperType(parent);

  return result;
}

//
//
//

static Expr* dropUnnecessaryCast(CallExpr* call) {
  // Check for and remove casts to the original type and size
  Expr* result = call;
  if (!call->isCast())
    INT_FATAL("dropUnnecessaryCasts called on non cast call");

  if (SymExpr* fromSe = toSymExpr(call->castFrom())) {
    if (LcnSymbol* var = toLcnSymbol(fromSe->symbol())) {
      // Casts of type variables are always required
      // eg. foo.type:string
      if (!var->hasFlag(FLAG_TYPE_VARIABLE)) {
        if (SymExpr* toSe = toSymExpr(call->castTo())) {
          Type* oldType = var->type->getValType();
          Type* newType = toSe->symbol()->type->getValType();

          if (newType == oldType) {
            if (typeNeedsCopyInitDeinit(newType) && !getSymbolImmediate(var)) {
              result = new CallExpr("_removed_cast", var);
              call->replace(result);
            } else {
              result = new SymExpr(var);
              call->replace(result);
            }
          }
        }
      }
    } else if (EnumSymbol* e = toEnumSymbol(fromSe->symbol())) {
      if (SymExpr* toSe = toSymExpr(call->castTo())) {
        EnumType* oldType = toEnumType(e->type);
        EnumType* newType = toEnumType(toSe->symbol()->type);
        if (newType && oldType == newType) {
          result = new SymExpr(e);
          call->replace(result);
        }
      }
    }
  }
  return result;
}

SymExpr* createSymExprPropagatingParam(Symbol* arg) {
  Symbol* result = arg;
  if (Symbol* paramVal = paramMap.get(arg))
    result = paramVal;
  return new SymExpr(result);
}

// This function returns true for user fields, including
// const, param, and type fields.
// It returns false for compiler-introduced fields like
// super and outer.
static bool isNormalField(Symbol* field)
{
  if( field->hasFlag(FLAG_IMPLICIT_ALIAS_FIELD) ) return false;
  if( field->hasFlag(FLAG_SUPER_CLASS) ) return false;

  return true;
}

/*
  Builds up the name of the parent for lookup by looking through the types
  of the arguments, either formal or actual
*/
static std::string buildParentName(AList& arg_list,
                                   bool   isFormal,
                                   Type*  retType,
                                   bool throws) {
  std::ostringstream oss;
  bool               isFirst = true;

  oss << "chpl__fcf_type_";

  if (isFormal) {
    if (arg_list.length == 0) {
      oss << "void";

    } else {
      for_alist(formalExpr, arg_list) {
        DefExpr* dExp = toDefExpr(formalExpr);
        ArgSymbol* fArg = toArgSymbol(dExp->sym);

        if (!isFirst)
          oss << "_";

        oss << fArg->type->symbol->cname;

        isFirst = false;
      }
    }
    oss << "_";
    oss << retType->symbol->cname;

  } else {
    int i = 0, alength = arg_list.length;

    if (alength == 1) {
      oss << "void_";
    }

    for_alist(actualExpr, arg_list) {
      if (!isFirst)
        oss << "_";

      SymExpr* sExpr = toSymExpr(actualExpr);

      ++i;

      oss << sExpr->symbol()->type->symbol->cname;

      isFirst = false;
    }
  }

  if (throws)
    oss << "_throws";

  return oss.str();
}

/*
  Creates the parent class which will represent the function's type.
  Children of the parent class will capture different functions which
  happen to share the same function type.  By using the parent class
  we can assign new values onto variable that match the function type
  but may currently be pointing at a different function.
*/
static AggregateType* createAndInsertFunParentClass(CallExpr*   call,
                                                    const char* name) {
  AggregateType* parent   = new AggregateType(AGGREGATE_CLASS);
  TypeSymbol*    parentTs = new TypeSymbol(name, parent);

  parentTs->addFlag(FLAG_FUNCTION_CLASS);

  // Because the general function type is potentially usable by other modules,
  // insert it into ChapelBase.
  baseModule->block->insertAtHead(new DefExpr(parentTs));

  parent->dispatchParents.add(dtObject);

  dtObject->dispatchChildren.add(parent);

  VarSymbol* parentSuper = new VarSymbol("super", dtObject);

  parentSuper->addFlag(FLAG_SUPER_CLASS);

  parent->fields.insertAtHead(new DefExpr(parentSuper));

  parent->processGenericFields();

  parent->buildDefaultInitializer();

  buildDefaultDestructor(parent);

  return parent;
}

/*
  To mimic a function call, we create a .this method for the parent class.
  This will allow the object to look and feel like a first-class function,
  by both being an object and being invoked using parentheses syntax.

  Children of the parent class will override this method and wrap the
  function that is being used as a first-class value.

  To focus on just the types of the arguments and not their names or
  default values, we use the parent method's names and types as the basis
  for all children which override it.

  The function is put at the highest scope so that all functions of a given
  type will share the same parent class.
*/
static FnSymbol* createAndInsertFunParentMethod(CallExpr*      call,
                                                AggregateType* parent,
                                                AList&         arg_list,
                                                bool           isFormal,
                                                Type*          retType,
                                                bool           throws) {

  // Add a "getter" method that returns the return type of the function
  //
  //   * The return type itself is not actually stored as a member variable
  //
  //   * A function that returns void will similarly cause a call to retType
  //     to return void, which is to say it doesn't return anything.  This is
  //     maybe not terribly intuitive to the user, but should be resolved
  //     when "void" becomes a fully-featured type.
  {
    FnSymbol* rtGetter = new FnSymbol("retType");

    rtGetter->addFlag(FLAG_NO_IMPLICIT_COPY);
    rtGetter->addFlag(FLAG_INLINE);
    rtGetter->addFlag(FLAG_COMPILER_GENERATED);
    rtGetter->retTag = RET_TYPE;
    rtGetter->insertFormalAtTail(new ArgSymbol(INTENT_BLANK,
                                               "_mt",
                                               dtMethodToken));

    ArgSymbol* _this = new ArgSymbol(INTENT_BLANK, "this", parent);

    _this->addFlag(FLAG_ARG_THIS);
    rtGetter->insertFormalAtTail(_this);
    rtGetter->insertAtTail(new CallExpr(PRIM_RETURN, retType->symbol));

    DefExpr* def = new DefExpr(rtGetter);

    parent->symbol->defPoint->insertBefore(def);

    normalize(rtGetter);

    parent->methods.add(rtGetter);

    rtGetter->setMethod(true);
    rtGetter->addFlag(FLAG_METHOD_PRIMARY);

    rtGetter->cname = astr("chpl_get_",
                           parent->symbol->cname,
                           "_",
                           rtGetter->cname);

    rtGetter->addFlag(FLAG_NO_PARENS);
    rtGetter->_this = _this;
  }

  // Add a "getter" method that returns the tuple of argument types
  // for the function
  {
    FnSymbol* atGetter = new FnSymbol("argTypes");

    atGetter->addFlag(FLAG_NO_IMPLICIT_COPY);
    atGetter->addFlag(FLAG_INLINE);
    atGetter->addFlag(FLAG_COMPILER_GENERATED);
    atGetter->retTag = RET_TYPE;
    atGetter->insertFormalAtTail(new ArgSymbol(INTENT_BLANK,
                                               "_mt",
                                               dtMethodToken));

    CallExpr* expr = new CallExpr(PRIM_ACTUALS_LIST);

    if (isFormal) {
      for_alist(formalExpr, arg_list) {
        DefExpr*   dExp = toDefExpr(formalExpr);
        ArgSymbol* fArg = toArgSymbol(dExp->sym);

        expr->insertAtTail(fArg->type->symbol);
      }
    }
    else {
      for_alist(actualExpr, arg_list) {
        if (actualExpr != arg_list.tail) {
          SymExpr* sExpr = toSymExpr(actualExpr);

          expr->insertAtTail(sExpr->symbol()->type->symbol);
        }
      }
    }

    ArgSymbol* _this = new ArgSymbol(INTENT_BLANK, "this", parent);

    _this->addFlag(FLAG_ARG_THIS);

    atGetter->insertFormalAtTail(_this);
    atGetter->insertAtTail(new CallExpr(PRIM_RETURN,
                                        new CallExpr("_build_tuple", expr)));

    DefExpr* def = new DefExpr(atGetter);

    parent->symbol->defPoint->insertBefore(def);
    normalize(atGetter);
    parent->methods.add(atGetter);

    atGetter->setMethod(true);
    atGetter->addFlag(FLAG_METHOD_PRIMARY);

    atGetter->cname = astr("chpl_get_",
                           parent->symbol->cname, "_",
                           atGetter->cname);
    atGetter->addFlag(FLAG_NO_PARENS);
    atGetter->_this = _this;
  }

  FnSymbol* parent_method = new FnSymbol("this");

  parent_method->addFlag(FLAG_FIRST_CLASS_FUNCTION_INVOCATION);
  parent_method->addFlag(FLAG_COMPILER_GENERATED);

  parent_method->insertFormalAtTail(new ArgSymbol(INTENT_BLANK,
                                                  "_mt",
                                                  dtMethodToken));
  parent_method->setMethod(true);

  ArgSymbol* thisParentSymbol = new ArgSymbol(INTENT_BLANK, "this", parent);

  thisParentSymbol->addFlag(FLAG_ARG_THIS);

  parent_method->insertFormalAtTail(thisParentSymbol);

  parent_method->_this = thisParentSymbol;

  int i       = 0;
  int alength = arg_list.length;

  // We handle the arg list differently depending on if it's a list of
  // formal args or actual args
  if (isFormal) {

    for_alist(formalExpr, arg_list) {
      DefExpr* dExp = toDefExpr(formalExpr);
      ArgSymbol* fArg = toArgSymbol(dExp->sym);

      if (fArg->type != dtNothing) {
        ArgSymbol* newFormal = new ArgSymbol(INTENT_BLANK,
                                             fArg->name,
                                             fArg->type);

        if (fArg->typeExpr)
          newFormal->typeExpr = fArg->typeExpr->copy();

        parent_method->insertFormalAtTail(newFormal);
      }
    }

  } else {
    char name_buffer[100];
    int  name_index = 0;

    for_alist(actualExpr, arg_list) {
      sprintf(name_buffer, "name%i", name_index++);

      if (i != (alength-1)) {
        SymExpr* sExpr = toSymExpr(actualExpr);

        if (sExpr->symbol()->type != dtNothing) {
          ArgSymbol* newFormal = new ArgSymbol(INTENT_BLANK,
                                               name_buffer,
                                               sExpr->symbol()->type);

          parent_method->insertFormalAtTail(newFormal);
        }
      }

      ++i;
    }
  }

  if (retType != dtVoid) {
    VarSymbol *tmp = newTemp("_return_tmp_", retType);

    parent_method->insertAtTail(new DefExpr(tmp));
    parent_method->insertAtTail(new CallExpr(PRIM_RETURN, tmp));
  }
  if (throws)
    parent_method->throwsErrorInit();

  // Because the parent method might be used by other modules, put it into
  // ChapelBase.
  baseModule->block->insertAtHead(new DefExpr(parent_method));

  normalize(parent_method);

  parent->methods.add(parent_method);

  return parent_method;
}<|MERGE_RESOLUTION|>--- conflicted
+++ resolved
@@ -395,22 +395,6 @@
       ts->addFlag(FLAG_TYPE_NO_DEFAULT_VALUE);
     } else if (isNilableClassType(at)) {
       ts->addFlag(FLAG_TYPE_DEFAULT_VALUE);
-<<<<<<< HEAD
-    } else if (at->symbol->hasFlag(FLAG_TUPLE)) {
-      Flag flag = FLAG_TYPE_DEFAULT_VALUE;
-      for_fields(field, at) {
-        if (field->isRef()) continue;
-        if (AggregateType* at = toAggregateType(field->getValType())) {
-          setRecordDefaultValueFlags(at);
-          if (at->symbol->hasFlag(FLAG_TYPE_NO_DEFAULT_VALUE)) {
-            flag = FLAG_TYPE_NO_DEFAULT_VALUE;
-            break;
-          }
-        }
-      }
-      ts->addFlag(flag);
-=======
->>>>>>> 3938c164
     } else if (Type* eltType = arrayElementType(at)) {
       if (isDefaultInitializable(eltType)) {
         ts->addFlag(FLAG_TYPE_DEFAULT_VALUE);
