/*
 * Copyright 2004-2015 Cray Inc.
 * Other additional copyright holders may be indicated within.
 *
 * The entirety of this work is licensed under the Apache License,
 * Version 2.0 (the "License"); you may not use this file except
 * in compliance with the License.
 *
 * You may obtain a copy of the License at
 *
 *     http://www.apache.org/licenses/LICENSE-2.0
 *
 * Unless required by applicable law or agreed to in writing, software
 * distributed under the License is distributed on an "AS IS" BASIS,
 * WITHOUT WARRANTIES OR CONDITIONS OF ANY KIND, either express or implied.
 * See the License for the specific language governing permissions and
 * limitations under the License.
 */

#define HILDE_MM 1

#include "passes.h"

#include "astutil.h"
#include "expr.h"
#include "resolution.h"
#include "resolveIntents.h"
#include "stlUtil.h"
#include "stmt.h"
#include "symbol.h"

#include <set>

#ifndef HILDE_MM
// Clear autoDestroy flags on variables that get assigned to the return value of
// certain functions.
//
// FLAG_INSERT_AUTO_DESTROY is applied to some variables early in compilation,
// before the type of the variable is known (e.g. in the build and normalize
// passes), so it is easier to handle special cases after resolution has
// occurred.
static void cullAutoDestroyFlags()
{
  forv_Vec(FnSymbol, fn, gFnSymbols)
  {
    if (VarSymbol* ret = toVarSymbol(fn->getReturnSymbol()))
    {
      // The return value of an initCopy function should not be autodestroyed.
      // Normally, the return value of a function is autoCopied, but since
      // autoCopy is typically defined in terms of initCopy, this would lead to
      // infinite recursion.  That is, the return value of initCopy must be
      // handled specially.
      if (fn->hasFlag(FLAG_INIT_COPY_FN))
        ret->removeFlag(FLAG_INSERT_AUTO_DESTROY);

      // This is just a workaround for memory management being handled specially
      // for internally reference-counted types. (sandboxing)
      TypeSymbol* ts = ret->type->symbol;
      if (ts->hasFlag(FLAG_ARRAY) ||
          ts->hasFlag(FLAG_DOMAIN))
        ret->removeFlag(FLAG_INSERT_AUTO_DESTROY);
      }
      // Do we need to add other record-wrapped types here?  Testing will tell.

      // NOTE 1: When the value of a record field is established in a default
      // constructor, it is initialized using a MOVE.  That means that ownership
      // of that value is shared between the formal_tmp and the record field.
      // If the autodestroy flag is left on that formal temp, then it will be
      // destroyed which -- for ref-counted types -- can result in a dangling
      // reference.  So here, we look for that case and remove it.
      if (fn->hasFlag(FLAG_DEFAULT_CONSTRUCTOR))
      {
        Map<Symbol*,Vec<SymExpr*>*> defMap;
        Map<Symbol*,Vec<SymExpr*>*> useMap;
        buildDefUseMaps(fn, defMap, useMap);

        std::vector<DefExpr*> defs;
        collectDefExprs(fn, defs);

        for_vector(DefExpr, def, defs)
        {
          if (VarSymbol* var = toVarSymbol(def->sym))
          {
            // Examine only those bearing the explicit autodestroy flag.
            if (! var->hasFlag(FLAG_INSERT_AUTO_DESTROY))
              continue;

            // Look for a use in a PRIM_SET_MEMBER where the field is a record
            // type, and remove the flag.
            // (We don't actually check that var is of record type, because
            // chpl__autoDestroy() does nothing when applied to all other types.
            for_uses(se, useMap, var)
            {
              CallExpr* call = toCallExpr(se->parentExpr);
              if (call->isPrimitive(PRIM_SET_MEMBER) &&
                  toSymExpr(call->get(3))->var == var)
                var->removeFlag(FLAG_INSERT_AUTO_DESTROY);
            }
          }
        }

        freeDefUseMaps(defMap, useMap);
      }
    }
  }
}


// Clear autodestroy flags on variables that get assigned to the return symbols
// of a function.
//
// Such a variable cannot be autodestroyed because its contents are owned by the
// caller.  This weirdness is caused by changeRetToArgAndClone() when it pulls
// the call utilizing a return value into the callee.
static void cullExplicitAutoDestroyFlags()
{
  forv_Vec(FnSymbol, fn, gFnSymbols)
  {
    if (! fn->hasFlag(FLAG_INIT_COPY_FN))
      continue;

    Map<Symbol*,Vec<SymExpr*>*> defMap;
    Map<Symbol*,Vec<SymExpr*>*> useMap;
    buildDefUseMaps(fn, defMap, useMap);

    std::vector<DefExpr*> defs;
    collectDefExprs(fn, defs);

    Symbol* retVar = fn->getReturnSymbol();

    for_vector(DefExpr, def, defs)
    {
      if (VarSymbol* var = toVarSymbol(def->sym))
      {
        // Examine only those bearing an autodestroy flag.
        if (! var->hasFlag(FLAG_INSERT_AUTO_DESTROY) &&
            ! var->hasFlag(FLAG_INSERT_AUTO_DESTROY_FOR_EXPLICIT_NEW))
          continue;

        // Look for the specific breaking case and amend that.
        for_uses(se, useMap, var)
        {
          CallExpr* call = toCallExpr(se->parentExpr);
          if (call->isPrimitive(PRIM_MOVE) &&
              toSymExpr(call->get(1))->var == retVar)
          {
            var->removeFlag(FLAG_INSERT_AUTO_DESTROY);
            var->removeFlag(FLAG_INSERT_AUTO_DESTROY_FOR_EXPLICIT_NEW);
          }
        }
      }
    }

    freeDefUseMaps(defMap, useMap);
  }
}


/******************************** | *********************************
*                                                                   *
* A set of functions that scan every BlockStmt to determine whether *
* it is necessary to insert autoDestroy calls at any of the exit    *
* points rom the block.                                             *
*                                                                   *
* This computation consists of a linear scan of every BlockStmt     *
* scanning for                                                      *
*                                                                   *
*    1) Statements that define a variable that requires an          *
*       autoDestroy operation.                                      *
*                                                                   *
*    2) Statements that contain, recursively, a transfer of         *
*       control that exits the BlockStmt being scanned.             *
*                                                                   *
*    3) Statements "at the end" of the BlockStmt.                   *
*                                                                   *
*                                                                   *
********************************* | ********************************/

static bool       stmtDefinesAnAutoDestroyedVariable(Expr* stmt);
static VarSymbol* stmtTheDefinedVariable(Expr* stmt);

static void       updateJumpsFromBlockStmt(Expr*            stmt,
                                           BlockStmt*       block,
                                           Vec<VarSymbol*>& vars);
static bool       gotoExitsBlock(GotoStmt* gotoStmt, BlockStmt* block);

static bool       stmtMustExitBlock(Expr* stmt);
static bool       stmtIsLabelDefnBeforeReturn(Expr* stmt);
static bool       stmtIsLabelDefn(Expr* stmt);
static bool       stmtIsReturn(Expr* stmt);
static bool       stmtIsDownEndCount(Expr* stmt);

static void       updateBlockExit(Expr*            stmt,
                                  BlockStmt*       block,
                                  Vec<VarSymbol*>& vars);

static void insertAutoDestroyCalls() {
  forv_Vec(BlockStmt, block, gBlockStmts) {
    // Ignore BlockStmts for a Module
    if (isModuleSymbol(block->parentSymbol) == false) {

      Vec<VarSymbol*> vars;

      // A linear traversal of the statements in the body
      for_alist(stmt, block->body) {

        if (stmtDefinesAnAutoDestroyedVariable(stmt) == true) {
          vars.add(stmtTheDefinedVariable(stmt));
        }

        // It is appropriate to skip this analysis if there aren't
        // currently any variables that need autoDestroy calls
        if (vars.n > 0) {
          updateJumpsFromBlockStmt(stmt, block, vars);
        }

        if (stmtMustExitBlock(stmt) == true) {
          updateBlockExit(stmt, block, vars);
          break;
        }
      }
    }
  }
}

static bool stmtDefinesAnAutoDestroyedVariable(Expr* stmt) {
  bool retval = false;

  if (DefExpr* def = toDefExpr(stmt)) {
    if (VarSymbol* var = toVarSymbol(def->sym)) {
      if (
          // Flagged with "simple" AUTO_DESTROY
          var->hasFlag(FLAG_INSERT_AUTO_DESTROY) ||

          // Flagged with "complex" AUTO_DESTROY
          (var->hasFlag(FLAG_INSERT_AUTO_DESTROY_FOR_EXPLICIT_NEW) &&
           !var->type->symbol->hasFlag(FLAG_ITERATOR_RECORD)       &&
           !isRefCountedType(var->type))) {

        // There are variables that have been tagged with an AUTO_DESTROY
        // flag, presumably before the type was known, that should not in
        // fact be auto-destroyed.  Don't gum things up by collecting them.
        if (getAutoDestroy(var->type) != 0) {
          if (var->isType() == false) {
            retval = true;
          }
        }
      }
    }
  }

  return retval;
}

static VarSymbol* stmtTheDefinedVariable(Expr* stmt) {
  VarSymbol* retval = 0;

  if (DefExpr* def = toDefExpr(stmt)) {
    retval = toVarSymbol(def->sym);
  }

  return retval;
}

// Update any jumps *contained within* this stmt that escape the block
static void updateJumpsFromBlockStmt(Expr*            stmt,
                                     BlockStmt*       block,
                                     Vec<VarSymbol*>& vars) {
  if (isDefExpr(stmt)  == false &&
      isSymExpr(stmt)  == false &&
      isCallExpr(stmt) == false &&
      isGotoStmt(stmt) == false) {
    std::vector<GotoStmt*> gotoStmts;

    collectGotoStmts(stmt, gotoStmts);

    for_vector(GotoStmt, gotoStmt, gotoStmts) {
      if (gotoExitsBlock(gotoStmt, block)) {
        forv_Vec(VarSymbol, var, vars) {
          if (FnSymbol* autoDestroyFn = getAutoDestroy(var->type)) {
            SET_LINENO(var);
            
            gotoStmt->insertBefore(new CallExpr(autoDestroyFn, var));
          }
        }
      }
    }
  }
}

// The outer loop of this business logic is walking a given BlockStmt
// and is inspecting every goto-stmt that is recursively within this
// block.  

// This function is testing with a particular goto jumps to a point
// outside the block being tested.

static bool gotoExitsBlock(GotoStmt* gotoStmt, BlockStmt* block) {
  bool retval = false;

  // Every GOTO that implements a RETURN is sure to be exiting the
  // block.  This test is necessary to handle an edge case in the more
  // general logic below; a return from the outer-most BlockStmt
  // for a procedure.  It also provides a small performance gain.
  if (gotoStmt->gotoTag == GOTO_RETURN) {
    retval = true;

  // This test is more general than the first check and handles
  // break, continue, yield and most, but not all, uses of return.
  //
  // The code finds the definition-point for the label that the
  // goto has targetted and then works up the parent chain until
  // it hits NULL or the block under consideration.
  //
  // If it traverses to NULL then it is certain the target label
  // is outside the block being scanned.  However it will not
  // be NULL, currently, if the goto is implementing a return
  // for a statement at the top-level of the procedure.

  } else {
    SymExpr* labelSymExpr = toSymExpr(gotoStmt->label);
    Expr*    expr         = labelSymExpr->var->defPoint;

    while (expr != 0 && expr != block) {
      expr = expr->parentExpr;
    }

    retval = (expr == 0) ? true : false;
  }

  return retval;
}

static bool stmtMustExitBlock(Expr* stmt) {
  Expr* next   = stmt->next;
  bool  retval = false;

  if (next == 0                         ||
      isGotoStmt(next)                  ||
      stmtIsLabelDefnBeforeReturn(next) ||
      stmtIsReturn(next)                ||
      stmtIsDownEndCount(next))
    retval = true;

  return retval;
}

static bool stmtIsLabelDefnBeforeReturn(Expr* stmt) {
  return stmtIsLabelDefn(stmt) && stmtIsReturn(stmt->next);
}

static bool stmtIsLabelDefn(Expr* stmt) {
  bool retval = false;

  if (DefExpr* defn = toDefExpr(stmt)) {
    retval = isLabelSymbol(defn->sym);
  }

  return retval;
}

static bool stmtIsReturn(Expr* stmt) {
  bool retval = false;

  if (CallExpr* call = toCallExpr(stmt)) {
    retval = call->isPrimitive(PRIM_RETURN);
  }

  return retval;
}

static bool stmtIsDownEndCount(Expr* stmt) {
  bool retval = false;

  if (CallExpr* call = toCallExpr(stmt)) {
    if (call->isResolved()) {
      retval = (strcmp(call->isResolved()->name, "_downEndCount") == 0);
    }
  }

  return retval;
}

static void updateBlockExit(Expr*            stmt,
                            BlockStmt*       block,
                            Vec<VarSymbol*>& vars) {
  forv_Vec(VarSymbol, var, vars) {
    if (FnSymbol* autoDestroyFn = getAutoDestroy(var->type)) {
      SET_LINENO(var);
      stmt->insertAfter(new CallExpr(autoDestroyFn, var));
    }
  }
}


//
// Cache to avoid cloning functions that return records if the copy
// of the returned argument is done in the same way as at another
// call site; the key into the cache is the old function, the values
// are stored in a vector based on the copy function (copy function
// 1, new function 1, copy function 2, new function 2, ...)
//
static Map<FnSymbol*,Vec<FnSymbol*>*> retToArgCache;

// Helper method for changeRetToArgAndClone, assisting in symbol replacement
//
// This method takes in the current call which we are replacing around
// (focalPt), the VarSymbol we are trying to replace (oldSym), the symbol we are
// replacing it with (newSym), and the function that was called in the first
// use of oldSym in the callee, to replace oldSym with newSym without breaking
// the AST.
inline static void
replacementHelper(CallExpr* focalPt, VarSymbol* oldSym, Symbol* newSym,
                  FnSymbol* useFn) {
  focalPt->insertAfter(new CallExpr(PRIM_MOVE, newSym,
                                    new CallExpr(useFn, oldSym)));
}


// Clone fn, add a ref arg to the end of the argument list, remove the return
// primitive and change the return type of the function to void.  
// In the body of the clone, replace updates to the return value variable with
// calls to the useFn in the calling context.
//
// This effectively replaces return-by-value from the given function into
// return-by-reference through the new argument.  It allows the result to be
// written directly into sapce allocated in the caller, thus avoiding a
// verbatim copy.
// 
static FnSymbol*
createClonedFnWithRetArg(FnSymbol* fn, FnSymbol* useFn)
{
  SET_LINENO(fn);
  FnSymbol* newFn = fn->copy();
  ArgSymbol* arg = new ArgSymbol(blankIntentForType(useFn->retType->refType), "_retArg", useFn->retType->refType);
  newFn->insertFormalAtTail(arg);
  VarSymbol* ret = toVarSymbol(newFn->getReturnSymbol());
  INT_ASSERT(ret);
  Expr* returnPrim = newFn->body->body.tail;
  returnPrim->replace(new CallExpr(PRIM_RETURN, gVoid));
  newFn->retType = dtVoid;
  fn->defPoint->insertBefore(new DefExpr(newFn));

  std::vector<SymExpr*> symExprs;
  collectSymExprs(newFn, symExprs);

  // In the body of the function, replace references to the original
  // ret symbol with copies of the return value reference.  A local
  // deref temp is inserted if needed.  The result is fed through a
  // call to the useFn -- effectively sucking the use function call
  // inside the clone function.
  for_vector(SymExpr, se, symExprs) {
    if (se->var == ret) {
      CallExpr* move = toCallExpr(se->parentExpr);
      if (move && move->isPrimitive(PRIM_MOVE) && move->get(1) == se) {
        SET_LINENO(move);
        replacementHelper(move, ret, arg, useFn);
      } else {
        // Any other call or primitive.
        FnSymbol* calledFn = move->isResolved();
        CallExpr* parent = toCallExpr(move->parentExpr);
        if (calledFn && !strcmp(calledFn->name, "=") &&
            // Filter out case handled above.
            (!parent || !parent->isPrimitive(PRIM_MOVE))) {
          replacementHelper(move, ret, arg, useFn);
        } else {
          Symbol* tmp = newTemp("ret_to_arg_derefTmp", useFn->retType);
          se->getStmtExpr()->insertBefore(new DefExpr(tmp));
          se->getStmtExpr()->insertBefore(new CallExpr(PRIM_MOVE, tmp, new CallExpr(PRIM_DEREF, arg)));
          se->var = tmp;
        }
      }
    }
  }
  return newFn;
}


static void replaceRemainingUses(Vec<SymExpr*>& use, SymExpr* firstUse,
                                 Symbol* actual)
{
  // for each remaining use "se"
  //   replace se with deref of the actual return value argument, unless parent is
  //   accessing its address
  forv_Vec(SymExpr, se, use) {
    // Because we've already handled the first use
    if (se != firstUse) {
      CallExpr* parent = toCallExpr(se->parentExpr);
      if (parent) {
        SET_LINENO(parent);
        if (parent->isPrimitive(PRIM_ADDR_OF)) {
          parent->replace(new SymExpr(actual));
        } else {
          FnSymbol* parentFn = parent->isResolved();
          if (!(parentFn->hasFlag(FLAG_AUTO_COPY_FN) ||
                parentFn->hasFlag(FLAG_INIT_COPY_FN))) {
            // Leave the auto copies/inits in, we'll need them for
            // moving information back to us.

            // Copy the information we currently have into the temp
            se->getStmtExpr()->insertBefore(new CallExpr(PRIM_MOVE, se->var, new CallExpr(PRIM_DEREF, actual)));
          }
        }
      }
    }
  }
}


// Create a copy of the called function, replacing
// the return statement in that function with a copy of the call which uses
// the result of the above call to that function.  Maybe a picture would
// help.
//   ('move' lhs (fn args ...))
//   . . .
//   ('move useLhs (useFn lhs))
// gets converted to
//   (newFn args ... useLhs)
//   . . .
//   <removed>
// where a call to useFn replaces the return that used to be at the end of
// newFn.  The use function is expected to be assignment, initCopy or
// autoCopy.  All other cases are ignored.
static void replaceUsesOfFnResultInCaller(CallExpr* move, CallExpr* call,
                                          Vec<SymExpr*>& use, FnSymbol* fn)
{
  SymExpr* firstUse = use.v[0];
  // If this isn't a call expression, we've got problems.
  if (CallExpr* useCall = toCallExpr(firstUse->parentExpr)) {
    if (FnSymbol* useFn = useCall->isResolved()) {
      if ((!strcmp(useFn->name, "=") && firstUse == useCall->get(2)) ||
          useFn->hasFlag(FLAG_AUTO_COPY_FN) ||
          useFn->hasFlag(FLAG_INIT_COPY_FN)) {
        Symbol* actual;
        FnSymbol* newFn = NULL;

        //
        // check cache for new function
        //
        if (Vec<FnSymbol*>* vfn = retToArgCache.get(fn)) {
          for (int i = 0; i < vfn->n; i++) {
            if (vfn->v[i] == useFn) {
              newFn = vfn->v[i+1];
            }
          }
        }

        if (!newFn) {
          newFn = createClonedFnWithRetArg(fn, useFn);

          //
          // add new function to cache
          //
          Vec<FnSymbol*>* vfn = retToArgCache.get(fn);
          if (!vfn)
            vfn = new Vec<FnSymbol*>();
          vfn->add(useFn);
          vfn->add(newFn);
          retToArgCache.put(fn, vfn);
        }

        SET_LINENO(call);
        call->baseExpr->replace(new SymExpr(newFn));

        CallExpr* useMove = toCallExpr(useCall->parentExpr);
        if (useMove)
        {
          INT_ASSERT(useMove->isPrimitive(PRIM_MOVE));

          Symbol* useLhs = toSymExpr(useMove->get(1))->var;
          if (!useLhs->type->symbol->hasFlag(FLAG_REF))
          {
            useLhs = newTemp("ret_to_arg_ref_tmp_", useFn->retType->refType);
            move->insertBefore(new DefExpr(useLhs));
            move->insertBefore(new CallExpr(PRIM_MOVE, useLhs, new CallExpr(PRIM_ADDR_OF, useMove->get(1)->remove())));
          }

          move->replace(call->remove());
          useMove->remove();
          call->insertAtTail(useLhs);

          actual = useLhs;
        }
        else
        {
          // We assume the useFn is an assignment.
          if (strcmp(useFn->name, "="))
          {
            INT_FATAL(useFn, "should be an assignment function");
            return;
          }

          // We expect that the used symbol is the second actual passed to
          // the "=".  That is, it is an assignment from the result of the
          // call to fn to useLhs.
          INT_ASSERT(firstUse == useCall->get(2));

          Symbol* useLhs = toSymExpr(useCall->get(1))->var;
          move->replace(call->remove());
          call->insertAtTail(useLhs);

          actual = useLhs;
        }
        if (actual) {
          replaceRemainingUses(use, firstUse, actual);
        }
      }
    }
  }
}


static void
changeRetToArgAndClone(CallExpr* move, Symbol* lhs,
                       CallExpr* call, FnSymbol* fn,
                       Map<Symbol*,Vec<SymExpr*>*>& defMap,
                       Map<Symbol*,Vec<SymExpr*>*>& useMap) {
  // Here are some relations between the arguments that can be relied upon.
  INT_ASSERT(call->parentExpr == move);
  INT_ASSERT(call->isResolved() == fn);

  // In the suffix of the containing function, look for uses of the lhs of the
  // move containing the call to fn.
  Vec<SymExpr*> use;
  if (useMap.get(lhs) && useMap.get(lhs)->n == 1) {
    use = *useMap.get(lhs);
  } else {
    for (Expr* stmt = move->next; stmt; stmt = stmt->next) {
      std::vector<SymExpr*> symExprs;
      collectSymExprs(stmt, symExprs);
      for_vector(SymExpr, se, symExprs) {
        if (se->var == lhs) {
          use.add(se);
        }
      }
    }
  }

  // If such a use is found, create a copy of the called function, replacing
  // the return statement in that function with a copy of the call which uses
  // the result of the above call to that function.
  if (use.n > 0) {
    replaceUsesOfFnResultInCaller(move, call, use, fn);
  }
}


static void
returnRecordsByReferenceArguments() {
  Map<Symbol*,Vec<SymExpr*>*> defMap;
  Map<Symbol*,Vec<SymExpr*>*> useMap;
  buildDefUseMaps(defMap, useMap);

  forv_Vec(CallExpr, call, gCallExprs) {
    if (call->parentSymbol) {
      if (FnSymbol* fn = requiresImplicitDestroy(call)) {
        if (fn->hasFlag(FLAG_EXTERN))
          continue;
        CallExpr* move = toCallExpr(call->parentExpr);
        INT_ASSERT(move->isPrimitive(PRIM_MOVE));
        SymExpr* lhs = toSymExpr(move->get(1));
        INT_ASSERT(!lhs->var->hasFlag(FLAG_TYPE_VARIABLE));
        changeRetToArgAndClone(move, lhs->var, call, fn, defMap, useMap);
      }
    }
  }
  freeDefUseMaps(defMap, useMap);
}
#endif

static void
fixupDestructors() {
  forv_Vec(FnSymbol, fn, gFnSymbols) {
    if (fn->hasFlag(FLAG_DESTRUCTOR) &&
        // TODO: Right now, we flesh out the body of a freeIterator function
        // "by hand".  But if we can reuse this code, that would be much better.
        !fn->hasFlag(FLAG_AUTO_II)) {
      AggregateType* ct = toAggregateType(fn->_this->getValType());
      INT_ASSERT(ct);

      //
      // insert calls to destructors for all 'value' fields
      //
      for_fields_backward(field, ct) {
        SET_LINENO(field);
        if (field->type->destructor) {
          AggregateType* fct = toAggregateType(field->type);
          INT_ASSERT(fct);
          if (!isClass(fct)) {
            bool useRefType = !isRefCountedType(fct);
            VarSymbol* tmp = newTemp("_field_destructor_tmp_", useRefType ? fct->refType : fct);
            fn->insertBeforeReturnAfterLabel(new DefExpr(tmp));
            fn->insertBeforeReturnAfterLabel(new CallExpr(PRIM_MOVE, tmp,
              new CallExpr(useRefType ? PRIM_GET_MEMBER : PRIM_GET_MEMBER_VALUE, fn->_this, field)));
            FnSymbol* autoDestroyFn = getAutoDestroy(field->type);
            if (autoDestroyFn && autoDestroyFn->hasFlag(FLAG_REMOVABLE_AUTO_DESTROY))
              fn->insertBeforeReturnAfterLabel(new CallExpr(autoDestroyFn, tmp));
            else
              fn->insertBeforeReturnAfterLabel(new CallExpr(field->type->destructor, tmp));
          }
        } else if (FnSymbol* autoDestroyFn = getAutoDestroy(field->type)) {
          VarSymbol* tmp = newTemp("_field_destructor_tmp_", field->type);
          fn->insertBeforeReturnAfterLabel(new DefExpr(tmp));
          fn->insertBeforeReturnAfterLabel(
                new CallExpr(PRIM_MOVE, tmp,
                  new CallExpr(PRIM_GET_MEMBER_VALUE, fn->_this, field)));
          fn->insertBeforeReturnAfterLabel(new CallExpr(autoDestroyFn, tmp));
        }
      }

      //
      // insert call to parent destructor
      //
      INT_ASSERT(ct->dispatchParents.n <= 1);
      if (ct->dispatchParents.n >= 1 && isClass(ct)) {
        // avoid destroying record fields more than once
        if (FnSymbol* parentDestructor = ct->dispatchParents.v[0]->destructor) {
          SET_LINENO(fn);
          Type* tmpType = isClass(ct) ?
            ct->dispatchParents.v[0] : ct->dispatchParents.v[0]->refType;
          VarSymbol* tmp = newTemp("_parent_destructor_tmp_", tmpType);
          fn->insertBeforeReturnAfterLabel(new DefExpr(tmp));
          fn->insertBeforeReturnAfterLabel(new CallExpr(PRIM_MOVE, tmp,
            new CallExpr(PRIM_CAST, tmpType->symbol, fn->_this)));
          fn->insertBeforeReturnAfterLabel(new CallExpr(parentDestructor, tmp));
        }
      }
    }
  }
}


static void addAutoDestroyCallsForModule(ModuleSymbol* mod, FnSymbol* fn,
                                         std::set<ModuleSymbol*>& visited)
{
// Termination
  if (visited.count(mod) > 0)
    return;
  visited.insert(mod);

// Recursion
  // Visit my parent.
  if (ModuleSymbol* parent = mod->defPoint->getModule())
    if (parent != theProgram && parent != rootModule)
      addAutoDestroyCallsForModule(parent, fn, visited);

  // Visit my explicit dependencies.
  forv_Vec(ModuleSymbol, usedMod, mod->modUseList)
    addAutoDestroyCallsForModule(usedMod, fn, visited);

// Real work
  for_alist(expr, mod->block->body)
  {
    if (DefExpr* def = toDefExpr(expr))
      if (VarSymbol* var = toVarSymbol(def->sym))
      {
        if (var->hasFlag(FLAG_NO_AUTO_DESTROY))
          continue;

        // Don't destroy type variables (they have no run-time representation).
        if (var->hasFlag(FLAG_TYPE_VARIABLE))
          continue;

<<<<<<< HEAD
        if (FnSymbol* autoDestroy = getAutoDestroy(var->type))
=======
        if (FnSymbol* autoDestroy = autoDestroyMap.get(var->type))
>>>>>>> 110de8a4
        {
          // Skip destructors for class types (only nude RWT types at this point).
          if (AggregateType* at = toAggregateType(var->type))
            if (isClass(at))
              continue;

          SET_LINENO(var);
          fn->insertAtHead(new CallExpr(autoDestroy, var));
        }
      }
  }
}


static void insertGlobalAutoDestroyCalls() {
  // --ipe does not build chpl_gen_main
  if (chpl_gen_main == NULL)
    return;

  SET_LINENO(baseModule);

  const char* name = "chpl__autoDestroyGlobals";
  FnSymbol* fn = new FnSymbol(name);

  // TODO: Would like to use unordered_set (C++11) instead, when it is available.
  std::set<ModuleSymbol*> visited;
  addAutoDestroyCallsForModule(mainModule, fn, visited);

  fn->insertAtTail(new CallExpr(PRIM_RETURN, gVoid));
  fn->retType = dtVoid;

  chpl_gen_main->defPoint->insertBefore(new DefExpr(fn));
  chpl_gen_main->insertBeforeReturnAfterLabel(new CallExpr(fn));
}


static void insertDestructorCalls()
{
  forv_Vec(CallExpr, call, gCallExprs) {
    if (call->isPrimitive(PRIM_CALL_DESTRUCTOR)) {
      Type* type = call->get(1)->typeInfo();
      if (!type->destructor) {
        call->remove();
      } else {
        SET_LINENO(call);
        call->replace(new CallExpr(type->destructor, call->get(1)->remove()));
      }
    }
  }
}

#ifndef HILDE_MM
static void insertAutoCopyTemps()
{
  Map<Symbol*,Vec<SymExpr*>*> defMap;
  Map<Symbol*,Vec<SymExpr*>*> useMap;
  buildDefUseMaps(defMap, useMap);

  forv_Vec(VarSymbol, sym, gVarSymbols) {
    if (sym->hasFlag(FLAG_INSERT_AUTO_COPY)) {
      CallExpr* move = NULL;
      for_defs(def, defMap, sym) {
        CallExpr* defCall = toCallExpr(def->parentExpr);
        if (defCall->isPrimitive(PRIM_MOVE)) {
          CallExpr* rhs = toCallExpr(defCall->get(2));
          if (!rhs || !rhs->isNamed("=")) {
            INT_ASSERT(!move);
            move = defCall;
          }
        }
      }

      // 2015/01/21 hilde: Workaround for incomplete implementation of
      // SymExpr::remove() in the context of a ForLoop (as its mIndex field).
      // This operation is required by the early operation of
      // deadBlockElimination().

      // In that case, the DefExpr for the symbol should no longer exist, so we
      // would never reach here.  Given that it is never defined and we *do*
      // reach here, there is no harm in not creating the autoCopy temp.  This
      // code will probably all be deprecated when the new AMM story comes
      // online anyway, so it would be a waste of time trying to "do things
      // right" in this routine.
      if (! move)
        continue;

      INT_ASSERT(move);
      SET_LINENO(move);
      Symbol* tmp = newTemp("_autoCopy_tmp_", sym->type);
      move->insertBefore(new DefExpr(tmp));
      move->insertAfter(new CallExpr(PRIM_MOVE, sym, new CallExpr(autoCopyMap.get(sym->type), tmp)));
      move->get(1)->replace(new SymExpr(tmp));
    }
  }

  freeDefUseMaps(defMap, useMap);
}
#endif

#ifndef HILDE_MM
//
// NOAKES 2015/09/04: AMM should be handling these autoCopies now
//


// This routine inserts autoCopy calls ahead of yield statements as necessary,
// so the calling routine "owns" the returned value.
// The copy is necessary for yielded values of record type returned by value.
// In the current implementation, types marked as "iterator record" and
// "runtime type value" are excluded.
static void insertYieldTemps()
{
  // Examine all calls.
  forv_Vec(CallExpr, call, gCallExprs)
  {
    // Select only yield primitives.
    if (! call->isPrimitive(PRIM_YIELD))
      continue;

    // Filter out calls that are not in the tree.
    if (! call->parentSymbol)
      continue;

    // This is the symbol passed back in the yield.
    SymExpr* yieldExpr = toSymExpr(call->get(1));

    // The transformation is applied only if is has a normal record type
    // (passed by value).
    Type* type = yieldExpr->var->type;

    if (isRecord(type) &&
        !type->symbol->hasFlag(FLAG_ITERATOR_RECORD) &&
        !type->symbol->hasFlag(FLAG_RUNTIME_TYPE_VALUE))
    {
      SET_LINENO(call);

      // Replace:
      //   yield <yieldExpr>
      // with:
      //   (def _yield_expr_tmp_:type)
      //   (move _yield_expr_tmp_ ("chpl__autoCopy" <yieldExpr>))
      //   yield _yield_expr_tmp_
      Symbol* tmp = newTemp("_yield_expr_tmp_", type);
      Expr* stmt = call->getStmtExpr();
      stmt->insertBefore(new DefExpr(tmp));
      stmt->insertBefore(new CallExpr(PRIM_MOVE, tmp, new CallExpr(getAutoCopy(type), yieldExpr->remove())));
      call->insertAtHead(new SymExpr(tmp)); // New first argument.
    }
  }
}
#endif


//
// Insert reference temps for function arguments that expect them.
//
void insertReferenceTemps(CallExpr* call)
{
  for_formals_actuals(formal, actual, call) {
    if (formal->type == actual->typeInfo()->refType) {
      SET_LINENO(call);
      Expr* stmt = call->getStmtExpr();
      VarSymbol* tmp = newTemp("_ref_tmp_", formal->type);
      tmp->addFlag(FLAG_REF_TEMP);
      stmt->insertBefore(new DefExpr(tmp));
      actual->replace(new SymExpr(tmp));
      stmt->insertBefore(
        new CallExpr(PRIM_MOVE, tmp, new CallExpr(PRIM_ADDR_OF, actual)));
    }
  }
}


static bool isLeaderFollowerIteratorCall(CallExpr* call)
{
  // These tests are copied verbatim from the tests that select the calls
  // of interest in cleanupLeaderFollowerIteratorCalls().
  if (FnSymbol* fn = call->isResolved()) {
    if (fn->retType->symbol->hasFlag(FLAG_ITERATOR_RECORD) ||
        (isDefExpr(fn->formals.tail) &&
         !strcmp(toDefExpr(fn->formals.tail)->sym->name, "_retArg") &&
         toDefExpr(fn->formals.tail)->sym->getValType() &&
         toDefExpr(fn->formals.tail)->sym->getValType()->symbol->hasFlag(FLAG_ITERATOR_RECORD))) {
      if (!strcmp(call->parentSymbol->name, "_toLeader") ||
          !strcmp(call->parentSymbol->name, "_toFollower") ||
          !strcmp(call->parentSymbol->name, "_toFastFollower") ||
          !strcmp(call->parentSymbol->name, "_toStandalone")) {
        return true;
      }
    }
  }
  return false;
}


void insertReferenceTemps() {
  forv_Vec(CallExpr, call, gCallExprs)
  {
    // Skip calls that are not in the tree.
    if (! call->parentSymbol)
      continue;

    // Do not insert reference temps on _toLeader and _toFollower calls before
    // iterator lowering is complete.
    // A certain structure for these calls is expected in
    // cleanupLeaderFollowerIteratorCalls() and inserting deref temps disturbs
    // that form.
    // TODO: The design for LeaderFollower 2.0 should avoid these nonconforming
    // modifications of the AST.
    if (! iteratorsLowered)
      if (isLeaderFollowerIteratorCall(call))
        continue;

    if (call->isResolved() ||
        call->isPrimitive(PRIM_VIRTUAL_METHOD_CALL))
    {
      insertReferenceTemps(call);
    }
  }
}


//
// Insert dereference temps as needed to make reference arguments and variables
// match formals that expect their arguments by value
// (This should be rare, except for fundamental types, small records and
//  task arguments passed using remote value forwarding.)
//

static inline void
insertDerefTemp(Expr* expr)
{
  Expr* stmt = expr->getStmtExpr();
  SET_LINENO(stmt);

  Type* t = expr->typeInfo();
  INT_ASSERT(t->symbol->hasFlag(FLAG_REF));

  VarSymbol* tmp = newTemp("derefTmp", t->getValType());
  stmt->insertBefore(new DefExpr(tmp));

  expr->replace(new SymExpr(tmp));
  stmt->insertBefore(new CallExpr(PRIM_MOVE, tmp,
                                  new CallExpr(PRIM_DEREF, expr)));
}

void insertDerefTemps(CallExpr* call)
{
  if ((call->isResolved()) ||
      call->isPrimitive(PRIM_VIRTUAL_METHOD_CALL))
  {
    // This is a function call (not a primitive).
    for_formals_actuals(formal, actual, call)
    {
      if (actual->typeInfo() == formal->type->refType)
      {
        // A deref temp is needed.
        insertDerefTemp(actual);
      }
    }
  }

  if (call->primitive)
  {
    // A primitive.
    // Do nothing in the general case.
    // In specific cases, insert a deref temp if required.
    switch (call->primitive->tag)
    {
     default:
      // Default: Do not insert a deref temp.
      break;

     case PRIM_ADDR_OF:
      {
        Expr* actual = call->get(1);
        if (isReferenceType(actual->typeInfo()))
        {
          // Can't take the address of a reference, so just remove this call.
          call->replace(actual->remove());
        }
      }
      break;

     case PRIM_MOVE:
      {
        Expr* actual = call->get(2);
        // If the RHS of the move is an addr-of call, we skip it.
        //  - It will be removed by the PRIM_ADDR_OF clause if its operand is
        //    already a reference, and
        //  - Calling typeInfo on an 'addr of' primitive whose argument is
        //    already of ref cause a compiler error.  (Chapel only supports one
        //    level of references.)
        if (CallExpr* aoc = toCallExpr(actual))
          if (aoc->isPrimitive(PRIM_ADDR_OF))
            break;

        Expr* lhs = call->get(1);
        if (actual->typeInfo() == lhs->typeInfo()->refType)
          insertDerefTemp(actual);
      }
      break;

     case PRIM_RETURN:
      {
        // The type of the argument to the return primitive should match the
        // return type of the function that contains it.
        Expr* actual = call->get(1);
        FnSymbol* fn = toFnSymbol(call->parentSymbol);
        INT_ASSERT(fn);
        if (actual->typeInfo() == fn->retType->refType)
          insertDerefTemp(actual);
      }
      break;

     case PRIM_SET_MEMBER:
      {
        Expr* actual = call->get(3);
        Expr* field = call->get(2);
        Type* target = field->typeInfo();
        if (actual->typeInfo() == target->refType)
          insertDerefTemp(actual);
      }
      break;
    }
  }

  // String literals are represented as DefExpr(CallExpr('_construct_string',
  // string_literal)), so they are niether primitives nor resolved calls.
}


void insertDerefTemps(FnSymbol* fn)
{
  std::vector<CallExpr*> callExprs;
  collectCallExprs(fn, callExprs);
  for_vector(CallExpr, call, callExprs)
    insertDerefTemps(call);
}


void insertDerefTemps() {
  forv_Vec(CallExpr, call, gCallExprs) {
    if (! call->parentSymbol)
      // Not in tree, so skip
      continue;

    insertDerefTemps(call);
  }
}


void callDestructors() {
  fixupDestructors();
  insertDestructorCalls();

#ifndef HILDE_MM
  insertAutoCopyTemps();
  cullAutoDestroyFlags();
  cullExplicitAutoDestroyFlags();
  insertAutoDestroyCalls();
  returnRecordsByReferenceArguments();

  insertYieldTemps();
#endif

  insertGlobalAutoDestroyCalls();
  insertReferenceTemps();
}<|MERGE_RESOLUTION|>--- conflicted
+++ resolved
@@ -1,15 +1,15 @@
 /*
  * Copyright 2004-2015 Cray Inc.
  * Other additional copyright holders may be indicated within.
- *
+ * 
  * The entirety of this work is licensed under the Apache License,
  * Version 2.0 (the "License"); you may not use this file except
  * in compliance with the License.
- *
+ * 
  * You may obtain a copy of the License at
- *
+ * 
  *     http://www.apache.org/licenses/LICENSE-2.0
- *
+ * 
  * Unless required by applicable law or agreed to in writing, software
  * distributed under the License is distributed on an "AS IS" BASIS,
  * WITHOUT WARRANTIES OR CONDITIONS OF ANY KIND, either express or implied.
@@ -59,7 +59,6 @@
       if (ts->hasFlag(FLAG_ARRAY) ||
           ts->hasFlag(FLAG_DOMAIN))
         ret->removeFlag(FLAG_INSERT_AUTO_DESTROY);
-      }
       // Do we need to add other record-wrapped types here?  Testing will tell.
 
       // NOTE 1: When the value of a record field is established in a default
@@ -67,7 +66,7 @@
       // of that value is shared between the formal_tmp and the record field.
       // If the autodestroy flag is left on that formal temp, then it will be
       // destroyed which -- for ref-counted types -- can result in a dangling
-      // reference.  So here, we look for that case and remove it.
+      // reference.  So here, we look for that case and remove it.  
       if (fn->hasFlag(FLAG_DEFAULT_CONSTRUCTOR))
       {
         Map<Symbol*,Vec<SymExpr*>*> defMap;
@@ -761,11 +760,7 @@
         if (var->hasFlag(FLAG_TYPE_VARIABLE))
           continue;
 
-<<<<<<< HEAD
         if (FnSymbol* autoDestroy = getAutoDestroy(var->type))
-=======
-        if (FnSymbol* autoDestroy = autoDestroyMap.get(var->type))
->>>>>>> 110de8a4
         {
           // Skip destructors for class types (only nude RWT types at this point).
           if (AggregateType* at = toAggregateType(var->type))
