--- conflicted
+++ resolved
@@ -593,21 +593,15 @@
               (rhsFn->hasFlag(FLAG_AUTO_COPY_FN) == true ||
                rhsFn->hasFlag(FLAG_INIT_COPY_FN) == true))
           {
-<<<<<<< HEAD
-            Type* actualType = rhsCall->get(1)->getValType();
-            Type* returnType = rhsFn->retType->getValType();
-            if (actualType == returnType)
-              copyExpr = rhsCall;
-=======
             ArgSymbol* formalArg  = rhsFn->getFormal(1);
             Type*      formalType = formalArg->type;
-
+            Type*      actualType = rhsCall->get(1)->getValType();
+            Type*      returnType = rhsFn->retType->getValType();
+            // Cannot reduce initCopy/autoCopy when types differ
             // Cannot reduce initCopy/autoCopy for sync variables
-            if (isSyncType(formalType) == false)
-            {
+            if (actualType == returnType &&
+                isSyncType(formalType) == false)
               copyExpr = rhsCall;
-            }
->>>>>>> 409f015e
           }
         }
       }
