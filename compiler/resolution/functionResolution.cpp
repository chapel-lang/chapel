--- conflicted
+++ resolved
@@ -3594,35 +3594,6 @@
         }
       }
       call->replace(result);
-<<<<<<< HEAD
-    } else if (call->isPrimitive(PRIM_HAS_METHOD_BY_NAME)) {
-      Type* type = toSymExpr(call->get(1))->var->type;
-      VarSymbol* var = toVarSymbol(toSymExpr(call->get(2))->var);
-
-      INT_ASSERT( var != NULL );
-
-      Immediate* imm = var->immediate;
-
-      INT_ASSERT( type != NULL );
-      // fail horribly if immediate is not a string .
-      INT_ASSERT(imm->const_kind == CONST_KIND_STRING);
-
-      const char* methodname = imm->v_string;
-      int found = 0;
-      forv_Vec(FnSymbol*, method, type->methods) {
-        if( 0 == strcmp(method->name, methodname) ) {
-          found = 1;
-        }
-      }
-
-      if( found )
-        result = new SymExpr(gTrue);
-      else
-        result = new SymExpr(gFalse);
-
-      call->replace(result);
-=======
->>>>>>> f6734169
     } else if (call->isPrimitive(PRIM_ENUM_MIN_BITS) || call->isPrimitive(PRIM_ENUM_IS_SIGNED)) {
       EnumType* et = toEnumType(toSymExpr(call->get(1))->var->type);
 
