--- conflicted
+++ resolved
@@ -5107,12 +5107,7 @@
             }
           }
           if (!nowarn)
-<<<<<<< HEAD
-            USR_WARN(type->symbol, "type %s does not currently support noinit, using default initialization", type->symbol->name);
-
-=======
             USR_WARN(call, "type %s does not currently support noinit, using default initialization", type->symbol->name);
->>>>>>> 21dc6214
           result = new CallExpr(PRIM_INIT, call->get(1)->remove());
           call->replace(result);
           inits.add((CallExpr *)result);
