--- conflicted
+++ resolved
@@ -1116,11 +1116,9 @@
     return true;
   if (formalType == dtIntegral && (is_int_type(actualType) || is_uint_type(actualType)))
     return true;
-<<<<<<< HEAD
   if (formalType == dtBoolean && is_bool_type(actualType))
-=======
+    return true;
   if (formalType == dtValue && isRecord(actualType) )
->>>>>>> c78a6452
     return true;
   if (formalType == dtAnyEnumerated && (is_enum_type(actualType)))
     return true;
