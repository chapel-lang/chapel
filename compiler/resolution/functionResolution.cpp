/*
 * Copyright 2004-2018 Cray Inc.
 * Other additional copyright holders may be indicated within.
 *
 * The entirety of this work is licensed under the Apache License,
 * Version 2.0 (the "License"); you may not use this file except
 * in compliance with the License.
 *
 * You may obtain a copy of the License at
 *
 *     http://www.apache.org/licenses/LICENSE-2.0
 *
 * Unless required by applicable law or agreed to in writing, software
 * distributed under the License is distributed on an "AS IS" BASIS,
 * WITHOUT WARRANTIES OR CONDITIONS OF ANY KIND, either express or implied.
 * See the License for the specific language governing permissions and
 * limitations under the License.
 */

#ifndef __STDC_FORMAT_MACROS
#define __STDC_FORMAT_MACROS
#endif
#ifndef __STDC_LIMIT_MACROS
#define __STDC_LIMIT_MACROS
#endif

#include "resolution.h"

#include "AstCount.h"
#include "astutil.h"
#include "build.h"
#include "caches.h"
#include "callInfo.h"
#include "CatchStmt.h"
#include "CForLoop.h"
#include "DeferStmt.h"
#include "driver.h"
#include "ForallStmt.h"
#include "ForLoop.h"
#include "implementForallIntents.h"
#include "initializerResolution.h"
#include "initializerRules.h"
#include "iterator.h"
#include "UnmanagedClassType.h"
#include "ModuleSymbol.h"
#include "ParamForLoop.h"
#include "PartialCopyData.h"
#include "passes.h"
#include "postFold.h"
#include "preFold.h"
#include "ResolutionCandidate.h"
#include "resolveFunction.h"
#include "resolveIntents.h"
#include "scopeResolve.h"
#include "stlUtil.h"
#include "stringutil.h"
#include "TryStmt.h"
#include "typeSpecifier.h"
#include "view.h"
#include "virtualDispatch.h"
#include "visibleFunctions.h"
#include "wellknown.h"
#include "WhileStmt.h"
#include "wrappers.h"

#include "../ifa/prim_data.h"

#include <cmath>
#include <inttypes.h>
#include <map>
#include <sstream>
#include <string>
#include <vector>

class DisambiguationState {
public:
        DisambiguationState();

  bool  fn1MoreSpecific;
  bool  fn2MoreSpecific;

  bool  fn1Promotes;
  bool  fn2Promotes;

  bool fn1WeakPreferred;
  bool fn2WeakPreferred;

  bool fn1WeakerPreferred;
  bool fn2WeakerPreferred;

  bool fn1WeakestPreferred;
  bool fn2WeakestPreferred;
};

// map: (block id) -> (map: sym -> sym)
typedef std::map<int, SymbolMap*> CapturedValueMap;

//#
//# Global Variables
//#

// TODO -- can we remove this global now? at least it shouldn't be array.
char                               arrayUnrefName[] = "array_unref_ret_tmp";

char                               primCoerceTmpName[] = "init_coerce_tmp";

bool                               resolved                  = false;
bool                               tryFailure                = false;
bool                               beforeLoweringForallStmts = true;

int                                explainCallLine           = 0;

SymbolMap                          paramMap;

Vec<CallExpr*>                     callStack;
Vec<CallExpr*>                     inits;

Vec<BlockStmt*>                    standardModuleSet;

std::map<CallExpr*, CallExpr*>     eflopiMap;

std::map<Type*,     FnSymbol*>     autoCopyMap;
std::map<Type*,     Serializers>   serializeMap;

Map<Type*,          FnSymbol*>     autoDestroyMap;
Map<Type*,          FnSymbol*>     unaliasMap;
Map<Type*,          FnSymbol*>     valueToRuntimeTypeMap;
Map<FnSymbol*,      FnSymbol*>     iteratorLeaderMap;
Map<FnSymbol*,      FnSymbol*>     iteratorFollowerMap;

//#
//# Static Variables
//#
static ModuleSymbol*               explainCallModule;

static Vec<CondStmt*>              tryStack;

static Map<Type*,     Type*>       runtimeTypeMap;

static Map<Type*,     FnSymbol*>   runtimeTypeToValueMap;

static Map<FnSymbol*, const char*> innerCompilerWarningMap;

static Map<FnSymbol*, const char*> outerCompilerWarningMap;

static CapturedValueMap            capturedValues;


//#
//# Static Function Declarations
//#
static FnSymbol* resolveUninsertedCall(Type* type, CallExpr* call, bool errorOnFailure=true);
static bool hasUserAssign(Type* type);
static void resolveOther();
static bool fits_in_int(int width, Immediate* imm);
static bool fits_in_uint(int width, Immediate* imm);
static bool fits_in_mantissa(int width, Immediate* imm);
static bool fits_in_mantissa_exponent(int mantissa_width, int exponent_width, Immediate* imm, bool realPart=true);
static bool canParamCoerce(Type* actualType, Symbol* actualSym, Type* formalType, bool* paramNarrows);
static bool
moreSpecific(FnSymbol* fn, Type* actualType, Type* formalType);
static BlockStmt* getParentBlock(Expr* expr);
static bool
isMoreVisibleInternal(BlockStmt* block, FnSymbol* fn1, FnSymbol* fn2,
                      Vec<BlockStmt*>& visited);
static bool
isMoreVisible(Expr* expr, FnSymbol* fn1, FnSymbol* fn2);
static CallExpr* userCall(CallExpr* call);
static void reissueCompilerWarning(const char* str, int offset);

static void resolveTupleExpand(CallExpr* call);
static void resolveSetMember(CallExpr* call);
static void resolveMaybeSyncSingleField(CallExpr* call);
static void resolveInitField(CallExpr* call);
static void resolveInitVar(CallExpr* call);
static void resolveMove(CallExpr* call);
static void resolveNew(CallExpr* call);
static void temporaryInitializerFixup(CallExpr* call);
static void resolveCoerce(CallExpr* call);
static void resolveGenericActuals(CallExpr* call);
static void resolveAutoCopyEtc(AggregateType* at);

static Expr* foldTryCond(Expr* expr);

static void computeStandardModuleSet();
static void unmarkDefaultedGenerics();
static void resolveUses(ModuleSymbol* mod);
static void resolveSupportForModuleDeinits();
static void resolveExports();
static void resolveEnumTypes();
static void insertRuntimeTypeTemps();
static void resolveAutoCopies();
static void resolveSerializers();
static void resolveDestructors();
static void resolveRecordInitializers();
static Type* buildRuntimeTypeInfo(FnSymbol* fn);
static void insertReturnTemps();
static void initializeClass(Expr* stmt, Symbol* sym);
static void ensureAndResolveInitStringLiterals();
static void handleRuntimeTypes();
static void pruneResolvedTree();
static void removeUnusedFunctions();
static void removeUnusedTypes();
static void buildRuntimeTypeInitFns();
static void buildRuntimeTypeInitFn(FnSymbol* fn, Type* runtimeType);
static void removeUnusedModuleVariables();
static void removeParamArgs();
static void removeRandomPrimitives();
static void removeActualNames();
static void removeTypeBlocks();
static void removeFormalTypeAndInitBlocks();
static void replaceTypeArgsWithFormalTypeTemps();
static void replaceValuesWithRuntimeTypes();
static void removeWhereClauses();
static void replaceReturnedValuesWithRuntimeTypes();
static void insertRuntimeInitTemps();
static void removeTypedefParts();
static void removeMootFields();
static void removeReturnTypeBlocks();
static void expandInitFieldPrims();
static FnSymbol* findGenMainFn();
static void printCallGraph(FnSymbol* startPoint = NULL,
                           int indent = 0,
                           std::set<FnSymbol*>* alreadyCalled = NULL);
static void printUnusedFunctions();

static void handleTaskIntentArgs(CallInfo& info, FnSymbol* taskFn);

static bool isUnusedClass(Type* ct);

/************************************* | **************************************
*                                                                             *
* Invoke resolveFunction(fn) with 'call' on top of 'callStack'.               *
*                                                                             *
************************************** | *************************************/

void resolveFnForCall(FnSymbol* fn, CallExpr* call) {
  // If 'call' is already on the call stack, do not add it.
  // If this assertion fails, change it to 'if'.
  INT_ASSERT(callStack.n == 0 || call != callStack.v[callStack.n-1]);

  // When 'call' is on 'callStack', its parentSymbol etc. may be queried
  // in printCallStack(), which resolveFunction() may invoke.
  INT_ASSERT(call->inTree());

  // Push 'call' onto the stack. In case of an error or warning,
  // this allows the user to see how they got there.
  callStack.add(call);

  // do real work
  resolveFunction(fn);

  callStack.pop();
}

//
// Resolve 'call', then resolve its target function if applicable.
// 'call' must be resolved successfully, except when allowUnresolved==true.
//
void resolveCallAndCallee(CallExpr* call, bool allowUnresolved) {
  resolveCall(call);

  if (FnSymbol* callee = call->resolvedFunction()) {
    resolveFnForCall(callee, call);
  } else if (!allowUnresolved) {
    INT_ASSERT(false);
  }
}


// Fills in the refType field of a type
// with the type's corresponding reference type.
void makeRefType(Type* type) {
  if (!type)
    // Should this be an assert?
    return;

  if (type->refType) {
    // Already done.
    return;
  }

  if (type == dtMethodToken ||
      type == dtUnknown ||
      type->symbol->hasFlag(FLAG_REF) ||
      type->symbol->hasFlag(FLAG_GENERIC)) {

    return;
  }

  CallExpr* call = new CallExpr("_type_construct__ref", type->symbol);
  FnSymbol* fn   = resolveUninsertedCall(type, call);
  type->refType  = toAggregateType(fn->retType);

  type->refType->getField(1)->type = type;

  if (type->symbol->hasFlag(FLAG_ATOMIC_TYPE))
    type->refType->symbol->addFlag(FLAG_ATOMIC_TYPE);
}

static bool
hasUserAssign(Type* type) {

  // Workaround for problems with resolution finding =
  // for tuples types causing compile failures.
  // See
  //  test/modules/sungeun/no-use-enum.chpl

  // In the future, hasUserAssign should just return
  // false if the = call does not resolve
  // (instead of causing a compile error).
  if( type->symbol->hasFlag(FLAG_TUPLE) ) return false;

  SET_LINENO(type->symbol);
  Symbol* tmp = newTemp(type);
  chpl_gen_main->insertAtHead(new DefExpr(tmp));
  CallExpr* call = new CallExpr("=", tmp, tmp);
  FnSymbol* fn = resolveUninsertedCall(type, call);
  // Don't think we need to resolve the whole function
  // since we're just looking for a flag.
  //resolveFunction(fn);
  tmp->defPoint->remove();
  bool compilerAssign = fn->hasFlag(FLAG_COMPILER_GENERATED);
  return !compilerAssign;
}

/************************************* | **************************************
*                                                                             *
*                                                                             *
*                                                                             *
************************************** | *************************************/

bool hasAutoCopyForType(Type* type) {
  std::map<Type*, FnSymbol*>::iterator it = autoCopyMap.find(type);

  return it != autoCopyMap.end() && it->second != NULL;
}

// This function is intended to protect gets from the autoCopyMap so that
// we can insert NULL values for a type and avoid segfaults
FnSymbol* getAutoCopyForType(Type* type) {
  std::map<Type*, FnSymbol*>::iterator it = autoCopyMap.find(type);

  if (it == autoCopyMap.end() || it->second == NULL) {
    INT_FATAL(type,
              "Trying to obtain autoCopy for type '%s', which defines none",
              type->symbol->name);
  }

  return it->second;
}

FnSymbol* getAutoCopy(Type* type) {
  std::map<Type*, FnSymbol*>::iterator it = autoCopyMap.find(type);

  if (it == autoCopyMap.end())
    return NULL;
  else
    return it->second;  // can also be NULL
}

void getAutoCopyTypeKeys(Vec<Type*>& keys) {
  std::map<Type*, FnSymbol*>::iterator it;

  for (it = autoCopyMap.begin(); it != autoCopyMap.end(); ++it) {
    keys.add(it->first);
  }
}

FnSymbol* getAutoDestroy(Type* t) {
  return autoDestroyMap.get(t);
}

FnSymbol* getUnalias(Type* t) {
  return unaliasMap.get(t);
}

/************************************* | **************************************
*                                                                             *
*                                                                             *
*                                                                             *
************************************** | *************************************/

bool isTupleContainingOnlyReferences(Type* t)
{
  if(t->symbol->hasFlag(FLAG_TUPLE)) {
    bool allRef = true;
    AggregateType* at = toAggregateType(t);
    int i = 0;
    for_fields(field, at) {
      if (i != 0) { // skip size field
        if (!isReferenceType(field->type))
          allRef = false;
      }
      i++;
    }
    return allRef;
  }

  return false;
}

bool isTupleContainingAnyReferences(Type* t)
{
  if(t->symbol->hasFlag(FLAG_TUPLE)) {
    bool anyRef = false;
    AggregateType* at = toAggregateType(t);
    int i = 0;
    for_fields(field, at) {
      if (i != 0) { // skip size field
        if (isReferenceType(field->type))
          anyRef = true;
        if (field->type->symbol->hasFlag(FLAG_TUPLE) &&
            isTupleContainingAnyReferences(field->type))
          anyRef = true;

      }
      i++;
    }
    return anyRef;
  }

  return false;
}

static bool fits_in_int_helper(int width, int64_t val) {
  switch (width) {
    default: INT_FATAL("bad width in fits_in_int_helper");
    case 1:
      return (val == 0 || val == 1);
    case 8:
      return (val >= INT8_MIN && val <= INT8_MAX);
    case 16:
      return (val >= INT16_MIN && val <= INT16_MAX);
    case 32:
      return (val >= INT32_MIN && val <= INT32_MAX);
    case 64:
      // As an int64_t will always fit within a 64 bit int.
      return true;
  }
}

static bool fits_in_int(int width, Immediate* imm) {
  if (imm->const_kind == NUM_KIND_INT) {
    int64_t i = imm->int_value();
    return fits_in_int_helper(width, i);
  } else if (imm->const_kind == NUM_KIND_UINT) {
    uint64_t u = imm->uint_value();
    if (u > INT64_MAX)
      return false;
    return fits_in_int_helper(width, (int64_t)u);
  }

  return false;
}

static bool fits_in_uint_helper(int width, uint64_t val) {
  switch (width) {
  default: INT_FATAL("bad width in fits_in_uint_helper");
  case 8:
    return (val <= UINT8_MAX);
  case 16:
    return (val <= UINT16_MAX);
  case 32:
    return (val <= UINT32_MAX);
  case 64:
    // As a uint64_t will always fit inside a 64 bit uint.
    return true;
  }
}

static bool fits_in_uint(int width, Immediate* imm) {
  if (imm->const_kind == NUM_KIND_INT) {
    int64_t i = imm->int_value();
    if (i < 0)
      return false;
    return fits_in_uint_helper(width, (uint64_t)i);
  } else if (imm->const_kind == NUM_KIND_UINT) {
    uint64_t u = imm->uint_value();
    return fits_in_uint_helper(width, u);
  }

  return false;
}


// Is this a legal actual argument where an l-value is required?
// I.e. for an out/inout/ref formal.
static bool
isLegalLvalueActualArg(ArgSymbol* formal, Expr* actual) {
  Symbol* calledFn = formal->defPoint->parentSymbol;

  if (SymExpr* se = toSymExpr(actual)) {
    Symbol* sym = se->symbol();

    bool actualConst = false;

    if (sym->hasFlag(FLAG_REF_TO_CONST) ||
        sym->isConstant() ||
        sym->isParameter())
      actualConst = true;

    bool actualExprTmp = sym->hasFlag(FLAG_EXPR_TEMP);
    TypeSymbol* formalTS = formal->getValType()->symbol;
    bool formalCopyMutates = formalTS->hasFlag(FLAG_COPY_MUTATES);
    bool isInitCoerceTmp = (0 == strcmp(sym->name, primCoerceTmpName));

    if ((actualExprTmp && !formalCopyMutates && !isInitCoerceTmp) ||
        (actualConst && !formal->hasFlag(FLAG_ARG_THIS)) ||
        se->symbol()->isParameter()) {
      // But ignore for now errors with this argument
      // to functions marked with FLAG_REF_TO_CONST_WHEN_CONST_THIS.
      // These will be checked for later, along with ref-pairs.
      if (! (formal->hasFlag(FLAG_ARG_THIS) &&
             calledFn->hasFlag(FLAG_REF_TO_CONST_WHEN_CONST_THIS)))

        return false;
    }
  }

  return true;
}


// Is this a legal actual argument for a 'const ref' formal?
// At present, params cannot be passed to 'const ref'.
static bool
isLegalConstRefActualArg(ArgSymbol* formal, Expr* actual) {
  bool retval = true;

  if (SymExpr* se = toSymExpr(actual))
    if (se->symbol()->isParameter()                   ==  true &&
        isString(se->symbol())                        == false)
      retval = false;

  return retval;
}

/* If we have a generic parent, e.g.:
   class Parent { type t; proc foo(){} }
   class Child : Parent { }

   when we have e.g. Child(int) and we call foo,
   we need we to instantiate Parent.foo() to Parent(int).foo().
   In that case, the actual is Child(int) and the formal is Parent.
   We need to return Parent(int), which should be the dispatch
   parent for Child(int).

   This table helps one to understand the situation

                                              (formal)
     Parent(int) ------ instantiatedFrom --->  Parent
         |                                      |
      dispatch child                         dispatch child
         |                                      |
         v                                      v
     Child(int)  ------ instantiatedFrom ---> Child
      (actual)

   This function detects that situation and returns the type that
   should be instantiated.
*/
Type* getConcreteParentForGenericFormal(Type* actualType, Type* formalType) {
  Type* retval = NULL;

  if (AggregateType* at = toAggregateType(actualType)) {
    forv_Vec(AggregateType, parent, at->dispatchParents) {
      if (isInstantiation(parent, formalType) == true) {
        retval = parent;
        break;

      } else if (Type* t = getConcreteParentForGenericFormal(parent,
                                                             formalType)) {
        retval = t;
        break;
      }
    }

    if (retval == NULL) {
      if (isClass(formalType)) {
        // Handle e.g. Owned(GenericClass) passed to a formal : GenericClass
        // TODO: Why is this here and not in getBasicInstantiationType?
        if (isManagedPtrType(at)) {
          Type* classType = getManagedPtrBorrowType(actualType);
          if (canInstantiate(classType, formalType)) {
            retval = classType;
          }
        }
      }
    }
  }

  return retval;
}

// Returns true iff dispatching the actualType to the formalType
// results in an instantiation.
bool canInstantiate(Type* actualType, Type* formalType) {
  if (actualType == dtMethodToken) {
    return false;
  }

  if (formalType == dtAny) {
    return true;
  }

  if (formalType == dtIntegral &&
      (is_int_type(actualType) || is_uint_type(actualType))) {
    return true;
  }

  if (formalType == dtAnyEnumerated && is_enum_type(actualType)) {
    return true;
  }

  if (formalType == dtNumeric &&
      (is_int_type(actualType)  ||
       is_uint_type(actualType) ||
       is_imag_type(actualType) ||
       is_real_type(actualType) ||
       is_complex_type(actualType))) {
    return true;
  }

  if (formalType == dtAnyComplex && is_complex_type(actualType)) {
    return true;
  }

  if (formalType == dtString && actualType == dtStringC) {
    return true;
  }

  if (formalType                                        == dtIteratorRecord &&
      actualType->symbol->hasFlag(FLAG_ITERATOR_RECORD) == true) {
    return true;
  }

  if (formalType                                        == dtIteratorClass &&
      actualType->symbol->hasFlag(FLAG_ITERATOR_CLASS)  == true) {
    return true;
  }

  if (actualType == formalType) {
    return true;
  }

  if (formalType == dtUnmanaged && isUnmanagedClassType(actualType))
    return true;

  // handle unmanaged GenericClass(int) -> unmanaged GenericClass
  if (isUnmanagedClassType(formalType) && isUnmanagedClassType(actualType) &&
      canInstantiate(canonicalClassType(actualType),
                     canonicalClassType(formalType)))
    return true;

  if (formalType == dtBorrowed && isClass(actualType))
    return true;

  if (AggregateType* atActual = toAggregateType(actualType)) {

    if (AggregateType* atFrom = atActual->instantiatedFrom) {
      if (canInstantiate(atFrom, formalType) == true) {
        return true;
      }

      if (formalType->symbol->hasFlag(FLAG_GENERIC)                 == true &&
          getConcreteParentForGenericFormal(actualType, formalType) != NULL) {
        return true;
      }
    }
  }

  return false;
}


//
// returns true if dispatching from actualType to formalType results
// in a compile-time coercion; this is a subset of canCoerce below.
//
static bool canParamCoerce(Type*   actualType,
                           Symbol* actualSym,
                           Type*   formalType,
                           bool*   paramNarrows) {
  if (is_bool_type(formalType) && is_bool_type(actualType)) {
    return true;
  }

  if (is_int_type(formalType)) {
    if (is_bool_type(actualType)) {
      return true;
    }

    if (is_int_type(actualType) &&
        get_width(actualType) < get_width(formalType)) {
      return true;
    }

    if (is_uint_type(actualType) &&
        get_width(actualType) < get_width(formalType)) {
      return true;
    }

    //
    // For smaller integer types, if the argument is a param, does it
    // store a value that's small enough that it could dispatch to
    // this argument?
    //
    if (get_width(formalType) < 64) {
      if (VarSymbol* var = toVarSymbol(actualSym)) {
        if (var->immediate) {
          if (fits_in_int(get_width(formalType), var->immediate)) {
            *paramNarrows = true;
            return true;
          }
        }
      }
    }
  }

  if (is_uint_type(formalType)) {
    if (is_bool_type(actualType)) {
      return true;
    }

    if (is_uint_type(actualType) &&
        get_width(actualType) < get_width(formalType)) {
      return true;
    }

    if (VarSymbol* var = toVarSymbol(actualSym)) {
      if (var->immediate) {
        if (fits_in_uint(get_width(formalType), var->immediate)) {
          *paramNarrows = true;
          return true;
        }
      }
    }

    //
    // For smaller integer types, if the argument is a param, does it
    // store a value that's small enough that it could dispatch to
    // this argument?
    //
    if (get_width(formalType) < 64) {
      if (VarSymbol* var = toVarSymbol(actualSym)) {
        if (var->immediate) {
          if (fits_in_uint(get_width(formalType), var->immediate)) {
            *paramNarrows = true;
            return true;
          }
        }
      }
    }
  }

  // param strings can coerce between string and c_string
  if ((formalType == dtString || formalType == dtStringC) &&
      (actualType == dtString || actualType == dtStringC)) {
    if (actualSym && actualSym->isImmediate()) {
      return true;
    }
  }

  // coerce fully representable integers into real / real part of complex
  if (is_real_type(formalType)) {
    int mantissa_width = get_mantissa_width(formalType);

    // don't coerce bools to reals (per spec: "unintended by programmer")

    // coerce any integer type to maximum width real
    if ((is_int_type(actualType) || is_uint_type(actualType))
        && get_width(formalType) >= 64)
      return true;

    // coerce integer types that are exactly representable
    if (is_int_type(actualType) &&
        get_width(actualType) < mantissa_width)
      return true;
    if (is_uint_type(actualType) &&
        get_width(actualType) < mantissa_width)
      return true;

    // coerce real from smaller size
    if (is_real_type(actualType) &&
        get_width(actualType) < get_width(formalType))
      return true;

    // coerce literal/param ints that are exactly representable
    if (VarSymbol* var = toVarSymbol(actualSym)) {
      if (var->immediate) {
        if (is_int_type(actualType) || is_uint_type(actualType)) {
          if (fits_in_mantissa(mantissa_width, var->immediate)) {
              *paramNarrows = true;
              return true;
          }
        }
        if (is_real_type(actualType)) {
          if (fits_in_mantissa_exponent(mantissa_width,
                                        get_exponent_width(formalType),
                                        var->immediate)) {
            *paramNarrows = true;
            return true;
          }
        }
      }
    }
  }

  if (is_complex_type(formalType)) {
    int mantissa_width = get_mantissa_width(formalType);

    // don't coerce bools to complexes (per spec: "unintended by programmer")

    // coerce any integer type to maximum width complex
    if ((is_int_type(actualType) || is_uint_type(actualType)) &&
        get_width(formalType) >= 128)
      return true;

    // coerce integer types that are exactly representable
    if (is_int_type(actualType) &&
        get_width(actualType) < mantissa_width)
      return true;
    if (is_uint_type(actualType) &&
        get_width(actualType) < mantissa_width)
      return true;

    // coerce real/imag from smaller size
    if (is_real_type(actualType) &&
        get_width(actualType) <= get_width(formalType)/2)
      return true;
    if (is_imag_type(actualType) &&
        get_width(actualType) <= get_width(formalType)/2)
      return true;

    // coerce smaller complex types
    if (is_complex_type(actualType) &&
        (get_width(actualType) < get_width(formalType)))
      return true;

    // coerce literal/param complexes that are exactly representable
    if (VarSymbol* var = toVarSymbol(actualSym)) {
      if (var->immediate) {
        if (is_int_type(actualType) || is_uint_type(actualType)) {
          if (fits_in_mantissa(mantissa_width, var->immediate)) {
            *paramNarrows = true;
            return true;
          }
        }
        if (is_real_type(actualType)) {
          if (fits_in_mantissa_exponent(mantissa_width,
                                        get_exponent_width(formalType),
                                        var->immediate)) {
            *paramNarrows = true;
            return true;
          }
        }
        if (is_imag_type(actualType)) {
          if (fits_in_mantissa_exponent(mantissa_width,
                                        get_exponent_width(formalType),
                                        var->immediate)) {
            *paramNarrows = true;
            return true;
          }
        }
        if (is_complex_type(actualType)) {
          bool rePartFits = fits_in_mantissa_exponent(mantissa_width,
                                                      get_exponent_width(formalType),
                                                      var->immediate,
                                                      true);
          bool imPartFits = fits_in_mantissa_exponent(mantissa_width,
                                                      get_exponent_width(formalType),
                                                      var->immediate,
                                                      false);
          if (rePartFits && imPartFits) {
            *paramNarrows = true;
            return true;
          }
        }
      }
    }
  }


  return false;
}

static
bool canCoerceTuples(Type*     actualType,
                     Symbol*   actualSym,
                     Type*     formalType,
                     FnSymbol* fn) {

  actualType = actualType->getValType();
  formalType = formalType->getValType();

  if (actualType->symbol->hasFlag(FLAG_TUPLE) &&
      formalType->symbol->hasFlag(FLAG_TUPLE)) {
    // Both are tuple types, but the types do not match.
    // Could we coerce each individual tuple element?
    // If so, we can coerce the tuples.
    AggregateType *at = toAggregateType(actualType);
    AggregateType *ft = toAggregateType(formalType);

    Type* atFieldType = NULL;
    Type* ftFieldType = NULL;

    bool starTuple = (actualType->symbol->hasFlag(FLAG_STAR_TUPLE) &&
                      formalType->symbol->hasFlag(FLAG_STAR_TUPLE));

    int i = 1;

    if (at->numFields() != ft->numFields()) {
      // Number of fields differs, so not coercible.
      return false;
    }

    for_fields(atField, at) {
      Symbol* ftField = ft->getField(i);

      bool prom = false;
      bool ok;

      atFieldType = atField->type;
      ftFieldType = ftField->type;

      // Can we coerce without promotion?
      // If the types are the same, yes
      if (atFieldType != ftFieldType) {
        ok = canDispatch(atFieldType, actualSym, ftFieldType, fn,
                         &prom, NULL, false);

        // If we couldn't coerce or the coercion would promote, no
        if (!ok || prom)
          return false;
      }

      // For star tuples, we only needed to consider first 2 fields
      // (size and 1st element)
      if (starTuple && i == 2)
        return true;

      i++;
    }

    return true;

  }

  return false;
}



//
// returns true iff dispatching the actualType to the formalType
// results in a coercion.
//
// fn is the function being called usually but in resolveReturnType it
// is the function we're finding return types for.
bool canCoerce(Type*     actualType,
               Symbol*   actualSym,
               Type*     formalType,
               FnSymbol* fn,
               bool*     promotes,
               bool*     paramNarrows) {
  bool tmpParamNarrows = false;
  if (canParamCoerce(actualType, actualSym, formalType, &tmpParamNarrows)) {
    if (paramNarrows) *paramNarrows = tmpParamNarrows;
    return true;
  }

  if (isSyncType(actualType) || isSingleType(actualType)) {
    Type* baseType = actualType->getField("valType")->type;

    // sync can't store an array or a param, so no need to
    // propagate promotes / paramNarrows
    return canDispatch(baseType, NULL, formalType, fn);
  }

  if (isManagedPtrType(actualType)) {
    Type* actualBaseType = getManagedPtrBorrowType(actualType);
    AggregateType* actualOwnedShared = toAggregateType(actualType);
    while (actualOwnedShared && actualOwnedShared->instantiatedFrom != NULL)
      actualOwnedShared = actualOwnedShared->instantiatedFrom;

    Type* formalBaseType = NULL;
    AggregateType* formalOwnedShared = toAggregateType(formalType);
    bool formalIsClass = false;
    if (isManagedPtrType(formalType)) {
      formalBaseType = getManagedPtrBorrowType(formalType);
      while (formalOwnedShared && formalOwnedShared->instantiatedFrom != NULL)
        formalOwnedShared = formalOwnedShared->instantiatedFrom;
    } else if (AggregateType* formalAt = toAggregateType(formalType)) {
      formalIsClass = formalAt->isClass();
    }

    if (isManagedPtrType(formalType) &&
        actualOwnedShared == formalOwnedShared) {
      // e.g. Owned(Child) coerces to Owned(Parent)
      return canDispatch(actualBaseType, NULL, formalBaseType, fn,
                         promotes, paramNarrows);
    } else if (formalIsClass) {
      // e.g. Owned(SomeClass) to SomeClass (borrow type)
      return canDispatch(actualBaseType, NULL, formalType, fn,
                         promotes, paramNarrows);
    }
  }

  // Handle coercions from unmanaged -> borrow
  if (UnmanagedClassType* actualMt = toUnmanagedClassType(actualType)) {
    if (AggregateType* formalC = toAggregateType(formalType)) {
      if (isClass(formalC)) {
        AggregateType* actualC = actualMt->getCanonicalClass();
        if (canDispatch(actualC, NULL, formalC, fn, promotes, paramNarrows))
          return true;
      }
    }
  }

  if (canCoerceTuples(actualType, actualSym, formalType, fn)) {
    return true;
  }

  if (actualType->symbol->hasFlag(FLAG_REF))
    // ref can't store a param, so no need to propagate paramNarrows
    return canDispatch(actualType->getValType(),
                       NULL,
                       // MPF: Should this be formalType->getValType() ?
                       formalType,
                       fn,
                       promotes);

  if (actualType->symbol->hasFlag(FLAG_C_PTR_CLASS) &&
      (formalType == dtCVoidPtr))
    return true;

  return false;
}

/************************************* | **************************************
*                                                                             *
* Returns true iff the actualType can dispatch to the formalType.             *
*                                                                             *
* The function symbol is used to avoid scalar promotion on =.                 *
* param is set if the actual is a parameter (compile-time constant).          *
* fn is the function being called                                             *
*                                                                             *
************************************** | *************************************/

static bool isGenericInstantiation(Type*     actualType,
                                   Type*     formalType,
                                   FnSymbol* fn);

static
bool doCanDispatch(Type*     actualType,
                   Symbol*   actualSym,
                   Type*     formalType,
                   FnSymbol* fn,
                   bool*     promotes,
                   bool*     paramNarrows,
                   bool      paramCoerce) {
  bool retval = false;

  if (actualType == formalType) {
    retval = true;

  } else if (isGenericInstantiation(actualType, formalType, fn) == true) {
    retval = true;

  // The following check against FLAG_REF ensures that 'nil' can't be
  // passed to a by-ref argument (for example, an atomic type).  I
  // found that without this, calls like autocopy(nil) became
  // ambiguous when given the choice between the completely generic
  // autocopy(x) and the autocopy(x: atomic int) (represented as
  // autocopy(x: ref(atomic int)) internally).
  //
  } else if (actualType == dtNil &&
             isClass(canonicalClassType(formalType)) &&
             !formalType->symbol->hasFlag(FLAG_REF)) {
    retval = true;

  } else if (actualType->refType == formalType &&
             // This is a workaround for type problems with tuples
             // in implement forall intents...
             !(fn                            != NULL &&
               fn->hasFlag(FLAG_BUILD_TUPLE) == true &&
               fn->hasFlag(FLAG_ALLOW_REF)   == true)) {
    retval = true;

  } else if (paramCoerce == false &&
             canCoerce(actualType,
                       actualSym,
                       formalType,
                       fn,
                       promotes,
                       paramNarrows) == true) {
    retval = true;

  } else if (paramCoerce == true  &&
             canParamCoerce(actualType,
                            actualSym,
                            formalType,
                            paramNarrows) == true) {
    retval = true;

  } else {
    AggregateType* at = toAggregateType(actualType);
    bool isunmanaged = false;
    if (UnmanagedClassType* mt = toUnmanagedClassType(actualType)) {
      isunmanaged = true;
      at = mt->getCanonicalClass();
    }

    if (at) {
      forv_Vec(AggregateType, parent, at->dispatchParents) {
        Type* useParent = parent;
        if (isunmanaged) useParent = parent->getUnmanagedClass();
        if (useParent == formalType ||
            doCanDispatch(useParent,
                          NULL,
                          formalType,
                          fn,
                          promotes,
                          paramNarrows,
                          paramCoerce) == true) {
          retval = true;
          break;
        }
      }
    }

    if (retval == false) {
      if (fn                              != NULL        &&
          fn->name                        != astrSequals &&
          actualType->scalarPromotionType != NULL        &&
          doCanDispatch(actualType->scalarPromotionType,
                        NULL,
                        formalType,
                        fn,
                        promotes,
                        paramNarrows,
                        false) == true) {
        *promotes = true;
        retval    = true;
      }
    }
  }

  return retval;
}

bool canDispatch(Type*     actualType,
                 Symbol*   actualSym,
                 Type*     formalType,
                 FnSymbol* fn,
                 bool*     promotes,
                 bool*     paramNarrows,
                 bool      paramCoerce) {
  bool tmpPromotes     = false;
  bool tmpParamNarrows = false;
  bool retval          = doCanDispatch(actualType,
                                       actualSym,
                                       formalType,
                                       fn,
                                       &tmpPromotes,
                                       &tmpParamNarrows,
                                       paramCoerce);

  if (promotes     != NULL) {
    *promotes = tmpPromotes;
  }

  if (paramNarrows != NULL) {
    *paramNarrows = tmpParamNarrows;
  }

  return retval;
}

static bool isGenericInstantiation(Type*     actualType,
                                   Type*     formalType,
                                   FnSymbol* fn) {
  AggregateType* atActual = toAggregateType(actualType);
  AggregateType* atFormal = toAggregateType(formalType);
  bool           retval   = false;

  if (atActual                                != NULL &&
      atActual->symbol->hasFlag(FLAG_GENERIC) == true &&

      atFormal                                != NULL &&
      atFormal->isInstantiatedFrom(atActual)  == true) {

    retval = true;
  }

  return retval;
}

/************************************* | **************************************
*                                                                             *
*                                                                             *
*                                                                             *
************************************** | *************************************/

static bool
moreSpecific(FnSymbol* fn, Type* actualType, Type* formalType) {
  if (canDispatch(actualType, NULL, formalType, fn))
    return true;
  if (canInstantiate(actualType, formalType)) {
    return true;
  }
  return false;
}

static BlockStmt*
getParentBlock(Expr* expr) {
  for (Expr* tmp = expr->parentExpr; tmp; tmp = tmp->parentExpr) {
    if (BlockStmt* block = toBlockStmt(tmp))
      return block;
  }
  if (expr->parentSymbol) {
    FnSymbol* parentFn = toFnSymbol(expr->parentSymbol);
    if (parentFn && parentFn->instantiationPoint)
      return parentFn->instantiationPoint;
    else if (expr->parentSymbol->defPoint)
      return getParentBlock(expr->parentSymbol->defPoint);
  }
  return NULL;
}


//
// helper routine for isMoreVisible (below);
// returns true if fn1 is more visible than fn2
//
static bool
isMoreVisibleInternal(BlockStmt* block, FnSymbol* fn1, FnSymbol* fn2,
                      Vec<BlockStmt*>& visited) {
  //
  // fn1 is more visible
  //
  if (fn1->defPoint->parentExpr == block)
    return true;

  //
  // fn2 is more visible
  //
  if (fn2->defPoint->parentExpr == block)
    return false;

  visited.set_add(block);

  //
  // default to true if neither are visible
  //
  bool moreVisible = true;

  //
  // ensure f2 is not more visible via parent block, and recurse
  //
  if (BlockStmt* parentBlock = getParentBlock(block))
    if (!visited.set_in(parentBlock))
      moreVisible &= isMoreVisibleInternal(parentBlock, fn1, fn2, visited);

  //
  // ensure f2 is not more visible via module uses, and recurse
  //
  if (block && block->useList) {
    for_actuals(expr, block->useList) {
      UseStmt* use = toUseStmt(expr);
      INT_ASSERT(use);
      SymExpr* se = toSymExpr(use->src);
      INT_ASSERT(se);
      // We only care about uses of modules during function resolution, not
      // uses of enums.
      if (ModuleSymbol* mod = toModuleSymbol(se->symbol())) {
        if (!visited.set_in(mod->block))
          moreVisible &= isMoreVisibleInternal(mod->block, fn1, fn2, visited);
      }
    }
  }

  return moreVisible;
}


//
// return true if fn1 is more visible than fn2 from expr
//
// assumption: fn1 and fn2 are visible from expr; if this assumption
//             is violated, this function will return true
//
static bool
isMoreVisible(Expr* expr, FnSymbol* fn1, FnSymbol* fn2) {
  //
  // common-case check to see if functions have equal visibility
  //
  if (fn1->defPoint->parentExpr == fn2->defPoint->parentExpr) {
    // Special check which makes cg-initializers inferior to user-defined constructors
    // with the same args.
    if (fn2->hasFlag(FLAG_DEFAULT_CONSTRUCTOR))
      return true;
    return false;
  }

  //
  // call helper function with visited set to avoid infinite recursion
  //
  Vec<BlockStmt*> visited;
  BlockStmt* block = toBlockStmt(expr);
  if (!block)
    block = getParentBlock(expr);
  return isMoreVisibleInternal(block, fn1, fn2, visited);
}


static Immediate* getImmediate(Symbol* actual) {
  Immediate* imm = NULL;

  if (VarSymbol* var = toVarSymbol(actual)) {
    imm = var->immediate;
  }
  if (EnumSymbol* enumsym = toEnumSymbol(actual)) {
    ensureEnumTypeResolved(toEnumType(enumsym->type));
    imm = enumsym->getImmediate();
  }

  return imm;
}

typedef enum {
  NUMERIC_TYPE_BOOL,
  NUMERIC_TYPE_ENUM,
  NUMERIC_TYPE_INT_UINT,
  NUMERIC_TYPE_REAL,
  NUMERIC_TYPE_IMAG,
  NUMERIC_TYPE_COMPLEX
} numeric_type_t;

static numeric_type_t classifyNumericType(Type* t)
{
  if (is_bool_type(t)) return NUMERIC_TYPE_BOOL;
  if (is_enum_type(t)) return NUMERIC_TYPE_ENUM;
  if (is_int_type(t)) return NUMERIC_TYPE_INT_UINT;
  if (is_uint_type(t)) return NUMERIC_TYPE_INT_UINT;
  if (is_real_type(t)) return NUMERIC_TYPE_REAL;
  if (is_imag_type(t)) return NUMERIC_TYPE_IMAG;
  if (is_complex_type(t)) return NUMERIC_TYPE_COMPLEX;
  INT_ASSERT("Unhandled type in classifyNumericType");
  return NUMERIC_TYPE_BOOL;
}


// Returns 'true' for types that are the type of numeric literals.
// e.g. 1 is an 'int', so this function returns 'true' for 'int'.
// e.g. 0.0 is a 'real', so this function returns 'true' for 'real'.
bool isNumericParamDefaultType(Type* t)
{
  if (t == dtInt[INT_SIZE_DEFAULT] ||
      t == dtReal[FLOAT_SIZE_DEFAULT] ||
      t == dtImag[FLOAT_SIZE_DEFAULT] ||
      t == dtBools[BOOL_SIZE_DEFAULT])
    return true;

  return false;
}

// Returns 'true' if we should prefer passing actual to f1Type
// over f2Type.
// This method implements rules such as that a bool would prefer to
// coerce to 'int' over 'int(8)'.
static bool prefersCoercionToOtherNumericType(Type* actualType,
                                              Type* f1Type,
                                              Type* f2Type) {

  INT_ASSERT(!actualType->symbol->hasFlag(FLAG_REF));

  if (actualType != f1Type && actualType != f2Type) {
    // Is there any preference among coercions of the built-in type?
    // E.g., would we rather convert 'false' to :int or to :uint(8) ?

    numeric_type_t aT = classifyNumericType(actualType);
    numeric_type_t f1T = classifyNumericType(f1Type);
    numeric_type_t f2T = classifyNumericType(f2Type);

    bool aBoolEnum = (aT == NUMERIC_TYPE_BOOL || aT == NUMERIC_TYPE_ENUM);

    // Prefer e.g. bool(w1) passed to bool(w2) over passing to int (say)
    // Prefer uint(8) passed to uint(16) over passing to a real
    if (aT == f1T && aT != f2T)
      return true;
    // Prefer bool/enum cast to int over uint
    if (aBoolEnum && is_int_type(f1Type) && is_uint_type(f2Type))
      return true;
    // Prefer bool/enum cast to default-sized int/uint over another
    // size of int/uint
    if (aBoolEnum &&
        (f1Type == dtInt[INT_SIZE_DEFAULT] ||
         f1Type == dtUInt[INT_SIZE_DEFAULT]) &&
        f2T == NUMERIC_TYPE_INT_UINT &&
        !(f2Type == dtInt[INT_SIZE_DEFAULT] ||
          f2Type == dtUInt[INT_SIZE_DEFAULT]))
      return true;
    // Prefer bool/enum/int/uint cast to a default-sized real over another
    // size of real or complex.
    if ((aBoolEnum || aT == NUMERIC_TYPE_INT_UINT) &&
        f1Type == dtReal[FLOAT_SIZE_DEFAULT] &&
        (f2T == NUMERIC_TYPE_REAL || f2T == NUMERIC_TYPE_COMPLEX) &&
        f2Type != dtReal[FLOAT_SIZE_DEFAULT])
      return true;
    // Prefer bool/enum/int/uint cast to a default-sized complex over another
    // size of complex.
    if ((aBoolEnum || aT == NUMERIC_TYPE_INT_UINT) &&
        f1Type == dtComplex[COMPLEX_SIZE_DEFAULT] &&
        f2T == NUMERIC_TYPE_COMPLEX &&
        f2Type != dtComplex[COMPLEX_SIZE_DEFAULT])
      return true;
    // Prefer real/imag cast to a same-sized complex over another size of
    // complex.
    if ((aT == NUMERIC_TYPE_REAL || aT == NUMERIC_TYPE_IMAG) &&
        f1T == NUMERIC_TYPE_COMPLEX &&
        f2T == NUMERIC_TYPE_COMPLEX &&
        get_width(actualType)*2 == get_width(f1Type) &&
        get_width(actualType)*2 != get_width(f2Type))
      return true;
  }

  return false;
}

static bool fits_in_bits_no_sign(int width, int64_t i) {
  // is it between -2**width .. 2**width, inclusive?
  int64_t p = 1;
  p <<= width; // now p is 2**width

  return -p <= i && i <= p;
}

static bool fits_in_twos_complement(int width, int64_t i) {
  // would it fit in a width-bit 2's complement representation?

  INT_ASSERT(width < 64);

  int64_t max_pos = 1;
  max_pos <<= width-1;
  max_pos--;

  int64_t min_neg = 1+max_pos;
  return -min_neg <= i && i <= max_pos;
}

// Does the integer in imm fit in a floating point format with 'width'
// bits of mantissa?
static bool fits_in_mantissa(int width, Immediate* imm) {
  // is it between -2**width .. 2**width, inclusive?

  if (imm->const_kind == NUM_KIND_INT && imm->num_index == INT_SIZE_DEFAULT) {
    int64_t i = imm->int_value();
    return fits_in_bits_no_sign(width, i);
  }

  return false;
}

static bool fits_in_mantissa_exponent(int mantissa_width,
                                      int exponent_width,
                                      Immediate* imm,
                                      bool realPart) {
  double v = 0.0;

  if (imm->const_kind == NUM_KIND_REAL ||
      imm->const_kind == NUM_KIND_IMAG) {
    if (imm->num_index == FLOAT_SIZE_32)
      v = imm->v_float32;
    else if(imm->num_index == FLOAT_SIZE_64)
      v = imm->v_float64;
    else
      INT_ASSERT("unsupported real/imag size");
  } else if (imm->const_kind == NUM_KIND_COMPLEX) {
    if (imm->num_index == COMPLEX_SIZE_64) {
      if (realPart)
        v = imm->v_complex64.r;
      else
        v = imm->v_complex64.i;
    } else if (imm->num_index == COMPLEX_SIZE_128) {
      if (realPart)
        v = imm->v_complex128.r;
      else
        v = imm->v_complex128.i;
    } else
      INT_ASSERT("unsupported complex size");
  } else
    INT_ASSERT("unsupported number kind");

  double frac = 0.0;
  int exp = 0;

  frac = frexp(v, &exp);

  int64_t intpart = 2*frac;

  if (fits_in_bits_no_sign(mantissa_width, intpart) &&
      fits_in_twos_complement(exponent_width, exp))
    return true;

  return false;
}

bool
explainCallMatch(CallExpr* call) {
  if (!call->isNamed(fExplainCall))
    return false;
  if (explainCallModule && explainCallModule != call->getModule())
    return false;
  if (explainCallLine != -1 && explainCallLine != call->linenum())
    return false;
  return true;
}

static bool shouldSkip(CallExpr* call) {
  FnSymbol* fn = call->getFunction();
  ModuleSymbol* mod = call->getModule();

  if (mod->modTag == MOD_INTERNAL) {
    return true;
  } else if (fn->hasFlag(FLAG_LINE_NUMBER_OK) == false &&
             fn->hasFlag(FLAG_COMPILER_GENERATED)) {
    return true;
  }

  return false;
}

static CallExpr*
userCall(CallExpr* call) {
  if (developer)
    return call;
  // If the called function is compiler-generated or is in one of the internal
  // modules, back up the stack until a call is encountered whose target
  // function is neither.

  if (shouldSkip(call)) {
    for (int i = callStack.n-1; i >= 0; i--) {
      CallExpr* cur = callStack.v[i];
      if (!shouldSkip(cur))
        return cur;
    }
  }
  return call;
}

static void reissueCompilerWarning(const char* str, int offset) {
  //
  // Disable compiler warnings in internal modules that are triggered
  // within a dynamic dispatch context because of potential user
  // confusion.  See note in 'issueCompileError' above.
  //
  if (inDynamicDispatchResolution)
    if (callStack.tail()->getModule()->modTag == MOD_INTERNAL &&
        callStack.head()->getModule()->modTag == MOD_INTERNAL)
      return;

  CallExpr* from = NULL;
  for (int i = callStack.n-offset; i >= 0; i--) {
    from = callStack.v[i];
    // We report calls whose target function is not compiler-generated and is
    // not defined in one of the internal modules.
    if (from->linenum() > 0 &&
        from->getModule()->modTag != MOD_INTERNAL &&
        !from->getFunction()->hasFlag(FLAG_COMPILER_GENERATED))
      break;
  }
  gdbShouldBreakHere();
  USR_WARN(from, "%s", str);
}

//
// The following several functions support const-ness checking.
// Which is tailored to how our existing Chapel code is written
// and to the current constructor story. In particular:
//
// * Const-ness of fields is not honored within constructors
// and initialize() functions
//
// * A function invoked directly from a constructor or initialize()
// are treated as if were a constructor.
//
// The implementation also tends to the case where such an invocation
// occurs inside a task function within the constructor or initialize().
//
// THESE RULES ARE INTERIM.
// They will change - and the Chapel code will need to be updated -
// for the upcoming new constructor story.
//
// Implementation note: we need to propagate the constness property
// through temp assignments, dereferences, and calls to methods with
// FLAG_REF_TO_CONST_WHEN_CONST_THIS.
//

static bool leftCallIsOrContainsRightCall(CallExpr* callLeft,
                                          CallExpr* callRight) {
  if (callLeft == callRight)
    return true;

  if (callLeft == callRight->parentExpr)
    return true;

  if (ContextCallExpr* cc = toContextCallExpr(callRight->parentExpr))
    if (callLeft == cc->parentExpr)
      return true;

  return false;
}

static void findNonTaskFnParent(CallExpr* call,
                                FnSymbol*& parent, int& stackIdx) {
  if (callStack.n >= 1 &&
      leftCallIsOrContainsRightCall(callStack.v[callStack.n-1], call)) {

    // We assume that 'call' is at the top of the call stack.

    int ix;
    for (ix = callStack.n-1; ix >= 0; ix--) {
      CallExpr* curr = callStack.v[ix];
      Symbol* parentSym = curr->parentSymbol;
      FnSymbol* parentFn = toFnSymbol(parentSym);
      if (!parentFn)
        break;
      if (!isTaskFun(parentFn)) {
        stackIdx = ix;
        parent = parentFn;
        return;
      }
    }
  }

  // backup plan
  parent = toFnSymbol(call->parentSymbol);
  stackIdx = -1;
}

static bool isConstructorLikeFunction(FnSymbol* fn) {
  return fn->hasFlag(FLAG_CONSTRUCTOR)  == true  ||
         strcmp(fn->name, "init")       ==    0  ||
         strcmp(fn->name, "initialize") ==    0;
}

// Is 'call' in a constructor or in initialize()?
// This includes being in a task function invoked from the above.
static bool isInConstructorLikeFunction(CallExpr* call) {
  FnSymbol* parent;
  int stackIdx;
  findNonTaskFnParent(call, parent, stackIdx); // sets the args
  return parent && isConstructorLikeFunction(parent);
}

// Is the function of interest invoked from a constructor
// or initialize(), with the constructor's or initialize's 'this'
// as the receiver actual.
static bool isInvokedFromConstructorLikeFunction(int stackIdx) {
  if (stackIdx > 0) {
    CallExpr* call2 = callStack.v[stackIdx - 1];
    if (FnSymbol* parent2 = toFnSymbol(call2->parentSymbol))
     if (isConstructorLikeFunction(parent2))
      if (call2->numActuals() >= 2)
        if (SymExpr* thisArg2 = toSymExpr(call2->get(2)))
          if (thisArg2->symbol()->hasFlag(FLAG_ARG_THIS))
            return true;
  }
  return false;
}

// Check whether the actual comes from accessing a const field of 'this'
// and the call is in a function invoked directly from this's constructor.
// In such case, fields of 'this' are not considered 'const',
// so we remove the const-ness flag.
static bool checkAndUpdateIfLegalFieldOfThis(CallExpr* call, Expr* actual,
                                             FnSymbol*& nonTaskFnParent) {
  int stackIdx;
  findNonTaskFnParent(call, nonTaskFnParent, stackIdx); // sets the args

  if (SymExpr* se = toSymExpr(actual))
    if (se->symbol()->hasFlag(FLAG_REF_FOR_CONST_FIELD_OF_THIS))
      if (isInvokedFromConstructorLikeFunction(stackIdx)) {
          // Yes, this is the case we are looking for.
          se->symbol()->removeFlag(FLAG_REF_TO_CONST);
          return true;
      }

  return false;
}


// little helper
static Symbol* getBaseSymForConstCheck(CallExpr* call) {
  // ensure this is a method call
  INT_ASSERT(call->get(1)->typeInfo() == dtMethodToken);
  SymExpr* baseExpr = toSymExpr(call->get(2));
  INT_ASSERT(baseExpr); // otherwise, cannot do the checking
  return baseExpr->symbol();
}


// Report an error when storing a sync or single variable into a tuple.
// This is because currently we deallocate memory excessively in this case.
void checkForStoringIntoTuple(CallExpr* call, FnSymbol* resolvedFn)
{
  // Do not perform the checks if:
      // not building a tuple
  if (!resolvedFn->hasFlag(FLAG_BUILD_TUPLE) ||
      // sync/single tuples are used in chpl__autoCopy(x: _tuple), allow them
      resolvedFn->hasFlag(FLAG_ALLOW_REF)    ||
      // sync/single tuple *types* and params seem OK
      resolvedFn->retTag != RET_VALUE)
    return;

  for_formals_actuals(formal, actual, call)
    if (isSyncType(formal->type) || isSingleType(formal->type)) {
      const char* name = "";

      if (SymExpr* aSE = toSymExpr(actual))
        if (!aSE->symbol()->hasFlag(FLAG_TEMP))
          name = aSE->symbol()->name;

      USR_FATAL_CONT(actual,
                     "storing a sync or single variable %s in a tuple "
                     "is not currently implemented - "
                     "apply readFE() or readFF()",
                     name);
    }
}


// If 'fn' is the default assignment for a record type, return
// the name of that record type; otherwise return NULL.
static const char* defaultRecordAssignmentTo(FnSymbol* fn) {
  if (fn->name == astrSequals) {
    if (fn->hasFlag(FLAG_COMPILER_GENERATED)) {
      Type* desttype = fn->getFormal(1)->type->getValType();
      INT_ASSERT(desttype != dtUnknown); // otherwise this test is unreliable
      if (isRecord(desttype) || isUnion(desttype))
        return desttype->symbol->name;
    }
  }
  return NULL;
}

/************************************* | **************************************
*                                                                             *
*                                                                             *
*                                                                             *
************************************** | *************************************/

// Collect methods with a particular name from a type and from
// any type it's instantiated from.
static void collectVisibleMethodsNamed(Type*                   t,
                                       const char*             nameAstr,
                                       std::vector<FnSymbol*>& methods) {

  forv_Vec(FnSymbol, method, t->methods) {
    if (method->name == nameAstr &&
        !method->hasFlag(FLAG_INVISIBLE_FN)) {
      methods.push_back(method);
    }
  }

  if (AggregateType* at = toAggregateType(t)) {
    // Collect also methods from whatever type t is instantiated from
    if (at->instantiatedFrom != NULL) {
      collectVisibleMethodsNamed(at->instantiatedFrom, nameAstr, methods);

      // Currently it's not possible for a specific instantiation
      // to inherit from another type when the generic version
      // does not.
      return;
    }

    size_t maxChildMethods = methods.size();

    // Collect also methods from a parent class type
    forv_Vec(AggregateType, parent, at->dispatchParents) {
      collectVisibleMethodsNamed(parent, nameAstr, methods);
    }

    // Filter out methods any of the parent methods
    // that have a signature match with the child's methods.
    // Such methods represent overrides with inheritance.
    for (size_t i = maxChildMethods; i < methods.size(); i++) {
      bool remove = false;

      for (size_t j = 0; j < maxChildMethods; j++) {
        if (methods[i] != NULL &&
            methods[j] != NULL &&
            signatureMatch(methods[i], methods[j])) {
          remove = true;
          break;
        }
      }

      if (remove) {
        methods[i] = NULL;
      }
    }
  }
}

/************************************* | **************************************
*                                                                             *
* Checks that types match.                                                    *
* Note - does not currently check that instantiated params match.             *
*                                                                             *
************************************** | *************************************/

bool signatureMatch(FnSymbol* fn, FnSymbol* gn) {
  bool retval = true;

  if (fn->name != gn->name) {
    retval = false;

  } else if (fn->numFormals() != gn->numFormals()) {
    retval = false;

  } else {
    for (int i = 3; i <= fn->numFormals() && retval == true; i++) {
      ArgSymbol* fa = fn->getFormal(i);
      ArgSymbol* ga = gn->getFormal(i);

      if (fa->type != ga->type || strcmp(fa->name, ga->name) != 0) {
        retval = false;
      }
    }
  }

  return retval;
}

/************************************* | **************************************
*                                                                             *
*                                                                             *
*                                                                             *
************************************** | *************************************/

static FnSymbol* resolveUninsertedCall(BlockStmt* insert, CallExpr* call, bool errorOnFailure);
static FnSymbol* resolveUninsertedCall(Expr*      insert, CallExpr* call, bool errorOnFailure);

static Expr*     getInsertPointForTypeFunction(Type* type) {
  AggregateType* at     = toAggregateType(type);
  Expr*          retval = NULL;

  // BHARSH TODO: Why not use at->symbol->instantiationPoint ?
  // Some tests failed at the time:
  //   - library/standard/DateTime/*
  //   - mason/*
  if (at == NULL) {
    // Not an AggregateType
    retval = chpl_gen_main->body;

  } else if (at->defaultInitializer &&
             at->defaultInitializer->instantiationPoint) {
    // Here for historical reasons
    retval = at->defaultInitializer->instantiationPoint;

  } else if (at->typeConstructor &&
             at->typeConstructor->instantiationPoint) {
    // This case can apply to generic types with initializers
    retval = at->typeConstructor->instantiationPoint;

  } else {
    // This case applies to non-generic AggregateTypes and
    // possibly to generic AggregateTypes with default fields.
    retval = at->symbol->defPoint;
  }

  return retval;
}

static FnSymbol* resolveUninsertedCall(Type* type, CallExpr* call, bool errorOnFailure) {
  FnSymbol*      retval = NULL;

  Expr* where = getInsertPointForTypeFunction(type);
  if (BlockStmt* stmt = toBlockStmt(where))
    retval = resolveUninsertedCall(stmt, call, errorOnFailure);
  else
    retval = resolveUninsertedCall(where, call, errorOnFailure);

  return retval;
}

static FnSymbol* resolveUninsertedCall(BlockStmt* insert, CallExpr* call, bool
    errorOnFailure) {
  BlockStmt* block = new BlockStmt(call);

  insert->insertAtHead(block); // Tail?

  if (errorOnFailure)
    resolveCall(call);
  else
    tryResolveCall(call);

  call->remove();
  block->remove();

  return call->resolvedFunction();
}

static FnSymbol* resolveUninsertedCall(Expr* insert, CallExpr* call, bool errorOnFailure) {
  BlockStmt* block = new BlockStmt(call);

  insert->insertBefore(block);

  if (errorOnFailure)
    resolveCall(call);
  else
    tryResolveCall(call);

  call->remove();
  block->remove();

  return call->resolvedFunction();
}

void resolveTypeWithInitializer(AggregateType* at, FnSymbol* fn) {
  if (at->symbol->instantiationPoint == NULL &&
      fn->instantiationPoint != NULL) {
    at->symbol->instantiationPoint = fn->instantiationPoint;
  }
  if (at->scalarPromotionType == NULL) {
    resolvePromotionType(at);
  }
  if (at->defaultInitializer == NULL) {
    if (fn->hasFlag(FLAG_COMPILER_GENERATED) &&
        fn->hasFlag(FLAG_LAST_RESORT) &&
        fn->hasFlag(FLAG_DEFAULT_COPY_INIT) == false) {
      at->defaultInitializer = fn;
    }
  }
  if (developer == false) {
    fixTypeNames(at);
  }
}

void resolvePromotionType(AggregateType* at) {
  INT_ASSERT(at->scalarPromotionType == NULL);
  INT_ASSERT(at->symbol->hasFlag(FLAG_GENERIC) == false);

  VarSymbol* temp     = newTemp(at);
  CallExpr* promoCall = new CallExpr("chpl__promotionType", gMethodToken, temp);

  FnSymbol* promoFn = resolveUninsertedCall(at, promoCall, false);

  if (promoFn != NULL) {
    promoFn->instantiationPoint = at->symbol->instantiationPoint;
    resolveFunction(promoFn);

    INT_ASSERT(promoFn->retType != dtUnknown);
    INT_ASSERT(promoFn->retTag == RET_TYPE);

    at->scalarPromotionType = promoFn->retType;
  }
}

void resolveDestructor(AggregateType* at) {
  SET_LINENO(at);

  VarSymbol* tmp   = newTemp(at);
  CallExpr*  call  = new CallExpr("deinit", gMethodToken, tmp);

  FnSymbol* deinitFn = resolveUninsertedCall(at, call, false);

  if (deinitFn != NULL) {
    deinitFn->instantiationPoint = at->symbol->instantiationPoint;
    resolveFunction(deinitFn);
    at->setDestructor(deinitFn);
  }
}

/************************************* | **************************************
*                                                                             *
*                                                                             *
*                                                                             *
************************************** | *************************************/

void resolveCall(CallExpr* call) {
  if (call->primitive) {
    switch (call->primitive->tag) {

    case PRIM_TUPLE_EXPAND:
      resolveTupleExpand(call);
      break;

    case PRIM_SET_MEMBER:
      resolveSetMember(call);
      break;

    case PRIM_INIT_MAYBE_SYNC_SINGLE_FIELD:
      resolveMaybeSyncSingleField(call);
      break;

    case PRIM_INIT:
    case PRIM_NO_INIT:
    case PRIM_TYPE_INIT:
      resolveGenericActuals(call);
      break;

    case PRIM_INIT_FIELD:
      resolveInitField(call);
      break;

    case PRIM_INIT_VAR:
      resolveInitVar(call);
      break;

    case PRIM_MOVE:
      resolveMove(call);
      break;

    case PRIM_COERCE:
      resolveCoerce(call);
      break;

    case PRIM_NEW:
      resolveNew(call);
      break;

    default:
      break;
    }

  } else {
    resolveNormalCall(call);
  }
}


FnSymbol* tryResolveCall(CallExpr* call) {
  return resolveNormalCall(call, true);
}

/************************************* | **************************************
*                                                                             *
*                                                                             *
*                                                                             *
************************************** | *************************************/

static bool      isGenericRecordInit(CallExpr* call);

static FnSymbol* resolveNormalCall(CallInfo& info, bool checkOnly);

static void      findVisibleFunctionsAndCandidates(
                                     CallInfo&                  info,
                                     Vec<FnSymbol*>&            visibleFns,
                                     Vec<ResolutionCandidate*>& candidates);

static int       disambiguateByMatch(CallInfo&                  info,
                                     Vec<ResolutionCandidate*>& candidates,
                                     ResolutionCandidate*&      bestRef,
                                     ResolutionCandidate*&      bestConstRef,
                                     ResolutionCandidate*&      bestValue);

static FnSymbol* resolveNormalCall(CallInfo&            info,
                                   bool                 checkOnly,
                                   ResolutionCandidate* best);

static FnSymbol* resolveNormalCall(CallInfo&            info,
                                   bool                 checkOnly,
                                   ResolutionCandidate* bestRef,
                                   ResolutionCandidate* bestConstRef,
                                   ResolutionCandidate* bestValue);

static void      resolveNormalCallConstRef(CallExpr* call);

static void      resolveNormalCallFinalChecks(CallExpr* call);

static FnSymbol* wrapAndCleanUpActuals(ResolutionCandidate* best,
                                       CallInfo&            info,
                                       bool                 followerChecks);


FnSymbol* resolveNormalCall(CallExpr* call, bool checkOnly) {
  CallInfo  info;
  FnSymbol* retval = NULL;

  if (call->id == breakOnResolveID) {
    printf("breaking on resolve call %d:\n", call->id);
    print_view(call);
    gdbShouldBreakHere();
  }

  temporaryInitializerFixup(call);

  resolveGenericActuals(call);

  if (isGenericRecordInit(call) == true) {
    retval = resolveInitializer(call);

  } else if (info.isWellFormed(call) == true) {
    retval = resolveNormalCall(info, checkOnly);

  } else if (checkOnly == true) {
    retval = NULL;

  } else {
    info.haltNotWellFormed();
  }

  return retval;
}

static bool isGenericRecordInit(CallExpr* call) {
  bool retval = false;

  if (UnresolvedSymExpr* ures = toUnresolvedSymExpr(call->baseExpr)) {
    if (strcmp(ures->unresolved, "init") == 0 &&
        call->numActuals()               >= 2) {
      Type* t1 = call->get(1)->typeInfo();
      Type* t2 = call->get(2)->typeInfo();

      if (t1                                  == dtMethodToken &&
          isGenericRecordWithInitializers(t2) == true) {
        retval = true;
      }
    }
  }

  return retval;
}

static FnSymbol* resolveNormalCall(CallInfo& info, bool checkOnly) {
  Vec<FnSymbol*>            mostApplicable;
  Vec<ResolutionCandidate*> candidates;

  ResolutionCandidate*      bestRef    = NULL;
  ResolutionCandidate*      bestCref   = NULL;
  ResolutionCandidate*      bestVal    = NULL;

  int                       numMatches = 0;

  FnSymbol*                 retval     = NULL;

  findVisibleFunctionsAndCandidates(info, mostApplicable, candidates);

  numMatches = disambiguateByMatch(info,
                                   candidates,

                                   bestRef,
                                   bestCref,
                                   bestVal);

  if (numMatches == 0) {
    if (info.call->partialTag == false) {
      if (checkOnly == false) {
        if (tryStack.n > 0) {
          tryFailure = true;

        } else if (candidates.n == 0) {
          printResolutionErrorUnresolved(info, mostApplicable);

        } else {
          printResolutionErrorAmbiguous (info, candidates);
        }
      }
    }

  } else if (numMatches == 1) {
    ResolutionCandidate* best = NULL;

    if        (bestRef  != NULL) {
      best = bestRef;

    } else if (bestVal  != NULL) {
      best = bestVal;

    } else if (bestCref != NULL) {
      best = bestCref;
    }

    retval = resolveNormalCall(info, checkOnly, best);

  } else {
    retval = resolveNormalCall(info, checkOnly, bestRef, bestCref, bestVal);
  }

  forv_Vec(ResolutionCandidate*, candidate, candidates) {
    delete candidate;
  }

  return retval;
}

static FnSymbol* resolveNormalCall(CallInfo&            info,
                                   bool                 checkOnly,
                                   ResolutionCandidate* best) {
  CallExpr* call   = info.call;
  FnSymbol* retval = NULL;

  instantiateBody(best->fn);

  if (explainCallLine != 0 && explainCallMatch(call) == true) {
    USR_PRINT(best->fn, "best candidate is: %s", toString(best->fn));
  }

  if (call->partialTag                  == false ||
      best->fn->hasFlag(FLAG_NO_PARENS) == true) {
    retval = wrapAndCleanUpActuals(best, info, true);

    if (checkOnly == false &&
        retval->name                         == astrSequals &&
        isRecord(retval->getFormal(1)->type) == true        &&
        retval->getFormal(2)->type           == dtNil) {
      USR_FATAL(userCall(call),
                "type mismatch in assignment from nil to %s",
                toString(retval->getFormal(1)->type));
    } else {
      SET_LINENO(call);

      if (call->partialTag == true) {
        call->partialTag = false;
      }

      call->baseExpr->replace(new SymExpr(retval));

      resolveNormalCallConstRef(call);

      if (checkOnly == false) {
        resolveNormalCallFinalChecks(call);
      }
    }
  }

  return retval;
}

static FnSymbol* resolveNormalCall(CallInfo&            info,
                                   bool                 checkOnly,
                                   ResolutionCandidate* bestRef,
                                   ResolutionCandidate* bestConstRef,
                                   ResolutionCandidate* bestValue) {
  CallExpr*            call         = info.call;
  CallExpr*            refCall      = NULL;
  CallExpr*            valueCall    = NULL;
  CallExpr*            constRefCall = NULL;
  ResolutionCandidate* best         = NULL;
  FnSymbol*            retval       = NULL;

  if (bestRef      != NULL) {
    refCall = call;

    instantiateBody(bestRef->fn);
  }

  if (bestValue    != NULL) {
    if (bestRef == NULL) {
      valueCall = call;

    } else {
      valueCall = call->copy();

      call->insertAfter(valueCall);
    }

    instantiateBody(bestValue->fn);
  }

  if (bestConstRef != NULL) {
    constRefCall = call->copy();

    call->insertAfter(constRefCall);

    instantiateBody(bestConstRef->fn);
  }

  if        (bestRef      != NULL) {
    best = bestRef;

  } else if (bestValue    != NULL) {
    best = bestValue;

  } else if (bestConstRef != NULL) {
    best = bestConstRef;
  }

  if (explainCallLine != 0 && explainCallMatch(call) == true) {
    USR_PRINT(best->fn, "best candidate is: %s", toString(best->fn));
  }

  if (call->partialTag                  == true &&
      best->fn->hasFlag(FLAG_NO_PARENS) == false) {
    if (valueCall    != NULL) valueCall->remove();
    if (constRefCall != NULL) constRefCall->remove();

  } else {
    wrapAndCleanUpActuals(best, info, true);

    if (valueCall != NULL && valueCall != call) {
      CallInfo tmpInfo;

      if (tmpInfo.isWellFormed(valueCall) == true) {
        wrapAndCleanUpActuals(bestValue, tmpInfo, false);

      } else {
        if (checkOnly == false) {
          tmpInfo.haltNotWellFormed();
        }
      }
    }

    if (constRefCall != NULL) {
      CallInfo tmpInfo;

      if (tmpInfo.isWellFormed(constRefCall) == true) {
        wrapAndCleanUpActuals(bestConstRef, tmpInfo, false);

      } else {
        if (checkOnly == false) {
          tmpInfo.haltNotWellFormed();
        }
      }
    }

    if (call->partialTag == true) {
      call->partialTag = false;
    }

    if (checkOnly == false) {
      if (best->fn->name                         == astrSequals &&
          isRecord(best->fn->getFormal(1)->type) == true        &&
          best->fn->getFormal(2)->type           == dtNil) {
        USR_FATAL(userCall(call),
                  "type mismatch in assignment from nil to %s",
                  toString(best->fn->getFormal(1)->type));
      }
    }

    SET_LINENO(call);

    if (refCall      != NULL) {
      refCall->baseExpr->replace(new SymExpr(bestRef->fn));
    }

    if (valueCall    != NULL) {
      valueCall->baseExpr->replace(new SymExpr(bestValue->fn));
    }

    if (constRefCall != NULL) {
      constRefCall->baseExpr->replace(new SymExpr(bestConstRef->fn));
    }

    // Replace the call with a new ContextCallExpr containing 2 or 3 calls
    ContextCallExpr* contextCall = new ContextCallExpr();

    call->insertAfter(contextCall);

    if (refCall      != NULL) refCall->remove();
    if (valueCall    != NULL) valueCall->remove();
    if (constRefCall != NULL) constRefCall->remove();

    contextCall->setRefValueConstRefOptions(refCall,
                                            valueCall,
                                            constRefCall);

    if (checkOnly == false) {
      resolveNormalCallFinalChecks(call);
    }

    retval = best->fn;
  }

  return retval;
}

static void resolveNormalCallConstRef(CallExpr* call) {
  FnSymbol* fn = call->resolvedFunction();

  if (fn->retTag == RET_CONST_REF) {
    if (CallExpr* parentCall = toCallExpr(call->parentExpr)) {
      if (parentCall->isPrimitive(PRIM_MOVE) == true) {
        if (SymExpr* lhsSe = toSymExpr(parentCall->get(1))) {
          if (VarSymbol* lhs = toVarSymbol(lhsSe->symbol())) {
            if (lhs->hasFlag(FLAG_EXPR_TEMP) == true) {
              Symbol* parentSymbol = parentCall->parentSymbol;

              if (FnSymbol* inFn = toFnSymbol(parentSymbol)) {
                if (isConstructorLikeFunction(inFn) == false) {
                  lhs->addFlag(FLAG_REF_TO_CONST);
                }
              }
            }
          }
        }
      }
    }
  }
}

static void resolveNormalCallFinalChecks(CallExpr* call) {
  FnSymbol* fn = call->resolvedFunction();

  if (fn->hasFlag(FLAG_MODIFIES_CONST_FIELDS) == true) {
    // Not allowed if it is not called directly from a constructor.
    if (isInConstructorLikeFunction(call)                     == false ||
        getBaseSymForConstCheck(call)->hasFlag(FLAG_ARG_THIS) == false) {
      USR_FATAL_CONT(call,
                     "illegal call to %s() - it modifies 'const' fields "
                     "of 'this', therefore it can be invoked only directly "
                     "from a constructor on the object being constructed",
                     fn->name);
    }
  }

  lvalueCheck(call);

  checkForStoringIntoTuple(call, fn);

  resolveNormalCallCompilerWarningStuff(fn);
}

static FnSymbol* wrapAndCleanUpActuals(ResolutionCandidate* best,
                                       CallInfo&            info,
                                       bool                 followerChecks) {
  best->fn = wrapAndCleanUpActuals(best->fn,
                                   info,
                                   best->actualIdxToFormal,
                                   followerChecks);

  return best->fn;
}

void resolveNormalCallCompilerWarningStuff(FnSymbol* resolvedFn) {
  if (const char* str = innerCompilerWarningMap.get(resolvedFn)) {
    reissueCompilerWarning(str, 2);

    if (callStack.n >= 2) {
      if (FnSymbol* fn = callStack.v[callStack.n - 2]->resolvedFunction()) {
        outerCompilerWarningMap.put(fn, str);
      }
    }
  }

  if (const char* str = outerCompilerWarningMap.get(resolvedFn)) {
    reissueCompilerWarning(str, 1);
  }
}

/************************************* | **************************************
*                                                                             *
*                                                                             *
*                                                                             *
************************************** | *************************************/

static void generateMsg(CallInfo& info, Vec<FnSymbol*>& visibleFns);

static void generateCopyInitErrorMsg();

void printResolutionErrorUnresolved(CallInfo&       info,
                                    Vec<FnSymbol*>& visibleFns) {
  if (info.call == NULL) {
    INT_FATAL("call is NULL");

  } else {
    CallExpr* call = userCall(info.call);

    if (call->isCast() == true) {
      if (info.actuals.head()->hasFlag(FLAG_TYPE_VARIABLE) == false) {
        USR_FATAL_CONT(call, "illegal cast to non-type");
      } else {
        USR_FATAL_CONT(call,
                       "illegal cast from %s to %s",
                       toString(info.actuals.v[1]->type),
                       toString(info.actuals.v[0]->type));
      }

    } else if (strcmp("these", info.name) == 0) {
      if (info.actuals.n          == 2 &&
          info.actuals.v[0]->type == dtMethodToken) {

        if (info.actuals.v[1]->hasFlag(FLAG_TYPE_VARIABLE) == true) {
          USR_FATAL_CONT(call,
                         "unable to iterate over type '%s'",
                         toString(info.actuals.v[1]->type));
        } else {
          USR_FATAL_CONT(call,
                         "cannot iterate over values of type %s",
                         toString(info.actuals.v[1]->type));
        }

      } else {
        generateMsg(info, visibleFns);
      }

    } else if (strcmp("_type_construct__tuple", info.name) == 0) {
      if (info.call->argList.length == 0) {
        USR_FATAL_CONT(call, "tuple size must be specified");

      } else {
        SymExpr* sym = toSymExpr(info.call->get(1));

        if (sym == NULL) {
          USR_FATAL_CONT(call, "tuple size must be static");

        } else if (sym->symbol()->isParameter() == false) {
          USR_FATAL_CONT(call, "tuple size must be static");

        } else {
          USR_FATAL_CONT(call, "invalid tuple");
        }
      }

    } else if (info.name == astrSequals) {
      if        (info.actuals.v[0]                              !=  NULL  &&
                 info.actuals.v[1]                              !=  NULL  &&
                 info.actuals.v[0]->hasFlag(FLAG_TYPE_VARIABLE) == false  &&
                 info.actuals.v[1]->hasFlag(FLAG_TYPE_VARIABLE) ==  true) {
        USR_FATAL_CONT(call,
                       "illegal assignment of type to value");

      } else if (info.actuals.v[0]                              != NULL   &&
                 info.actuals.v[1]                              != NULL   &&
                 info.actuals.v[0]->hasFlag(FLAG_TYPE_VARIABLE) == true) {
        USR_FATAL_CONT(call,
                       "illegal assignment to type");

      } else if (info.actuals.v[1]->type == dtNil) {
        USR_FATAL_CONT(call,
                       "type mismatch in assignment from nil to %s",
                       toString(info.actuals.v[0]->type));

      } else {
        USR_FATAL_CONT(call,
                       "type mismatch in assignment from %s to %s",
                       toString(info.actuals.v[1]->type),
                       toString(info.actuals.v[0]->type));
      }

    } else if (info.name == astrThis) {
      Type* type = info.actuals.v[1]->getValType();

      if (type->symbol->hasFlag(FLAG_ITERATOR_RECORD)) {
        USR_FATAL_CONT(call,
                       "illegal access of iterator or promoted expression");

      } else if (type->symbol->hasFlag(FLAG_FUNCTION_CLASS)) {
        USR_FATAL_CONT(call,
                       "illegal access of first class function");

      } else {
        USR_FATAL_CONT(call,
                       "unresolved access of '%s' by '%s'",
                       toString(info.actuals.v[1]->type),
                       info.toString());
      }

    } else {
      generateMsg(info, visibleFns);
    }

    generateCopyInitErrorMsg();

    if (developer == true) {
      USR_PRINT(call, "unresolved call had id %i", call->id);
    }

    USR_STOP();
  }
}

static void generateCopyInitErrorMsg() {
  for (int i = callStack.n-1; i >= 0; i--) {
    FnSymbol* currFn = callStack.v[i]->getFunction();
    if (currFn->hasFlag(FLAG_AUTO_COPY_FN) ||
        currFn->hasFlag(FLAG_INIT_COPY_FN)) {
      Type* copied = currFn->getFormal(1)->type;
      if (isNonGenericRecordWithInitializers(copied)) {
        USR_PRINT(copied,
                  "Function 'init' is being treated as a copy initializer for "
                  "type '%s', was that intended?",
                  copied->symbol->name);
        USR_PRINT(copied,
                  "If not, try explicitly declaring the type of the generic "
                  "argument,");
        USR_PRINT(copied,
                  "or excluding '%s' as its type via a where clause",
                  copied->symbol->name);
        return;
      }
    }
  }
}

void printResolutionErrorAmbiguous(CallInfo&                  info,
                                   Vec<ResolutionCandidate*>& candidates) {
  CallExpr* call       = userCall(info.call);
  bool      printedOne = false;

  if (info.name == astrThis) {
    USR_FATAL_CONT(call,
                   "ambiguous access of '%s' by '%s'",
                   toString(info.actuals.v[1]->type),
                   info.toString());

  } else {
    const char* entity = "call";
    const char* str    = info.toString();

    if (strncmp("_type_construct_", info.name, 16) == 0) {
      entity = "type specifier";
    }

    if (info.scope) {
      ModuleSymbol* mod = toModuleSymbol(info.scope->parentSymbol);

      INT_ASSERT(mod);

      str = astr(mod->name, ".", str);
    }

    USR_FATAL_CONT(call, "ambiguous %s '%s'", entity, str);
  }

  if (developer == true) {
    for (int i = callStack.n - 1; i >= 0; i--) {
      CallExpr* cs = callStack.v[i];
      FnSymbol* f  = cs->getFunction();

      if (f->instantiatedFrom) {
        USR_PRINT(callStack.v[i], "  instantiated from %s", f->name);
      } else {
        break;
      }
    }
  }

  forv_Vec(ResolutionCandidate, cand, candidates) {
    if (printedOne == false) {
      USR_PRINT(cand->fn, "candidates are: %s", toString(cand->fn));
      printedOne = true;

    } else {
      USR_PRINT(cand->fn, "                %s", toString(cand->fn));
    }
  }

  if (developer == true) {
    USR_PRINT(call, "unresolved call had id %i", call->id);
  }

  USR_STOP();
}

static void generateMsg(CallInfo& info, Vec<FnSymbol*>& visibleFns) {
  CallExpr*   call = userCall(info.call);
  const char* str  = NULL;

  if (info.scope != NULL) {
    ModuleSymbol* mod = toModuleSymbol(info.scope->parentSymbol);

    INT_ASSERT(mod);

    str = astr(mod->name, ".", info.toString());

  } else {
    str = info.toString();
  }

  if (strncmp("_type_construct_", info.name, 16) == 0) {
    USR_FATAL_CONT(call, "unresolved type specifier '%s'", str);

  } else if (info.actuals.n                              >  1             &&
             info.actuals.v[0]->getValType()             == dtMethodToken &&
             isEnumType(info.actuals.v[1]->getValType()) == true) {
    USR_FATAL_CONT(call,
                   "unresolved enumerated type symbol or call '%s'",
                   str);

  } else {
    USR_FATAL_CONT(call, "unresolved call '%s'", str);
  }

  if (visibleFns.n > 0) {
    bool printedOne = false;

    if (developer == true) {
      for (int i = callStack.n - 1; i >= 0; i--) {
        CallExpr* cs = callStack.v[i];
        FnSymbol* f  = cs->getFunction();

        if (f->instantiatedFrom != NULL) {
          USR_PRINT(callStack.v[i], "  instantiated from %s", f->name);
        } else {
          break;
        }
      }
    }

    forv_Vec(FnSymbol, fn, visibleFns) {
      if (printedOne == false) {
        USR_PRINT(fn, "candidates are: %s", toString(fn));
        printedOne = true;

      } else {
        USR_PRINT(fn, "                %s", toString(fn));
      }
    }
  }

  if (visibleFns.n                                == 1 &&
      visibleFns.v[0]->numFormals()               == 0 &&
      strncmp("_type_construct_", info.name, 16) == 0) {
    USR_PRINT(call, "did you forget the 'new' keyword?");
  }
}

/************************************* | **************************************
*                                                                             *
*                                                                             *
*                                                                             *
************************************** | *************************************/

static void findVisibleCandidates(CallInfo&                  info,
                                  Vec<FnSymbol*>&            visibleFns,
                                  Vec<ResolutionCandidate*>& candidates);

static void gatherCandidates(CallInfo&                  info,
                             Vec<FnSymbol*>&            visibleFns,
                             bool                       lastResort,
                             Vec<ResolutionCandidate*>& candidates);

static void filterCandidate (CallInfo&                  info,
                             FnSymbol*                  fn,
                             Vec<ResolutionCandidate*>& candidates);

static bool typeUsesForwarding(Type* t);

static bool populateForwardingMethods(CallInfo& info);

void trimVisibleCandidates(CallInfo&       info,
                           Vec<FnSymbol*>& mostApplicable,
                           Vec<FnSymbol*>& visibleFns) {
  CallExpr* call = info.call;

  bool isMethod = false;
  if (call->numActuals() >= 2) {
    if (SymExpr* se = toSymExpr(call->get(1))) {
      isMethod = se->symbol() == gMethodToken;
    }
  }

  bool isInit   = isMethod && call->isNamedAstr(astrInit);
  bool isNew    = call->numActuals() >= 1 && call->isNamedAstr(astrNew);
  bool isDeinit = isMethod && call->isNamedAstr(astrDeinit);

  if (!(isInit || isNew || isDeinit)) {
    mostApplicable = visibleFns;
  } else {
    forv_Vec(FnSymbol, fn, visibleFns) {
      bool shouldKeep = true;
      BaseAST* actual = NULL;
      BaseAST* formal = NULL;

      if ((isInit && fn->isInitializer()) || (isDeinit && fn->isMethod())) {
        actual = call->get(2);
        formal = fn->_this;
      } else if (isNew && (fn->hasFlag(FLAG_NEW_WRAPPER) || fn->isInitializer())) {
        actual = call->get(1);
        formal = toDefExpr(fn->formals.head)->sym;
      }

      if (actual != NULL && formal != NULL) {
        Type* at = canonicalClassType(actual->getValType());
        Type* ft = canonicalClassType(formal->getValType());

        AggregateType* actualType = toAggregateType(at)->getRootInstantiation();
        AggregateType* formalType = toAggregateType(ft)->getRootInstantiation();

        // Allow deinit to match dtObject's deinit so that it will at least
        // dispatch at some point. Without this check, the compiler would
        // fail to resolve a 'deinit' call for a concrete class declared in
        // another module. See the following for examples:
        //   - modules/diten/returnClassDiffModule*.chpl
        //   - classes/moduleScope/mod-init.chpl
        if (isDeinit && formalType == dtObject) {
          shouldKeep = true;
        } else if (actualType != formalType) {
          shouldKeep = false;
        }
      } else {
        shouldKeep = false;
      }

      if (shouldKeep) {
        mostApplicable.add(fn);
      }
    }
  }
}

static void findVisibleFunctionsAndCandidates(
                                CallInfo&                  info,
                                Vec<FnSymbol*>&            mostApplicable,
                                Vec<ResolutionCandidate*>& candidates) {
  CallExpr* call = info.call;
  FnSymbol* fn   = call->resolvedFunction();
  Vec<FnSymbol*> visibleFns;

  // First, try finding candidates without forwarding
  if (fn != NULL) {
    visibleFns.add(fn);

    handleTaskIntentArgs(info, fn);

  } else {
    findVisibleFunctions(info, visibleFns);
  }

  trimVisibleCandidates(info, mostApplicable, visibleFns);

  findVisibleCandidates(info, mostApplicable, candidates);

  // If no candidates were found and it's a method, try forwarding
  if (candidates.n             == 0 &&
      call->numActuals()       >= 1 &&
      call->get(1)->typeInfo() == dtMethodToken) {
    Type* receiverType =
      canonicalClassType(call->get(2)->typeInfo()->getValType());

    if (typeUsesForwarding(receiverType) == true &&
        populateForwardingMethods(info)  == true) {
      visibleFns.clear();
      mostApplicable.clear();

      forv_Vec(ResolutionCandidate*, candidate, candidates) {
        delete candidate;
      }

      candidates.clear();

      if (fn != NULL) {
        visibleFns.add(fn);

        handleTaskIntentArgs(info, fn);

      } else {
        findVisibleFunctions(info, visibleFns);
      }

      trimVisibleCandidates(info, mostApplicable, visibleFns);

      findVisibleCandidates(info, visibleFns, candidates);
    }
  }

  explainGatherCandidate(info, candidates);
}

static void findVisibleCandidates(CallInfo&                  info,
                                  Vec<FnSymbol*>&            visibleFns,
                                  Vec<ResolutionCandidate*>& candidates) {
  // Search user-defined (i.e. non-compiler-generated) functions first.
  gatherCandidates(info, visibleFns, false, candidates);

  // If no results, try again with any compiler-generated candidates.
  if (candidates.n == 0) {
    gatherCandidates(info, visibleFns, true, candidates);
  }
}

static void gatherCandidates(CallInfo&                  info,
                             Vec<FnSymbol*>&            visibleFns,
                             bool                       lastResort,
                             Vec<ResolutionCandidate*>& candidates) {
  forv_Vec(FnSymbol, fn, visibleFns) {
    // Only consider functions marked with/without FLAG_LAST_RESORT
    // (where existence of the flag matches the lastResort argument)
    if (fn->hasFlag(FLAG_LAST_RESORT) == lastResort) {

      // Consider
      //
      //   c1.foo(10, 20);
      //
      // where foo() is a simple method on some class/record
      //
      // Normalize currently converts this to
      //
      //   #<Call     #<Call "foo" _mt c1>    10    20>
      //
      // Resolution performs a post-order traversal of this expression
      // and so the inner call is visited before the outer call.
      //
      // In this context, the inner "call" is effectively a field access
      // rather than a true function call.  Normalize sets the methodTag
      // property to true to indicate this, and this form of call can only
      // be matched to parentheses-less methods and type constructors.
      //
      // Later steps will convert the outer call to become
      //
      //   #<Call "foo" _mt c1  10    20>
      //
      // This outer call has methodTag set to false and this call
      // should be filtered against the available visibleFunctions.
      //

      if (info.call->methodTag == false) {
        filterCandidate(info, fn, candidates);

      } else {
        if (fn->hasFlag(FLAG_NO_PARENS)        == true ||
            fn->hasFlag(FLAG_TYPE_CONSTRUCTOR) == true) {
          filterCandidate(info, fn, candidates);
        }
      }
    }
  }
}

static void filterCandidate(CallInfo&                  info,
                            FnSymbol*                  fn,
                            Vec<ResolutionCandidate*>& candidates) {
  ResolutionCandidate* candidate = new ResolutionCandidate(fn);

  if (fExplainVerbose &&
      ((explainCallLine && explainCallMatch(info.call)) ||
       info.call->id == explainCallID)) {
    USR_PRINT(fn, "Considering function: %s", toString(fn));

    if (info.call->id == breakOnResolveID) {
      gdbShouldBreakHere();
    }
  }

  if (candidate->isApplicable(info) == true) {
    candidates.add(candidate);
  } else {
    delete candidate;
  }
}

static bool typeUsesForwarding(Type* t) {
  bool retval = false;

  if (AggregateType* at = toAggregateType(t)) {
    retval = (toForwardingStmt(at->forwardingTo.head) != NULL) ? true : false;
  }

  return retval;
}

static bool populateForwardingMethods(CallInfo& info) {
  CallExpr*      forCall    = info.call;
  const char*    calledName = info.name;
  Type*          t          = forCall->get(2)->typeInfo()->getValType();

  AggregateType* at         = toAggregateType(canonicalClassType(t));
  bool           addedAny   = false;

  // Currently, only AggregateTypes can forward
  if (at == NULL) {
    return false;
  }

  // If the type has not yet been resolved, stop,
  // since otherwise computing the forwarding fn won't go well.
  for_fields(field, at) {
    if (field->type == dtUnknown) {
      return false;
    }
  }

  // try resolving the call on the forwarding expressions
  for_alist(expr, at->forwardingTo) {
    ForwardingStmt* delegate = toForwardingStmt(expr);

    INT_ASSERT(delegate);

    // Forwarding method should use line number of forwarding stmt
    SET_LINENO(delegate);

    const char* fnGetTgt   = delegate->fnReturningForwarding;
    const char* methodName = calledName;

    if (delegate->type == NULL) {
      SET_LINENO(at->symbol);

      delegate->type = dtUnknown; // avoiding loop from recursion

      Symbol*   tmp        = newTemp(at);

      at->symbol->defPoint->insertBefore(new DefExpr(tmp));

      CallExpr* getTgtCall = new CallExpr(fnGetTgt, gMethodToken, tmp);
      FnSymbol* fn         = resolveUninsertedCall(at, getTgtCall);

      resolveFunction(fn);

      Type* delegateType = fn->retType->getValType();

      tmp->defPoint->remove();

      INT_ASSERT(delegateType != dtUnknown);

      delegate->type = delegateType;
    }

    // Adjust methodName for rename processing.
    if (delegate->renamed.count(calledName) > 0) {
      methodName = delegate->renamed[calledName];

    } else if (delegate->named.count(calledName)) {
      if (delegate->except) {
        // don't handle this symbol
        methodName = NULL;

      } else {
        // OK, calledName is in the only list.
      }

    } else {
      // It's not a specifically mentioned symbol.
      // It's OK if:
      //  - there was no list at all, or
      //  - the list was an 'except' list
      if ((delegate->renamed.size() == 0 && delegate->named.size() == 0) ||
          delegate->except) {
        // OK
      } else {
        methodName = NULL;
      }
    }

    // Stop processing this delegate if we've ruled out this name.
    if (methodName == NULL) {
      continue;
    }

    // Make sure methodName is a blessed string
    methodName = astr(methodName);

    // Populate delegate->scratchFn now
    if (delegate->scratchFn == NULL) {
      FnSymbol* scratch = new FnSymbol("delegate_scratch_fn");
      scratch->addFlag(FLAG_COMPILER_GENERATED);

      Expr* where = getInsertPointForTypeFunction(at);
      if (BlockStmt* block = toBlockStmt(where))
        block->insertAtHead(new DefExpr(scratch));
      else
        where->insertBefore(new DefExpr(scratch));

      normalize(scratch);

      delegate->scratchFn = scratch;
    }

    // There are 2 ways that more methods can be added to
    // delegate->type during resolution:
    //   1) delegate->type itself use a 'delegate'
    //   2) delegate->type is a generic instantiation
    //      and the method in question hasn't been instantiated yet
    //
    // We handle 1 by resolving a call here to the method in question.
    // We handle 2 below by creating a generic wrapper for a generic function.
    {
      BlockStmt* block    = new BlockStmt();
      Type*      testType = delegate->type;
      Symbol*    tmp      = newTemp(testType);

      CallExpr*  test     = new CallExpr(new UnresolvedSymExpr(methodName),
                                         gMethodToken,
                                         tmp);


      int        i        = 0;

      // The test call should have the same parentheses-less/partial
      // properties as the call we are working with.
      test->methodTag = forCall->methodTag;
      test->partialTag = forCall->partialTag;

      for_actuals(actual, forCall) {
        if (i > 1) { // skip method token, object
          test->insertAtTail(actual->copy());
        }

        i++;
      }

      block->insertAtTail(new DefExpr(tmp));
      block->insertAtTail(test);

      delegate->scratchFn->insertAtHead(block);

      tryResolveCall(test);
    }

    // Now, forward all methods named 'methodName' as 'calledName'.
    // Forward generic functions as generic functions.

    std::vector<FnSymbol*> methods;

    collectVisibleMethodsNamed(canonicalClassType(delegate->type), methodName, methods);

    // Compute the type of `this` for use in the forwarding function.
    AggregateType* thisType = at;

    while (thisType->instantiatedFrom != NULL) {
      thisType = thisType->instantiatedFrom;
    }

    for_vector(FnSymbol, method, methods) {
      // ignore holes
      if (method == NULL)
        continue;

      // Name should already be filtered out
      INT_ASSERT(method->name == methodName);

      // We shouldn't have collected any invisible fns /
      // instantiations of generics
      INT_ASSERT(!method->hasFlag(FLAG_INVISIBLE_FN));
      INT_ASSERT(method->instantiatedFrom == NULL);

      // Skip any methods that don't match parentheses-less
      // vs parentheses-ful vs the call.
      if (method->hasFlag(FLAG_NO_PARENS) != forCall->methodTag) {
        continue;
      }

      // Skip any methods that are init/ctor/dtor
      // These cannot yet be forwarded.
      if (method->hasFlag(FLAG_DESTRUCTOR)  == true ||
          method->hasFlag(FLAG_CONSTRUCTOR) == true ||
          strcmp(methodName, "init")        ==    0) {
        continue;
      }

      // This wrapper method will be added to the type at and so will be found
      // through normal resolution processes if this comes up agin.
      addedAny = true;

      // Create a "wrapper" method that forwards to the delegate
      FnSymbol* fn = new FnSymbol(calledName);

      fn->copyFlags(method);

      // but we need to resolve the wrapper method again
      fn->removeFlag(FLAG_RESOLVED);

      // Never give an error when returning 'void' from a forwarding fn
      fn->removeFlag(FLAG_VOID_NO_RETURN_VALUE);

      // Also, don't consider it an iterator, since instead it is a
      // function returning an iterator.
      //  (e.g. proc these() return _value.these(); )
      fn->removeFlag(FLAG_ITERATOR_FN);

      fn->setMethod(true);

      fn->addFlag(FLAG_INLINE);
      fn->addFlag(FLAG_FORWARDING_FN);
      fn->addFlag(FLAG_COMPILER_GENERATED);
      fn->addFlag(FLAG_FN_RETURNS_ITERATOR);

      // see below, after arguments added, for adjustment to FLAG_GENERIC

      fn->addFlag(FLAG_LAST_RESORT);

      if (method->throwsError()) {
        fn->throwsErrorInit();
      }

      fn->retTag = method->retTag;

      ArgSymbol* mt    = new ArgSymbol(INTENT_BLANK, "_mt", dtMethodToken);
      ArgSymbol* _this = new ArgSymbol(INTENT_BLANK, "this", thisType);

      _this->addFlag(FLAG_ARG_THIS);

      fn->insertFormalAtTail(mt);
      fn->insertFormalAtTail(_this);

      fn->_this = _this;

      // Add a call to the original function
      VarSymbol* tgt = newTemp("tgt");
      tgt->addFlag(FLAG_MAYBE_REF);

      CallExpr* getTgt   = new CallExpr(fnGetTgt, gMethodToken, _this);
      CallExpr* setTgt   = new CallExpr(PRIM_MOVE, tgt, getTgt);
      CallExpr* wrapCall = new CallExpr(new UnresolvedSymExpr(method->name),
                                        gMethodToken,
                                        tgt);

      // Create an argument symbol that we're about to replace
      // with a call to fnGetTgt.
      // This enables forwarding a function that used 'this' in
      // its argument type or default value declarations.
      ArgSymbol* dummyThis = new ArgSymbol(INTENT_BLANK,
                                           "dummyThis",
                                           dtUnknown);
      fn->insertFormalAtHead(dummyThis);

      SymbolMap map;

      // Add mt, dummyThis to SymbolMap since these were computed above
      map.put(method->getFormal(1), mt);
      map.put(method->getFormal(2), dummyThis);

      // Add the arguments to the wrapper function
      // Add the arguments to the call
      int i = 0;

      for_formals(formal, method) {
        if (i > 1) { // skip method token, target - added above
          // Pass map so that later arguments will use it
          // to replace uses of old formals with the new formals
          DefExpr* def = formal->defPoint->copy(&map);

          fn->insertFormalAtTail(def);

          wrapCall->insertAtTail(new SymExpr(def->sym));
        }

        i++;
      }

      // Adjust whether or not fn is generic:
      //  - it should be marked it as generic if `this` argument is generic
      //  - it should not be marked generic if all arguments are concrete
      //    (including if the arguments represent generic types with defaults)
      fn->removeFlag(FLAG_GENERIC);
      fn->tagIfGeneric();

      // copy the where clause
      if (method->where != NULL) {
        fn->where = method->where->copy(&map);
      }

      // Add forwarding method to the tree so that
      // for_SymbolSymExprs below will work.
      at->symbol->defPoint->insertBefore(new DefExpr(fn));

      std::map<BlockStmt*, VarSymbol*> addedTgts;

      // Fix up any uses of dummyThis to call fnGetTgt.
      for_SymbolSymExprs(se, dummyThis) {
        // Find the parent BlockStmt to insert fixTgt in to.
        Expr* insert = se;

        while ( insert->parentExpr != NULL ) {
          insert = insert->parentExpr;
        }

        INT_ASSERT(insert && isBlockStmt(insert));

        BlockStmt* block  = toBlockStmt(insert);
        VarSymbol* fixTgt = NULL;

        // does this BlockStmt already have a call?
        if (addedTgts.count(block)) {
          fixTgt = addedTgts[block];
        } else {
          // add the call to fnGetTgt and DefExpr for fixTgt.
          fixTgt = newTemp("tgt");

          fixTgt->addFlag(FLAG_MAYBE_REF);

          CallExpr* fixGetTgt = new CallExpr(fnGetTgt, gMethodToken, _this);
          CallExpr* fixSetTgt = new CallExpr(PRIM_MOVE, fixTgt, fixGetTgt);

          block->insertAtHead(fixSetTgt);
          block->insertAtHead(new DefExpr(fixTgt));

          addedTgts[block] = fixTgt;
        }
        se->replace(new SymExpr(fixTgt));
      }

      // Remove dummyThis from the function
      dummyThis->defPoint->remove();

      // at this point, we don't know the return type for
      // wrapCall, and we don't want to resolve it yet.
      // to work with other code in resolution that tolerates
      // "returning" a dtVoid, we take some steps to "normalize"
      // here. Calling normalize directly would result in a PRIM_DEREF
      // that interferes with accepting void returns.
      VarSymbol* retval = newTemp("ret", dtUnknown);
      retval->addFlag(FLAG_RVV);

      if (fn->retTag == RET_PARAM)
        retval->addFlag(FLAG_PARAM);
      if (fn->retTag == RET_TYPE)
        retval->addFlag(FLAG_TYPE_VARIABLE);
      if (fn->hasFlag(FLAG_MAYBE_TYPE))
        retval->addFlag(FLAG_MAYBE_TYPE);

      fn->body->insertAtTail(new DefExpr(retval));
      fn->body->insertAtTail(new DefExpr(tgt));
      fn->body->insertAtTail(setTgt);
      fn->body->insertAtTail(new CallExpr(PRIM_MOVE, retval, wrapCall));
      fn->body->insertAtTail(new CallExpr(PRIM_RETURN, retval));

      // Add the new function as a method.
      at->methods.add(fn);
    }
  }

  return addedAny;
}

/************************************* | **************************************
*                                                                             *
* Find the best return-intent overloads from a list of candidates.            *
*                                                                             *
* If there was ambiguity, bestRef, bestConstRef, and bestValue will be NULL,  *
* and the vector ambiguous will store any functions that participated in the  *
* ambiguity (i.e. the multiple best matches).                                 *
*                                                                             *
************************************** | *************************************/

// Allow disambiguation tracing to be controlled by the command-line option
// --explain-verbose.
#define ENABLE_TRACING_OF_DISAMBIGUATION 1

#ifdef ENABLE_TRACING_OF_DISAMBIGUATION

#define EXPLAIN(...)                                  \
        if (developer && DC.explain) fprintf(stderr, __VA_ARGS__)

#else

#define EXPLAIN(...)

#endif


static ResolutionCandidate*
disambiguateByMatch(Vec<ResolutionCandidate*>&   candidates,
                    const DisambiguationContext& DC,
                    bool                         ignoreWhere,
                    Vec<ResolutionCandidate*>&   ambiguous);


static ResolutionCandidate*
disambiguateByMatch(Vec<ResolutionCandidate*>&   candidates,
                    const DisambiguationContext& DC,
                    bool                         ignoreWhere,
                    Vec<ResolutionCandidate*>&   ambiguous);

static int  compareSpecificity(ResolutionCandidate*         candidate1,
                               ResolutionCandidate*         candidate2,
                               const DisambiguationContext& DC,
                               int                          i,
                               int                          j,
                               bool                         ignoreWhere,
                               bool                         forGenericInit);

static void testArgMapping(FnSymbol*                    fn1,
                           ArgSymbol*                   formal1,
                           FnSymbol*                    fn2,
                           ArgSymbol*                   formal2,
                           Symbol*                      actual,
                           const DisambiguationContext& DC,
                           int                          i,
                           int                          j,
                           DisambiguationState&         DS);

ResolutionCandidate*
disambiguateForInit(CallInfo& info, Vec<ResolutionCandidate*>& candidates) {
  DisambiguationContext     DC(info);
  Vec<ResolutionCandidate*> ambiguous;

  return disambiguateByMatch(candidates, DC, false, ambiguous);
}

static int disambiguateByMatch(CallInfo&                  info,
                               Vec<ResolutionCandidate*>& candidates,

                               ResolutionCandidate*&      bestRef,
                               ResolutionCandidate*&      bestConstRef,
                               ResolutionCandidate*&      bestValue) {
  DisambiguationContext     DC(info);

  Vec<ResolutionCandidate*> ambiguous;

  ResolutionCandidate*      best   = disambiguateByMatch(candidates,
                                                         DC,
                                                         true,
                                                         ambiguous);

  int                       retval = 0;

  // The common case is that there is no ambiguity because the
  // return intent overload feature is not used.
  if (best != NULL) {
    if (best->fn->retTag == RET_REF) {
      bestRef = best;

    } else if(best->fn->retTag == RET_CONST_REF) {
      bestConstRef = best;

    } else {
      bestValue = best;
    }

    retval = 1;

  } else {
    // Now, if there was ambiguity, find candidates with different
    // return intent in ambiguousCandidates.
    // If there is only one of each, we are good to go.
    int                  nRef              = 0;
    int                  nConstRef         = 0;
    int                  nValue            = 0;
    int                  nOther            = 0;
    int                  total             = 0;

    ResolutionCandidate* refCandidate      = NULL;
    ResolutionCandidate* constRefCandidate = NULL;
    ResolutionCandidate* valueCandidate    = NULL;

    // Count number of candidates in each category.
    forv_Vec(ResolutionCandidate*, candidate, ambiguous) {
      RetTag retTag = candidate->fn->retTag;

      if (retTag == RET_REF) {
        refCandidate = candidate;
        nRef++;

      } else if(retTag == RET_CONST_REF) {
        constRefCandidate = candidate;
        nConstRef++;

      } else if(retTag == RET_VALUE) {
        valueCandidate = candidate;
        nValue++;

      } else {
        nOther++;
      }
    }

    total = nRef + nConstRef + nValue + nOther;

    // 0 or 1 matches -> return now, not a ref pair.
    if (total <= 1) {
      retval = 0;

      // 1 match is possible with best==NULL in cases
      // where the 'more specific' relation is not transitive.

    } else if (nOther > 0) {
      ambiguous.clear();

      // If there are *any* type/param candidates, we need to cause ambiguity
      // if they are not selected... including consideration of where clauses.
      bestValue  = disambiguateByMatch(candidates, DC, false, ambiguous);
      if (bestValue)
        retval = 1;
      else
        retval = 0;

    } else {
      if (nRef > 1 || nConstRef > 1 || nValue > 1) {
        // Split candidates into ref, const ref, and value candidates
        Vec<ResolutionCandidate*> refCandidates;
        Vec<ResolutionCandidate*> constRefCandidates;
        Vec<ResolutionCandidate*> valueCandidates;
        Vec<ResolutionCandidate*> tmpAmbiguous;

        // Move candidates to above Vecs according to return intent
        forv_Vec(ResolutionCandidate*, candidate, candidates) {
          RetTag retTag = candidate->fn->retTag;

          if (retTag == RET_REF) {
            refCandidates.push_back(candidate);

          } else if (retTag == RET_CONST_REF) {
            constRefCandidates.push_back(candidate);

          } else if (retTag == RET_VALUE) {
            valueCandidates.push_back(candidate);
          }
        }

        // Disambiguate each group
        refCandidate      = disambiguateByMatch(refCandidates,
                                                DC,
                                                false,
                                                tmpAmbiguous);

        constRefCandidate = disambiguateByMatch(constRefCandidates,
                                                DC,
                                                false,
                                                tmpAmbiguous);

        valueCandidate    = disambiguateByMatch(valueCandidates,
                                                DC,
                                                false,
                                                tmpAmbiguous);
        // update the counts
        if (refCandidate      != NULL) nRef      = 1;
        if (constRefCandidate != NULL) nConstRef = 1;
        if (valueCandidate    != NULL) nValue    = 1;
      }

      // Now we know there are >= 2 matches.
      // If there are more than 2 matches in any category, fail for ambiguity.
      if (nRef > 1 || nConstRef > 1 || nValue > 1) {
        retval = 0;

      } else {
        bestRef      = refCandidate;
        bestConstRef = constRefCandidate;
        bestValue    = valueCandidate;

        int nBestRef      = bestRef      != NULL ? 1 : 0;
        int nBestValue    = bestValue    != NULL ? 1 : 0;
        int nBestConstRef = bestConstRef != NULL ? 1 : 0;

        retval = nBestRef + nBestValue + nBestConstRef;
      }
    }
  }

  return retval;
}


static ResolutionCandidate*
disambiguateByMatch(Vec<ResolutionCandidate*>&   candidates,
                    const DisambiguationContext& DC,
                    bool                         ignoreWhere,
                    Vec<ResolutionCandidate*>&   ambiguous) {
  // MPF note: A more straightforwardly O(n) version of this
  // function did not appear to be faster. See history of this comment.

  // If index i is set then we can skip testing function F_i because
  // we already know it can not be the best match.
  std::vector<bool> notBest(candidates.n, false);

  for (int i = 0; i < candidates.n; ++i) {
    EXPLAIN("##########################\n");
    EXPLAIN("# Considering function %d #\n", i);
    EXPLAIN("##########################\n\n");

    ResolutionCandidate* candidate1         = candidates.v[i];
    bool                 singleMostSpecific = true;

    bool forGenericInit = candidate1->fn->isInitializer();

    EXPLAIN("%s\n\n", toString(candidate1->fn));

    if (notBest[i]) {
      EXPLAIN("Already known to not be best match.  Skipping.\n\n");
      continue;
    }

    for (int j = 0; j < candidates.n; ++j) {
      if (i == j) {
        continue;
      }

      EXPLAIN("Comparing to function %d\n", j);
      EXPLAIN("-----------------------\n");

      ResolutionCandidate* candidate2 = candidates.v[j];

      EXPLAIN("%s\n", toString(candidate2->fn));

      int cmp = compareSpecificity(candidate1,
                                   candidate2,
                                   DC,
                                   i,
                                   j,
                                   ignoreWhere,
                                   forGenericInit);

      if (cmp < 0) {
        EXPLAIN("X: Fn %d is a better match than Fn %d\n\n\n", i, j);
        notBest[j] = true;

      } else if (cmp > 0) {
        EXPLAIN("X: Fn %d is a worse match than Fn %d\n\n\n", i, j);
        notBest[i] = true;
        singleMostSpecific = false;
        break;
      } else {
        EXPLAIN("X: Fn %d is a as good a match as Fn %d\n\n\n", i, j);
        singleMostSpecific = false;
        break;
      }
    }

    if (singleMostSpecific) {
      EXPLAIN("Y: Fn %d is the best match.\n\n\n", i);
      return candidate1;

    } else {
      EXPLAIN("Y: Fn %d is NOT the best match.\n\n\n", i);
    }
  }

  EXPLAIN("Z: No non-ambiguous best match.\n\n");

  for (int i = 0; i < candidates.n; ++i) {
    if (notBest[i] == false) {
      ambiguous.add(candidates.v[i]);
    }
  }

  return NULL;
}

/** Determines if fn1 is a better match than fn2.
 *
 * This function implements the function comparison component of the
 * disambiguation procedure as detailed in section 13.13 of the Chapel
 * language specification.
 *
 * \param candidate1 The function on the left-hand side of the comparison.
 * \param candidate2 The function on the right-hand side of the comparison.
 * \param DC         The disambiguation context.
 * \param ignoreWhere Set to `true` to ignore `where` clauses when
 *                    deciding if one match is better than another.
 *                    This is important for resolving return intent
 *                    overloads.
 *
 * \return -1 if fn1 is a more specific function than f2
 * \return 0 if fn1 and fn2 are equally specific
 * \return 1 if fn2 is a more specific function than f1
 */
static int compareSpecificity(ResolutionCandidate*         candidate1,
                              ResolutionCandidate*         candidate2,
                              const DisambiguationContext& DC,
                              int                          i,
                              int                          j,
                              bool                         ignoreWhere,
                              bool                         forGenericInit) {

  DisambiguationState DS;

  // Initializer work-around: Skip _mt/_this for generic initializers
  int                 start   = (forGenericInit == false) ? 0 : 2;

  bool                prefer1 = false;
  bool                prefer2 = false;

  for (int k = start; k < DC.actuals->n; ++k) {
    Symbol*    actual  = DC.actuals->v[k];
    ArgSymbol* formal1 = candidate1->actualIdxToFormal[k];
    ArgSymbol* formal2 = candidate2->actualIdxToFormal[k];

    EXPLAIN("\nLooking at argument %d\n", k);

    testArgMapping(candidate1->fn,
                   formal1,
                   candidate2->fn,
                   formal2,
                   actual,
                   DC,
                   i,
                   j,
                   DS);
  }

  if (DS.fn1Promotes != DS.fn2Promotes) {
    EXPLAIN("\nP: only one of the functions requires argument promotion\n");

    // Prefer the version that did not promote
    prefer1 = !DS.fn1Promotes;
    prefer2 = !DS.fn2Promotes;

  } else if (DS.fn1MoreSpecific != DS.fn2MoreSpecific) {
    EXPLAIN("\nP1: only one more specific argument mapping\n");

    prefer1 = DS.fn1MoreSpecific;
    prefer2 = DS.fn2MoreSpecific;

  } else {
    // If the decision hasn't been made based on the argument mappings...
    if (isMoreVisible(DC.scope, candidate1->fn, candidate2->fn)) {
      EXPLAIN("\nQ: preferring more visible function\n");
      prefer1 = true;

    } else if (isMoreVisible(DC.scope, candidate2->fn, candidate1->fn)) {
      EXPLAIN("\nR: preferring more visible function\n");
      prefer2 = true;

    } else if (DS.fn1WeakPreferred != DS.fn2WeakPreferred) {
      EXPLAIN("\nS: preferring based on weak preference\n");
      prefer1 = DS.fn1WeakPreferred;
      prefer2 = DS.fn2WeakPreferred;

    } else if (DS.fn1WeakerPreferred != DS.fn2WeakerPreferred) {
      EXPLAIN("\nS: preferring based on weaker preference\n");
      prefer1 = DS.fn1WeakerPreferred;
      prefer2 = DS.fn2WeakerPreferred;

    } else if (DS.fn1WeakestPreferred != DS.fn2WeakestPreferred) {
      EXPLAIN("\nS: preferring based on weakest preference\n");
      prefer1 = DS.fn1WeakestPreferred;
      prefer2 = DS.fn2WeakestPreferred;

      /* A note about weak-prefers. Why are there 3 levels?

         Something like 'param x:int(16) = 5' should be able to coerce to any
         integral type. Meanwhile, 'param y = 5' should also be able to coerce
         to any integral type. Now imagine we are resolving 'x+y'.  We
         want it to resolve to the 'int(16)' version because 'x' has a type
         specified, but 'y' is a default type. Before the 3 weak levels, this
         version was chosen simply because non-default-sized ints didn't allow
         param conversion.

       */
    } else if (!ignoreWhere) {
      bool fn1where = candidate1->fn->where != NULL &&
                      !candidate1->fn->hasFlag(FLAG_COMPILER_ADDED_WHERE);
      bool fn2where = candidate2->fn->where != NULL &&
                      !candidate2->fn->hasFlag(FLAG_COMPILER_ADDED_WHERE);

      if (fn1where != fn2where) {
        EXPLAIN("\nU: preferring function with where clause\n");

        prefer1 = fn1where;
        prefer2 = fn2where;
      }
    }
  }

  INT_ASSERT(!(prefer1 && prefer2));

  if (prefer1) {
    EXPLAIN("\nW: Fn %d is more specific than Fn %d\n",
                                i, j);
    return -1;

  } else if (prefer2) {
    EXPLAIN("\nW: Fn %d is less specific than Fn %d\n",
                                i, j);
    return 1;

  } else {
    // Neither is more specific
    EXPLAIN("\nW: Fn %d and Fn %d are equally specific\n",
                                i, j);
    return 0;
  }
}

/** Compare two argument mappings, given a set of actual arguments, and set the
 *  disambiguation state appropriately.
 *
 * This function implements the argument mapping comparison component of the
 * disambiguation procedure as detailed in section 13.14.3 of the Chapel
 * language specification (page 107).
 *
 * \param fn1     The first function to be compared.
 * \param formal1 The formal argument that correspond to the actual argument
 *                for the first function.
 * \param fn2     The second function to be compared.
 * \param formal2 The formal argument that correspond to the actual argument
 *                for the second function.
 * \param actual  The actual argument from the call site.
 * \param DC      The disambiguation context.
 * \param DS      The disambiguation state.
 */
static void testArgMapping(FnSymbol*                    fn1,
                           ArgSymbol*                   formal1,
                           FnSymbol*                    fn2,
                           ArgSymbol*                   formal2,
                           Symbol*                      actual,
                           const DisambiguationContext& DC,
                           int                          i,
                           int                          j,
                           DisambiguationState&         DS) {
  // We only want to deal with the value types here, avoiding odd overloads
  // working (or not) due to _ref.
  Type* f1Type          = formal1->type->getValType();
  Type* f2Type          = formal2->type->getValType();
  Type* actualType      = actual->type->getValType();

  bool  formal1Promotes = false;
  bool  formal2Promotes = false;
  bool  formal1Narrows = false;
  bool  formal2Narrows = false;

  Type* actualScalarType = actualType;

  bool f1Param = formal1->hasFlag(FLAG_INSTANTIATED_PARAM);
  bool f2Param = formal2->hasFlag(FLAG_INSTANTIATED_PARAM);

  bool actualParam = false;
  bool paramWithDefaultSize = false;

  // Don't enable param/ weak preferences for non-default sized param values.
  // If somebody bothered to type the param, they probably want it to stay that
  // way. This is a strategy to resolve ambiguity with e.g.
  //  +(param x:int(32), param y:int(32)
  //  +(param x:int(64), param y:int(64)
  // called with
  //  param x:int(32), param y:int(64)
  if (getImmediate(actual) != NULL) {
    actualParam = true;
    paramWithDefaultSize = isNumericParamDefaultType(actualType);
  }

  EXPLAIN("Actual's type: %s", toString(actualType));
  if (actualParam)
    EXPLAIN(" (param)");
  if (paramWithDefaultSize)
    EXPLAIN(" (default)");
  EXPLAIN("\n");

  canDispatch(actualType, actual, f1Type, fn1, &formal1Promotes, &formal1Narrows);

  DS.fn1Promotes |= formal1Promotes;

  EXPLAIN("Formal 1's type: %s", toString(f1Type));
  if (formal1Promotes)
    EXPLAIN(" (promotes)");
  if (formal1->hasFlag(FLAG_INSTANTIATED_PARAM))
    EXPLAIN(" (instantiated param)");
  if (formal1Narrows)
    EXPLAIN(" (narrows param)");
  EXPLAIN("\n");

  if (actualType != f1Type) {
    if (actualParam) {
      EXPLAIN("Actual requires param coercion to match formal 1\n");
    } else {
      EXPLAIN("Actual requires coercion to match formal 1\n");
    }
  }

  canDispatch(actualType, actual, f2Type, fn1, &formal2Promotes, &formal2Narrows);

  DS.fn2Promotes |= formal2Promotes;

  EXPLAIN("Formal 2's type: %s", toString(f2Type));
  if (formal2Promotes)
    EXPLAIN(" (promotes)");
  if (formal2->hasFlag(FLAG_INSTANTIATED_PARAM))
    EXPLAIN(" (instantiated param)");
  if (formal2Narrows)
    EXPLAIN(" (narrows param)");
  EXPLAIN("\n");

  // Adjust number of coercions for f2
  if (actualType != f2Type) {
    if (actualParam) {
      EXPLAIN("Actual requires param coercion to match formal 2\n");
    } else {
      EXPLAIN("Actual requires coercion to match formal 2\n");
    }
  }

  // Figure out scalar type for candidate matching
  if ((formal1Promotes || formal2Promotes) &&
      actualType->scalarPromotionType != NULL) {
    actualScalarType = actualType->scalarPromotionType->getValType();
  }

  if (isSyncType(actualScalarType) || isSingleType(actualScalarType)) {
    actualScalarType = actualScalarType->getField("valType")->getValType();
  }

  const char* reason = "";
  typedef enum {
    NONE,
    WEAKEST,
    WEAKER,
    WEAK,
    STRONG
  } arg_preference_t;

  arg_preference_t prefer1 = NONE;
  arg_preference_t prefer2 = NONE;

  if (f1Type == f2Type && f1Param && !f2Param) {
    prefer1 = STRONG; reason = "same type, param vs not";

  } else if (f1Type == f2Type && !f1Param && f2Param) {
    prefer2 = STRONG; reason = "same type, param vs not";

  } else if (!formal1Promotes && formal2Promotes) {
    prefer1 = STRONG; reason = "no promotion vs promotes";

  } else if (formal1Promotes && !formal2Promotes) {
    prefer2 = STRONG; reason = "no promotion vs promotes";

  } else if (f1Type == f2Type           &&
             !formal1->instantiatedFrom &&
             formal2->instantiatedFrom) {
    prefer1 = STRONG; reason = "concrete vs generic";

  } else if (f1Type == f2Type &&
             formal1->instantiatedFrom &&
             !formal2->instantiatedFrom) {
    prefer2 = STRONG; reason = "concrete vs generic";

  } else if (formal1->instantiatedFrom != dtAny &&
             formal2->instantiatedFrom == dtAny) {
    prefer1 = STRONG; reason = "generic any vs partially generic/concrete";

  } else if (formal1->instantiatedFrom == dtAny &&
             formal2->instantiatedFrom != dtAny) {
    prefer2 = STRONG; reason = "generic any vs partially generic/concrete";

  } else if (formal1->instantiatedFrom &&
             formal2->instantiatedFrom &&
             formal1->hasFlag(FLAG_NOT_FULLY_GENERIC) &&
             !formal2->hasFlag(FLAG_NOT_FULLY_GENERIC)) {
    prefer1 = STRONG; reason = "partially generic vs generic";

  } else if (formal1->instantiatedFrom &&
             formal2->instantiatedFrom &&
             !formal1->hasFlag(FLAG_NOT_FULLY_GENERIC) &&
             formal2->hasFlag(FLAG_NOT_FULLY_GENERIC)) {
    prefer2 = STRONG; reason = "partially generic vs generic";

  } else if (f1Param != f2Param && f1Param) {
    prefer1 = WEAK; reason = "param vs not";

  } else if (f1Param != f2Param && f2Param) {
    prefer2 = WEAK; reason = "param vs not";

  } else if (!paramWithDefaultSize && formal2Narrows && !formal1Narrows) {
    prefer1 = WEAK; reason = "no narrows vs narrows";

  } else if (!paramWithDefaultSize && formal1Narrows && !formal2Narrows) {
    prefer2 = WEAK; reason = "no narrows vs narrows";

  } else if (!actualParam && actualType == f1Type && actualType != f2Type) {
    prefer1 = STRONG; reason = "actual type vs not";

  } else if (!actualParam && actualType == f2Type && actualType != f1Type) {
    prefer2 = STRONG; reason = "actual type vs not";

  } else if (actualScalarType == f1Type && actualScalarType != f2Type) {
    if (paramWithDefaultSize)
      prefer1 = WEAKEST;
    else if (actualParam)
      prefer1 = WEAKER;
    else
      prefer1 = STRONG;

    reason = "scalar type vs not";

  } else if (actualScalarType == f2Type && actualScalarType != f1Type) {
    if (paramWithDefaultSize)
      prefer2 = WEAKEST;
    else if (actualParam)
      prefer2 = WEAKER;
    else
      prefer2 = STRONG;

    reason = "scalar type vs not";

  } else if (prefersCoercionToOtherNumericType(actualScalarType, f1Type, f2Type)) {
    prefer1 = WEAKER; reason = "preferred coercion to other";

  } else if (prefersCoercionToOtherNumericType(actualScalarType, f2Type, f1Type)) {
    prefer2 = WEAKER; reason = "preferred coercion to other";

  } else if (moreSpecific(fn1, f1Type, f2Type) && f2Type != f1Type) {
    prefer1 = actualParam ? WEAKEST : STRONG;
    reason = "can dispatch";

  } else if (moreSpecific(fn1, f2Type, f1Type) && f2Type != f1Type) {
    prefer2 = actualParam ? WEAKEST : STRONG;
    reason = "can dispatch";

  } else if (is_int_type(f1Type) && is_uint_type(f2Type)) {
    // This int/uint rule supports choosing between an 'int' and 'uint'
    // overload when passed say a uint(32).
    prefer1 = actualParam ? WEAKEST : STRONG;
    reason = "int vs uint";

  } else if (is_int_type(f2Type) && is_uint_type(f1Type)) {
    prefer2 = actualParam ? WEAKEST : STRONG;
    reason = "int vs uint";

  }

  if (prefer1 != NONE) {
    const char* level = "";
    if (prefer1 == STRONG)  { DS.fn1MoreSpecific = true;     level = "strong"; }
    if (prefer1 == WEAK)    { DS.fn1WeakPreferred = true;    level = "weak"; }
    if (prefer1 == WEAKER)  { DS.fn1WeakerPreferred = true;  level = "weaker"; }
    if (prefer1 == WEAKEST) { DS.fn1WeakestPreferred = true; level = "weakest"; }
    EXPLAIN("%s: Fn %d is %s preferred\n", reason, i, level);
  } else if (prefer2 != NONE) {
    const char* level = "";
    if (prefer2 == STRONG)  { DS.fn2MoreSpecific = true;     level = "strong"; }
    if (prefer2 == WEAK)    { DS.fn2WeakPreferred = true;    level = "weak"; }
    if (prefer2 == WEAKER)  { DS.fn2WeakerPreferred = true;  level = "weaker"; }
    if (prefer2 == WEAKEST) { DS.fn2WeakestPreferred = true; level = "weakest"; }
    EXPLAIN("%s: Fn %d is %s preferred\n", reason, j, level);
  }
}

/************************************* | **************************************
*                                                                             *
*                                                                             *
*                                                                             *
************************************** | *************************************/

static void  captureTaskIntentValues(int        argNum,
                                     ArgSymbol* formal,
                                     Expr*      actual,
                                     Symbol*    varActual,
                                     CallInfo&  info,
                                     FnSymbol*  taskFn);

static void  verifyTaskFnCall(BlockStmt* parent, CallExpr* call);

static Expr* parentToMarker(BlockStmt* parent, CallExpr* call);

//
// Copy the type of the actual into the type of the corresponding formal
// of a task function. Also do captureTaskIntentValues() when needed.
//
static void handleTaskIntentArgs(CallInfo& info, FnSymbol* taskFn) {
  CallExpr* call = info.call;

  INT_ASSERT(taskFn);

  if (needsCapture(taskFn) == false) {
    // A task function should have args only if it needsCapture.
    if (taskFn->hasFlag(FLAG_ON) == true) {
      // Documenting the current state: fn_on gets a chpl_localeID_t arg.
      INT_ASSERT(call->numActuals() == 1);

    } else {
      INT_ASSERT(call->numActuals() == 0 || isTaskFun(taskFn) == false);
    }

  } else {
    int argNum = 0;

    for_formals_actuals(formal, actual, call) {
      SymExpr* symexpActual = toSymExpr(actual);

      if (symexpActual == NULL) {
        // We add NamedExpr args in propagateExtraLeaderArgs().
        NamedExpr* namedexpActual = toNamedExpr(actual);

        INT_ASSERT(namedexpActual);

        symexpActual = toSymExpr(namedexpActual->actual);
      }

      INT_ASSERT(symexpActual); // because of how we invoke a task function

      Symbol* varActual = symexpActual->symbol();

      // If 'call' is in a generic function, it will have been instantiated by
      // now. Otherwise our task function has to remain generic.
      INT_ASSERT(varActual->type->symbol->hasFlag(FLAG_GENERIC) == false);

      // Need to copy varActual->type even for type variables.
      // BTW some formals' types may have been set in createTaskFunctions().
      formal->type = varActual->type;

      // If the actual is a ref, still need to capture it => remove ref.
      if (isReferenceType(varActual->type) == true) {
        Type* deref = varActual->type->getValType();

        // todo: replace needsCapture() with always resolveArgIntent(formal)
        // then checking (formal->intent & INTENT_FLAG_IN)
        if (needsCapture(deref) == true) {
          formal->type = deref;

          // If the formal has a ref intent, DO need a ref type => restore it.
          resolveArgIntent(formal);

          if (formal->intent & INTENT_FLAG_REF) {
            formal->type = varActual->type;
          }

          if (varActual->isConstant() == true) {
            int newIntent = formal->intent | INTENT_FLAG_CONST;

            // and clear INTENT_FLAG_MAYBE_CONST flag
            newIntent      &= ~INTENT_FLAG_MAYBE_CONST;
            formal->intent =  (IntentTag) newIntent;
          }
        }
      }

      if (varActual->hasFlag(FLAG_TYPE_VARIABLE) == true) {
        formal->addFlag(FLAG_TYPE_VARIABLE);
      }

      // This does not capture records/strings that are passed
      // by blank or const intent. As of this writing (6'2015)
      // records and strings are (incorrectly) captured at the point
      // when the task function/arg bundle is created.
      if (taskFn->hasFlag(FLAG_COBEGIN_OR_COFORALL) == true &&
          varActual->isConstValWillNotChange()      == false &&
          (concreteIntent(formal->intent, formal->type->getValType())
           & INTENT_FLAG_IN)) {
        // skip dummy_locale_arg: chpl_localeID_t
        if (argNum != 0 || taskFn->hasFlag(FLAG_ON) == false) {
          captureTaskIntentValues(argNum,
                                  formal,
                                  actual,
                                  varActual,
                                  info,
                                  taskFn);
        }
      }

      argNum = argNum + 1;
    }

    // Even if some formals are (now) types, if 'taskFn' remained generic,
    // gatherCandidates() would not instantiate it, for some reason.
    taskFn->removeFlag(FLAG_GENERIC);
  }
}

//
// Generate code to store away the value of 'varActual' before
// the cobegin or the coforall loop starts. Use this value
// instead of 'varActual' as the actual to the task function,
// meaning (later in compilation) in the argument bundle.
//
// This is to ensure that all task functions use the same value
// for their respective formal when that has an 'in'-like intent,
// even if 'varActual' is modified between creations of
// the multiple task functions.
//
static void captureTaskIntentValues(int        argNum,
                                    ArgSymbol* formal,
                                    Expr*      actual,
                                    Symbol*    varActual,
                                    CallInfo&  info,
                                    FnSymbol*  taskFn) {
  CallExpr*  call   = info.call;
  BlockStmt* parent = toBlockStmt(call->parentExpr);

  INT_ASSERT(parent);

  if (taskFn->hasFlag(FLAG_ON) && !parent->isForLoop()) {
    // coforall ... { on ... { .... }} ==> there is an intermediate BlockStmt
    parent = toBlockStmt(parent->parentExpr);

    INT_ASSERT(parent);
  }

  if (fVerify == true) {
    if (argNum == 0 || (argNum == 1 && taskFn->hasFlag(FLAG_ON) == true)) {
      verifyTaskFnCall(parent, call); //assertions only
    }
  }

  Expr* marker = parentToMarker(parent, call);

  if (varActual->hasFlag(FLAG_NO_CAPTURE_FOR_TASKING) == true) {

  } else if (varActual->defPoint->parentExpr == parent) {
    // Index variable of the coforall loop? Do not capture it!
    INT_ASSERT(varActual->hasFlag(FLAG_COFORALL_INDEX_VAR));

  } else {
    SymbolMap*& symap   = capturedValues[parent->id];
    Symbol*     capTemp = NULL;

    if (symap != NULL) {
      capTemp = symap->get(varActual);

    } else {
      symap = new SymbolMap();
    }

    if (capTemp == NULL) {
      capTemp = newTemp(astr(formal->name, "_captemp"), formal->type);

      marker->insertBefore(new DefExpr(capTemp));

      if (hasAutoCopyForType(formal->type) == true) {
        FnSymbol* autoCopy = getAutoCopy(formal->type);

        marker->insertBefore("'move'(%S,%S(%S))",
                             capTemp,
                             autoCopy,
                             varActual);

      } else if (isReferenceType(varActual->type) ==  true &&
                 isReferenceType(capTemp->type)   == false) {
        marker->insertBefore("'move'(%S,'deref'(%S))", capTemp, varActual);

      } else {
        marker->insertBefore("'move'(%S,%S)", capTemp, varActual);
      }

      symap->put(varActual, capTemp);
    }

    actual->replace(new SymExpr(capTemp));

    INT_ASSERT(info.actuals.v[argNum] == varActual);

    info.actuals.v[argNum] = capTemp;
  }
}

// Ensure 'parent' is the block before which we want to do the capturing.
static void verifyTaskFnCall(BlockStmt* parent, CallExpr* call) {
  if (call->isNamed("coforall_fn") == true ||
      call->isNamed("on_fn")       == true) {
    INT_ASSERT(parent->isForLoop());

  } else if (call->isNamed("cobegin_fn") == true) {
    DefExpr* first = toDefExpr(parent->getFirstExpr());

    // just documenting the current state
    INT_ASSERT(first && !strcmp(first->sym->name, "_cobeginCount"));

  } else {
    INT_ASSERT(call->isNamed("begin_fn"));
  }
}

//
// Returns the expression that we want to capture before.
//
// Why not just 'parent'? In users/shetag/fock/fock-dyn-prog-cntr.chpl,
// we cannot do parent->insertBefore() because parent->list is null.
// That's because we have: if ... then cobegin ..., so 'parent' is
// immediately under CondStmt. This motivated me for cobegins to capture
// inside of the 'parent' block, at the beginning of it.
//
static Expr* parentToMarker(BlockStmt* parent, CallExpr* call) {
  Expr*  retval = parent;

  if (call->isNamed("cobegin_fn") == true) {
    DefExpr*  def  = toDefExpr(parent->body.head);
    CallExpr* move = toCallExpr(def->next);
    SymExpr*  arg1 = toSymExpr(move->get(1));

    INT_ASSERT(strcmp(def->sym->name, "_cobeginCount") == 0);
    INT_ASSERT(arg1->symbol()                          == def->sym);

    retval = move->next;
  }

  return retval;
}

/************************************* | **************************************
*                                                                             *
*                                                                             *
*                                                                             *
************************************** | *************************************/

void lvalueCheck(CallExpr* call) {
  // Check to ensure the actual supplied to an OUT, INOUT or REF argument
  // is an lvalue.
  for_formals_actuals(formal, actual, call) {
    bool errorMsg = false;
    switch (formal->intent) {
     case INTENT_BLANK:
     case INTENT_CONST:
     case INTENT_PARAM:
     case INTENT_TYPE:
     case INTENT_REF_MAYBE_CONST:
      // not checking them here
      break;

     case INTENT_IN:
     case INTENT_CONST_IN:
      // generally, not checking them here
      // but, FLAG_COPY_MUTATES makes INTENT_IN actually modify actual
      if (formal->getValType()->symbol->hasFlag(FLAG_COPY_MUTATES))
        if (!isLegalLvalueActualArg(formal, actual))
          errorMsg = true;
      break;

     case INTENT_INOUT:
     case INTENT_OUT:
     case INTENT_REF:
      if (!isLegalLvalueActualArg(formal, actual))
        errorMsg = true;
      break;

     case INTENT_CONST_REF:
      if (!isLegalConstRefActualArg(formal, actual))
        errorMsg = true;
      break;

     default:
      // all intents should be covered above
      INT_ASSERT(false);
      break;
    }

    FnSymbol* nonTaskFnParent = NULL;

    if (errorMsg &&
        // sets nonTaskFnParent
        checkAndUpdateIfLegalFieldOfThis(call, actual, nonTaskFnParent)) {
      errorMsg = false;

      nonTaskFnParent->addFlag(FLAG_MODIFIES_CONST_FIELDS);
    }

    if (errorMsg == true) {
      if (nonTaskFnParent &&
          nonTaskFnParent->hasFlag(FLAG_SUPPRESS_LVALUE_ERRORS)) {
        // we are asked to ignore errors here
        return;
      }

      if (SymExpr* se = toSymExpr(actual)) {
        if (se->symbol()->hasFlag(FLAG_SUPPRESS_LVALUE_ERRORS)) {
          // Ignore lvalue errors default argument expressions
          return;
        }
      }

      FnSymbol* calleeFn = call->resolvedFunction();

      INT_ASSERT(calleeFn == formal->defPoint->parentSymbol); // sanity

      Symbol* actSym = isSymExpr(actual) ? toSymExpr(actual)->symbol() : NULL;
      bool isInitParam = actSym->hasFlag(FLAG_PARAM) && calleeFn->isInitializer();

      if (calleeFn->hasFlag(FLAG_ASSIGNOP)) {
        // This assert is FYI. Perhaps can remove it if it fails.
        INT_ASSERT(callStack.n > 0 && callStack.v[callStack.n - 1] == call);

        FnSymbol*   fnParent   = toFnSymbol(call->parentSymbol);
        const char* recordName = defaultRecordAssignmentTo(fnParent);

        if (recordName && callStack.n >= 2) {
          // blame on the caller of the caller, if available
          USR_FATAL_CONT(callStack.v[callStack.n - 2],
                         "cannot assign to a record of the type %s using "
                         "the default assignment operator because it has "
                         "'const' field(s)",
                         recordName);
        } else {
          USR_FATAL_CONT(actual, "illegal lvalue in assignment");
        }

      } else if (isInitParam == false) {
        ModuleSymbol* mod          = calleeFn->getModule();
        char          cn1          = calleeFn->name[0];
        const char*   calleeParens = (isalpha(cn1) || cn1 == '_') ? "()" : "";

        // Should this be the same condition as in insertLineNumber() ?
        if (developer || mod->modTag == MOD_USER) {
          USR_FATAL_CONT(actual,
                         "non-lvalue actual is passed to %s formal '%s' "
                         "of %s%s",
                         formal->intentDescrString(),
                         formal->name,
                         calleeFn->name,
                         calleeParens);

        } else {
          USR_FATAL_CONT(actual,
                         "non-lvalue actual is passed to a %s formal of "
                         "%s%s",
                         formal->intentDescrString(),
                         calleeFn->name,
                         calleeParens);
        }
      }

      if (SymExpr* aSE = toSymExpr(actual)) {
        Symbol* aVar = aSE->symbol();

        if (aVar->hasFlag(FLAG_CONST_DUE_TO_TASK_FORALL_INTENT)) {
          printTaskOrForallConstErrorNote(aVar);
        }
      }
    }
  }
}

void printTaskOrForallConstErrorNote(Symbol* aVar) {
  const char* varname = aVar->name;

  if (strncmp(varname, "_formal_tmp_", 12) == 0) {
    varname += 12;
  }

  if (isArgSymbol(aVar) || aVar->hasFlag(FLAG_TEMP)) {
    Symbol*     enclTaskFn    = aVar->defPoint->parentSymbol;
    BaseAST*    marker        = NULL;
    const char* constructName = NULL;

    if (enclTaskFn->hasFlag(FLAG_BEGIN)) {
      // enclTaskFn points to a good line number
      marker        = enclTaskFn;
      constructName = "begin";

    } else {
      marker        = enclTaskFn->defPoint->parentExpr;
      constructName = "parallel";
    }

    USR_PRINT(marker,
              "The shadow variable '%s' is constant due to task intents "
              "in this %s statement",
              varname,
              constructName);

  } else {
    Expr* enclLoop = aVar->defPoint->parentExpr;

    USR_PRINT(enclLoop,
              "The shadow variable '%s' is constant due to forall intents "
              "in this loop",
              varname);
  }
}

/************************************* | **************************************
*                                                                             *
*                                                                             *
*                                                                             *
************************************** | *************************************/

static void resolveTupleExpand(CallExpr* call) {
  SymExpr*  sym    = toSymExpr(call->get(1));
  Type*     type   = sym->symbol()->getValType();

  CallExpr* parent = toCallExpr(call->parentExpr);
  CallExpr* noop   = new CallExpr(PRIM_NOOP);
  Expr*     stmt   = call->getStmtExpr();

  int       size   = 0;

  if (type->symbol->hasFlag(FLAG_TUPLE) == false) {
    USR_FATAL(call, "invalid tuple expand primitive");
  }

  for (int i = 0; i < type->substitutions.n && size == 0; i++) {
    SymbolMapElem& elem = type->substitutions.v[i];

    if (elem.key != NULL && strcmp("size", elem.key->name) == 0) {
      size = toVarSymbol(elem.value)->immediate->int_value();
    }
  }

  if (size == 0) {
    INT_FATAL(call, "Invalid tuple expand primitive");
  }

  stmt->insertBefore(noop);

  for (int i = 1; i <= size; i++) {
    VarSymbol* tmp = newTemp("_tuple_expand_tmp_");
    CallExpr*  e   = NULL;

    tmp->addFlag(FLAG_MAYBE_TYPE);

    if (sym->symbol()->hasFlag(FLAG_TYPE_VARIABLE) == true) {
      tmp->addFlag(FLAG_TYPE_VARIABLE);
    }

    call->insertBefore(new SymExpr(tmp));

    if (call->parentSymbol->hasFlag(FLAG_EXPAND_TUPLES_WITH_VALUES) == false) {
      e = new CallExpr(sym->copy(), new_IntSymbol(i));
    } else {
      e = new CallExpr(PRIM_GET_MEMBER_VALUE,
                       sym->copy(),
                       new_CStringSymbol(astr("x", istr(i))));
    }

    stmt->insertBefore(new DefExpr(tmp));
    stmt->insertBefore(new CallExpr(PRIM_MOVE, tmp, e));
  }

  call->remove();

  noop->replace(call); // put call back in ast for function resolution

  call->convertToNoop();

  // increase tuple rank
  if (parent != NULL && parent->isNamed("_type_construct__tuple") == true) {
    Symbol* rank = new_IntSymbol(parent->numActuals() - 1);

    parent->get(1)->replace(new SymExpr(rank));
  }
}

/************************************* | **************************************
*                                                                             *
*                                                                             *
*                                                                             *
************************************** | *************************************/

static void handleSetMemberTypeMismatch(Type*     t,
                                        Symbol*   fs,
                                        CallExpr* call,
                                        SymExpr*  rhs);

static void resolveSetMember(CallExpr* call) {

  if (call->id == breakOnResolveID) {
    gdbShouldBreakHere();
  }

  // Get the field name.
  SymExpr* sym = toSymExpr(call->get(2));

  if (sym == NULL) {
    INT_FATAL(call, "bad set member primitive");
  }

  VarSymbol* var = toVarSymbol(sym->symbol());

  if (var == NULL || var->immediate == NULL) {
    INT_FATAL(call, "bad set member primitive");
  }

  const char* name = var->immediate->v_string;

  // Special case: An integer field name is actually a tuple member index.
  {
    int64_t i = 0;

    if (get_int(sym, &i) == true) {
      name = astr("x", istr(i));

      call->get(2)->replace(new SymExpr(new_CStringSymbol(name)));
    }
  }

  AggregateType* ct = toAggregateType(call->get(1)->typeInfo()->getValType());

  if (ct == NULL) {
    INT_FATAL(call, "bad set member primitive");
  }

  Symbol* fs = NULL;

  for_fields(field, ct) {
    if (strcmp(field->name, name) == 0) {
      fs = field;
      break;
    }
  }

  if (fs == NULL) {
    INT_FATAL(call, "bad set member primitive");
  }

  Type* t = call->get(3)->typeInfo();

  if (t == dtUnknown) {
    INT_FATAL(call, "Unable to resolve field type");
  }

  INT_ASSERT(isFnSymbol(call->parentSymbol));
  if (isGenericInstantiation(fs->type, t, toFnSymbol(call->parentSymbol))) {
    fs->type = t;
  }
  if (fs->type->symbol->hasFlag(FLAG_GENERIC)) {
    if (canInstantiate(t, fs->type))
      fs->type = t;
    else
      USR_FATAL(call->parentSymbol,
                "unable to determine type of generic field");
  }

  if (fs->type == dtUnknown) {
    if (t != dtNil) {
      fs->type = t;

    } else {
      USR_FATAL(call->parentSymbol,
                "unable to determine type of field from nil");
    }
  }

  INT_ASSERT(isSymExpr(call->get(3)));

  handleSetMemberTypeMismatch(t, fs, call, toSymExpr(call->get(3)));
}

static void handleSetMemberTypeMismatch(Type*     t,
                                        Symbol*   fs,
                                        CallExpr* call,
                                        SymExpr*  rhs) {
  if (t != fs->type && t != dtNil && t != dtObject) {
    Symbol*   actual = rhs->symbol();
    FnSymbol* fn     = toFnSymbol(call->parentSymbol);

    if (canCoerceTuples(t, actual, fs->type, fn) == true) {
      // Add a PRIM_MOVE so that insertCasts will take care of it later.
      VarSymbol* tmp = newTemp("coerce_elt", fs->type);

      call->insertBefore(new DefExpr(tmp));
      rhs->remove();
      call->insertBefore(new CallExpr(PRIM_MOVE, tmp, rhs));
      call->insertAtTail(tmp);

    } else {
      USR_FATAL(userCall(call),
                "cannot assign expression of type %s to field '%s' of type %s",
                toString(t),
                fs->name,
                toString(fs->type));
    }
  }
}

static bool isFieldAccessible(Expr* expr,
                              AggregateType* at,
                              DefExpr* currField);
static void updateFieldsMember(Expr* expr, FnSymbol* fn, DefExpr* currField);
static bool isFieldInitialized(const DefExpr* field, DefExpr* currField);
static bool isFieldAccess(CallExpr* callExpr);

/************************************* | **************************************
*                                                                             *
* Handles the initialization of fields in default initializers when the type  *
* was not known at the generation of the default initializer and the field    *
* no declared initial value.                                                  *
*                                                                             *
* If the field's type is now determined to be a sync or single, then we will  *
* transform this call into just a PRIM_SET_MEMBER and resolve that.           *
*                                                                             *
* If this is not the case, then we will expand the call into the normal field *
* initialization.                                                             *
*
* The concern for default initializers with sync fields is
* that the compiler will generate this pattern:
*
*   - create a default-initialized (empty) sync value
*   - call = to initialize the field from it
*   -> deadlock because the RHS of = is empty
*
* TODO: revisit and decide if PRIM_INIT_MAYBE_SYNC_SINGLE_FIELD
* is still necessary, now that default initializers should not
* call = (and instead use in intent at the call site).
*
************************************** | *************************************/
static void resolveMaybeSyncSingleField(CallExpr* call) {
  if (call->id == breakOnResolveID) {
    gdbShouldBreakHere();
  }

  INT_ASSERT(call->argList.length == 3);
  // PRIM_INIT_MAYBE_SYNC_SINGLE_FIELD contains three args:
  // fn->_this, the name of the field, and the value it is to be given

  SymExpr* rhs = toSymExpr(call->get(3)); // the value/type to give the field

  // Get the field name.
  SymExpr* sym = toSymExpr(call->get(2));
  if (!sym)
    INT_FATAL(call, "bad initializer set field primitive");
  VarSymbol* var = toVarSymbol(sym->symbol());
  if (!var || !var->immediate)
    INT_FATAL(call, "bad initializer set field primitive");
  const char* name = var->immediate->v_string;

  // Get the type
  AggregateType* ct = toAggregateType(call->get(1)->typeInfo()->getValType());
  if (!ct)
    INT_FATAL(call, "bad initializer set field primitive");

  Symbol* fs = NULL;
  int index = 1;
  for_fields(field, ct) {
    if (!strcmp(field->name, name)) {
      fs = field; break;
    }
    index++;
  }

  if (!fs)
    INT_FATAL(call, "bad initializer set field primitive");

  Type* t = rhs->typeInfo();
  // I think this never happens, so can be turned into an assert
  if (t == dtUnknown)
    INT_FATAL(call, "Unable to resolve field type");

  if (isSyncType(t) || isSingleType(t)) {
    // Sync and single fields should be initialized with just a PRIM_SET_MEMBER
    // using the original initial expression.
    call->primitive = primitives[PRIM_SET_MEMBER];
    resolveSetMember(call);

  } else {
    // Create the precursor code that would have been inserted if we weren't so
    // worried about syncs and singles
    DefExpr*   fieldDef  = fs->defPoint;

    VarSymbol* tmp       = newTemp("tmp", t->getValType());
    DefExpr*   tmpDefn   = new DefExpr(tmp);

    // Applies a type to TMP and sets its value
    CallExpr*  tmpInit   = new CallExpr(PRIM_INIT_VAR,
                                        tmp, rhs->remove(),
                                        fieldDef->exprType->copy());

    call->primitive = primitives[PRIM_SET_MEMBER];
    call->insertAtTail(new SymExpr(tmp));

    // Needed bits for the next few calls
    FnSymbol*      parentFn = toFnSymbol(call->parentSymbol);
    INT_ASSERT(parentFn);
    Symbol*        _this    = parentFn->_this;
    AggregateType* at       = toAggregateType(_this->type);
    INT_ASSERT(at);

    BlockStmt* resolveBlock = new BlockStmt(tmpDefn, BLOCK_SCOPELESS);
    resolveBlock->insertAtTail(tmpInit);
    call->replace(resolveBlock);
    resolveBlock->insertAtTail(call);

    if (!isFieldAccessible(tmpInit, at, fieldDef)) {
      INT_ASSERT(false);
    }

    updateFieldsMember(tmpInit, parentFn, fieldDef);

    normalize(resolveBlock);
    resolveBlockStmt(resolveBlock);
  }
}

/************************************* | **************************************
*                                                                             *
*                                                                             *
*                                                                             *
************************************** | *************************************/

static bool isFieldAccessible(Expr* expr,
                              AggregateType* at,
                              DefExpr* currField) {
  bool retval = true;

  if (SymExpr* symExpr = toSymExpr(expr)) {
    Symbol* sym = symExpr->symbol();

    if (sym->isImmediate() == true) {
      retval = true;

    } else if (DefExpr* field = at->toLocalField(symExpr)) {
      if (isFieldInitialized(field, currField) == true) {
        retval = true;
      } else {
        USR_FATAL(expr,
                  "'%s' used before defined (first used here)",
                  field->sym->name);
      }

    } else {
      retval = true;
    }

  } else if (CallExpr* callExpr = toCallExpr(expr)) {
    if (DefExpr* field = at->toLocalField(callExpr)) {
      if (isFieldInitialized(field, currField) == true) {
        retval = true;
      } else {
        USR_FATAL(expr,
                  "'%s' used before defined (first used here)",
                  field->sym->name);
      }

    } else {
      for_actuals(actual, callExpr) {
        if (isFieldAccessible(actual, at, currField) == false) {
          retval = false;
          break;
        }
      }
    }

  } else if (isNamedExpr(expr) == true) {
    retval = true;

  } else {
    INT_ASSERT(false);
  }

  return retval;
}

/************************************* | **************************************
*                                                                             *
*                                                                             *
*                                                                             *
************************************** | *************************************/

static void updateFieldsMember(Expr* expr, FnSymbol* fn, DefExpr* currField) {
  if (SymExpr* symExpr = toSymExpr(expr)) {
    Symbol* sym = symExpr->symbol();
    SymExpr* _this = new SymExpr(fn->_this);
    AggregateType* _thisType = toAggregateType(_this->symbol()->getValType());
    INT_ASSERT(_thisType);

    DefExpr* foundField = NULL;

    // BHARSH INIT TODO: are these errors ever triggered?
    if (DefExpr* fieldDef = _thisType->toLocalField(symExpr)) {
      if (isFieldInitialized(fieldDef, currField) == true) {
        foundField = fieldDef;
      } else {
        USR_FATAL(expr,
                  "'%s' used before defined (first used here)",
                  fieldDef->sym->name);
      }
    } else if (DefExpr* fieldDef = _thisType->toSuperField(symExpr)) {
      if (isFieldInitialized(fieldDef, currField) == true) {
        foundField = fieldDef;
      } else {
        USR_FATAL(expr,
                  "'%s' used before defined (first used here)",
                  fieldDef->sym->name);
      }
    }

    if (foundField != NULL) {
      SymExpr* field = new SymExpr(new_CStringSymbol(sym->name));
      if (foundField->sym->hasFlag(FLAG_PARAM) ||
          foundField->sym->hasFlag(FLAG_TYPE_VARIABLE)) {
        symExpr->replace(new CallExpr(PRIM_GET_MEMBER_VALUE, _this, field));
      } else {
        symExpr->replace(new CallExpr(PRIM_GET_MEMBER, _this, field));
      }
    }

  } else if (CallExpr* callExpr = toCallExpr(expr)) {
    if (isFieldAccess(callExpr) == false) {
      for_actuals(actual, callExpr) {
        updateFieldsMember(actual, fn, currField);
      }
    }

  } else if (NamedExpr* named = toNamedExpr(expr)) {
    updateFieldsMember(named->actual, fn, currField);

  } else if (isUnresolvedSymExpr(expr) == true) {

  } else {
    INT_ASSERT(false);
  }
}

/************************************* | **************************************
*                                                                             *
*                                                                             *
*                                                                             *
************************************** | *************************************/

static bool isFieldInitialized(const DefExpr* field, DefExpr* currField) {
  const DefExpr* ptr    = currField;
  bool           retval = true;

  while (ptr != NULL && retval == true) {
    if (ptr == field) {
      retval = false;
    } else {
      ptr = toConstDefExpr(ptr->next);
    }
  }

  return retval;
}

/************************************* | **************************************
*                                                                             *
*                                                                             *
*                                                                             *
************************************** | *************************************/

static bool isFieldAccess(CallExpr* callExpr) {
  bool retval = false;

  if (callExpr->isNamed(".") == true) {
    if (SymExpr* lhs = toSymExpr(callExpr->get(1))) {
      if (ArgSymbol* arg = toArgSymbol(lhs->symbol())) {
        retval = arg->hasFlag(FLAG_ARG_THIS);
      }
    }
  }

  return retval;
}



/************************************* | **************************************
*                                                                             *
* Resolves calls inserted into initializers during Phase 1,                   *
* to fully determine the instantiated type.                                   *
*                                                                             *
* This function is a combination of resolveMove and resolveSetMember          *
*                                                                             *
************************************** | *************************************/

static void resolveInitField(CallExpr* call) {
  if (call->id == breakOnResolveID) {
    gdbShouldBreakHere();
  }

  INT_ASSERT(call->argList.length == 3);

  // PRIM_INIT_FIELD contains three args:
  // fn->_this, the name of the field, and the value/type it is to be given

  SymExpr* srcExpr = toSymExpr(call->get(3)); // the value/type to give field

  // Get the field name.
  SymExpr* sym = toSymExpr(call->get(2));
  if (!sym)
    INT_FATAL(call, "bad initializer set field primitive");
  VarSymbol* var = toVarSymbol(sym->symbol());
  if (!var || !var->immediate)
    INT_FATAL(call, "bad initializer set field primitive");
  const char* name = var->immediate->v_string;

  // Get the type
  AggregateType* ct = toAggregateType(call->get(1)->typeInfo()->getValType());
  if (!ct)
    INT_FATAL(call, "bad initializer set field primitive");

  Symbol* fs = NULL;
  int index = 1;
  for_fields(field, ct) {
    if (!strcmp(field->name, name)) {
      fs = field; break;
    }
    index++;
  }

  if (!fs)
    INT_FATAL(call, "bad initializer set field primitive");

  Type* srcType = srcExpr->symbol()->type;
  if (srcType == dtUnknown)
    INT_FATAL(call, "Unable to resolve field type");

  if (fs->hasFlag(FLAG_PARAM)) {
    if (isLegalParamType(srcType) == false) {
      USR_FATAL_CONT(fs, "'%s' is not of a supported param type", fs->name);
    }
    if (srcExpr->symbol()->isParameter() == false) {
      USR_FATAL_CONT(call, "Initializing parameter '%s' to value not known at compile time", fs->name);
    }
  }

  if (srcType == dtNil && fs->type == dtUnknown) {
    USR_FATAL(call->parentSymbol, "unable to determine type of field from nil");
  }

  bool wasGeneric = ct->symbol->hasFlag(FLAG_GENERIC);

  FnSymbol* parentFn = toFnSymbol(call->parentSymbol);
  INT_ASSERT(parentFn);

  if (fs->type->symbol->hasFlag(FLAG_GENERIC))
    fs->type = dtUnknown;

  if (fs->type == dtUnknown) {
    // Update the type of the field.  If necessary, update to a new
    // instantiation of the overarching type (and replaces references to the
    // fields from the old instantiation

    bool ignoredHasDefault = false;

    if ((fs->hasFlag(FLAG_TYPE_VARIABLE) && isTypeExpr(srcExpr)) ||
        fs->hasFlag(FLAG_PARAM) ||
        (fs->defPoint->exprType == NULL && fs->defPoint->init == NULL) ||
        (fs->defPoint->init == NULL && fs->defPoint->exprType != NULL &&
         ct->fieldIsGeneric(fs, ignoredHasDefault))) {
      AggregateType* instantiate = ct->getInstantiation(srcExpr->symbol(), index);
      if (instantiate != ct) {
        // TODO: make this set of operations a helper function I can call
        INT_ASSERT(parentFn->_this);
        parentFn->_this->type = instantiate;

        SymbolMap fieldTranslate;
        for (int i = 1; i <= instantiate->fields.length; i++) {
          fieldTranslate.put(ct->getField(i), instantiate->getField(i));
        }
        update_symbols(parentFn, &fieldTranslate);

        ct = instantiate;
        fs = instantiate->getField(index);
      }
    } else {
      // The field is not generic.

      if (fs->defPoint->exprType == NULL) {
        fs->type = srcType;
      } else if (fs->defPoint->exprType) {
        Type* exprType = fs->defPoint->exprType->typeInfo();
        if (exprType == dtUnknown)
          fs->type = srcType;
        else
          fs->type = exprType;
      }
    }
  }

  // Type was just fully instantiated, let's try to find its promotion type.
  if (wasGeneric                        == true &&
      ct->symbol->hasFlag(FLAG_GENERIC) == false) {

    resolveTypeWithInitializer(ct, parentFn);
    // BHARSH INIT TODO: Would like to resolve destructor here, but field
    // types are not fully resolved. E.g., "var foo : t"
  } else if (developer == false &&
             ct->symbol->hasFlag(FLAG_BASE_ARRAY) == false &&
             isArrayClass(ct) &&
             strcmp(fs->name, "dom") == 0) {
    fixTypeNames(ct);
  }

  call->primitive = primitives[PRIM_SET_MEMBER];

  resolveSetMember(call); // Can we remove some of the above with this?
}

/************************************* | **************************************
*                                                                             *
* This handles expressions of the form                                        *
*      CallExpr(PRIM_INIT_VAR, dst, src, [optional type to coerce to])        *
*                                                                             *
* 2017/03/06: This initial, trivial, implementation converts this to either   *
*                                                                             *
*      CallExpr(PRIM_MOVE, dst, src)                                          *
*                                                                             *
* or                                                                          *
*                                                                             *
*      CallExpr(PRIM_MOVE, dst, CallExpr("init_copy", src))                   *
*                                                                             *
* and then resolves the PRIM_MOVE.                                            *
*                                                                             *
************************************** | *************************************/

static void resolveInitVar(CallExpr* call) {
  SymExpr* dstExpr = toSymExpr(call->get(1));
  Symbol*  dst     = dstExpr->symbol();

  SymExpr* srcExpr = toSymExpr(call->get(2));
  Symbol*  src     = srcExpr->symbol();
  Type*    srcType = src->type;

  bool isParamString = dst->hasFlag(FLAG_PARAM) && isString(srcType);

  if (call->id == breakOnResolveID) {
    gdbShouldBreakHere();
  }

  Type* targetType = srcType;
  SymExpr* targetTypeExpr = NULL;
  if (call->numActuals() >= 3) {
    targetTypeExpr = toSymExpr(call->get(3));
    targetType = targetTypeExpr->symbol()->type;
    INT_ASSERT(targetType);
    targetTypeExpr->remove(); // Take it out of the PRIM_INIT_VAR

    // If the target type is generic, compute the appropriate
    // instantiation type (just as we would when instantiating
    // a generic function's argument)
    if (targetType->symbol->hasFlag(FLAG_GENERIC)) {
      Type* useType = getInstantiationType(srcType, targetType);

      if (useType == NULL) {
        USR_FATAL(call, "Could not coerce %s to %s in initialization",
                        srcType->symbol->name,
                        targetType->symbol->name);
      }

      targetType = useType;
    }

    // Ignore the target type if it's the same & not a runtime type
    // and not sync/single (since sync/single initCopy returns a different type)
    if (targetType == srcType &&
        !targetType->symbol->hasFlag(FLAG_HAS_RUNTIME_TYPE) &&
        !isSyncType(srcType) &&
        !isSingleType(srcType)) {
      targetType = srcType;
      targetTypeExpr = NULL;
    }
  }

  bool addedCoerce = false;

  if (targetTypeExpr != NULL) {
    // create a temp variable to store the result of PRIM_COERCE
    VarSymbol* tmp = newTemp(primCoerceTmpName, targetType);
    tmp->addFlag(FLAG_EXPR_TEMP);

    CallExpr* coerce = new CallExpr(PRIM_COERCE,
                                    srcExpr->copy(),
                                    targetTypeExpr);
    CallExpr* move = new CallExpr(PRIM_MOVE, tmp, coerce);

    call->insertBefore(new DefExpr(tmp));
    call->insertBefore(move);
    resolveCoerce(coerce);
    resolveMove(move);

    // Now let the rest of this function proceed using
    // 'tmp' instead of the original source.
    srcExpr->setSymbol(tmp);
    srcType = targetType;

    addedCoerce = true;
  }

  if (dst->hasFlag(FLAG_NO_COPY) || addedCoerce) {
    call->primitive = primitives[PRIM_MOVE];
    resolveMove(call);

  } else if (isPrimitiveScalar(srcType)        == true)  {
    call->primitive = primitives[PRIM_MOVE];
    resolveMove(call);

  } else if (isRecordWithInitializers(srcType) == true &&
             isParamString == false &&
             isSyncType(srcType) == false &&
             isSingleType(srcType) == false &&
             isRecordWrappedType(srcType) == false)  {
    AggregateType* ct  = toAggregateType(srcType);
    SymExpr*       rhs = toSymExpr(call->get(2));

    // Clear FLAG_INSERT_AUTO_DESTROY_FOR_EXPLICIT_NEW
    // since the result of the 'new' will "move" into
    // the variable we are initializing.
    src->removeFlag(FLAG_INSERT_AUTO_DESTROY_FOR_EXPLICIT_NEW);

    // The LHS will "own" the record
    if (rhs->symbol()->hasFlag(FLAG_INSERT_AUTO_DESTROY) == false &&
        rhs->symbol()->hasFlag(FLAG_TEMP)                == true) {
      dst->type       = src->type;

      call->primitive = primitives[PRIM_MOVE];

      resolveMove(call);
    } else if (rhs->symbol()->hasFlag(FLAG_CHAPEL_STRING_LITERAL)) {
      // Don't need to copy string literals
      dst->type       = src->type;

      call->primitive = primitives[PRIM_MOVE];

      resolveMove(call);

    } else if (findCopyInit(ct) != NULL) {
      dst->type = src->type;

      call->setUnresolvedFunction("init");
      call->insertAtHead(gMethodToken);

      if (ct->hasPostInitializer() == true) {
        call->insertAfter(new CallExpr("postinit", gMethodToken, dst));
      }

      resolveCall(call);

    } else {
      USR_FATAL(call, "No copy constructor for initializer");
    }

  } else {
    Expr*     initExpr = srcExpr->remove();
    CallExpr* initCopy = new CallExpr("chpl__initCopy", initExpr);

    call->insertAtTail(initCopy);
    call->primitive = primitives[PRIM_MOVE];

    resolveExpr(initCopy);
    resolveMove(call);
  }
}

/************************************* | **************************************
*                                                                             *
* Detect if there is a copy initializer by attempting to resolve              *
*                                                                             *
*    tmpAt.init(tmpAt, tmpAt);                                                *
*                                                                             *
* where tmpAt is a temp of type at.                                           *
*                                                                             *
************************************** | *************************************/

FnSymbol* findCopyInit(AggregateType* at) {
  VarSymbol* tmpAt = newTemp(at);
  CallExpr*  call  = new CallExpr("init", gMethodToken, tmpAt, tmpAt);

  FnSymbol* ret = resolveUninsertedCall(at, call, false);

  // ret's instantiationPoint points to the dummy BlockStmt created by
  // resolveUninsertedCall, so it needs to be updated.
  if (ret != NULL) {
    ret->instantiationPoint = at->symbol->instantiationPoint;
  }

  return ret;
}

/************************************* | **************************************
*                                                                             *
*                                                                             *
*                                                                             *
************************************** | *************************************/

static bool  moveIsAcceptable(CallExpr* call);

static void  moveHaltMoveIsUnacceptable(CallExpr* call);

static bool  moveSupportsUnresolvedFunctionReturn(CallExpr* call);

static bool  isIfExprResult(Expr* LHS);

static Type* moveDetermineRhsType(CallExpr* call);

static Type* moveDetermineLhsType(CallExpr* call);

static bool  moveTypesAreAcceptable(Type* lhsType, Type* rhsType);

static void  moveHaltForUnacceptableTypes(CallExpr* call);

static void  resolveMoveForRhsSymExpr(CallExpr* call);

static void  resolveMoveForRhsCallExpr(CallExpr* call);

static void  moveSetConstFlagsAndCheck(CallExpr* call);

static void  moveSetFlagsAndCheckForConstAccess(Symbol*   lhs,
                                                CallExpr* rhs,
                                                FnSymbol* resolvedFn);

static void  moveSetFlagsForConstAccess(Symbol*   lhs,
                                        CallExpr* rhs,
                                        Symbol*   baseSym,
                                        bool      refConstWCT);

static void  moveFinalize(CallExpr* call);



static void resolveMove(CallExpr* call) {
  if (call->id == breakOnResolveID) {
    gdbShouldBreakHere();
  }


  if (moveIsAcceptable(call) == false) {
    // NB: This call will not return
    moveHaltMoveIsUnacceptable(call);


  // Ignore moves to RVV unless this is a constructor
  } else if (moveSupportsUnresolvedFunctionReturn(call) == true) {

  // Ignore moves to if-expr result, the type will be determined later by
  // 'resolveIfExprType'
  } else if (isIfExprResult(call->get(1))) {


  } else {
    // These calls might modify the fields in call
    Type* rhsType = moveDetermineRhsType(call);
    Type* lhsType = moveDetermineLhsType(call);
    Expr* rhs     = call->get(2);

    if (moveTypesAreAcceptable(lhsType, rhsType) == false) {
      // NB: This call will not return
      moveHaltForUnacceptableTypes(call);

    } else if (isSymExpr(rhs)  == true) {
      resolveMoveForRhsSymExpr(call);

    } else if (isCallExpr(rhs) == true) {
      resolveMoveForRhsCallExpr(call);

    } else {
      INT_ASSERT(false);
    }
  }
}

//
//
//

static bool moveIsAcceptable(CallExpr* call) {
  Symbol* lhsSym = toSymExpr(call->get(1))->symbol();
  Expr*   rhs    = call->get(2);
  bool    retval = true;

  // Handle IfExpr results in 'resolveIfExprType' for better error message
  if (isTypeExpr(rhs) == false) {
    if (lhsSym->hasFlag(FLAG_TYPE_VARIABLE) == true &&
        lhsSym->hasFlag(FLAG_IF_EXPR_RESULT) == false) {
      FnSymbol* fn = toFnSymbol(call->parentSymbol);

      if (fn->getReturnSymbol()                  != lhsSym ||
          fn->hasFlag(FLAG_RUNTIME_TYPE_INIT_FN) == false) {
        retval = false;
      }
    }

  } else {
    if (lhsSym->hasFlag(FLAG_TYPE_VARIABLE) == false &&
        lhsSym->hasFlag(FLAG_MAYBE_TYPE)    == false &&
        lhsSym->hasFlag(FLAG_IF_EXPR_RESULT) == false) {
      retval = false;
    }
  }

  return retval;
}

static void moveHaltMoveIsUnacceptable(CallExpr* call) {
  Symbol* lhsSym = toSymExpr(call->get(1))->symbol();
  Expr*   rhs    = call->get(2);

  if (isTypeExpr(rhs) == false) {
    if (lhsSym->hasFlag(FLAG_TYPE_VARIABLE) == true) {
      FnSymbol* fn = toFnSymbol(call->parentSymbol);

      if (fn->getReturnSymbol() != lhsSym) {
        USR_FATAL(call, "illegal assignment of value to type");

      } else if (fn->hasFlag(FLAG_RUNTIME_TYPE_INIT_FN) == false) {
        USR_FATAL(call, "illegal return of value where type is expected");
      }
    }

  } else {
    if (lhsSym->hasFlag(FLAG_TYPE_VARIABLE) == false &&
        lhsSym->hasFlag(FLAG_MAYBE_TYPE)    == false) {
      FnSymbol* fn = toFnSymbol(call->parentSymbol);

      if (fn->getReturnSymbol() == lhsSym) {
        USR_FATAL(call, "illegal return of type where value is expected");

      } else if (lhsSym->hasFlag(FLAG_CHPL__ITER) == true) {
        USR_FATAL(call,
                  "unable to iterate over type '%s'",
                  toString(rhs->getValType()));

      } else {
        USR_FATAL(call, "illegal assignment of type to value");
      }
    }
  }
}

//
// Return true if the move supports a return from a function.
// NB this does not include a constructor
//
static bool moveSupportsUnresolvedFunctionReturn(CallExpr* call) {
  bool retval = false;

  if (FnSymbol* fn = toFnSymbol(call->parentSymbol)) {
    Symbol* lhsSym = toSymExpr(call->get(1))->symbol();

    if (fn->retType           == dtUnknown       && // Return type unresolved
        fn->getReturnSymbol() == lhsSym          && // LHS is the RVV
        fn->_this             != lhsSym          && // Not a constructor
        call->parentExpr      != fn->where       &&
        call->parentExpr      != fn->retExprType) {
      retval = true;
    }
  }

  return retval;
}

static bool isIfExprResult(Expr* LHS) {
  bool ret = false;

  if (SymExpr* se = toSymExpr(LHS)) {
    ret = se->symbol()->hasFlag(FLAG_IF_EXPR_RESULT);
  }

  return ret;
}

//
//
//

// Determine type of RHS.
// NB: This function may update the RHS
static Type* moveDetermineRhsType(CallExpr* call) {
  Symbol* lhsSym = toSymExpr(call->get(1))->symbol();
  Expr*   rhs    = call->get(2);
  Type*   retval = rhs->typeInfo();

  // Workaround for order-of-resolution problems with extern type aliases
  if (retval == dtUnknown) {
    bool rhsIsTypeExpr = isTypeExpr(rhs);

    if (rhsIsTypeExpr == true && isSymExpr(rhs) == true) {
      // Try resolving type aliases now.
      retval = resolveTypeAlias(toSymExpr(rhs));
    }
  }

  if (retval == dtVoid) {
    if (CallExpr* rhsCall = toCallExpr(rhs)) {
      if (FnSymbol* rhsFn = rhsCall->resolvedFunction()) {
        if (rhsFn->hasFlag(FLAG_VOID_NO_RETURN_VALUE) == true) {
          USR_FATAL(userCall(call),
                    "illegal use of function that does not "
                    "return a value: '%s'",
                    rhsFn->name);
        }
      }
    }
  }

  // Workaround for problems where the _iterator in buildForLoopExpr would
  // be an _array instead of a ref(_array) in 4-init-array-forexpr.chpl.
  // This could be improved with QualifiedType.
  if (lhsSym->hasFlag(FLAG_MAYBE_REF) ==  true &&
      isReferenceType(retval)         == false) {
    if (SymExpr* se = toSymExpr(rhs)) {
      if (ArgSymbol* arg = toArgSymbol(se->symbol())) {
        if (concreteIntent(arg->intent, arg->type) & INTENT_FLAG_REF) {
          makeRefType(retval);

          retval = retval->refType;

          // Add PRIM_ADDR_OF
          // (this won't be necessary with QualifiedType/PRIM_SET_REFERENCE)
          VarSymbol* addrOfTmp = newTemp("moveAddr", retval);
          CallExpr*  addrOf    = new CallExpr(PRIM_ADDR_OF, rhs->copy());
          SymExpr*   newRhs    = new SymExpr(addrOfTmp);

          call->insertBefore(new DefExpr(addrOfTmp));
          call->insertBefore(new CallExpr(PRIM_MOVE, addrOfTmp, addrOf));

          rhs->replace(newRhs);
        }
      }
    }
  }

  return retval;
}

static Type* moveDetermineLhsType(CallExpr* call) {
  Symbol* lhsSym = toSymExpr(call->get(1))->symbol();

  if (lhsSym->type == dtUnknown || lhsSym->type == dtNil) {
    if (lhsSym->id == breakOnResolveID) {
      gdbShouldBreakHere();
    }

    lhsSym->type = call->get(2)->typeInfo();
  }

  return lhsSym->type;
}





//
//
//

static bool moveTypesAreAcceptable(Type* lhsType, Type* rhsType) {
  bool retval = true;

  if (rhsType == dtUnknown) {
    retval = false;

  } else if (rhsType == dtNil) {
    if (lhsType != dtNil && isClass(lhsType) == false) {
      retval = false;
    }
  }

  return retval;
}

static void moveHaltForUnacceptableTypes(CallExpr* call) {
  Type* lhsType = call->get(1)->typeInfo();
  Type* rhsType = call->get(2)->typeInfo();

  if (rhsType == dtUnknown) {
    Expr* rhs = call->get(2);

    if (CallExpr* rhsCall = toCallExpr(rhs)) {
      if (FnSymbol* fn = rhsCall->resolvedFunction()) {
        USR_FATAL_CONT(fn,
                       "unable to resolve return type of function '%s'",
                       fn->name);
        USR_FATAL(rhs, "called recursively at this point");
      }
    }

    USR_FATAL(call, "unable to resolve type");

  } else if (rhsType == dtNil) {
    if (lhsType != dtNil && isClassLike(lhsType) == false) {
      USR_FATAL(userCall(call),
                "type mismatch in assignment from nil to %s",
                toString(lhsType));
    }
  }
}


//
//
//

static void resolveMoveForRhsSymExpr(CallExpr* call) {
  SymExpr* rhs = toSymExpr(call->get(2));

  // If this assigns into a loop index variable from a non-var iterator,
  // mark the variable constant.
  // If RHS is this special variable...
  if (rhs->symbol()->hasFlag(FLAG_INDEX_OF_INTEREST) == true) {
    Symbol* lhsSym  = toSymExpr(call->get(1))->symbol();
    Type*   rhsType = rhs->typeInfo();

    if (lhsSym->hasFlag(FLAG_INDEX_VAR) ||
        // non-zip forall over a standalone iterator
        (lhsSym->hasFlag(FLAG_TEMP) &&
         rhs->symbol()->hasFlag(FLAG_INDEX_VAR))) {

      // ... and not of a reference type
      // ... and not an array (arrays are always yielded by reference)
      // todo: differentiate based on ref-ness, not _ref type
      // todo: not all const if it is zippered and one of iterators is var
      if (isReferenceType(rhsType)                == false &&
          isTupleContainingAnyReferences(rhsType) == false &&
          rhsType->symbol->hasFlag(FLAG_ARRAY)    == false &&
          rhsType->symbol->hasFlag(FLAG_COPY_MUTATES) == false) {
        // ... then mark LHS constant.
        lhsSym->addFlag(FLAG_CONST);
      }
    }
  } else if (rhs->symbol()->hasFlag(FLAG_DELAY_GENERIC_EXPANSION)) {
    Symbol* lhsSym  = toSymExpr(call->get(1))->symbol();
    lhsSym->addFlag(FLAG_DELAY_GENERIC_EXPANSION);
  }

  moveFinalize(call);
}

static void resolveMoveForRhsCallExpr(CallExpr* call) {
  CallExpr* rhs = toCallExpr(call->get(2));

  moveSetConstFlagsAndCheck(call);

  if (rhs->resolvedFunction() == gChplHereAlloc) {
    Symbol*  lhsType = call->get(1)->typeInfo()->symbol;
    Symbol*  tmp     = newTemp("cast_tmp", rhs->typeInfo());

    call->insertBefore(new DefExpr(tmp));
    call->insertBefore(new CallExpr(PRIM_MOVE, tmp,     rhs->remove()));
    call->insertAtTail(new CallExpr(PRIM_CAST, lhsType, tmp));

  } else if (rhs->isPrimitive(PRIM_CAST_TO_VOID_STAR) == true) {
    if (isReferenceType(rhs->get(1)->typeInfo())) {
      // Add a dereference as needed, as we did not have complete
      // type information earlier
      SymExpr*   castVar   = toSymExpr(rhs->get(1));
      Type*      castType  = castVar->typeInfo()->getValType();

      VarSymbol* derefTmp  = newTemp("castDeref", castType);
      CallExpr*  derefCall = new CallExpr(PRIM_DEREF, castVar->symbol());

      call->insertBefore(new DefExpr(derefTmp));
      call->insertBefore(new CallExpr(PRIM_MOVE, derefTmp, derefCall));

      rhs->replace(new CallExpr(PRIM_CAST_TO_VOID_STAR, derefTmp));
    }

    moveFinalize(call);

  } else if (rhs->isPrimitive(PRIM_INIT) == true) {
    moveFinalize(call);

    if (SymExpr* se = toSymExpr(rhs->get(1))) {
      Type* seType = se->symbol()->getValType();

      if (isNonGenericRecordWithInitializers(seType) == true &&
          isRecordWrappedType(seType) == false) {
        Expr*     callLhs  = call->get(1)->remove();
        CallExpr* callInit = new CallExpr("init", gMethodToken, callLhs);

        // This juggling is required by use of
        // for_exprs_postorder() in resolveBlockStmt
        call->insertBefore(callInit);
        call->convertToNoop();

        resolveCallAndCallee(callInit);
      }
    }

  // Fix up PRIM_COERCE : remove it if it has a param RHS.
  } else if (rhs->isPrimitive(PRIM_COERCE) == true) {
    moveFinalize(call);

    if (SymExpr* fromSe = toSymExpr(rhs->get(1))) {
      Symbol* fromSym = fromSe->symbol();

      // This transformation is normally handled in insertCasts
      // but we need to do it earlier for parameters. We can't just
      // call insertCasts here since that would dramatically change the
      // resolution order (and would be apparently harder to get working).
      if (fromSym->isParameter()               == true  ||
          fromSym->hasFlag(FLAG_TYPE_VARIABLE) == true) {
        // Can we coerce from the argument to the function return type?
        // Note that rhsType here is the function return type
        // (since that is what the primitive returns as its type).
        Type* fromType = fromSym->type;
        Type* rhsType    = rhs->typeInfo();
        bool tmpParamNarrows = false;

        if (fromType                                     == rhsType ||
            canParamCoerce(fromType, fromSym, rhsType, &tmpParamNarrows) == true)   {
          SymExpr* lhs = toSymExpr(call->get(1));

          call->get(1)->replace(lhs->copy());
          call->get(2)->replace(new SymExpr(fromSym));

        } else {
          // Any other case (including error cases)
          // will be handled in insertCasts
        }
      }
    }

  } else {
    if (rhs->isPrimitive(PRIM_GET_MEMBER_VALUE)) {
      Type* baseType = rhs->get(1)->getValType();
      const char* memberName = get_string(rhs->get(2));
      Symbol* sym = baseType->getField(memberName);
      if (sym->hasFlag(FLAG_DELAY_GENERIC_EXPANSION)) {
        if (SymExpr* se = toSymExpr(call->get(1))) {
          se->symbol()->addFlag(FLAG_DELAY_GENERIC_EXPANSION);
        }
      }
    }

    moveFinalize(call);
  }
}


static void moveSetConstFlagsAndCheck(CallExpr* call) {
  CallExpr* rhs    = toCallExpr(call->get(2));

  if (rhs->isPrimitive(PRIM_GET_MEMBER)) {
    if (SymExpr* rhsBase = toSymExpr(rhs->get(1))) {
      if (rhsBase->symbol()->hasFlag(FLAG_CONST)        == true  ||
          rhsBase->symbol()->hasFlag(FLAG_REF_TO_CONST) == true) {
        toSymExpr(call->get(1))->symbol()->addFlag(FLAG_REF_TO_CONST);
      }

    } else {
      INT_ASSERT(false);
    }

  } else if (FnSymbol* resolvedFn = rhs->resolvedFunction()) {
    Symbol* lhsSym = toSymExpr(call->get(1))->symbol();

    moveSetFlagsAndCheckForConstAccess(lhsSym, rhs, resolvedFn);
  }
}

// If 'call' is an access to a const thing, for example a const field
// or a field of a const record, set const flag(s) on the symbol
// that stores the result of 'call'.
static void moveSetFlagsAndCheckForConstAccess(Symbol*   lhsSym,
                                               CallExpr* rhs,
                                               FnSymbol* resolvedFn) {
  bool refConst    = resolvedFn->hasFlag(FLAG_REF_TO_CONST);
  bool refConstWCT = resolvedFn->hasFlag(FLAG_REF_TO_CONST_WHEN_CONST_THIS);

  INT_ASSERT(refConst == false || refConstWCT == false);

  if (refConst == true) {
    Symbol* baseSym = NULL;

    if (resolvedFn->hasFlag(FLAG_FIELD_ACCESSOR)    == true &&
        resolvedFn->hasFlag(FLAG_PROMOTION_WRAPPER) == false) {
      baseSym = getBaseSymForConstCheck(rhs);
    }

    moveSetFlagsForConstAccess(lhsSym, rhs, baseSym, false);

  } else if (refConstWCT == true && !resolvedFn->isIterator()) {
    Symbol* baseSym = getBaseSymForConstCheck(rhs);

    if (baseSym->isConstant()               == true ||
        baseSym->hasFlag(FLAG_CONST)        == true ||
        baseSym->hasFlag(FLAG_REF_TO_CONST) == true) {
      moveSetFlagsForConstAccess(lhsSym, rhs, baseSym, true);
    }
  }
}

static void moveSetFlagsForConstAccess(Symbol*   lhsSym,
                                       CallExpr* rhs,
                                       Symbol*   baseSym,
                                       bool      refConstWCT) {
  bool isArgThis = baseSym != NULL && baseSym->hasFlag(FLAG_ARG_THIS) == true;

  // Do not consider it const if it is an access to 'this' in a constructor.
  if (isArgThis == false || isInConstructorLikeFunction(rhs) == false) {

    if (isReferenceType(lhsSym->type) == true) {
      lhsSym->addFlag(FLAG_REF_TO_CONST);
    } else {
      lhsSym->addFlag(FLAG_CONST);
    }

    if (isArgThis == true ||
        (refConstWCT                                        == true &&
         baseSym->hasFlag(FLAG_REF_FOR_CONST_FIELD_OF_THIS) == true)) {
      lhsSym->addFlag(FLAG_REF_FOR_CONST_FIELD_OF_THIS);
    }
  }
}

//
//
//

static void moveFinalize(CallExpr* call) {
  Type* lhsType    = call->get(1)->typeInfo();
  Type* rhsType    = call->get(2)->typeInfo();

  Type* lhsValType = lhsType->getValType();
  Type* rhsValType = rhsType->getValType();

  if (isDispatchParent(rhsValType, lhsValType) == true) {
    if (rhsType != lhsType) {
      Expr*   rhs = call->get(2);
      Symbol* tmp = newTemp("cast_tmp", rhsType);

      call->insertBefore(new DefExpr(tmp));
      call->insertBefore(new CallExpr(PRIM_MOVE, tmp, rhs->remove()));

      call->insertAtTail(new CallExpr(PRIM_CAST, lhsValType->symbol, tmp));
    }

  } else {
    if (rhsValType != lhsValType) {
      if (rhsType != dtNil) {
        USR_FATAL(userCall(call),
                  "type mismatch in assignment from %s to %s",
                  toString(rhsType),
                  toString(lhsType));
      }
    }
  }
}

//
//
//

bool isDispatchParent(Type* t, Type* pt) {
  bool retval = false;

  // Use the canonical class type
  // If one is managed and the other is not, it's not
  // a dispatch parent.
  if (classesWithSameKind(t, pt)) {
    t = canonicalClassType(t);
    pt = canonicalClassType(pt);
  }

  if (AggregateType* at = toAggregateType(t)) {
    forv_Vec(AggregateType, p, at->dispatchParents) {
      if (p == pt || isDispatchParent(p, pt) == true) {
        retval = true;
        break;
      }
    }
  }

  return retval;
}

/************************************* | **************************************
*                                                                             *
* Resolve a PRIM_NEW expression.                                              *
* The 1st argument is a type or a partial call to get the type and the        *
* remaining arguments are assumed to be arguments for the constructor or      *
* initializer call                                                            *
*                                                                             *
* The syntax supports calling the result of a type function as a constructor  *
* but this is not fully implemented.                                          *
*                                                                             *
************************************** | *************************************/

static bool           resolveNewHasInitializer(AggregateType* at);

static void           resolveNewHandleConstructor(CallExpr* newExpr,
                                                  Type* manager);

static void           resolveNewWithInitializer(CallExpr* newExpr,
                                                Type* manager);

static void           resolveNewHandleNonGenericClass(CallExpr* newExpr,
                                                      Type* manager);

static void           resolveNewHandleNonGenericRecord(CallExpr* newExpr);

static void           resolveNewHandleGenericClass(CallExpr* newExpr,
                                                   Type* manager);

static void           resolveNewHandleGenericRecord(CallExpr* newExpr);

static void           resolveNewRecordPrologue(CallExpr*  newExpr,
                                               VarSymbol* newTmp);

static void           resolveNewGenericInit(CallExpr*      newExpr,
                                            AggregateType* at,
                                            VarSymbol*     initTemp);

static bool           resolveNewIsNonGeneric(CallExpr* newExpr);

static AggregateType* resolveNewFindType(CallExpr* newExpr);

static SymExpr*       resolveNewFindTypeExpr(CallExpr* newExpr);

static bool isManagedPointerInit(SymExpr* typeExpr);

static void resolveNewSetupManaged(CallExpr* newExpr, Type*& manager);

static void resolveNewManaged(CallExpr* move, CallExpr* newExpr, Expr* last, AggregateType* at, Type* manager);

static void handleUnstableNewError(CallExpr* newExpr);

static void resolveNew(CallExpr* newExpr) {

  if (newExpr->id == breakOnResolveID) {
    gdbShouldBreakHere();
  }

  // If it's a managed new, detect the _chpl_manager named arg and remove it
  // The following variables allow the latter half of this function
  // to construct the AST for initializing the owned/shared if necessary.
  // Manager is:
  //  dtBorrowed for 'new borrowed'
  //  dtUnmanaged for 'new unmanaged'
  //  owned record for 'new owned'
  //  shared record for 'new shared'
  Type* manager = NULL;

  resolveNewSetupManaged(newExpr, manager);

  if (SymExpr* typeExpr = resolveNewFindTypeExpr(newExpr)) {
    if (Type* type = resolveTypeAlias(typeExpr)) {
      if (AggregateType* at = toAggregateType(type)) {

        if (resolveNewHasInitializer(at) == false) {
          resolveNewHandleConstructor(newExpr, manager);

        } else {
          resolveNewWithInitializer(newExpr, manager);
        }

      } else if (PrimitiveType* pt = toPrimitiveType(type)) {
        const char* name = pt->symbol->name;

        USR_FATAL(newExpr, "invalid use of 'new' on primitive %s", name);

      } else if (EnumType* et = toEnumType(type)) {
        const char* name = et->symbol->name;

        USR_FATAL(newExpr, "invalid use of 'new' on enum %s", name);

      } else {
        USR_FATAL(newExpr, "new must be applied to a record or class");
      }
    }

  } else {
    const char* name = NULL;

    if (Expr* arg = newExpr->get(1)) {
      if (UnresolvedSymExpr* urse = toUnresolvedSymExpr(arg)) {
        name = urse->unresolved;

      } else if (CallExpr* subCall = toCallExpr(arg)) {
        if (FnSymbol* fn = subCall->resolvedFunction()) {
          name = fn->name;
        }
      }
    }

    if (name == NULL) {
      USR_FATAL(newExpr, "invalid use of 'new'");

    } else {
      USR_FATAL(newExpr, "invalid use of 'new' on %s", name);
    }
  }
}

static void resolveNewSetupManaged(CallExpr* newExpr, Type*& manager) {

  for_actuals(expr, newExpr) {
    if (NamedExpr* ne = toNamedExpr(expr)) {
      if (ne->name == astr_chpl_manager) {
        manager = ne->actual->typeInfo();
        expr->remove();
      }
    }
  }
  // adjust the type to initialize for managed new cases
  if (SymExpr* typeExpr = resolveNewFindTypeExpr(newExpr)) {
    if (Type* type = resolveTypeAlias(typeExpr)) {

      // set manager for new t(1,2,3)
      // where t is e.g Owned(MyClass)
      // or for t is unmanaged(MyClass)
      if (manager == NULL) {
        if (isManagedPtrType(type))
          manager = type;

        if (isUnmanagedClassType(type))
          manager = dtUnmanaged;
      }

      // if manager is set, and we're not calling the manager's init function,
      // use the canonical class type instead of the managed type, since
      // the rest of the compiler (e.g. initializer resolution) uses
      // only the canonical class types.
      if (manager) {
        AggregateType* at = toAggregateType(type);

        // Use the class type inside a owned/shared/etc
        // unless we are initializing Owned/Shared itself
        if (isManagedPtrType(at) && !isManagedPointerInit(typeExpr)) {
          Type* subtype = getManagedPtrBorrowType(at);
          if (isAggregateType(subtype)) // in particular, not dtUnknown
            at = toAggregateType(subtype);
        }

        // Use the canonical class to simplify the rest of initializer
        // resolution
        if (UnmanagedClassType* mt = toUnmanagedClassType(type)) {
          at = mt->getCanonicalClass();
        // For records, just ignore the manager
        // e.g. to support 'new owned MyRecord'
        } else if (isRecord(at)) {
          manager = NULL;
        }

        if (manager) {

          if (at != type)
            // Set the type to initialize
            typeExpr->setSymbol(at->symbol);
        }
      }
      if (manager == NULL && fWarnUnstable)
        // Generate an error on 'new MyClass' with fWarnUnstable
        handleUnstableNewError(newExpr);
    }
  }
}

static void resolveNewManaged(CallExpr* move, CallExpr* newExpr, Expr* last,
                              AggregateType* at, Type* manager) {

  INT_ASSERT(manager); // or don't call this function!

  // In the event that newExpr is calling a promotion wrapper,
  // we should apply the cast to the wrapper, rather than to this call.
  FnSymbol* fn = newExpr->resolvedFunction();
  if (fn && fn->hasFlag(FLAG_PROMOTION_WRAPPER)) {
    // Find the _new / construction call in the promotion wrapper
    CallExpr* fixThisNew = NULL;
    std::vector<CallExpr*> wrapperCalls;
    collectCallExprs(fn, wrapperCalls);
    for_vector(CallExpr, call, wrapperCalls) {
      if (call->isNamed(fn->name)) {
        fixThisNew = call;
      }
    }
    INT_ASSERT(fixThisNew);
    // Set newExpr, move, at, and last
    newExpr = fixThisNew;
    move = NULL;
    last = fixThisNew;
    at = NULL;
  }

  // Try to get the constructed type, in case the caller did not
  // provide it.
  if (at == NULL) {
    FnSymbol* fn = newExpr->resolvedFunction();
    INT_ASSERT(fn);
    // Make sure that the called function is resolved
    if (!fn->isResolved())
      resolveFunction(fn);
    if (fn->retType == dtVoid)
      at = toAggregateType(fn->_this->type);
    else
      at = toAggregateType(fn->retType);
    INT_ASSERT(at);
  }

  // Identify the symbol created by the new expression.
  CallExpr* moveStmt = move;
  if (moveStmt == NULL) {
    if (CallExpr* call = toCallExpr(newExpr->parentExpr)) {
      if (call->isPrimitive(PRIM_MOVE) || call->isPrimitive(PRIM_ASSIGN))
        moveStmt = call;
      else
        INT_FATAL("un-normalized AST");
    }
  }

  if (moveStmt == NULL)
    // Nothing to do, the result of new is not saved
    return;

  SymExpr* dstSe = toSymExpr(moveStmt->get(1));
  INT_ASSERT(dstSe);
  if (isRecord(at)) {
    // Nothing to do, managed new on a record
    // Could return, harmlessly, but we shouldn't reach it currently.
    INT_FATAL("case should not be reached");
  }

  // convert 'new MyClass(1,2,3)' to 'new manager( new MyClass(1,2,3) )'

  INT_ASSERT(manager);
  UnmanagedClassType* unmanagedT = at->getUnmanagedClass();
  INT_ASSERT(unmanagedT);

  Symbol* finalResult = dstSe->symbol();
  // Introduce a temporary to initialize instead of the requested var
  // Store the pointer we built into new_cast_temp
  VarSymbol* initedClass = newTemp("new_cast_tmp");
  moveStmt->insertBefore(new DefExpr(initedClass));
  dstSe->setSymbol(initedClass);

  CallExpr* moveToFix = new CallExpr(PRIM_MOVE, finalResult);
                        // 2nd arg added below

  moveStmt->insertAfter(moveToFix);

  // Un-set the type for the LHS
  // This is set during normalization in many cases,
  // but it is wrong for managed inits.
  finalResult->type = dtUnknown;

  bool getBorrow = false;
  if (manager == dtBorrowed) {
    manager = dtOwned;
    getBorrow = true;
  }

  if (!isManagedPtrType(manager)) {
    // it is constructing a unmanaged ptr
    CallExpr* cast = new CallExpr(PRIM_CAST, unmanagedT->symbol, initedClass);
    moveToFix->insertAtTail(cast);
    INT_ASSERT(!getBorrow);
  } else {
    // it is constructing an owned/shared/etc

    // Cast the constructed pointer into a unmanaged pointer
    // That way, owned/shared/etc constructors can start from
    // a unmanaged pointer rather than a borrow.
    VarSymbol* tmpUnmanaged = newTemp("new_cast_unmanaged", unmanagedT);
    DefExpr* defUnmanaged = new DefExpr(tmpUnmanaged);
    moveToFix->insertBefore(defUnmanaged);
    CallExpr* moveUnmanaged = new CallExpr(PRIM_MOVE, tmpUnmanaged,
                          new CallExpr(PRIM_CAST, unmanagedT->symbol, initedClass));
    moveToFix->insertBefore(moveUnmanaged);

    CallExpr* newM = new CallExpr(PRIM_NEW, manager->symbol, tmpUnmanaged);
    Expr* cast = newM;

    if (getBorrow) {
      VarSymbol* tmpM = newTemp("new_tmp_m");
      tmpM->addFlag(FLAG_INSERT_AUTO_DESTROY);
      DefExpr* defTmpM = new DefExpr(tmpM);
      moveToFix->insertBefore(defTmpM);
      CallExpr* moveM = new CallExpr(PRIM_MOVE, tmpM, newM);
      moveToFix->insertBefore(moveM);

      resolveExpr(moveUnmanaged);

      cast = new CallExpr("borrow", gMethodToken, tmpM);
    }

    // Now adjust the original move dst, src
    // to be move dst, new manager tmpUnmanaged
    moveToFix->insertAtTail(cast);
  }
}

static void handleUnstableNewError(CallExpr* newExpr) {
  INT_ASSERT(newExpr->parentSymbol);
  Type* newType = newExpr->typeInfo();
  if (isClass(newType) &&
      !isReferenceType(newType) &&
      !newType->symbol->hasFlag(FLAG_DATA_CLASS) &&
      !newType->symbol->hasFlag(FLAG_NO_OBJECT) &&
      !newType->symbol->hasFlag(FLAG_NO_DEFAULT_FUNCTIONS)) {

    SymExpr* checkSe = NULL;
    if (CallExpr* parentCall = toCallExpr(newExpr->parentExpr))
      if (parentCall->isPrimitive(PRIM_MOVE) ||
          parentCall->isPrimitive(PRIM_ASSIGN))
        if (SymExpr* lhsSe = toSymExpr(parentCall->get(1)))
          checkSe = lhsSe;

    if (checkSe) {
      for_SymbolSymExprs(se, checkSe->symbol()) {
        // Check that 'new' was used either in
        // chpl__toraw or in an initialization of Owned/Shared/etc.
        if (se == checkSe) {
          // OK
        } else if (CallExpr* parentCall = toCallExpr(se->parentExpr)) {
          if (parentCall->isNamed("chpl__tounmanaged") || // TODO -- remove case
              parentCall->isNamed("chpl__delete") || // TODO -- remove case
              parentCall->isNamed("chpl__buildDistValue") ||
              parentCall->isNamed("chpl_fix_thrown_error")) {
            // OK
          } else if (parentCall->isPrimitive(PRIM_NEW) &&
                     parentCall->get(1)->typeInfo()->symbol->hasFlag(FLAG_MANAGED_POINTER)) {
            // OK e.g. new Owned(new MyClass())
          } else if (parentCall->isPrimitive(PRIM_TO_UNMANAGED_CLASS)) {
            // OK e.g. new raw MyClass() / new owned MyClass()
          } else {
            USR_WARN(newExpr, "new %s is unstable", newType->symbol->name);
            USR_PRINT(newExpr, "use 'new unmanaged %s' "
                               "'new owned %s' or "
                               "'new shared %s'",
                               newType->symbol->name,
                               newType->symbol->name,
                               newType->symbol->name);
          }
        }
      }
    }
  }
}

static bool isManagedPointerInit(SymExpr* typeExpr) {

  // Managed pointer init methods are:
  //  - accepting a single unmanaged class pointer
  //  - accepting a single managed class pointer

  // everything else is forwarded

  if (typeExpr->next == NULL)
    return false;

  if (typeExpr->next->next != NULL)
    return false;

  Type* singleArgumentType = typeExpr->next->getValType();

  if (isManagedPtrType(singleArgumentType))
    return true;

  if (isUnmanagedClassType(singleArgumentType))
    return true;

  return false;
}

static bool resolveNewHasInitializer(AggregateType* at) {
  FnSymbol* di     = at->defaultInitializer;
  bool      retval = false;

  if (at->initializerStyle == DEFINES_INITIALIZER) {
    retval = true;

  } else if (at->wantsDefaultInitializer() == true) {
    retval = true;

  } else if (di != NULL && strcmp(di->name, "init") == 0) {
    retval = true;
  }

  return retval;
}

// There are three cases
//
//     1) new(Type(_mt, this), arg1, ...)              nested type
//     2) new(Type, arg1, ...)                         common
//     3) new(module=, moduleName, Type, arg1, ...)    module-scoped
//
// These become
//
//     1) "_construct_Type"(_mt, this)(arg1, ...)
//     2) "_construct_Type"(arg1, ...)
//     3) "_construct_Type"(module=, moduleName, arg1, ...)
//
// respectively

static void resolveNewHandleConstructor(CallExpr* newExpr, Type* manager) {
  SET_LINENO(newExpr);

  SymExpr*       typeExpr = resolveNewFindTypeExpr(newExpr);
  AggregateType* at       = resolveNewFindType(newExpr);

  if (FnSymbol* atInit = at->defaultInitializer) {
    Expr* baseExpr = NULL;

    // A nested call
    if (CallExpr* partial = toCallExpr(newExpr->get(1))) {
      typeExpr->replace(new UnresolvedSymExpr(atInit->name));

      baseExpr = partial->remove();

    // Non-nested call
    } else {
      if (typeExpr == newExpr->get(1) || typeExpr == newExpr->get(3)) {
        typeExpr->remove();

        baseExpr = new UnresolvedSymExpr(atInit->name);

      } else {
        INT_ASSERT(false);
      }
    }

    // Convert the PRIM_NEW to the required call expr and resolve it
    newExpr->primitive = NULL;
    newExpr->baseExpr  = baseExpr;

    parent_insert_help(newExpr, baseExpr);

    preFold(newExpr);
    resolveCall(newExpr);

    FnSymbol* ctor = newExpr->resolvedFunction();
    INT_ASSERT(ctor);

    // Adjust ctor before resolving it, in case we need to change
    // yielded type of promotion wrapper.
    if (manager) {
      // Gather some details
      AggregateType* constructedType = toAggregateType(ctor->retType);
      CallExpr* move = toCallExpr(newExpr->parentExpr);
      Expr* last = newExpr;
      resolveNewManaged(move, newExpr, last, constructedType, manager);
    }

    resolveFunction(ctor);

  } else {
    USR_FATAL(newExpr,
              "could not generate default initializer for type "
              "'%s', please define one",
              at->symbol->name);
  }
}

static void resolveNewWithInitializer(CallExpr* newExpr, Type* manager) {
  SET_LINENO(newExpr);

  AggregateType* at = resolveNewFindType(newExpr);

  //
  // Normalize the allocation for a nested type (constructors only)
  //
  //    primNew(Inner(_mt, this), ...) => primNew(Inner, this, ...)
  //
  if (CallExpr* partial = toCallExpr(newExpr->get(1))) {
    SymExpr* typeExpr = toSymExpr(partial->baseExpr);
    SymExpr* thisExpr = toSymExpr(partial->get(2));

    partial->remove();

    if (at->hasInitializers() == false) {
      newExpr->insertAtHead(thisExpr->remove());
    }

    newExpr->insertAtHead(typeExpr);
  }

  if (at->isClass() == true) {
    if (isBlockStmt(newExpr->parentExpr) == true) {
      //
      // The parent is currently a blockStmt
      //
      //   1) a statement that is a standalone new expr
      //   2) the typeExpr/initExpr for a formal
      //
      // Wrap the new expr in a move stmt
      //
      VarSymbol* newTmp = newTemp("new_temp");
      DefExpr*   def    = new DefExpr(newTmp);
      CallExpr*  move   = NULL;

      newExpr->insertBefore(def);

      move = new CallExpr(PRIM_MOVE, newTmp, newExpr->remove());

      def->insertAfter(move);

      if (isArgSymbol(newExpr->parentSymbol) == true) {
        move->insertAfter(new SymExpr(newTmp));
      }
    }

    if (resolveNewIsNonGeneric(newExpr) == true) {
      resolveNewHandleNonGenericClass(newExpr, manager);

    } else {
      resolveNewHandleGenericClass(newExpr, manager);
    }

  } else {
    // For record case, manager is ignored.

    if (resolveNewIsNonGeneric(newExpr) == true) {
      resolveNewHandleNonGenericRecord(newExpr);

    } else {
      resolveNewHandleGenericRecord(newExpr);
    }
  }
}

static void resolveNewHandleNonGenericClass(CallExpr* newExpr, Type* manager) {
  AggregateType* at = resolveNewFindType(newExpr);
  CallExpr* moveStmt = toCallExpr(newExpr->parentExpr);

  Expr* last = newExpr;
  newExpr->setUnresolvedFunction("_new");

  resolveCall(newExpr);

  if (at->hasPostInitializer() == true) {
    Symbol*   moveDest = toSymExpr(moveStmt->get(1))->symbol();

    CallExpr* postinit = new CallExpr("postinit", gMethodToken, moveDest);
    moveStmt->insertAfter(postinit);
    last = postinit;
  }

  if (manager) {
    FnSymbol* _new = newExpr->resolvedFunction();
    INT_ASSERT(_new);
    AggregateType* resultingType = toAggregateType(_new->retType);

    resolveNewManaged(moveStmt, newExpr, last, resultingType, manager);
  }
}

static void resolveNewHandleNonGenericRecord(CallExpr* newExpr) {
  AggregateType* at     = resolveNewFindType(newExpr);
  VarSymbol*     newTmp = newTemp("new_temp", at);

  resolveNewRecordPrologue(newExpr, newTmp);

  newExpr->setUnresolvedFunction("init");
  newExpr->get(1)->remove();

  newExpr->insertAtHead(new SymExpr(newTmp));
  newExpr->insertAtHead(new SymExpr(gMethodToken));

  resolveCall(newExpr);

  if (at->hasPostInitializer() == true) {
    newExpr->insertAfter(new CallExpr("postinit", gMethodToken, newTmp));
  }
}

static void resolveNewHandleGenericClass(CallExpr* newExpr, Type* manager) {
  AggregateType* at       = resolveNewFindType(newExpr);

  CallExpr*      moveStmt = toCallExpr(newExpr->parentExpr);
  AggregateType* rootType = at->getRootInstantiation();

  VarSymbol*     initTemp = newTemp("initTemp", rootType);

  CallExpr*      initCall = new CallExpr("init");

  // change moveStmt to initialize finalTmp
  // and then add a move to set the original value
  VarSymbol* finalTmp = newTemp("class_init_temp");
  CallExpr*  finalMove = new CallExpr(PRIM_MOVE,
                                      moveStmt->get(1)->copy(), finalTmp);

  moveStmt->insertBefore(new DefExpr(finalTmp));
  moveStmt->get(1)->replace(new SymExpr(finalTmp));
  moveStmt->insertAfter(finalMove);

  // Now produce sizeof / alloc / init
  moveStmt->insertAfter(initCall);
  moveStmt->insertAfter(new DefExpr(initTemp));

  for (int i = newExpr->numActuals(); i > 1; i--) {
    initCall->insertAtHead(newExpr->get(i)->remove());
  }

  resolveNewGenericInit(initCall, at, initTemp);

  SymExpr*   moveDst  = toSymExpr(moveStmt->get(1));

  DefExpr*   initDef  = toDefExpr(moveStmt->next);
  VarSymbol* initTmp  = toVarSymbol(initDef->sym);

  VarSymbol* sizeTmp  = newTemp("sizeTemp", dtInt[INT_SIZE_64]);
  DefExpr*   sizeDef  = new DefExpr(sizeTmp);

  Type*      type     = initTmp->type;
  Symbol*    typeSym  = type->symbol;

  moveStmt->insertBefore(sizeDef);

  moveStmt->get(1)->replace(new SymExpr(sizeTmp));

  newExpr->primitive = primitives[PRIM_SIZEOF];
  newExpr->get(1)->replace(new SymExpr(typeSym));

  moveDst->symbol()->type = initTmp->type;

  initCall->get(2)->replace(moveDst);
  initDef->remove();

  VarSymbol* mdExpr    = newMemDesc(type);
  CallExpr*  allocExpr = new CallExpr("chpl_here_alloc", sizeTmp, mdExpr);
  SymExpr*   dstCopy   = moveDst->copy();
  CallExpr*  allocMove = new CallExpr(PRIM_MOVE, dstCopy, allocExpr);

  moveStmt->insertAfter(allocMove);

  FnSymbol* fn = initCall->resolvedFunction();
  resolveFunction(fn);

  Expr* last = initCall;

  if (at->hasPostInitializer() == true) {
    Symbol* moveDest = moveDst->symbol();

    CallExpr* postinit = new CallExpr("postinit", gMethodToken, moveDest);
    initCall->insertAfter(postinit);
    last = postinit;
  }

  if (manager) {
    FnSymbol* init = initCall->resolvedFunction();
    INT_ASSERT(init);
    AggregateType* initType = toAggregateType(init->_this->type);
 
    resolveNewManaged(finalMove, initCall, last, initType, manager);
  }
}

static void resolveNewHandleGenericRecord(CallExpr* newExpr) {
  AggregateType* at       = resolveNewFindType(newExpr);
  AggregateType* rootType = at->getRootInstantiation();
  VarSymbol*     initTemp = newTemp("initTemp", rootType);

  resolveNewRecordPrologue(newExpr, initTemp);

  newExpr->setUnresolvedFunction("init");
  newExpr->get(1)->remove();

  resolveNewGenericInit(newExpr, at, initTemp);

  if (at->hasPostInitializer() == true) {
    newExpr->insertAfter(new CallExpr("postinit", gMethodToken, initTemp));
  }
}

static void resolveNewRecordPrologue(CallExpr* newExpr, VarSymbol* newTmp) {
  DefExpr* def = new DefExpr(newTmp);

  if (CallExpr* moveStmt = toCallExpr(newExpr->parentExpr)) {
    moveStmt->insertBefore(def);
    moveStmt->insertBefore(newExpr->remove());
    moveStmt->insertAtTail(newTmp);

  } else {
    // The parent is a BlockStmt
    newExpr->insertBefore(def);

    if (isArgSymbol(newExpr->parentSymbol) == true) {
      if (toBlockStmt(newExpr->parentExpr)->body.tail == newExpr) {
        newExpr->insertAfter(new SymExpr(newTmp));
      }
    }
  }
}

static void resolveNewGenericInit(CallExpr*      newExpr,
                                  AggregateType* at,
                                  VarSymbol*     initTmp) {
  FnSymbol* initFn = NULL;

  initTmp->addFlag(FLAG_DELAY_GENERIC_EXPANSION);

  newExpr->insertAtHead(new NamedExpr("this", new SymExpr(initTmp)));
  newExpr->insertAtHead(new SymExpr(gMethodToken));

  temporaryInitializerFixup(newExpr);

  resolveGenericActuals(newExpr);

  initFn = resolveInitializer(newExpr);

  if (at->instantiatedFrom == NULL) {
    initTmp->type = initFn->_this->getValType();

  } else {
    if (initFn->_this->type == at) {
      initTmp->type = initFn->_this->type;

    } else {
      USR_FATAL_CONT(newExpr,
                     "Best initializer match doesn't work for generic "
                     "instantiation %s",
                     at->symbol->name);

      USR_PRINT(initFn,
                "Best initializer match was defined here, and generated "
                "instantiation %s",
                initFn->_this->type->symbol->name);

      USR_STOP();
    }
  }
}

static bool resolveNewIsNonGeneric(CallExpr* newExpr) {
  AggregateType* at     = resolveNewFindType(newExpr);
  bool           retval = false;

  if (at->symbol->hasFlag(FLAG_GENERIC) == false &&
      at->instantiatedFrom              == NULL) {
    retval = true;
  }

  return retval;
}

static AggregateType* resolveNewFindType(CallExpr* newExpr) {
  SymExpr* typeExpr = resolveNewFindTypeExpr(newExpr);
  Type*    type     = resolveTypeAlias(typeExpr);

  return toAggregateType(type);
}

// Find the SymExpr for the type.
//   1) Common case  :- primNew(Type, arg1, ...);
//   2) Module scope :- primNew(module=, moduleName, Type, arg1, ...);
//   3) Nested call  :- primNew(Inner(_mt, this), arg1, ...);
static SymExpr* resolveNewFindTypeExpr(CallExpr* newExpr) {
  SymExpr* retval = NULL;

  if (SymExpr* se = toSymExpr(newExpr->get(1))) {
    if (se->symbol() != gModuleToken) {
      retval = se;

    } else {
      retval = toSymExpr(newExpr->get(3));
    }

  } else if (CallExpr* partial = toCallExpr(newExpr->get(1))) {
    if (SymExpr* se = toSymExpr(partial->baseExpr)) {
      retval = partial->partialTag ? se : NULL;
    }
  }

  return retval;
}

/************************************* | **************************************
*                                                                             *
*                                                                             *
*                                                                             *
************************************** | *************************************/

static bool isRefWrapperForNonGenericRecord(AggregateType* at);

static void temporaryInitializerFixup(CallExpr* call) {
  if (UnresolvedSymExpr* usym = toUnresolvedSymExpr(call->baseExpr)) {
    // Support super.init() calls (for instance) when the super type
    // does not define either an initializer or a constructor.
    // Also ignores errors from improperly inserted .init() calls
    // (so be sure to check here if something is behaving oddly
    // - Lydia, 08/19/16)
    if (strcmp(usym->unresolved, "init") ==     0 &&
        call->numActuals()               >=     2 &&
        isNamedExpr(call->get(2))        == false) {
      // Arg 2 will be a NamedExpr to "this" if we're in an intentionally
      // inserted initializer call
      SymExpr* _mt = toSymExpr(call->get(1));
      SymExpr* sym = toSymExpr(call->get(2));

      INT_ASSERT(sym != NULL);

      if (AggregateType* ct = toAggregateType(sym->symbol()->getValType())) {

        if (isRefWrapperForNonGenericRecord(ct) == false &&
            ct->initializerStyle                == DEFINES_NONE_USE_DEFAULT) {
          // Transitioning to a default initializer world.
          // Lydia note 03/14/17)
          if (ct->hasInitializers() == false) {
            // This code should be removed when the compiler generates
            // initializers as the default method of construction and
            // initialization for a type (Lydia note, 08/19/16)
            usym->unresolved = astr("_construct_", ct->symbol->name);

            _mt->remove();
          }
        }
      }
    }
  }
}


//
// Noakes 2017/03/26
//   The function temporaryInitializerFixup is designed to update
//   certain calls to init() while the initializer update matures.
//
//   Unfortunately this transformation is triggered incorrectly for uses of
//           this.init(...);
//
//   inside initializers for non-generic records.
//
//   For those uses of init() the "this" argument has currently has type
//   _ref(<Record>) rather than <Record>
//
//  This rather unfortunate function catches this case and enables the
//  transformation to be skipped.
//
static bool isRefWrapperForNonGenericRecord(AggregateType* at) {
  bool retval = false;

  if (isClass(at)                           == true &&
      strncmp(at->symbol->name, "_ref(", 5) == 0    &&
      at->fields.length                     == 1) {
    Symbol* sym = toDefExpr(at->fields.head)->sym;

    if (strcmp(sym->name, "_val") == 0) {
      retval = isNonGenericRecordWithInitializers(sym->type);
    }
  }

  return retval;
}

/************************************* | **************************************
*                                                                             *
*                                                                             *
*                                                                             *
************************************** | *************************************/

static void resolveCoerce(CallExpr* call) {
  resolveGenericActuals(call);
}

/************************************* | **************************************
*                                                                             *
*                                                                             *
*                                                                             *
************************************** | *************************************/

static Type* resolveGenericActual(SymExpr* se);
static Type* resolveGenericActual(SymExpr* se, Type* type);

Type* resolveDefaultGenericTypeSymExpr(SymExpr* se) {
  return resolveGenericActual(se);
}

static void resolveGenericActuals(CallExpr* call) {
  SET_LINENO(call);

  for_actuals(actual, call) {
    Expr* safeActual = actual;

    if (NamedExpr* ne = toNamedExpr(safeActual)) {
      safeActual = ne->actual;
    }

    if (SymExpr*   se = toSymExpr(safeActual))   {
      resolveGenericActual(se);
    }
  }
}

static Type* resolveGenericActual(SymExpr* se) {
  Type* retval = se->typeInfo();

  if (TypeSymbol* ts = toTypeSymbol(se->symbol())) {
    retval = resolveGenericActual(se, ts->type);

  } else if (VarSymbol* vs = toVarSymbol(se->symbol())) {
    if (vs->hasFlag(FLAG_TYPE_VARIABLE) == true) {
      Type* origType = vs->typeInfo();

      // Fix for complicated extern vars like
      //   extern var x: c_ptr(c_int);
      if (vs->hasFlag(FLAG_EXTERN) == true &&
          vs->defPoint             != NULL &&
          vs->defPoint->init       != NULL &&
          vs->getValType()         == dtUnknown ) {
        vs->type = resolveTypeAlias(se);
      }

      retval = resolveGenericActual(se, origType);
    }
  }

  return retval;
}

static Type* resolveGenericActual(SymExpr* se, Type* type) {
  Type* retval = se->typeInfo();

  bool unmanaged = false;
  if (UnmanagedClassType* ut = toUnmanagedClassType(type)) {
    type = ut->getCanonicalClass();
    unmanaged = true;
  }

  if (AggregateType* at = toAggregateType(type)) {
    if (at->symbol->hasFlag(FLAG_GENERIC) && at->isGenericWithDefaults()) {
      CallExpr*   cc    = new CallExpr(at->typeConstructor->name);

      se->replace(cc);

      resolveCall(cc);

      Type* retType = cc->typeInfo();

      if (unmanaged) {
        AggregateType* gotAt = toAggregateType(retType);
        INT_ASSERT(gotAt);
        retType = gotAt->getUnmanagedClass();
      }

      cc->replace(new SymExpr(retType->symbol));

      retval = retType;
    }
  }

  return retval;
}

/************************************* | **************************************
*                                                                             *
*                                                                             *
*                                                                             *
************************************** | *************************************/

bool isInstantiation(Type* sub, Type* super) {
  bool retval = false;

  INT_ASSERT(super != NULL);

  if (AggregateType* at = toAggregateType(sub)) {
    AggregateType* cur = at->instantiatedFrom;

    while (cur != NULL && cur != super) {
      cur = cur->instantiatedFrom;
    }

    retval = cur == super;
  }

  return retval;
}

/************************************* | **************************************
*                                                                             *
*                                                                             *
*                                                                             *
************************************** | *************************************/

static Expr* resolveTypeOrParamExpr(Expr* expr);

void ensureEnumTypeResolved(EnumType* etype) {
  if (etype->integerType == NULL) {
    // Make sure to resolve all enum types.

    // Set it to int so we can handle enum constants
    // referring to previous enum constants.
    // This might be temporarily incorrect, but it's good enough
    // for resolving the enum constant initializers.
    etype->integerType = dtInt[INT_SIZE_DEFAULT];

    int64_t v=0;
    uint64_t uv=0;
    bool foundInit = false;
    bool foundNegs = false;

    for_enums(def, etype) {
      if (def->init != NULL) {
        foundInit = true;
        Expr* enumTypeExpr = resolveTypeOrParamExpr(def->init);

        Type* t = enumTypeExpr->typeInfo();

        if (t == dtUnknown) {
          INT_FATAL(def->init, "Unable to resolve enumerator type expression");
        }
        if (!is_int_type(t) && !is_uint_type(t)) {
          USR_FATAL(def,
                    "enumerator '%s' is not an integer param value",
                    def->sym->name);
        }

        // Replace def->init if it's not the same as enumTypeExpr
        if (enumTypeExpr != def->init) {
          enumTypeExpr->remove();
          def->init->replace(enumTypeExpr);
        }

        // At this point, def->init should be an integer symbol.
        if( get_int( def->init, &v ) ) {
          if( v >= 0 ) uv = v;
          else uv = 1;
          if (v < 0) {
            foundNegs = true;
          }
        } else if( get_uint( def->init, &uv ) ) {
          v = uv;
        }
      } else {
        if (foundInit) {
          // Use the u/v value we had from adding 1 to the previous one
          if( v >= INT32_MIN && v <= INT32_MAX )
            def->init = new SymExpr(new_IntSymbol(v, INT_SIZE_32));
          else if (uv <= UINT32_MAX)
            def->init = new SymExpr(new_IntSymbol(v, INT_SIZE_64));
          else
            def->init = new SymExpr(new_UIntSymbol(uv, INT_SIZE_64));

          parent_insert_help(def, def->init);
        }
      }
      if (uv > INT64_MAX) {
        // Switch to uint(64) as the current enum type.
        etype->integerType = dtUInt[INT_SIZE_DEFAULT];
        if (foundNegs) {
          USR_FATAL(etype,
                    "this enum cannot be represented with a single integer type");
        }
      }
      if (foundInit) {
        v++;
        uv++;
      }
    }
  }

  INT_ASSERT(etype->integerType != NULL);
}

// Recursively resolve typedefs
Type* resolveTypeAlias(SymExpr* se) {
  Type* retval = NULL;

  if (se != NULL) {
    Type* valType = se->getValType();

    if (valType != dtUnknown) {
      retval = valType;

    } else if (VarSymbol* var = toVarSymbol(se->symbol())) {
      SET_LINENO(var->defPoint);

      DefExpr* def      = var->defPoint;
      Expr*    typeExpr = resolveTypeOrParamExpr(def->init);
      SymExpr* tse      = toSymExpr(typeExpr);

      retval = resolveTypeAlias(tse);
    }
  }

  return retval;
}

static Expr* resolveTypeOrParamExpr(Expr* expr) {
  Expr* retval = NULL;

  for_exprs_postorder(e, expr) {
    if (CallExpr* call = toCallExpr(e)) {
      Expr* result = preFold(call);

      if (CallExpr* callFolded = toCallExpr(result)) {
        if (callFolded->inTree()) {

          callStack.add(callFolded);

          resolveCall(callFolded);

          if (FnSymbol* fn = callFolded->resolvedFunction()) {

              if (fn->retTag  == RET_PARAM || fn->retTag  == RET_TYPE) {
                resolveSignatureAndFunction(fn);

              } else if (fn->retType == dtUnknown) {
                resolveSignatureAndFunction(fn);

              } else {
                resolveSignature(fn);

              }
          }

          callStack.pop();
        }
      }
      retval = foldTryCond(postFold(result));

      if (expr != e) {
        // Avoids issue where modification of expr's contents caused early
        // termination of the loop.
        e = retval;
      }

    } else {
      retval = foldTryCond(postFold(e));
    }
  }

  return retval;
}

/************************************* | **************************************
*                                                                             *
*                                                                             *
*                                                                             *
************************************** | *************************************/

void resolveBlockStmt(BlockStmt* blockStmt) {
  for_exprs_postorder(expr, blockStmt) {
    expr = resolveExpr(expr);

    if (tryFailure == true) {
      if (expr != NULL) {
        tryFailure = false;
      } else {
        break;
      }
    }
  }
}

/************************************* | **************************************
*                                                                             *
* Resolves an expression and manages the callStack and tryStack.              *
*                                                                             *
* On success, returns the call that was passed in.                            *
*                                                                             *
* On a try failure, returns either the expression preceding the elseStmt,     *
* substituted for the body of the param condition (if that substitution       *
* could be made), or NULL.                                                    *
*                                                                             *
* If null, then resolution of the current block should be aborted.            *
* tryFailure is true in this case, so the search for a matching elseStmt      *
* continue in the surrounding block or call.                                  *
*                                                                             *
************************************** | *************************************/

static bool        isParamResolved(FnSymbol* fn, Expr* expr);

static ForallStmt* toForallForIteratedExpr(SymExpr* expr);

static Expr*       resolveExprPhase2(Expr* origExpr, FnSymbol* fn, Expr* expr);

static CallExpr*   toPrimToLeaderCall(Expr* expr);

static Expr*       resolveExprResolveEachCall(ContextCallExpr* cc);

static bool        contextTypesMatch(FnSymbol* valueFn,
                                     FnSymbol* constRefFn,
                                     FnSymbol* refFn);

static void        contextTypeInfo(FnSymbol* fn);

static void        resolveExprExpandGenerics(CallExpr* call);

static void        resolveExprTypeConstructor(SymExpr* symExpr);

static bool        isStringLiteral(Symbol* sym);

static Expr*       resolveExprHandleTryFailure(FnSymbol* fn);

static void        resolveExprMaybeIssueError(CallExpr* call);

Expr* resolveExpr(Expr* expr) {
  FnSymbol* fn     = toFnSymbol(expr->parentSymbol);
  Expr*     retval = NULL;

  SET_LINENO(expr);

  if (isContextCallExpr(expr) == true) {
    retval = expr;

  } else if (isParamResolved(fn, expr) == true) {
    retval = expr;

  // This must be after isParamResolved
  } else if (BlockStmt* block = toBlockStmt(expr)) {
    // Possibly pop try block and delete else
    if (tryStack.n) {
      if (tryStack.tail()->thenStmt == block) {
        tryStack.tail()->replace(block->remove());
        tryStack.pop();
      }
    }

    if (ForLoop* forLoop = toForLoop(block)) {
      retval = replaceForWithForallIfNeeded(forLoop);
    } else {
      retval = expr;
    }

  } else if (DefExpr* def = toDefExpr(expr)) {
    if (def->sym->hasFlag(FLAG_CHPL__ITER) == true) {
      implementForallIntents1(def);
    }

    retval = foldTryCond(postFold(expr));

    resolveShadowVarsIfNeeded(def);

  } else if (SymExpr* se = toSymExpr(expr)) {
    makeRefType(se->symbol()->type);

    if (ForallStmt* pfs = toForallForIteratedExpr(se)) {
      CallExpr* call = resolveForallHeader(pfs, se);

      if (tryFailure == false) {
        retval = resolveExprPhase2(expr, fn, preFold(call));

      } else {
        retval = resolveExprHandleTryFailure(fn);
      }

    } else {
      retval = resolveExprPhase2(expr, fn, expr);
    }

  } else if (CallExpr* call = toCallExpr(expr)) {
    retval = resolveExprPhase2(expr, fn, preFold(call));
  } else if (CondStmt* stmt = toCondStmt(expr)) {
    BlockStmt* then = stmt->thenStmt;
    // TODO: Should we just store a boolean field in CondStmt instead?
    if (CallExpr* call = toCallExpr(then->body.tail)) {
      if (call->isPrimitive(PRIM_MOVE)) {
        Symbol* LHS = toSymExpr(call->get(1))->symbol();
        if (LHS->hasFlag(FLAG_IF_EXPR_RESULT)) {
          resolveIfExprType(stmt);
        }
      }
    }
    retval = foldTryCond(postFold(expr));

  } else {
    retval = foldTryCond(postFold(expr));
  }

  return retval;
}

static bool isParamResolved(FnSymbol* fn, Expr* expr) {
  bool retval = false;

  if (fn != NULL && fn->retTag == RET_PARAM) {
    if (BlockStmt* block = toBlockStmt(expr)) {
      if (block->isWhileStmt() == true) {
        USR_FATAL(expr,
                  "param function cannot contain a non-param while loop");

      } else if (block->isForLoop() == true) {
        USR_FATAL(expr, "param function cannot contain a non-param for loop");

      } else if (block->isLoopStmt() == true) {
        USR_FATAL(expr, "param function cannot contain a non-param loop");
      }
    }

    if (BlockStmt* block = toBlockStmt(expr->parentExpr)) {
      if (isCondStmt(block->parentExpr)) {
        USR_FATAL(block->parentExpr,
                  "param function cannot contain a non-param conditional");
      }
    }

    if (paramMap.get(fn->getReturnSymbol())) {
      CallExpr* call = toCallExpr(fn->body->body.tail);

      INT_ASSERT(call);
      INT_ASSERT(call->isPrimitive(PRIM_RETURN));

      call->get(1)->replace(new SymExpr(paramMap.get(fn->getReturnSymbol())));

      retval = true;
    }
  }

  return retval;
}

static ForallStmt* toForallForIteratedExpr(SymExpr* expr) {
  if (isForallIterExpr(expr))
    return toForallStmt(expr->parentExpr);
  else
    return NULL;
}

static Expr* resolveExprPhase2(Expr* origExpr, FnSymbol* fn, Expr* expr) {
  Expr* retval = NULL;

  if (SymExpr* symExpr = toSymExpr(expr)) {
    resolveExprTypeConstructor(symExpr);

    retval = foldTryCond(postFold(expr));

  } else if (CallExpr* call = toCallExpr(expr)) {
    if (call->isPrimitive(PRIM_ERROR)   == true  ||
        call->isPrimitive(PRIM_WARNING) == true) {
      resolveExprMaybeIssueError(call);
    }

    callStack.add(call);

    INT_ASSERT(tryFailure == false);

    resolveCall(call);

    if (tryFailure == false && call->isResolved() == true) {
      if (CallExpr* origToLeaderCall = toPrimToLeaderCall(origExpr)) {
        // ForallLeaderArgs: process the leader that 'call' invokes.
        implementForallIntents2(call, origToLeaderCall);

      } else if (CallExpr* eflopiHelper = eflopiMap[call]) {
        implementForallIntents2wrapper(call, eflopiHelper);
      }

      if (ContextCallExpr* cc = toContextCallExpr(call->parentExpr)) {
        expr = resolveExprResolveEachCall(cc);

      } else {
        resolveFunction(call->resolvedFunction());
      }

      resolveExprExpandGenerics(call);
    }

    if (tryFailure == false) {
      callStack.pop();

      retval = foldTryCond(postFold(expr));

    } else {
      retval = resolveExprHandleTryFailure(fn);
    }

  } else {
    retval = foldTryCond(postFold(expr));
  }

  return retval;
}

static CallExpr* toPrimToLeaderCall(Expr* expr) {
  CallExpr* retval = NULL;

  if (CallExpr* call = toCallExpr(expr)) {
    if (call->isPrimitive(PRIM_TO_LEADER)     == true ||
        call->isPrimitive(PRIM_TO_STANDALONE) == true) {
      retval = call;
    }
  }

  return retval;
}

// A ContextCallExpr wraps 2 or 3 CallExprs.
// Resolve every call and perform semantic checks
static Expr* resolveExprResolveEachCall(ContextCallExpr* cc) {
  FnSymbol* valueFn    = NULL;
  FnSymbol* constRefFn = NULL;
  FnSymbol* refFn      = NULL;
  int       n          =    0;
  int       nIterator  =    0;

  if (CallExpr* tmpCall = cc->getValueCall()) {
    valueFn    = tmpCall->resolvedFunction();

    resolveFunction(valueFn);

    n         += 1;
    nIterator += (valueFn->isIterator()    == true) ? 1 : 0;
  }

  if (CallExpr* tmpCall = cc->getConstRefCall()) {
    constRefFn = tmpCall->resolvedFunction();

    resolveFunction(constRefFn);

    n         += 1;
    nIterator += (constRefFn->isIterator() == true) ? 1 : 0;
  }

  if (CallExpr* tmpCall = cc->getRefCall()) {
    refFn      = tmpCall->resolvedFunction();

    resolveFunction(refFn);

    n         += 1;
    nIterator += (refFn->isIterator()      == true) ? 1 : 0;
  }

  // If there are no iterators then confirm that the return types match.
  //    (The return type of an iterator is not the yielded type)
  if (nIterator == 0) {
    if (contextTypesMatch(valueFn, constRefFn, refFn) == false) {
      USR_FATAL_CONT(cc,
                     "invalid return intent overload: return types differ");

      contextTypeInfo(valueFn);
      contextTypeInfo(constRefFn);
      contextTypeInfo(refFn);

      USR_STOP();
    }

  // If there are any iterators then they must all be iterators
  } else if (nIterator != n) {
    USR_FATAL_CONT(cc, "invalid ref return pair: mixing proc and iter");

    if (valueFn    != NULL) USR_FATAL_CONT(valueFn,    "here");
    if (constRefFn != NULL) USR_FATAL_CONT(constRefFn, "here");
    if (refFn      != NULL) USR_FATAL_CONT(refFn,      "here");
  }

  // Return the "designated call"
  return getDesignatedCall(cc);
}

static bool contextTypesMatch(FnSymbol* valueFn,
                              FnSymbol* constRefFn,
                              FnSymbol* refFn) {
  Type* type   = NULL;
  bool  retval = true;

  if (valueFn != NULL) {
    type   = valueFn->retType->getValType();
  }

  if (constRefFn != NULL) {
    Type* retType = constRefFn->retType->getValType();

    retval = (type == NULL || type == retType) ? true : false;
    type   = retType;
  }

  if (refFn != NULL) {
    retval = (type == refFn->retType->getValType()) ? true : false;
  }

  return retval;
}

static void contextTypeInfo(FnSymbol* fn) {
  if (fn != NULL) {
    USR_FATAL_CONT(fn, "function returns %s", toString(fn->retType));
  }
}

static void resolveExprExpandGenerics(CallExpr* call) {
  for (int i = 1; i <= call->numActuals(); i++) {
    Expr*   actualExpr = call->get(i);
    Symbol* actualSym  = NULL;

    if (SymExpr* actual = toSymExpr(actualExpr)) {
      actualSym = actual->symbol();

    } else if (NamedExpr* named = toNamedExpr(actualExpr)) {
      SymExpr* namedSe = toSymExpr(named->actual);

      INT_ASSERT(namedSe);

      actualSym = namedSe->symbol();

    } else {
      INT_FATAL(actualExpr, "wasn't expecting this type of Expr");
    }

    if (actualSym->hasFlag(FLAG_DELAY_GENERIC_EXPANSION) == true &&
        actualSym->type->symbol->hasFlag(FLAG_GENERIC)   == true) {
      Symbol*        formal     = call->resolvedFunction()->getFormal(i);
      AggregateType* formalType = toAggregateType(formal->type);

      INT_ASSERT(formalType);
      INT_ASSERT(formalType->symbol->hasFlag(FLAG_GENERIC) == false);

      // The type has been determined to no longer be generic.
      // Update the delayed instance to have the right type.
      actualSym->type = formalType;

      actualSym->removeFlag(FLAG_DELAY_GENERIC_EXPANSION);

      formalType->initializerResolved = true;

      if (actualSym->hasFlag(FLAG_SUPER_TEMP)) {
        if (FnSymbol* fn = toFnSymbol(actualExpr->parentSymbol)) {
          if (fn->_this != NULL && isClass(fn->_this->type) == true) {
            AggregateType* ct         = toAggregateType(fn->_this->type);
            Symbol*        superField = ct->getField(1);

            if (superField->hasFlag(FLAG_DELAY_GENERIC_EXPANSION)) {
              bool wasGeneric = ct->symbol->hasFlag(FLAG_GENERIC);
              ct              = ct->getInstantiationParent(formalType);
              fn->_this->type = ct;

              superField      = ct->getField(1);
              superField->removeFlag(FLAG_DELAY_GENERIC_EXPANSION);

              if (wasGeneric == true && ct->symbol->hasFlag(FLAG_GENERIC) == false) {
                resolveTypeWithInitializer(ct, fn);
              }
            }
          }
        }
      }
    }
  }
}

static
void resolveTypeConstructor(AggregateType* at) {
  // Resolve the parents
  forv_Vec(AggregateType, pt, at->dispatchParents) {
    if (pt->typeConstructor)
      resolveTypeConstructor(pt);
  }

  // Resolve the current one
  if (FnSymbol* fn = at->typeConstructor) {
    if (hasPartialCopyData(fn) == true) {
      instantiateBody(fn);
    }

    resolveSignatureAndFunction(fn);
  }
}

static void resolveExprTypeConstructor(SymExpr* symExpr) {
  if (AggregateType* at = toAggregateType(symExpr->typeInfo())) {
    if (at->typeConstructor) {
      if (at->symbol->hasFlag(FLAG_GENERIC)         == false  &&
          at->symbol->hasFlag(FLAG_ITERATOR_CLASS)  == false  &&
          at->symbol->hasFlag(FLAG_ITERATOR_RECORD) == false) {
        CallExpr* parent = toCallExpr(symExpr->parentExpr);
        Symbol*   sym    = symExpr->symbol();

        if (parent                               == NULL  ||
            parent->isPrimitive(PRIM_IS_SUBTYPE) == false ||
            sym->hasFlag(FLAG_TYPE_VARIABLE)     == false) {
          if (isStringLiteral(sym) == false) {

            // Resolve type constructors for this type
            // as well as any parent types it has.
            resolveTypeConstructor(at);
          }
        }
      }
    }
  }
}

static bool isStringLiteral(Symbol* sym) {
  bool retval = false;

  if (sym->type == dtString) {
    if (sym->isParameter()                    == true ||
        sym->hasFlag(FLAG_INSTANTIATED_PARAM) == true) {
      retval = true;
    }
  }

  return retval;
}

static Expr* resolveExprHandleTryFailure(FnSymbol* fn) {
  Expr* retval = NULL;

  if (tryStack.n > 0 && tryStack.tail()->parentSymbol == fn) {
    // The code in the 'true' branch of a tryToken conditional has failed
    // to resolve fully. Roll the callStack back to the function where
    // the nearest tryToken conditional is and replace the entire
    // conditional with the 'false' branch then continue resolution on
    // it.  If the 'true' branch did fully resolve, we would replace the
    // conditional with the 'true' branch instead.
    BlockStmt* elseBlock  = tryStack.tail()->elseStmt;
    Symbol*    elseParent = elseBlock->parentSymbol;

    while (callStack.n                          >  0 &&
           callStack.tail()->resolvedFunction() != elseParent) {
      callStack.pop();
    }

    tryStack.tail()->replace(elseBlock->remove());
    tryStack.pop();

    if (elseBlock->prev == NULL) {
      elseBlock->insertBefore(new CallExpr(PRIM_NOOP));
    }

    tryFailure = false;
    retval     = elseBlock->prev;
  }

  return retval;
}

static void resolveExprMaybeIssueError(CallExpr* call) {
  //
  // Disable compiler warnings in internal modules that are triggered within
  // a dynamic dispatch context to reduce potential user confusion.
  //
  if (call->isPrimitive(PRIM_ERROR)         == true          ||
      call->getModule()->modTag             != MOD_INTERNAL  ||
      inDynamicDispatchResolution           == false         ||
      callStack.head()->getModule()->modTag != MOD_INTERNAL) {

    //
    // If an errorDepth was specified, report a diagnostic about the call
    // that deep into the callStack. The default depth is 1.
    //
    FnSymbol*   fn            = toFnSymbol(call->parentSymbol);
    DefExpr*    lastFormal    = toDefExpr(fn->formals.tail);
    VarSymbol*  depthParam    = toVarSymbol(paramMap.get(lastFormal->sym));
    int         depth         = 0;
    int         head          = 0;
    bool        foundDepthVal = false;
    CallExpr*   from          = NULL;
    const char* str           = "";
    VarSymbol*  var           = NULL;

    if (depthParam                        != NULL &&
        depthParam->immediate             != NULL &&
        depthParam->immediate->const_kind == NUM_KIND_INT) {
      depth         = (int) depthParam->immediate->int_value();
      foundDepthVal = true;

      if (depth > callStack.n - 1) {
        USR_WARN(call,
                 "compiler diagnostic depth value exceeds call stack depth");

        depth = callStack.n - 1;

      } else if (depth < 0) {
        USR_WARN(call, "compiler diagnostic depth value can not be negative");

        depth = 0;
      }

    } else {
      depth         = (callStack.n == 1) ? 0 : 1;
      foundDepthVal = false;
    }

    head = callStack.n - 1 - depth;

    for (int i = head; i >= 0; i--) {
      CallExpr*     frame  = callStack.v[i];
      ModuleSymbol* module = frame->getModule();
      FnSymbol*     fn     = frame->getFunction();

      from = frame;

      if (frame->linenum()                     >  0             &&
          fn->hasFlag(FLAG_COMPILER_GENERATED) == false         &&
          module->modTag                       != MOD_INTERNAL) {
        break;
      }
    }

    for_formals(arg, fn) {
      if (foundDepthVal == false || arg->defPoint != fn->formals.tail) {
        var = toVarSymbol(paramMap.get(arg));

        INT_ASSERT(var                        != NULL &&
                   var->immediate             != NULL &&
                   var->immediate->const_kind == CONST_KIND_STRING);

        str = astr(str, var->immediate->v_string);
      }
    }

    // collapse newlines and other escape sequences before printing
    str = astr(unescapeString(str, var).c_str());

    if (call->isPrimitive(PRIM_ERROR) == true) {
      USR_FATAL(from, "%s", str);
    } else {
      gdbShouldBreakHere();
      USR_WARN (from, "%s", str);
    }

    if (FnSymbol* fn = callStack.tail()->resolvedFunction())  {
      innerCompilerWarningMap.put(fn, str);
    }

    if (FnSymbol* fn = callStack.v[head]->resolvedFunction()) {
      outerCompilerWarningMap.put(fn, str);
    }
  }
}

static Expr* foldTryCond(Expr* expr) {
  Expr* retval = expr;

  if (CondStmt* cond = toCondStmt(expr->parentExpr)) {
    if (cond->condExpr == expr) {
      if (CallExpr* noop = cond->foldConstantCondition()) {
        retval = noop;

      } else {
        // push try block
        if (SymExpr* se = toSymExpr(expr)) {
          if (se->symbol() == gTryToken) {
            tryStack.add(cond);
          }
        }
      }
    }
  }

  return retval;
}

/************************************* | **************************************
*                                                                             *
*                                                                             *
*                                                                             *
************************************** | *************************************/

void
parseExplainFlag(char* flag, int* line, ModuleSymbol** module) {
  *line = 0;
  if (strcmp(flag, "")) {
    char *token, *str1 = NULL, *str2 = NULL;
    token = strstr(flag, ":");
    if (token) {
      *token = '\0';
      str1 = token+1;
      token = strstr(str1, ":");
      if (token) {
        *token = '\0';
        str2 = token + 1;
      }
    }
    if (str1) {
      if (str2 || !atoi(str1)) {
        forv_Vec(ModuleSymbol, mod, allModules) {
          if (!strcmp(mod->name, str1)) {
            *module = mod;
            break;
          }
        }
        if (!*module)
          USR_FATAL("invalid module name '%s' passed to --explain-call flag", str1);
      } else
        *line = atoi(str1);
      if (str2)
        *line = atoi(str2);
    }
    if (*line == 0)
      *line = -1;
  }
}


static void resolveExternVarSymbols()
{
  forv_Vec(VarSymbol, vs, gVarSymbols)
  {
    if (! vs->hasFlag(FLAG_EXTERN))
      continue;

    DefExpr* def = vs->defPoint;
    Expr* init = def->next;
    // We expect the expression following the DefExpr for an extern to be a
    // type block that initializes the variable.
    BlockStmt* block = toBlockStmt(init);
    if (block)
      resolveBlockStmt(block);
  }
}


static void
computeStandardModuleSet() {
  // Lydia NOTE: 09/12/16 - this code does not follow the same code path used
  // to add the standard module set to the root module's block, so misses some
  // cases, causing qualified access to functions from certain modules (List,
  // Search, Sort, at the time of this writing) to fail to resolve.  We
  // should take the time to time this optimization to the code path it wishes
  // to follow - however, I am not sure where that is occurring right now.

  // Private uses will also help avoid the bug, but it is sweeping the bug under
  // the rug rather than solving the problem at hand, and it is hard to say
  // when the next time this code will bite us will be.
  standardModuleSet.set_add(rootModule->block);
  standardModuleSet.set_add(theProgram->block);

  Vec<ModuleSymbol*> stack;
  stack.add(standardModule);

  while (ModuleSymbol* mod = stack.pop()) {
    if (mod->block->useList) {
      for_actuals(expr, mod->block->useList) {
        UseStmt* use = toUseStmt(expr);
        INT_ASSERT(use);
        SymExpr* se = toSymExpr(use->src);
        INT_ASSERT(se);
        if (ModuleSymbol* usedMod = toModuleSymbol(se->symbol())) {
          INT_ASSERT(usedMod);
          if (!standardModuleSet.set_in(usedMod->block)) {
            stack.add(usedMod);
            standardModuleSet.set_add(usedMod->block);
          }
        }
      }
    }
  }
}


void resolve() {
  bool changed = true;

  parseExplainFlag(fExplainCall, &explainCallLine, &explainCallModule);

  computeStandardModuleSet(); // Lydia NOTE 09/12/16: is not linked to our
  // treatment on functions included by default, leading to bugs with qualified
  // access to symbols included in this way.

  // call _nilType nil so as to not confuse the user
  dtNil->symbol->name = gNil->name;

  // Iterate until all generic functions have been tagged with FLAG_GENERIC
  while (changed == true) {
    changed = false;

    forv_Vec(FnSymbol, fn, gFnSymbols) {
      // Returns true if status of fn is changed
      if (fn->tagIfGeneric() == true) {
        changed = true;
      }
    }
  }

  unmarkDefaultedGenerics();

  resolveExternVarSymbols();

  resolveUses(ModuleSymbol::mainModule());

  // --ipe does not build printModuleInitModule
  if (printModuleInitModule)
    resolveUses(printModuleInitModule);

  // --ipe does not build chpl_gen_main
  if (chpl_gen_main)
    resolveFunction(chpl_gen_main);

  resolveSupportForModuleDeinits();

  USR_STOP();

  resolveExports();

  resolveEnumTypes();

  insertRuntimeTypeTemps();

  resolveAutoCopies();

  resolveRecordInitializers();

  resolveOther();

  resolveDynamicDispatches();

  // MPF - this 2nd resolveAutoCopies call is a workaround
  // for the case when resolving a dynamic dispatch created a
  // new type. Resolution should instead have some sort of work-queue
  // and iterate until everything is resolved. (Or at least
  // resolveDynamicDispatches and resolveAutoCopies should be called
  // in a loop).
  resolveAutoCopies();

  resolveSerializers();

  resolveDestructors();

  insertDynamicDispatchCalls();

  beforeLoweringForallStmts = false;
  resolveForallStmts1();

  insertReturnTemps();

  // Resolve the string literal constructors after everything else since new
  // ones may be created during postFold
  ensureAndResolveInitStringLiterals();

  handleRuntimeTypes();

  if (fPrintCallGraph) {
    // This needs to go after resolution is complete, but before
    // pruneResolvedTree() removes unused functions (like the uninstantiated
    // versions of generic functions).
    printCallGraph();
  }

  if (fPrintUnusedFns || fPrintUnusedInternalFns)
    printUnusedFunctions();

  pruneResolvedTree();

  resolveForallStmts2();

  freeCache(defaultsCache);

  freeCache(genericsCache);
  freeCache(promotionsCache);

  visibleFunctionsClear();

  std::map<int, SymbolMap*>::iterator it;

  for (it = capturedValues.begin(); it != capturedValues.end(); ++it) {
    delete it->second;
  }

  clearPartialCopyDataFnMap();

  forv_Vec(BlockStmt, stmt, gBlockStmts) {
    stmt->useListClear();
  }

  resolved = true;
}

/************************************* | **************************************
*                                                                             *
* Make it so that arguments with types that have default values               *
* for all generic arguments used with those defaults                          *
*                                                                             *
* FLAG_MARKED_GENERIC is used to identify places where the user               *
* inserted '?' (queries) to mark such a type as generic.                      *
*                                                                             *
************************************** | *************************************/

static void unmarkDefaultedGenerics() {
  forv_Vec(FnSymbol, fn, gFnSymbols) {
    if (fn->inTree() == true) {
      for_formals(formal, fn) {
        AggregateType* formalAt   = toAggregateType(formal->type);
        bool typeHasGenericDefaults = false;
        if (formalAt && formalAt->isGenericWithDefaults())
          typeHasGenericDefaults = true;

        if (formal                               != fn->_this &&
            typeHasGenericDefaults                            &&
            formal->hasFlag(FLAG_MARKED_GENERIC) == false     &&
            formal->hasFlag(FLAG_IS_MEME)        == false) {
          SET_LINENO(formal);

          FnSymbol*      typeConstr = formalAt->typeConstructor;

          formal->type     = dtUnknown;
          formal->typeExpr = new BlockStmt(new CallExpr(typeConstr));

          insert_help(formal->typeExpr, NULL, formal);
        }
      }
    }
  }
}

/************************************* | **************************************
*                                                                             *
* Resolve uses in postorder (removing back-links).                            *
*                                                                             *
* We have to resolve modules in dependency order so that                      *
* the types of globals are ready when we need them.                           *
*                                                                             *
************************************** | *************************************/

static void resolveUses(ModuleSymbol* mod) {
  static Vec<ModuleSymbol*> initMods;
  static int                moduleResolutionDepth = 0;

  if (initMods.set_in(mod) == NULL) {
    initMods.set_add(mod);

    ++moduleResolutionDepth;

    if (ModuleSymbol* parent = mod->defPoint->getModule()) {
      if (parent != theProgram && parent != rootModule) {
        resolveUses(parent);
      }
    }

    forv_Vec(ModuleSymbol, usedMod, mod->modUseList) {
      resolveUses(usedMod);
    }

    if (fPrintModuleResolution == true) {
      fprintf(stderr,
              "%2d Resolving module %30s ...",
              moduleResolutionDepth,
              mod->name);
    }

    resolveSignatureAndFunction(mod->initFn);

    if (FnSymbol* defn = mod->deinitFn) {
      resolveSignatureAndFunction(defn);
    }

    if (fPrintModuleResolution == true) {
      AstCount visitor = AstCount();

      mod->accept(&visitor);

      fprintf(stderr, " %6d asts\n", visitor.total());
    }

    --moduleResolutionDepth;
  }
}

/************************************* | **************************************
*                                                                             *
*                                                                             *
*                                                                             *
************************************** | *************************************/

static void resolveSupportForModuleDeinits() {
  SET_LINENO(chpl_gen_main);

  Expr*      modNameDum = buildCStringLiteral("");
  VarSymbol* fnPtrDum   = newTemp("fnPtr", dtCFnPtr);
  CallExpr*  addModule  = new CallExpr("chpl_addModule", modNameDum, fnPtrDum);

  resolveUninsertedCall(chpl_gen_main->body, addModule, /*err on fail*/ true);

  gAddModuleFn = addModule->resolvedFunction();

  resolveFunction(gAddModuleFn);
}

/************************************* | **************************************
*                                                                             *
*                                                                             *
*                                                                             *
************************************** | *************************************/

static void resolveExports() {
  // We need to resolve any additional functions that will be exported.
  forv_Vec(FnSymbol, fn, gFnSymbols) {
    if (fn == initStringLiterals) {
      // initStringLiterals is exported but is explicitly resolved last since
      // code may be added to it in postFold calls while resolving other
      // functions
      continue;
    }

    if (fn->hasFlag(FLAG_EXPORT) == true) {
      SET_LINENO(fn);

      resolveSignatureAndFunction(fn);
    }
  }
}

/************************************* | **************************************
*                                                                             *
*                                                                             *
*                                                                             *
************************************** | *************************************/

static void resolveEnumTypes() {
  // need to handle enumerated types better
  forv_Vec(TypeSymbol, type, gTypeSymbols) {
    if (EnumType* et = toEnumType(type->type)) {
      SET_LINENO(et);

      ensureEnumTypeResolved(et);
    }
  }
}

/************************************* | **************************************
*                                                                             *
*                                                                             *
*                                                                             *
************************************** | *************************************/

static void insertRuntimeTypeTemps() {
  forv_Vec(TypeSymbol, ts, gTypeSymbols) {
    if (ts->inTree()                       &&
        ts->hasFlag(FLAG_HAS_RUNTIME_TYPE) &&
        !ts->hasFlag(FLAG_GENERIC)) {
      SET_LINENO(ts);
      AggregateType* at = toAggregateType(ts->type);
      INT_ASSERT(at);

      VarSymbol* tmp = newTemp("_runtime_type_tmp_", at);
      at->defaultInitializer->insertBeforeEpilogue(new DefExpr(tmp));
      CallExpr* call = new CallExpr("chpl__convertValueToRuntimeType", tmp);
      at->defaultInitializer->insertBeforeEpilogue(call);
      resolveCallAndCallee(call);
      valueToRuntimeTypeMap.put(at, call->resolvedFunction());
      call->remove();
      tmp->defPoint->remove();
    }
  }
}

/************************************* | **************************************
*                                                                             *
*                                                                             *
*                                                                             *
************************************** | *************************************/

static FnSymbol* resolveNormalSerializer(CallExpr* call) {
  BlockStmt* block = new BlockStmt(call);

  chpl_gen_main->body->insertAtHead(block);

  tryResolveCall(call);

  block->remove();

  return call->resolvedFunction();
}

static bool resolveSerializeDeserialize(AggregateType* at) {
  SET_LINENO(at->symbol);
  VarSymbol* tmp          = newTemp(at);
  FnSymbol* serializeFn   = NULL;
  FnSymbol* deserializeFn = NULL;
  bool retval             = false;

  chpl_gen_main->insertAtHead(new DefExpr(tmp));

  CallExpr* serializeCall = new CallExpr("chpl__serialize", gMethodToken, tmp);
  serializeFn = resolveNormalSerializer(serializeCall);
  if (serializeFn != NULL && serializeFn->hasFlag(FLAG_PROMOTION_WRAPPER)) {
    // Without this check we would resolve a serializer for arrays despite a
    // serializer only being implemented for domains.
    serializeFn = NULL;
  }

  if (serializeFn != NULL) {
    resolveFunction(serializeFn);
    Type* retType = serializeFn->retType->getValType();

    if (retType == dtVoid) {
      USR_FATAL(serializeFn, "chpl__serialize cannot return void");
    }

    // Make sure we have resolved autocopy / autodestroy etc
    if (AggregateType* at = toAggregateType(retType)) {
      resolveAutoCopyEtc(at);
      propagateNotPOD(at);
    }

    if (isPrimitiveType(retType) == false &&
        (autoDestroyMap.get(retType) == NULL ||
         isClass(retType))) {
      USR_FATAL_CONT(serializeFn, "chpl__serialize must return a type that can be automatically memory managed (e.g. a record)");
      serializeFn = NULL;
    } else {
      VarSymbol* data = newTemp(serializeFn->retType);
      chpl_gen_main->insertAtHead(new DefExpr(data));

      CallExpr* deserializeCall = new CallExpr("chpl__deserialize", gMethodToken, at->symbol, data);
      deserializeFn = resolveNormalSerializer(deserializeCall);

      if (deserializeFn != NULL) {
        resolveFunction(deserializeFn);

        Type* retType = deserializeFn->retType->getValType();
        if (retType == dtVoid) {
          USR_FATAL(deserializeFn, "chpl__deserialize cannot return void");
        } else if (retType != at) {
          USR_FATAL(deserializeFn, "chpl__deserialize returning '%s' when it must return '%s'", retType->symbol->name, at->symbol->name);
        }
      }

      data->defPoint->remove();
    }
  }

  if (serializeFn != NULL && deserializeFn == NULL) {
    USR_WARN("Found chpl__serialize for type '%s', but did not find matching chpl__deserialize", at->symbol->cname);
  } else if (serializeFn != NULL && deserializeFn != NULL) {
    Serializers ser;
    ser.serializer = serializeFn;
    ser.deserializer = deserializeFn;
    serializeMap[at] = ser;

    retval = true;
  }

  tmp->defPoint->remove();

  return retval;
}

static void resolveBroadcasters(AggregateType* at) {
  SET_LINENO(at->symbol);
  Serializers& ser = serializeMap[at];
  INT_ASSERT(ser.serializer != NULL);

  VarSymbol* tmp = newTemp("global_temp", at);
  chpl_gen_main->insertAtHead(new DefExpr(tmp));

  FnSymbol* broadcastFn;
  FnSymbol* destroyFn;
  {
    SET_LINENO(tmp);
    CallExpr* call = new CallExpr("chpl__broadcastGlobal", tmp, new_IntSymbol(0, INT_SIZE_64));
    broadcastFn = resolveNormalSerializer(call);
    broadcastFn->addFlag(FLAG_BROADCAST_FN);
  }
  {
    SET_LINENO(tmp);
    CallExpr* call = new CallExpr("chpl__destroyBroadcastedGlobal", tmp, new_IntSymbol(0, INT_SIZE_64));
    destroyFn = resolveNormalSerializer(call);
  }
  if (broadcastFn == NULL || destroyFn == NULL) {
    INT_FATAL("Unable to resolve serialized broadcasting for type %s", at->symbol->cname);
  }

  resolveFunction(broadcastFn);
  resolveFunction(destroyFn);

  ser.broadcaster = broadcastFn;
  ser.destroyer   = destroyFn;
}

static void resolveSerializers() {
  if (fNoRemoteSerialization == true) {
    return;
  }

  forv_Vec(TypeSymbol, ts, gTypeSymbols) {
    if (ts->inTree()                                      &&
        ts->hasFlag(FLAG_GENERIC)                == false &&
        ts->hasFlag(FLAG_ITERATOR_RECORD)        == false &&
        isSingleType(ts->type)                   == false &&
        isSyncType(ts->type)                     == false &&
        ts->hasFlag(FLAG_SYNTACTIC_DISTRIBUTION) == false) {
      if (AggregateType* at = toAggregateType(ts->type)) {
        if (isRecord(at) == true) {
          bool success = resolveSerializeDeserialize(at);
          if (success) {
            resolveBroadcasters(at);
          }
        }
      }
    }
  }

  resolveAutoCopies();
}

static void resolveDestructors() {
  forv_Vec(TypeSymbol, ts, gTypeSymbols) {
    if (ts->inTree()                                       &&
        ts->hasFlag(FLAG_REF)                    == false  &&
        ts->hasFlag(FLAG_GENERIC)                == false  &&
        ts->hasFlag(FLAG_SYNTACTIC_DISTRIBUTION) == false) {
      if (AggregateType* at = toAggregateType(ts->type)) {
        if (at->hasDestructor()   == false &&
            at->hasInitializers() == true  &&
            isUnusedClass(at)     == false) {
          resolveDestructor(at);
        }
      }
    }
  }
}

/************************************* | **************************************
*                                                                             *
*                                                                             *
*                                                                             *
************************************** | *************************************/

static const char* autoCopyFnForType(AggregateType* at);
static FnSymbol*   autoMemoryFunction(AggregateType* at, const char* fnName);

static void resolveAutoCopies() {
  forv_Vec(TypeSymbol, ts, gTypeSymbols) {
    if (ts->inTree()                                       &&
        ts->hasFlag(FLAG_GENERIC)                == false  &&
        ts->hasFlag(FLAG_SYNTACTIC_DISTRIBUTION) == false) {
      if (AggregateType* at = toAggregateType(ts->type)) {
        if (isRecord(at) == true) {
          resolveAutoCopyEtc(at);
        }

        propagateNotPOD(at);
      }
    }
  }
}

static void resolveAutoCopyEtc(AggregateType* at) {
  SET_LINENO(at->symbol);

  // resolve autoCopy
  if (hasAutoCopyForType(at) == false) {
    FnSymbol* fn = autoMemoryFunction(at, autoCopyFnForType(at));

    autoCopyMap[at] = fn;
  }

  // resolve destructor
  if (at->hasDestructor() == false) {
    if (at->symbol->hasFlag(FLAG_REF)             == false &&
        isTupleContainingOnlyReferences(at)       == false &&
        // autoDestroy for iterator record filled in callDestructors
        at->symbol->hasFlag(FLAG_ITERATOR_RECORD) == false) {

      // Resolve a call to deinit
      VarSymbol* tmp   = newTemp(at);
      CallExpr*  call  = new CallExpr("deinit", gMethodToken, tmp);

      FnSymbol* fn = resolveUninsertedCall(at, call);
      INT_ASSERT(fn);

      if (at->hasInitializers()) {
        fn->instantiationPoint = at->symbol->instantiationPoint;
      }

      resolveFunction(fn);

      at->setDestructor(fn);

    }
  }

  // resolve autoDestroy
  if (autoDestroyMap.get(at) == NULL) {
    FnSymbol* fn = autoMemoryFunction(at, "chpl__autoDestroy");

    fn->addFlag(FLAG_AUTO_DESTROY_FN);

    autoDestroyMap.put(at, fn);
  }

  // resolve unalias
  // We make the 'unalias' hook available to all user records,
  // but for now it only applies to array/domain/distribution
  // in order to minimize the changes.
  if (unaliasMap.get(at) == NULL && isRecordWrappedType(at) == true) {
    FnSymbol* fn = autoMemoryFunction(at, "chpl__unalias");

    unaliasMap.put(at, fn);
  }
}

// Just use 'chpl__initCopy' instead of 'chpl__autoCopy'
// for user-defined records. This way, if the type does not
// support copying, the autoCopyMap will store a function
// marked with FLAG_ERRONEOUS_INITCOPY. Additionally, user-defined
// records shouldn't be defining chpl__initCopy or chpl__autoCopy
// and certainly shouldn't rely on the differences between the two.
static const char* autoCopyFnForType(AggregateType* at) {
  const char* retval = "chpl__autoCopy";

  if (isUserDefinedRecord(at)                == true  &&
      at->symbol->hasFlag(FLAG_TUPLE)        == false &&
      at->symbol->hasFlag(FLAG_ITERATOR_RECORD) == false &&
      isRecordWrappedType(at)                == false &&
      isSyncType(at)                         == false &&
      isSingleType(at)                       == false &&
      at->symbol->hasFlag(FLAG_COPY_MUTATES) == false) {
    retval = "chpl__initCopy";
  }

  return retval;
}

static FnSymbol* autoMemoryFunction(AggregateType* at, const char* fnName) {
  VarSymbol* tmp    = newTemp(at);
  CallExpr*  call   = new CallExpr(fnName, tmp);
  FnSymbol*  retval = NULL;

  chpl_gen_main->insertAtHead(new DefExpr(tmp));

  retval = resolveUninsertedCall(at, call);

  resolveFunction(retval);

  INT_ASSERT(retval->hasFlag(FLAG_PROMOTION_WRAPPER) == false);

  tmp->defPoint->remove();

  return retval;
}

/************************************* | **************************************
*                                                                             *
* In order to correctly initialize records or tuples in which a component     *
* has FLAG_IGNORE_NOINIT, we need to propagate that flag to the parent types  *
* as well.                                                                    *
*                                                                             *
* While doing so, we also propagate whether or not that type is not POD       *
* (Plain-Old-Data which would mean it does not need auto copies or auto       *
* destroys - bit copies will do).                                             *
*                                                                             *
* After this function is called on an aggregate type, that type will be       *
* marked FLAG_POD and FLAG_NOT_POD, and this function will be called          *
* recursively to also mark any aggregate type fields with FLAG_POD or         *
* FLAG_NOT_POD.                                                               *
*                                                                             *
* After setting either FLAG_POD or FLAG_NOT_POD if necessary, returns true    *
* if FLAG_NOT_POD is set, false otherwise.                                    *
*                                                                             *
* This function should only be called during resolution.                      *
* Call isPOD (or check FLAG_POD/FLAG_NOT_POD) after resolution.               *
*                                                                             *
************************************** | *************************************/

static bool isCompilerGenerated(FnSymbol* fn);

bool propagateNotPOD(Type* t) {
  bool retval = false;

  if (AggregateType* at = toAggregateType(t)) {
    if        (at->symbol->hasFlag(FLAG_POD)     == true) {
      retval = false;

    } else if (at->symbol->hasFlag(FLAG_NOT_POD) == true) {
      retval =  true;

    } else {
      // Some special rules for special things.
      if (isSyncType(at)                        == true ||
          isSingleType(at)                      == true ||
          at->symbol->hasFlag(FLAG_ATOMIC_TYPE) == true) {
        retval = true;
      }

      // Most class types are POD (user classes, _ddata, c_ptr)
      // Also, there is no need to check the fields of a class type
      // since a variable of that type is a pointer to the instance.
      if (isClass(at) == true) {
        // don't enumerate sub-fields or check for autoCopy etc

      } else {
        // If any field in a record/tuple is not POD, the aggregate is not POD.
        for_fields(field, at) {
          retval = retval | propagateNotPOD(field->typeInfo());
        }

        // Make sure we have resolved auto copy/auto destroy.
        // Except not for runtime types, because that causes
        // some sort of fatal resolution error. This is a workaround.
        if (at->symbol->hasFlag(FLAG_RUNTIME_TYPE_VALUE) == false) {
          resolveAutoCopyEtc(at);
        }

        if (at->symbol->hasFlag(FLAG_IGNORE_NOINIT)      == true  ||
            isCompilerGenerated(autoCopyMap[at])         == false ||
            isCompilerGenerated(autoDestroyMap.get(at))  == false ||
            isCompilerGenerated(at->getDestructor())     == false) {
          retval = true;
        }

        // Since hasUserAssign tries to resolve =, we only
        // check it if we think we have a POD type.
        if (retval == false && hasUserAssign(at) == true) {
          retval = true;
        }
      }

      at->symbol->addFlag((retval == true) ? FLAG_NOT_POD : FLAG_POD);
    }
  }

  return retval;
}

static bool isCompilerGenerated(FnSymbol* fn) {
  return fn != NULL && fn->hasFlag(FLAG_COMPILER_GENERATED) == true;
}

/************************************* | **************************************
*                                                                             *
*                                                                             *
*                                                                             *
************************************** | *************************************/

static Type* recordInitType(CallExpr* init);

static void resolveRecordInitializers() {
  forv_Vec(CallExpr, init, inits) {
    if (Type* type = recordInitType(init)) {
      SET_LINENO(init);

      if (init->isPrimitive(PRIM_NO_INIT) == true) {
        AggregateType* rec = toAggregateType(type);
        FnSymbol*      fn  = rec->typeConstructor;
        CallExpr*      res = new CallExpr(fn);

        for_formals(formal, fn) {
          Vec<Symbol*> keys;

          rec->substitutions.get_keys(keys);

          forv_Vec(Symbol, key, keys) {
            if (strcmp(formal->name, key->name) == 0) {
              Symbol*  formalVal  = rec->substitutions.get(key);
              SymExpr* formalExpr = new SymExpr(formalVal);

              res->insertAtTail(new NamedExpr(formal->name, formalExpr));
            }
          }
        }

        init->get(1)->replace(res);
        resolveCall(res);

        toCallExpr(init->parentExpr)->convertToNoop();

      } else if (type->defaultValue != NULL) {
        INT_FATAL(init, "PRIM_INIT should have been replaced already");

      } else if (type->symbol->hasFlag(FLAG_DISTRIBUTION) == false) {
        CallExpr* call = new CallExpr("_defaultOf", type->symbol);

        init->replace(call);
        resolveCallAndCallee(call);

      } else {
        Symbol*        tmp         = newTemp("_distribution_tmp_");

        Symbol*        _instance   = type->getField("_instance");
        AggregateType* instanceAt  = toAggregateType(_instance->type);
        FnSymbol*      defaultInit = instanceAt->defaultInitializer;
        CallExpr*      classCall   = new CallExpr(defaultInit);
        CallExpr*      move        = new CallExpr(PRIM_MOVE, tmp, classCall);

        CallExpr*      distCall    = new CallExpr("chpl__buildDistValue", tmp);

        init->getStmtExpr()->insertBefore(new DefExpr(tmp));
        init->getStmtExpr()->insertBefore(move);

        resolveCallAndCallee(classCall);

        resolveCall(move);

        init->replace(distCall);
        resolveCallAndCallee(distCall);
      }
    }
  }
}

static Type* recordInitType(CallExpr* init) {
  Type* retval = NULL;

  if (init->inTree()) {
    Type* type = init->get(1)->typeInfo();

    if (type->symbol->hasFlag(FLAG_HAS_RUNTIME_TYPE) == false) {
      if (type->symbol->hasFlag(FLAG_REF) == false) {
        retval = type;

      } else {
        retval = retval->getValType();
      }
    }
  }

  return retval;
}

/************************************* | **************************************
*                                                                             *
*                                                                             *
*                                                                             *
************************************** | *************************************/

static void resolveOther() {
  //
  // When compiling with --minimal-modules, gPrintModuleInitFn is not
  // defined.
  //
  if (gPrintModuleInitFn) {
    // Resolve the function that will print module init order
    resolveFunction(gPrintModuleInitFn);
  }

  std::vector<FnSymbol*> fns = getWellKnownFunctions();

  for_vector(FnSymbol, fn, fns) {
    if (fn->hasFlag(FLAG_GENERIC) == false) {
      resolveSignatureAndFunction(fn);
    }
  }
}


static Type*
buildRuntimeTypeInfo(FnSymbol* fn) {
  SET_LINENO(fn);
  AggregateType* ct = new AggregateType(AGGREGATE_RECORD);
  TypeSymbol* ts = new TypeSymbol(astr("_RuntimeTypeInfo"), ct);
  for_formals(formal, fn) {
    if (formal->hasFlag(FLAG_INSTANTIATED_PARAM))
      continue;

    VarSymbol* field = new VarSymbol(formal->name, formal->type);
    ct->fields.insertAtTail(new DefExpr(field));

    if (formal->hasFlag(FLAG_TYPE_VARIABLE))
      field->addFlag(FLAG_TYPE_VARIABLE);
  }
  theProgram->block->insertAtTail(new DefExpr(ts));
  ct->symbol->addFlag(FLAG_RUNTIME_TYPE_VALUE);
  makeRefType(ts->type); // make sure the new type has a ref type.
  propagateNotPOD(ts->type); // mark the runtime type as POD/NOT_POD
  return ct;
}


static void insertReturnTemps() {
  //
  // Insert return temps for functions that return values if no
  // variable captures the result. If the value is a sync/single var or a
  // reference to a sync/single var, pass it through the _statementLevelSymbol
  // function to get the semantics of reading a sync/single var. If the value
  // is an iterator pass it through another overload of
  // _statementLevelSymbol to iterate through it for side effects.
  // Note that we do not do this for --minimal-modules compilation
  // because we do not support sync/singles for minimal modules.
  //
  forv_Vec(CallExpr, call, gCallExprs) {
    if (call->inTree()) {
      if (call->list == NULL && isForallRecIterHelper(call))
        continue;
      if (FnSymbol* fn = call->resolvedOrVirtualFunction()) {
        if (fn->retType != dtVoid && fn->retTag != RET_TYPE) {
          ContextCallExpr* contextCall = toContextCallExpr(call->parentExpr);
          Expr*            contextCallOrCall; // insert before, remove it

          if (contextCall) {
            contextCallOrCall = contextCall;
            // Only consider the designated call; the other
            // call need not be considered by this transformation.
            if (call != getDesignatedCall(contextCall))
              continue;
          } else {
            contextCallOrCall = call;
          }

          Expr* parent = contextCallOrCall->parentExpr;

          if (isForallIterExpr(contextCallOrCall))
            continue; // not really a top-level expression

          if (!isCallExpr(parent) && !isDefExpr(parent)) { // no use
            SET_LINENO(call); // TODO: reset_ast_loc() below?
            VarSymbol* tmp = newTemp("_return_tmp_", fn->retType);
            DefExpr*   def = new DefExpr(tmp);

            if (isUserDefinedRecord(fn->retType) == true)
              tmp->addFlag(FLAG_INSERT_AUTO_DESTROY);

            contextCallOrCall->insertBefore(def);

            if (fMinimalModules == false) {
              if ((fn->retType->getValType() &&
                   (isSyncType(fn->retType->getValType()) ||
                    isSingleType(fn->retType->getValType())))         ||

                  isSyncType(fn->retType)                             ||
                  isSingleType(fn->retType)                           ||
                  fn->isIterator()) {
                CallExpr* sls = new CallExpr("_statementLevelSymbol", tmp);

                contextCallOrCall->insertBefore(sls);
                reset_ast_loc(sls, call);
                resolveCallAndCallee(sls);
              }
            }

            if (isTypeExpr(contextCallOrCall)) {
              tmp->addFlag(FLAG_MAYBE_TYPE);
              tmp->addFlag(FLAG_MAYBE_PARAM);
            }
            def->insertAfter(new CallExpr(PRIM_MOVE,
                                          tmp,
                                          contextCallOrCall->remove()));
          }
        }
      }
    }
  }
}


//
// insert code to initialize a class or record
//
static void
initializeClass(Expr* stmt, Symbol* sym) {
  AggregateType* ct = toAggregateType(sym->type);
  INT_ASSERT(ct);
  for_fields(field, ct) {
    if (!field->hasFlag(FLAG_SUPER_CLASS)) {
      SET_LINENO(field);
      if (field->type->defaultValue) {
        stmt->insertBefore(new CallExpr(PRIM_SET_MEMBER, sym, field, field->type->defaultValue));
      } else if (isRecord(field->type)) {
        VarSymbol* tmp = newTemp("_init_class_tmp_", field->type);
        stmt->insertBefore(new DefExpr(tmp));
        initializeClass(stmt, tmp);
        stmt->insertBefore(new CallExpr(PRIM_SET_MEMBER, sym, field, tmp));
      }
    }
  }
}


static void ensureAndResolveInitStringLiterals() {
  if (!initStringLiterals) {
    INT_ASSERT(fMinimalModules);
    createInitStringLiterals();
  }
  resolveFunction(initStringLiterals);
}


static void handleRuntimeTypes()
{
  // insertRuntimeTypeTemps is also called earlier in resolve().  That call
  // can insert variables that need autoCopies and inserting autoCopies can
  // insert things that need runtime type temps.  These need to be fixed up
  // by insertRuntimeTypeTemps before buildRuntimeTypeInitFns is called to
  // update the type -> runtimeType mapping.  Without this, there is an
  // actual/formal type mismatch (with --verify) for the code:
  // record R { var A: [1..1][1..1] real; }
  insertRuntimeTypeTemps();
  buildRuntimeTypeInitFns();
  replaceValuesWithRuntimeTypes();
  replaceReturnedValuesWithRuntimeTypes();
  insertRuntimeInitTemps();
}

//
// A few internal pointers may point to nodes not in tree.
// Zero out such pointers whether or not their targets are live,
// to ensure they are not looked at again.
static void cleanupAfterRemoves() {
  forv_Vec(FnSymbol, fn, gFnSymbols) {
    if (fn->instantiatedFrom != NULL)
      fn->addFlag(FLAG_INSTANTIATED_GENERIC);
    fn->instantiatedFrom = NULL;
    fn->instantiationPoint = NULL;
    // How about fn->substitutions, basicBlocks, calledBy ?
  }

  forv_Vec(ModuleSymbol, mod, gModuleSymbols) {
    // Zero the initFn pointer if the function is now dead. Ditto deinitFn.
    if (mod->initFn && !isAlive(mod->initFn))
      mod->initFn = NULL;
    if (mod->deinitFn && !isAlive(mod->deinitFn))
      mod->deinitFn = NULL;
  }

  forv_Vec(ArgSymbol, arg, gArgSymbols) {
    if (arg->instantiatedFrom != NULL)
      arg->addFlag(FLAG_INSTANTIATED_GENERIC);
    arg->instantiatedFrom = NULL;
  }
}


static void printUnusedFunctions() {
/* Defining the macro PRINT_UNUSED_FNS_TO_FILE will cause
   --print-unused-internal-functions to print the unused functions to a file
   named 'execFilename.unused'. Then paratest can be run to print all unused
   functions across the test suite into files to determine what functions
   are not used by any tests.

   The macro EXIT_AFTER_PRINTING_UNUSED_FNS can also be defined to cause the
   compiler to immediately exit after printing unused functions for faster
   checking.
*/
#ifdef PRINT_UNUSED_FNS_TO_FILE
  char fname[FILENAME_MAX+1];
  snprintf(fname, FILENAME_MAX, "%s.%s", executableFilename, "unused");
  FILE* outFile = fopen(fname, "w");
#else
  FILE* outFile = stdout;
#endif
  // map from generic functions to instantiated versions
  // a generic function is 'used' if it is instantiated.
  std::map<FnSymbol*, std::vector<FnSymbol*> > instantiations;

  forv_Vec(FnSymbol, fn, gFnSymbols) {
    if (FnSymbol* instantiatedFrom = fn->instantiatedFrom) {
      while (instantiatedFrom->instantiatedFrom != NULL) {
        instantiatedFrom = instantiatedFrom->instantiatedFrom;
      }
      instantiations[instantiatedFrom].push_back(fn);
    }
  }

  bool first = true;

  forv_Vec(FnSymbol, fn, gFnSymbols) {
    if (fn->hasFlag(FLAG_PRINT_MODULE_INIT_FN)) continue;
    if (fn->defPoint && fn->defPoint->parentSymbol) {
      if (fn->defPoint->parentSymbol == stringLiteralModule) continue;
      if (!fn->isResolved() || fn->retTag == RET_PARAM) {
        if (!fn->instantiatedFrom) {
          if (instantiations.count(fn) == 0 || instantiations[fn].size() == 0) {
            if (fPrintUnusedInternalFns ||
                fn->defPoint->getModule()->modTag == MOD_USER) {
              if (first) {
                first = false;
                fprintf(outFile, "The following functions are unused:\n");
              }
              fprintf(outFile, "  %s:%d: %s\n",
                      fn->defPoint->fname(), fn->defPoint->linenum(), fn->name);
            }
          }
        }
      }
    }
  }

#ifdef PRINT_UNUSED_FNS_TO_FILE
  fclose(outFile);
#ifdef EXIT_AFTER_PRINTING_UNUSED_FNS
  clean_exit(0);
#endif
#endif
}

//
// Print a representation of the call graph of the program.
// This needs to be done after function resolution so we can follow calls
// into the called function.  However, it needs to be done before
// removeUnusedFunctions so that we can consider multiple instantiations
// of a function to be the same by tracking them using the function they
// were instantiated from before they are removed as unused.
//
static void printCallGraph(FnSymbol* startPoint, int indent, std::set<FnSymbol*>* alreadyCalled) {

  std::vector<BaseAST*> asts;
  std::set<FnSymbol*> alreadySeenLocally;
  bool freeAlreadyCalledSet = false;
  const bool printLocalMultiples = false;

  if (!startPoint) {
    startPoint = findGenMainFn();
  }

  if (alreadyCalled == NULL) {
    alreadyCalled = new std::set<FnSymbol*>();
    freeAlreadyCalledSet = true;
  }

  collect_asts_postorder(startPoint, asts);
  if (startPoint->hasFlag(FLAG_COMPILER_GENERATED) ||
      startPoint->hasFlag(FLAG_MODULE_INIT)) {
    // Don't print chpl_gen_main and chpl__init_moduleName
    // Set the indent to -2 so recursing down to the next level
    // will set it back to 0.
    indent = -2;
  } else {
    fprintf(stdout, "%*s%s\n", indent, "", startPoint->name);
  }

  for_vector(BaseAST, ast, asts) {
    if (CallExpr* call = toCallExpr(ast)) {
      if (FnSymbol* fn = call->resolvedFunction()) {
        if ((fn->getModule()->modTag == MOD_USER ||
             call->getModule()->modTag == MOD_USER) &&
            fn->getModule()->modTag != MOD_INTERNAL &&
            !fn->hasFlag(FLAG_COMPILER_GENERATED) &&
            !fn->hasFlag(FLAG_COMPILER_NESTED_FUNCTION)) {

          if (strncmp("chpl_", fn->name, 5) == 0 &&
              !fn->hasFlag(FLAG_MODULE_INIT)) {
            // skip any functions that are internal (start with "chpl_")
            // except for the init function for the module, which needs
            // to be traversed to find top-level calls in the module
            continue;
          }

          FnSymbol* instFn = fn;
          if (fn->instantiatedFrom) {
            instFn = fn->instantiatedFrom;
          }
          if (printLocalMultiples || 0 == alreadySeenLocally.count(instFn)) {
            alreadySeenLocally.insert(instFn);
            if (0 == alreadyCalled->count(fn)) {
              alreadyCalled->insert(fn);
              printCallGraph(fn, indent+2, alreadyCalled);
              alreadyCalled->erase(fn);
            } else {
              fprintf(stdout, "%*s%s (Recursive)\n", indent+2, "", fn->name);
            }
          }
        }
      }
    }
  }
  if (freeAlreadyCalledSet) {
    delete alreadyCalled;
  }
}

//
// Return the compiler generated main function.
//
static FnSymbol* findGenMainFn() {
  forv_Vec(FnSymbol, fn, gFnSymbols) {
    if (fn->isResolved()) {
      if (!strcmp("chpl_gen_main", fn->name)) {
        return fn;
      }
    }
  }
  INT_FATAL("couldn't find compiler generated main function");
  return NULL;
}

static bool isVoidOrVoidTupleType(Type* type) {
  if (type == NULL) {
    return false;
  }
  if (type == dtVoid) {
    return true;
  }
  if (type->symbol->hasFlag(FLAG_REF)) {
    if (type->getField("_val", false)) {
      return isVoidOrVoidTupleType(type->getValType());
    } else {
      // The _val field has already been removed because it is
      // void or tuple of void
      return true;
    }
  }
  if (type->symbol->hasFlag(FLAG_STAR_TUPLE)) {
    Symbol* field = type->getField("x1", false);
    if (field == NULL || field->type == dtVoid) {
      return true;
    }
  }
  return false;
}

static void cleanupVoidVarsAndFields() {
  // Remove most uses of void variables and fields
  forv_Vec(CallExpr, call, gCallExprs) {
    if (call->inTree()) {
      if (call->isPrimitive(PRIM_MOVE)) {
        if (isVoidOrVoidTupleType(call->get(2)->typeInfo()) ||
            call->get(2)->typeInfo() == dtVoid->refType) {
          INT_ASSERT(call->get(1)->typeInfo() == call->get(2)->typeInfo());
          // Remove moves where the rhs has type void. If the rhs is a
          // call to something other than a few primitives, still make
          // that call, just don't move the result into anything.
          if (CallExpr* rhs = toCallExpr(call->get(2))) {
            if (rhs->isPrimitive(PRIM_DEREF) ||
                rhs->isPrimitive(PRIM_GET_MEMBER) ||
                rhs->isPrimitive(PRIM_GET_MEMBER_VALUE)) {
              call->remove();
            } else {
              Expr* rmRhs = rhs->remove();
              call->insertBefore(rmRhs);
              call->remove();
            }
          } else if (isSymExpr(call->get(2))) {
            call->remove();
          }
        }
      } else if (call->isPrimitive(PRIM_SET_MEMBER)) {
        if (isVoidOrVoidTupleType(call->get(3)->typeInfo())) {
          INT_ASSERT(call->get(2)->typeInfo() == call->get(3)->typeInfo());
          // Remove set_member(a, void, void) calls
          if (CallExpr* rhs = toCallExpr(call->get(2))) {
            Expr* rmRhs = rhs->remove();
            call->insertBefore(rmRhs);
            call->remove();
          } else if (isSymExpr(call->get(2))) {
            call->remove();
          }
        }
      } else if (call->isPrimitive(PRIM_RETURN)) {
        if (isVoidOrVoidTupleType(call->get(1)->typeInfo()) ||
            call->get(1)->typeInfo() == dtVoid->refType) {
          // Change functions that return void to use the global
          // void value instead of a local void.
          if (SymExpr* ret = toSymExpr(call->get(1))) {
            if (ret->symbol() != gVoid) {
              SET_LINENO(call);
              call->replace(new CallExpr(PRIM_RETURN, gVoid));
            }
          }
        }
      } else if (call->isPrimitive(PRIM_YIELD)) {
        if (isVoidOrVoidTupleType(call->get(1)->typeInfo()) ||
            call->get(1)->typeInfo() == dtVoid->refType) {
          // Change iterators that yield void to use the global
          // void value instead of a local void.
          if (SymExpr* ret = toSymExpr(call->get(1))) {
            if (ret->symbol() != gVoid) {
              SET_LINENO(call);
              call->replace(new CallExpr(PRIM_YIELD, gVoid));
            }
          }
        }
      } else if (call->isPrimitive(PRIM_CALL_DESTRUCTOR)) {
        // Remove calls to destructors for homogeneous tuples of void
        if (isVoidOrVoidTupleType(call->get(1)->typeInfo())) {
          call->remove();
        }
      }
      if (call->isResolved()) {
        // Remove actual arguments that are void from function calls
        for_actuals(actual, call) {
          if (isVoidOrVoidTupleType(actual->typeInfo())) {
            actual->remove();
          }
        }
      }
    }
  }

  // Remove void formal arguments from functions.
  // Change functions that return ref(void) to just return void.
  forv_Vec(FnSymbol, fn, gFnSymbols) {
    if (fn->defPoint->inTree()) {
      for_formals(formal, fn) {
        if (isVoidOrVoidTupleType(formal->type)) {
          if (formal == fn->_this) {
            fn->_this = NULL;
          }
          formal->defPoint->remove();
        }
      }
      if (fn->retType == dtVoid->refType ||
          isVoidOrVoidTupleType(fn->retType)) {
        fn->retType = dtVoid;
      }
    }
    if (fn->_this) {
      if (isVoidOrVoidTupleType(fn->_this->type)) {
        fn->_this = NULL;
      }
    }
  }

  // Set for loop index variables that are void to the global void value
  forv_Vec(BlockStmt, block, gBlockStmts) {
    if (ForLoop* loop = toForLoop(block)) {
      if (loop->indexGet() && loop->indexGet()->typeInfo() == dtVoid) {
        loop->indexGet()->setSymbol(gVoid);
      }
    }
  }

  // Now that uses of void have been cleaned up, remove the
  // DefExprs for void variables.
  forv_Vec(DefExpr, def, gDefExprs) {
    if (def->inTree()) {
      if (isVoidOrVoidTupleType(def->sym->type) ||
          def->sym->type == dtVoid->refType) {
        if (VarSymbol* var = toVarSymbol(def->sym)) {
          // Avoid removing the "_val" field from refs
          if (!def->parentSymbol->hasFlag(FLAG_REF)) {
            if (var != gVoid) {
              def->remove();
            }
          }
        }
      }
    }
  }

  // Problem case introduced by postFoldNormal where a statement-level call
  // returning void can be replaced by a '_void' SymExpr. Such SymExprs will
  // be left in the tree if optimizations are disabled, and can cause codegen
  // failures later on (at least under LLVM).
  //
  // Solution: Remove SymExprs to _void if the expr is at the statement level.
  for_SymbolSymExprs(se, gVoid) {
    if (se == se->getStmtExpr()) {
      se->remove();
    }
  }
}

/************************************* | **************************************
*                                                                             *
* pruneResolvedTree -- prunes and cleans the AST after                        *
* of the function calls and types have been resolved                          *
*                                                                             *
************************************** | *************************************/

static void removeAggTypeFieldInfo();

static void pruneResolvedTree() {
  removeUnusedFunctions();

  if (fRemoveUnreachableBlocks) {
    deadBlockElimination();
  }

  removeRandomPrimitives();

  replaceTypeArgsWithFormalTypeTemps();

  removeParamArgs();

  removeAggTypeFieldInfo();

  removeUnusedModuleVariables();

  removeUnusedTypes();

  removeActualNames();

  removeFormalTypeAndInitBlocks();

  removeTypeBlocks();

  removeTypedefParts();

  removeWhereClauses();

  removeMootFields();

  removeReturnTypeBlocks();

  expandInitFieldPrims();

  cleanupAfterRemoves();

  cleanupVoidVarsAndFields();
}

static void clearDefaultInitFns(FnSymbol* unusedFn) {
  AggregateType* at = toAggregateType(unusedFn->retType);
  // Before removing an unused function, check if it is a defaultInitializer.
  // If unusedFn is a defaultInitializer, its retType's defaultInitializer
  // field will be unusedFn. Set the defaultInitializer field to NULL so the
  // removed function doesn't leave behind a garbage pointer.
  if (at) {
    if (at->defaultInitializer == unusedFn) {
      at->defaultInitializer = NULL;
    }
    // Also remove unused fns from iterator infos.
    // Ditto for iterator fn in iterator info.
    if (at->iteratorInfo) {
      IteratorInfo* ii = at->iteratorInfo;
      INT_ASSERT(at->symbol->hasEitherFlag(FLAG_ITERATOR_RECORD,
                                           FLAG_ITERATOR_CLASS));
      if (ii) {
        if (ii->iterator == unusedFn)
          ii->iterator = NULL;
        if (ii->getIterator == unusedFn)
          ii->getIterator = NULL;
      }
    }
  }
}

static void removeCopyFns(Type* t) {
  // If they exist, remove the autoCopy and autoDestroy functions
  // for type t, which is about to be removed itself.
  if (FnSymbol* autoDestroy = autoDestroyMap.get(t)) {
    autoDestroyMap.put(t, NULL);
    autoDestroy->defPoint->remove();
  }

  std::map<Type*,FnSymbol*>::iterator it = autoCopyMap.find(t);
  if (it != autoCopyMap.end()) {
    FnSymbol* autoCopy = it->second;
    autoCopyMap.erase(it);
    autoCopy->defPoint->remove();
  }
}

/************************************* | **************************************
*                                                                             *
*                                                                             *
*                                                                             *
************************************** | *************************************/

static void removeUnusedFunctions() {
  std::set<FnSymbol*> concreteWellKnownFunctionsSet;

  clearGenericWellKnownFunctions();

  std::vector<FnSymbol*> fns = getWellKnownFunctions();

  for_vector(FnSymbol, fn, fns) {
    INT_ASSERT(fn->hasFlag(FLAG_GENERIC) == false);

    concreteWellKnownFunctionsSet.insert(fn);
  }

  forv_Vec(FnSymbol, fn, gFnSymbols) {
    if (concreteWellKnownFunctionsSet.count(fn) == 0) {
      if (fn->defPoint               != NULL &&
          fn->defPoint->parentSymbol != NULL &&
          fn->defPoint->parentSymbol != stringLiteralModule) {
        if (fn->isResolved() == false || fn->retTag == RET_PARAM) {
          std::vector<DefExpr*> defExprs;

          collectDefExprs(fn, defExprs);

          forv_Vec(DefExpr, def, defExprs) {
            if (TypeSymbol* typeSym = toTypeSymbol(def->sym)) {
              Type* refType = typeSym->type->refType;

              removeCopyFns(typeSym->type);

              if (AggregateType* at = toAggregateType(refType)) {
                DefExpr* defPoint = at->typeConstructor->defPoint;

                if (defPoint->inTree()) {
                  defPoint->remove();
                }

                removeCopyFns(at);

                at->symbol->defPoint->remove();
              }
            }
          }

          clearDefaultInitFns(fn);

          fn->defPoint->remove();
        }
      }
    }
  }
}

/************************************* | **************************************
*                                                                             *
*                                                                             *
*                                                                             *
************************************** | *************************************/

static void removeUnusedTypes() {
  // Remove unused aggregate types.
  forv_Vec(TypeSymbol, type, gTypeSymbols) {
    if (type->inTree()                                  &&
        type->hasFlag(FLAG_REF)                == false &&
        type->hasFlag(FLAG_RUNTIME_TYPE_VALUE) == false) {
      if (AggregateType* at = toAggregateType(type->type)) {
        if (isUnusedClass(at) == true) {
          at->symbol->defPoint->remove();
        }
      } else if(UnmanagedClassType* mt = toUnmanagedClassType(type->type)) {
        if (isUnusedClass(mt->getCanonicalClass()) == true) {
          mt->symbol->defPoint->remove();
        }
      }
    }
  }

  // Remove unused ref types.
  forv_Vec(TypeSymbol, type, gTypeSymbols) {
    if (type->inTree() && type->hasFlag(FLAG_REF)) {
        // Get the value type of the ref type.
        if (AggregateType* at1 = toAggregateType(type->getValType())) {
          if (isUnusedClass(at1) == true) {
            // If the value type is unused, its ref type can also be removed.
            type->defPoint->remove();
          }
        } else if(UnmanagedClassType* mt =
                  toUnmanagedClassType(type->getValType())) {
          if (isUnusedClass(mt->getCanonicalClass())) {
            type->defPoint->remove();
          }
        }

        // If the default type constructor for this ref type is in the tree,
        // it can be removed.
        AggregateType* at2      = toAggregateType(type->type);
        DefExpr*       defPoint = at2->typeConstructor->defPoint;

        if (defPoint->inTree()) {
          defPoint->remove();
        }
    }
  }
}

static bool do_isUnusedClass(Type* t) {
  bool retval = true;

  AggregateType* at = toAggregateType(t);

  // Special case for global types.
  if (t->symbol->hasFlag(FLAG_GLOBAL_TYPE_SYMBOL)) {
    retval = false;

  // Runtime types are assumed to be always used.
  } else if (t->symbol->hasFlag(FLAG_RUNTIME_TYPE_VALUE)) {
    retval = false;

  // Uses of iterator records get inserted in lowerIterators
  } else if (t->symbol->hasFlag(FLAG_ITERATOR_RECORD)) {
    retval = false;

  // FALSE if iterator class's getIterator is used
  // (this case may not be necessary)
  } else if (t->symbol->hasFlag(FLAG_ITERATOR_CLASS) &&
             at && at->iteratorInfo->getIterator->isResolved()) {
    retval = false;

  // FALSE if initializers are used
  } else if (at && at->defaultInitializer &&
             at->defaultInitializer->isResolved()) {
    retval = false;

  // FALSE if the type constructor is used.
  } else if (at && at->typeConstructor &&
             at->typeConstructor->isResolved()) {
    retval = false;

  // FALSE if the type uses an initializer and that initializer was
  // resolved
  } else if (at && at->initializerStyle != DEFINES_CONSTRUCTOR &&
             at->initializerResolved) {
    retval = false;

  } else if (at) {
    forv_Vec(AggregateType, childClass, at->dispatchChildren) {
      if (isUnusedClass(childClass) == false) {
        retval = false;
        break;
      }
    }

  }

  return retval;
}

static bool isUnusedClass(Type* t) {
  bool retval = true;

  retval = do_isUnusedClass(t);

  // check other variant
  //  borrow/class types can have unmanaged class type used
  //  unmanaged class types can have borrow/canonical class type used
  if (AggregateType* at = toAggregateType(t)) {
    if (isClass(at)) {
      if (UnmanagedClassType* mt = at->getUnmanagedClass())
        retval &= do_isUnusedClass(mt);
    }
  } else if (UnmanagedClassType* mt = toUnmanagedClassType(t)) {
    retval &= do_isUnusedClass(mt->getCanonicalClass());
  }

  return retval;
}

/************************************* | **************************************
*                                                                             *
* Remove module level variables if they are not defined or used               *
* With the exception of variables that are defined in the rootModule          *
*                                                                             *
************************************** | *************************************/

static void removeUnusedModuleVariables() {
  forv_Vec(DefExpr, def, gDefExprs) {
    if (VarSymbol* var = toVarSymbol(def->sym)) {
      if (ModuleSymbol* module = toModuleSymbol(def->parentSymbol)) {
        if (var->isDefined() == false && var->isUsed() == false) {
          if (module != rootModule) {
            def->remove();
          }
        }
      }
    }
  }
}

/************************************* | **************************************
*                                                                             *
*                                                                             *
*                                                                             *
************************************** | *************************************/

static void removeRandomPrimitive(CallExpr* call) {
  if (! call->primitive)
    // TODO: This is weird.
    // Calls which trigger this case appear as the init clause of a type
    // variable.
    // The parent module or function may be resolved, but apparently the type
    // variable is resolved only if it is used.
    // Generally speaking, we resolve a declaration only if it is used.
    // But right now, we only apply this test to functions.
    // The test should be extended to variable declarations as well.  That is,
    // variables need only be resolved if they are actually used.
    return;

  // A primitive.
  switch (call->primitive->tag)
  {
    default: /* do nothing */ break;

    case PRIM_NOOP:
      call->remove();
      break;

    case PRIM_TYPEOF:
    {
      // Remove move(x, PRIM_TYPEOF(y)) calls -- useless after this
      CallExpr* parentCall = toCallExpr(call->parentExpr);
      if (parentCall && parentCall->isPrimitive(PRIM_MOVE) &&
          parentCall->get(2) == call) {
        parentCall->remove();
      } else {
        // Replace PRIM_TYPEOF with argument
        call->replace(call->get(1)->remove());
      }
    }
    break;

    case PRIM_CAST:
      // Remove trivial casts.
      if (call->get(1)->typeInfo() == call->get(2)->typeInfo())
        call->replace(call->get(2)->remove());
       break;

    case PRIM_SET_MEMBER:
    case PRIM_GET_MEMBER:
    case PRIM_GET_MEMBER_VALUE:
    {
// TODO the changes here are already in #9989
      // Remove member accesses of types
      // Replace string literals with field symbols in member primitives
      Type* baseType = call->get(1)->typeInfo();

      if (!call->parentSymbol->hasFlag(FLAG_REF) &&
          baseType->symbol->hasFlag(FLAG_REF))
        baseType = baseType->getValType();

      SymExpr* memberSE = toSymExpr(call->get(2));
      const char* memberName = NULL;

      if (!get_string(memberSE, &memberName)) {
<<<<<<< HEAD
        // This is already a field Symbol. Ensure the field is correct.
        INT_ASSERT(memberSE->symbol()->defPoint->parentSymbol == baseType->symbol);
=======
        // Confirm that this is already a correct field Symbol.
        INT_ASSERT(memberSE->symbol()->defPoint->parentSymbol
                   == baseType->symbol);
>>>>>>> cf7a9047
        break;
      }

      Symbol* sym = baseType->getField(memberName);
      if (sym->hasFlag(FLAG_TYPE_VARIABLE) ||
          sym->isParameter())
        call->getStmtExpr()->remove();
      else {
        SET_LINENO(call->get(2));
        call->get(2)->replace(new SymExpr(sym));
      }
    }
    break;

    // Maybe this can be pushed into the following case, where a PRIM_MOVE gets
    // removed if its rhs is a type symbol.  That is, resolution of a
    // PRIM_TYPE_INIT replaces the primitive with symexpr that contains a type symbol.
    case PRIM_TYPE_INIT:
    {
      // A "type init" call that is in the tree should always have a callExpr
      // parent, as guaranteed by CallExpr::verify().
      CallExpr* parent = toCallExpr(call->parentExpr);
      // We expect all PRIM_TYPE_INIT primitives to have a PRIM_MOVE
      // parent, following the insertion of call temps.
      if (parent->isPrimitive(PRIM_MOVE))
        parent->remove();
      else
        INT_FATAL(parent, "expected parent of PRIM_TYPE_EXPR to be a PRIM_MOVE");
    }
    break;

    case PRIM_MOVE:
    {
      // Remove types to enable --baseline
      SymExpr* se = toSymExpr(call->get(2));
      if (se && se->symbol()) {
        Symbol* sym = se->symbol();
        if (isTypeSymbol(sym) || sym->hasFlag(FLAG_TYPE_VARIABLE))
          call->remove();
      }
    }
    break;

    case PRIM_WARNING:
    case PRIM_ERROR:
    {
      // Warnings have now been issued, no need to keep the function around.
      // Remove calls to compilerWarning and let dead code elimination handle
      // the rest.
      call->remove();
    }
    break;

  }
}


// Remove the method token, parameter and type arguments
// from function signatures and corresponding calls.
static void removeParamArgs()
{
  compute_call_sites();

  forv_Vec(FnSymbol, fn, gFnSymbols)
  {
    if (! fn->isResolved())
      // Don't bother with unresolved functions.
      // They will be removed from the tree.
      continue;

    for_formals(formal, fn)
    {
      if (formal->hasFlag(FLAG_INSTANTIATED_PARAM) ||
          formal->type == dtMethodToken)
      {
        // Remove the argument from the call site.
        forv_Vec(CallExpr, call, *fn->calledBy)
        {
          // Don't bother with calls that are not in the tree.
          if (! call->parentSymbol)
            continue;

          // Performance note: AList::get(int) also performs a linear search.
          for_formals_actuals(cf, ca, call)
          {
            if (cf == formal)
            {
              ca->remove();
              break;
            }
          }
        }
        formal->defPoint->remove();
      }
    }
  }
}

static void removeAggTypeFieldInfo() {
  forv_Vec(AggregateType, at, gAggregateTypes) {
    if (at->symbol->defPoint && at->symbol->defPoint->parentSymbol) {
      // Still in the tree
      if (at->initializerStyle != DEFINES_CONSTRUCTOR) {
        // Defined an initializer (so we left its init
        // and exprType information in the tree)
        for_fields(field, at) {
          if (field->defPoint->exprType) {
            field->defPoint->exprType->remove();
          }

          if (field->defPoint->init) {
            field->defPoint->init->remove();
          }
        }
      }
    }
  }
}

static void removeRandomPrimitives()
{
  forv_Vec(CallExpr, call, gCallExprs)
  {
    // Don't bother with calls that are not in the tree.
    if (! call->parentSymbol)
      continue;

    // Ignore calls to actual functions.
    if (call->isResolved())
      continue;

    // Only primitives remain.
    removeRandomPrimitive(call);
  }
}

static void removeActualNames()
{
  forv_Vec(NamedExpr, named, gNamedExprs)
  {
    if (! named->parentSymbol)
      continue;
    // Remove names of named actuals
    Expr* actual = named->actual;
    actual->remove();
    named->replace(actual);
  }
}

static void removeTypeBlocks()
{
  forv_Vec(BlockStmt, block, gBlockStmts)
  {
    if (! block->parentSymbol)
      continue;

    // Remove type blocks--code that exists only to determine types
    if (block->blockTag & BLOCK_TYPE_ONLY)
    {
      block->remove();
    }
  }
}

//
// buildRuntimeTypeInitFns: Build a 'chpl__convertRuntimeTypeToValue'
// (value) function for all functions tagged as runtime type
// initialization functions.  Also, build a function to return the
// runtime type for all runtime type initialization functions.
//
// Functions flagged with the "runtime type init fn" pragma
// (FLAG_RUNTIME_TYPE_INIT_FN during compilation) are designed to
// specify to the compiler how to create a new value of a given type
// from the arguments to the function.  These arguments effectively
// supply whatever static and/or runtime information is required to
// build such a value (and therefore effectively represent the
// "type").  Any non-static arguments are bundled into a runtime type
// (record) by the compiler and passed around to represent the type at
// execution time.
//
// The actual type specified is fully-resolved during function resolution.  So
// the "runtime type" mechanism is a way to create a parameterized type, but up
// to a point handle it uniformly in the compiler.
// Perhaps a more complete implementation of generic types with inheritance
// would get rid of the need for this specialized machinery.
//
// In practice, we currently use these to create
// runtime types for domains and arrays (via procedures named
// 'chpl__buildDomainRuntimeType' and 'chpl__buildArrayRuntimeType',
// respectively).
//
// For each such flagged function:
//
//   - Clone the function, naming it 'chpl__convertRuntimeTypeToValue'
//     and change it to a value function
//
//   - Replace the body of the original function with a new function
//     that returns the dynamic runtime type info
//
// Subsequently, the functions as written in the modules are now
// called 'chpl__convertRuntimeTypeToValue' and used to initialize
// variables with runtime types later in insertRuntimeInitTemps().
//
// Notice also that the original functions had been marked as type
// functions during parsing even though they were not written as such
// (see addPragmaFlags() in build.cpp for more info).  Now they are
// actually type functions.
//
static void buildRuntimeTypeInitFns() {
  forv_Vec(FnSymbol, fn, gFnSymbols) {
    if (fn->defPoint && fn->defPoint->parentSymbol) {
      // Look only at functions flagged as "runtime type init fn".
      if (fn->hasFlag(FLAG_RUNTIME_TYPE_INIT_FN)) {

        // Look only at resolved instances.
        if (! fn->isResolved())
          continue;

        INT_ASSERT(fn->retType->symbol->hasFlag(FLAG_HAS_RUNTIME_TYPE));
        SET_LINENO(fn);

        // Build a new runtime type for this function
        Type* runtimeType = buildRuntimeTypeInfo(fn);
        runtimeTypeMap.put(fn->retType, runtimeType);

        // Build chpl__convertRuntimeTypeToValue() instance.
        buildRuntimeTypeInitFn(fn, runtimeType);
      }
    }
  }
}

// Build a function to return the runtime type by modifying
// the original function.
static void buildRuntimeTypeInitFn(FnSymbol* fn, Type* runtimeType)
{
  // Clone the original function and call the clone chpl__convertRuntimeTypeToValue.
  FnSymbol* runtimeTypeToValueFn = fn->copy();
  INT_ASSERT(runtimeTypeToValueFn->hasFlag(FLAG_RESOLVED));
  runtimeTypeToValueFn->name = astr("chpl__convertRuntimeTypeToValue");
  runtimeTypeToValueFn->cname = runtimeTypeToValueFn->name;

  // Remove this flag from the clone.
  runtimeTypeToValueFn->removeFlag(FLAG_RUNTIME_TYPE_INIT_FN);

  // Make the clone a value function.
  runtimeTypeToValueFn->getReturnSymbol()->removeFlag(FLAG_TYPE_VARIABLE);
  runtimeTypeToValueFn->retTag = RET_VALUE;
  fn->defPoint->insertBefore(new DefExpr(runtimeTypeToValueFn));

  // Remove static arguments from the RTTV function.
  for_formals(formal, runtimeTypeToValueFn)
  {
    if (formal->hasFlag(FLAG_INSTANTIATED_PARAM))
      formal->defPoint->remove();

    if (formal->hasFlag(FLAG_TYPE_VARIABLE))
    {
      Symbol* field = runtimeType->getField(formal->name);
      if (! field->type->symbol->hasFlag(FLAG_HAS_RUNTIME_TYPE))
        formal->defPoint->remove();
    }
  }

  // Insert the clone (convertRuntimeTypeToValue) into the runtimeTypeToValueMap.
  runtimeTypeToValueMap.put(runtimeType, runtimeTypeToValueFn);

  // Change the return type of the original function.
  fn->retType = runtimeType;
  fn->getReturnSymbol()->type = runtimeType;

  // Build a new body for the original function.
  BlockStmt* block = new BlockStmt();
  VarSymbol* var = newTemp("_return_tmp_", fn->retType);
  block->insertAtTail(new DefExpr(var));

  // Bundle all non-static arguments into the runtime type record.
  // Remove static arguments from this specialized buildRuntimeType function.
  for_formals(formal, fn)
  {
    if (formal->hasFlag(FLAG_INSTANTIATED_PARAM))
      continue;

    Symbol* field = runtimeType->getField(formal->name);

    if (formal->hasFlag(FLAG_TYPE_VARIABLE) &&
        ! field->type->symbol->hasFlag(FLAG_HAS_RUNTIME_TYPE))
      continue;

    block->insertAtTail(new CallExpr(PRIM_SET_MEMBER, var, field, formal));
  }

  block->insertAtTail(new CallExpr(PRIM_RETURN, var));

  // Replace the body of the original chpl__buildRuntime...Type() function.
  fn->body->replace(block);
}

static void removeFormalTypeAndInitBlocks()
{
  forv_Vec(FnSymbol, fn, gFnSymbols) {
    if (fn->defPoint && fn->defPoint->parentSymbol) {
      for_formals(formal, fn) {
        // Remove formal default values
        if (formal->defaultExpr)
          formal->defaultExpr->remove();
        // Remove formal type expressions
        if (formal->typeExpr)
          formal->typeExpr->remove();
      }
    }
  }
}

static void replaceTypeArgsWithFormalTypeTemps()
{
  compute_call_sites();

  forv_Vec(FnSymbol, fn, gFnSymbols) {
    if (! fn->isResolved())
      // Don't bother with unresolved functions.
      // They will be removed from the tree.
      continue;

    // Skip this function if it is not in the tree.
    if (! fn->defPoint)
      continue;
    if (! fn->defPoint->parentSymbol)
      continue;

    // We do not remove type args from extern functions so that e.g.:
    //  extern proc sizeof(type t);
    //  sizeof(int)
    // will function correctly.
    // However, in such a case, we'd like to pass the type symbol
    // to the call site rather than a type variable call_tmp
    if (fn->hasFlag(FLAG_EXTERN)) {
      // Replace the corresponding actual with a SymExpr TypeSymbol
      // for all the call sites.
      forv_Vec(CallExpr, call, *fn->calledBy)
      {
        for_formals_actuals(formal, actual, call)
        {
          if (! formal->hasFlag(FLAG_TYPE_VARIABLE))
            continue;

          if (SymExpr* se = toSymExpr(actual)) {
            if (isTypeSymbol(se->symbol()))
              continue;
            if (se->symbol()->hasFlag(FLAG_EXTERN) &&
                se->symbol()->hasFlag(FLAG_TYPE_VARIABLE))
              continue;
          }

          SET_LINENO(actual);
          TypeSymbol* ts = formal->type->symbol;
          actual->replace(new SymExpr(ts));
        }
      }
      continue;
    }

    for_formals(formal, fn)
    {
      // We are only interested in type formals
      if (! formal->hasFlag(FLAG_TYPE_VARIABLE))
        continue;

      // Replace the formal with a _formal_type_tmp_.
      SET_LINENO(formal);
      VarSymbol* tmp = newTemp("_formal_type_tmp_", formal->type);
      fn->insertAtHead(new DefExpr(tmp));
      subSymbol(fn, formal, tmp);

      // Remove the corresponding actual from all call sites.
      forv_Vec(CallExpr, call, *fn->calledBy)
      {
        for_formals_actuals(cf, ca, call)
        {
          if (cf == formal)
          {
            ca->remove();
            break;
          }
        }
      }
      formal->defPoint->remove();
      //
      // If we're removing the formal representing 'this' (if it's a
      // type, say), we need to nullify the 'this' pointer in the
      // function as well to avoid assumptions that it's legal later.
      //
      if (formal == fn->_this) {
        fn->_this = NULL;
      }
    }
  }
}

static void replaceValuesWithRuntimeTypes()
{
  forv_Vec(FnSymbol, fn, gFnSymbols) {
    if (fn->defPoint && fn->defPoint->parentSymbol) {
      for_formals(formal, fn) {
        if (formal->hasFlag(FLAG_TYPE_VARIABLE) &&
            formal->getValType()->symbol->hasFlag(FLAG_HAS_RUNTIME_TYPE)) {
          if (FnSymbol* fn = valueToRuntimeTypeMap.get(formal->getValType())) {
            Type* rt = (fn->retType->symbol->hasFlag(FLAG_RUNTIME_TYPE_VALUE)) ?
                        fn->retType : runtimeTypeMap.get(fn->retType);
            INT_ASSERT(rt);
            formal->type =  rt;
            formal->removeFlag(FLAG_TYPE_VARIABLE);
          }
        }
      }
    }
  }
}

static void removeWhereClauses()
{
  forv_Vec(FnSymbol, fn, gFnSymbols) {
    if (fn->defPoint && fn->defPoint->parentSymbol) {
      if (fn->where)
        fn->where->remove();
    }
  }
}

static void replaceReturnedValuesWithRuntimeTypes()
{
  forv_Vec(FnSymbol, fn, gFnSymbols) {
    if (fn->defPoint && fn->defPoint->parentSymbol) {
      if (fn->retTag == RET_TYPE) {
        VarSymbol* ret = toVarSymbol(fn->getReturnSymbol());
        if (ret && ret->type->symbol->hasFlag(FLAG_HAS_RUNTIME_TYPE)) {
          if (FnSymbol* rtfn = valueToRuntimeTypeMap.get(ret->type)) {
            Type* rt = (rtfn->retType->symbol->hasFlag(FLAG_RUNTIME_TYPE_VALUE)) ?
                        rtfn->retType : runtimeTypeMap.get(rtfn->retType);
            INT_ASSERT(rt);
            ret->type = rt;
            fn->retType = ret->type;
            fn->retTag = RET_VALUE;
          }
        }
      }
    }
  }
}


static void replaceInitPrims(std::vector<BaseAST*>& asts) {
  for_vector(BaseAST, ast, asts) {
    if (CallExpr* call = toCallExpr(ast)) {
      // We are only interested in INIT primitives.
      if (call->isPrimitive(PRIM_INIT)) {
        FnSymbol* parent = toFnSymbol(call->parentSymbol);

        // Call must be in the tree and lie in a resolved function.
        if (! parent || ! parent->isResolved()) {
          continue;
        }

        SymExpr* se = toSymExpr(call->get(1));
        Type*    rt = se->symbol()->type;

        if (rt->symbol->hasFlag(FLAG_RUNTIME_TYPE_VALUE)) {
          // ('init' foo), where typeof(foo) has flag "runtime type value"
          //
          // ==>
          //
          // (var _runtime_type_tmp_1)
          // ('move' _runtime_type_tmp_1 ('.v' foo "field1"))
          // (var _runtime_type_tmp_2)
          // ('move' _runtime_type_tmp_2 ('.v' foo "field2"))
          // (chpl__convertRuntimeTypeToValue _runtime_type_tmp_1 _rtt_2 ... )
          SET_LINENO(call);
          FnSymbol* runtimeTypeToValueFn = runtimeTypeToValueMap.get(rt);
          INT_ASSERT(runtimeTypeToValueFn);
          CallExpr* runtimeTypeToValueCall = new CallExpr(runtimeTypeToValueFn);
          for_formals(formal, runtimeTypeToValueFn) {
            Symbol* field = rt->getField(formal->name);
            INT_ASSERT(field);
            VarSymbol* tmp = newTemp("_runtime_type_tmp_", field->type);
            call->getStmtExpr()->insertBefore(new DefExpr(tmp));
            call->getStmtExpr()->insertBefore(
                new CallExpr(PRIM_MOVE, tmp, new CallExpr(PRIM_GET_MEMBER_VALUE,
                                                          se->symbol(), field)));
            if (formal->hasFlag(FLAG_TYPE_VARIABLE))
              tmp->addFlag(FLAG_TYPE_VARIABLE);
            runtimeTypeToValueCall->insertAtTail(tmp);
          }

          VarSymbol* tmp = newTemp("_runtime_type_tmp_", runtimeTypeToValueFn->retType);
          call->getStmtExpr()->insertBefore(new DefExpr(tmp));
          call->getStmtExpr()->insertBefore(new CallExpr(PRIM_MOVE, tmp, runtimeTypeToValueCall));
          call->replace(new SymExpr(tmp));

        } else if (rt->symbol->hasFlag(FLAG_HAS_RUNTIME_TYPE)) {
          //
          // This is probably related to a comment that used to handle
          // this case elsewhere:
          //
          // special handling of tuple constructor to avoid
          // initialization of array based on an array type symbol
          // rather than a runtime array type
          //
          // this code added during the introduction of the new
          // keyword; it should be removed when possible
          //
          call->getStmtExpr()->remove();

        } else {
          Expr* expr = resolvePrimInit(call);

          if (! expr) {
            // This PRIM_INIT could not be resolved.

            // But that's OK if it's an extern type.
            // (We don't expect extern types to have initializers.)
            // Also, we don't generate initializers for iterator records.
            // Maybe we can avoid adding PRIM_INIT for these cases in the first
            // place....
            if (rt->symbol->hasFlag(FLAG_EXTERN) ||
                rt->symbol->hasFlag(FLAG_ITERATOR_RECORD)) {
              INT_ASSERT(toCallExpr(call->parentExpr)->isPrimitive(PRIM_MOVE));

              toCallExpr(call->parentExpr)->convertToNoop();

              continue;
            }

            INT_FATAL(call, "PRIM_INIT should have already been handled");
          }
        }
      }
    }
  }
}

/************************************* | **************************************
*                                                                             *
* Handles PRIM_INIT or PRIM_NO_INIT                                           *
*                                                                             *
* Returns NULL if no substitution was made.                                   *
* Otherwise remove the primitive and return the new expression.               *
*                                                                             *
* ('init'    foo) --> A default value or the result of an initializer call.   *
* ('no_init' foo) --> Ditto, only in some cases a simpler default value.      *
*                                                                             *
************************************** | *************************************/

static Symbol* resolvePrimInitGetField(CallExpr* call);

static Expr*   resolvePrimInit(CallExpr* call, Type* type);

static bool    primInitIsIteratorRecord(Type* type);

static bool    primInitIsUnacceptableGeneric(CallExpr* call, Type* type);

static void    primInitHaltForUnacceptableGeneric(CallExpr* call, Type* type);

Expr* resolvePrimInit(CallExpr* call) {
  Expr* retval = NULL;

  if (SymExpr* se = toSymExpr(call->get(1))) {
    if (se->symbol()->hasFlag(FLAG_TYPE_VARIABLE) == true) {
      retval = resolvePrimInit(call, resolveTypeAlias(se));

    } else {
      USR_FATAL(call, "invalid type specification");
    }

  } else if (CallExpr* ce = toCallExpr(call->get(1))) {
    if (Symbol* field = resolvePrimInitGetField(ce)) {
      if (field->hasFlag(FLAG_TYPE_VARIABLE) == true) {
        retval = resolvePrimInit(call, field->typeInfo());

      } else {
        USR_FATAL(call, "invalid type specification");
      }
    }

  } else {
    INT_FATAL(call, "Unsupported primInit");
  }

  return retval;
}

static Symbol* resolvePrimInitGetField(CallExpr* call) {
  Symbol* retval = NULL;

  if (call->isPrimitive(PRIM_GET_MEMBER_VALUE) == true) {
    AggregateType* ct  = toAggregateType(call->get(1)->getValType());
    SymExpr*       se  = toSymExpr(call->get(2));
    VarSymbol*     var = toVarSymbol(se->symbol());

    if (Immediate* imm = var->immediate) {
      if (imm->const_kind == CONST_KIND_STRING) {
        retval = ct->getField(var->immediate->v_string);

      } else if (imm->const_kind == NUM_KIND_INT) {
        int64_t i = imm->int_value();

        if (ct->symbol->hasFlag(FLAG_ITERATOR_CLASS) == true) {
          retval = getTheIteratorFn(ct)->getFormal(i);

        } else {
          retval = ct->getField(i);
        }
      }

    } else {
      INT_FATAL(call, "Bad actual to \".v\"");
    }

  } else {
    INT_FATAL(call, "PrimInit only support \".v\"");
  }

  return retval;
}

static Expr* resolvePrimInit(CallExpr* call, Type* type) {
  if (call->id == breakOnResolveID) gdbShouldBreakHere();

  AggregateType* at     = toAggregateType(type);
  Expr*          retval = NULL;

  // These are handled later
  if (type->symbol->hasFlag(FLAG_EXTERN) == true) {
    INT_ASSERT(toCallExpr(call->parentExpr)->isPrimitive(PRIM_MOVE));

  // These are handled in replaceInitPrims().
  } else if (type->symbol->hasFlag(FLAG_HAS_RUNTIME_TYPE) == true) {

  // Initializers for IteratorRecords cannot be used as constructors
  } else if (primInitIsIteratorRecord(type)               == true) {

  // Generate a more specific USR_FATAL if resolution would fail
  } else if (primInitIsUnacceptableGeneric(call, type)    == true) {
    primInitHaltForUnacceptableGeneric(call, type);

  // NonGeneric records with initializers do not support _defaultOf
  } else if (at                                           != NULL &&
             at->instantiatedFrom                         == NULL &&
             isNonGenericRecordWithInitializers(at)       == true) {
    // Parent PRIM_MOVE will be updated to init() later in resolution

  } else {
    SET_LINENO(call);

    CallExpr* defOfCall = new CallExpr("_defaultOf", type->symbol);

    call->replace(defOfCall);

    resolveCallAndCallee(defOfCall);

    retval = foldTryCond(postFold(defOfCall));

    if (at && at->isRecord() && at->hasPostInitializer()) {
      CallExpr* move = toCallExpr(defOfCall->parentExpr);
      INT_ASSERT(move->isPrimitive(PRIM_MOVE));
      SymExpr*  var  = toSymExpr(move->get(1));
      move->insertAfter(new CallExpr("postinit", gMethodToken, var->copy()));
    }
  }

  return retval;
}

static bool primInitIsIteratorRecord(Type* type) {
  bool retval = false;

  if (AggregateType* at = toAggregateType(type)) {
    if (at->defaultInitializer                      != NULL &&
        type->symbol->hasFlag(FLAG_ITERATOR_RECORD) == true) {
      retval = true;
    }
  }

  return retval;
}

// Return true if this type is generic *and* resolution will fail
static bool primInitIsUnacceptableGeneric(CallExpr* call, Type* type) {

  // Not generic? OK.
  if (!type->symbol->hasFlag(FLAG_GENERIC))
    return false;

  bool retval = true;

  // If it is generic then try to resolve the default type constructor
  // for better error reporting.
  if (AggregateType* at = toAggregateType(canonicalClassType(type))) {
    if (FnSymbol* typeCons = at->typeConstructor) {
      SET_LINENO(call);

      // Swap in a call to the default type constructor and try to resolve it
      CallExpr* typeConsCall = new CallExpr(typeCons->name);

      call->replace(typeConsCall);

      retval = (tryResolveCall(typeConsCall) == NULL) ? true : false;

      // Put things back the way they were.
      typeConsCall->replace(call);
    }
  }

  return retval;
}

// Generate a useful USR_FATAL for an unacceptable Generic
static void primInitHaltForUnacceptableGeneric(CallExpr* call, Type* type) {
  const char* label = "abstract";

  if (AggregateType* at = toAggregateType(type)) {
    if (at->typeConstructor != NULL) {
      label = "not-fully-instantiated";
    }
  }

  USR_FATAL_CONT(call,
                 "Cannot default-initialize a variable with generic type");
  USR_PRINT(call, "'%s' has generic type '%s'", label, type->symbol->name);
  USR_STOP();
}

/************************************* | **************************************
*                                                                             *
*                                                                             *
*                                                                             *
************************************** | *************************************/

static void insertRuntimeInitTemps() {
  std::vector<BaseAST*> asts;
  collect_asts_postorder(rootModule, asts);

  // Collect asts which are definitions of VarSymbols that are type variables
  // and are flagged as runtime types.
  for_vector(BaseAST, ast, asts) {
    if (DefExpr* def = toDefExpr(ast)) {
      if (isVarSymbol(def->sym) &&
          def->sym->hasFlag(FLAG_TYPE_VARIABLE) &&
          def->sym->type->symbol->hasFlag(FLAG_HAS_RUNTIME_TYPE)) {

        // Collapse these through the runtimeTypeMap ...
        Type* rt = runtimeTypeMap.get(def->sym->type);
        INT_ASSERT(rt);
        def->sym->type = rt;

        // ... and remove the type variable flag
        // (Make these declarations look like normal vars.)
        def->sym->removeFlag(FLAG_TYPE_VARIABLE);
      }
    }
  }

  replaceInitPrims(asts);

  for_vector(BaseAST, ast1, asts) {
    if (SymExpr* se = toSymExpr(ast1)) {

      // remove dead type expressions
      if (se->getStmtExpr() == se)
        if (se->symbol()->hasFlag(FLAG_TYPE_VARIABLE))
          se->remove();

    }
  }
}

// Remove moot parts of AST for type a=b
static void removeTypedefParts()
{
  forv_Vec(DefExpr, def, gDefExprs)
  {
    if (! def->inTree()) continue;

    if (def->init &&
        (def->sym->hasFlag(FLAG_TYPE_VARIABLE) ||
         def->sym->type->symbol->hasFlag(FLAG_RUNTIME_TYPE_VALUE))) {
      def->init->remove();
      def->init = NULL;
    }

    // Also remove DefExprs for generic type variables
    if (!isPrimitiveType(def->sym->type) &&
        def->sym->hasFlag(FLAG_TYPE_VARIABLE) &&
        def->sym->type->symbol->hasFlag(FLAG_GENERIC)) {
      def->remove();
    }
  }
}

static void removeMootFields() {
  // Remove type fields and parameter fields
  forv_Vec(TypeSymbol, type, gTypeSymbols) {
    if (type->defPoint && type->defPoint->parentSymbol) {
      if (AggregateType* ct = toAggregateType(type->type)) {
        for_fields(field, ct) {
          if (field->hasFlag(FLAG_TYPE_VARIABLE) ||
              field->isParameter())
            field->defPoint->remove();
        }
      }
    }
  }
}

static void removeReturnTypeBlocks() {
  forv_Vec(FnSymbol, fn, gFnSymbols) {
    if (fn->retExprType && fn->retExprType->parentSymbol) {
      // First, move any defs in the return type block out
      // (e.g. an array return type creates forall-expr fns)
      for_alist(expr, fn->retExprType->body) {
        if (DefExpr* def = toDefExpr(expr)) {
          if (isFnSymbol(def->sym)) {
            def->remove();
            fn->defPoint->insertBefore(def);
          }
        }
      }
      // Now remove the type block
      fn->retExprType->remove();
    }
  }
}

static void expandInitFieldPrims()
{
  forv_Vec(CallExpr, call, gCallExprs) {
    if (call->isPrimitive(PRIM_INIT_FIELDS))
    {
      initializeClass(call, toSymExpr(call->get(1))->symbol());
      call->remove();
    }
  }
}

/************************************* | **************************************
*                                                                             *
*                                                                             *
*                                                                             *
************************************** | *************************************/

DisambiguationContext::DisambiguationContext(CallInfo& info) {
  actuals = &info.actuals;
  scope   = (info.scope) ? info.scope : getVisibilityBlock(info.call);
  explain = false;

  if (fExplainVerbose == true) {
    if (explainCallLine != 0 && explainCallMatch(info.call) == true) {
      explain = true;
    }

    if (info.call->id == explainCallID) {
      explain = true;
    }
  }
}

/************************************* | **************************************
*                                                                             *
*                                                                             *
*                                                                             *
************************************** | *************************************/

DisambiguationState::DisambiguationState() {
  fn1MoreSpecific = false;
  fn2MoreSpecific = false;

  fn1Promotes     = false;
  fn2Promotes     = false;

  fn1WeakPreferred= false;
  fn2WeakPreferred= false;
  fn1WeakerPreferred= false;
  fn2WeakerPreferred= false;
  fn1WeakestPreferred= false;
  fn2WeakestPreferred= false;
}<|MERGE_RESOLUTION|>--- conflicted
+++ resolved
@@ -9280,7 +9280,6 @@
     case PRIM_GET_MEMBER:
     case PRIM_GET_MEMBER_VALUE:
     {
-// TODO the changes here are already in #9989
       // Remove member accesses of types
       // Replace string literals with field symbols in member primitives
       Type* baseType = call->get(1)->typeInfo();
@@ -9293,14 +9292,9 @@
       const char* memberName = NULL;
 
       if (!get_string(memberSE, &memberName)) {
-<<<<<<< HEAD
-        // This is already a field Symbol. Ensure the field is correct.
-        INT_ASSERT(memberSE->symbol()->defPoint->parentSymbol == baseType->symbol);
-=======
         // Confirm that this is already a correct field Symbol.
         INT_ASSERT(memberSE->symbol()->defPoint->parentSymbol
                    == baseType->symbol);
->>>>>>> cf7a9047
         break;
       }
 
