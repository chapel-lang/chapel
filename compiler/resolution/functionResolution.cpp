--- conflicted
+++ resolved
@@ -2514,27 +2514,22 @@
   if( ! info ) INT_FATAL("CallInfo is NULL");
   if( ! info->call ) INT_FATAL("call is NULL");
   CallExpr* call = userCall(info->call);
-<<<<<<< HEAD
+
+  if( developer ) {
+    // Should this be controled another way?
+    USR_FATAL_CONT(call, "failed to resolve call with id %i", call->id);
+  }
+
   if (call->isCast() ) {
     // args are: dtMethodToken, this (from), to
     // but actuals is 0-based, so ...
     int from = 1;
     int to = 2;
+
     if (!info->actuals.v[to]->hasFlag(FLAG_TYPE_VARIABLE)) {
-      USR_FATAL(call, "illegal cast to non-type");
-=======
-
-  if( developer ) {
-    // Should this be controled another way?
-    USR_FATAL_CONT(call, "failed to resolve call with id %i", call->id);
-  }
-
-  if (!strcmp("_cast", info->name)) {
-    if (!info->actuals.head()->hasFlag(FLAG_TYPE_VARIABLE)) {
       USR_FATAL(call, "illegal cast to non-type",
-                toString(info->actuals.v[1]->type),
-                toString(info->actuals.v[0]->type));
->>>>>>> 28dce25a
+                toString(info->actuals.v[from]->type),
+                toString(info->actuals.v[to]->type));
     } else {
       USR_FATAL(call, "illegal cast from %s to %s",
                 toString(info->actuals.v[from]->type),
