--- conflicted
+++ resolved
@@ -2588,12 +2588,8 @@
   //  * unmanaged SomeClass
   //  * borrowed SomeClass
   //  * unmanaged
-<<<<<<< HEAD
+  //  * owned
   // This section just handles merging the decorators.
-=======
-  //  * owned
-  // This section just handles merging the decortators.
->>>>>>> 9c815a3c
   // Casts from owned etc. to owned are still also handled in module code.
   // Down-casting is handled in the module code as well.
   if (isClassLikeOrManaged(valueType) && isClassLikeOrManaged(targetType)) {
