#define __STDC_FORMAT_MACROS
#include <sstream>
#include <map>
#include <inttypes.h>

#include "astutil.h"
#include "build.h"
#include "caches.h"
#include "callInfo.h"
#include "expr.h"
#include "iterator.h"
#include "passes.h"
#include "resolution.h"
#include "scopeResolve.h"
#include "stmt.h"
#include "stringutil.h"
#include "symbol.h"
#include "typeCheck.h"
#include "congruenceClosure.h"
#include "../ifa/prim_data.h"

#ifdef ENABLE_TRACING_OF_DISAMBIGUATION
#define TRACE_DISAMBIGUATE_BY_MATCH(str)        \
  if (developer && explain) printf(str)
#define TRACE_DISAMBIGUATE_BY_MATCH1(str, arg)  \
  if (developer && explain) printf(str, arg)
#else
#define TRACE_DISAMBIGUATE_BY_MATCH(str)
#define TRACE_DISAMBIGUATE_BY_MATCH1(str, arg)
#endif

//#
//# Global Variables
//#
bool resolved = false;
bool inDynamicDispatchResolution = false;
SymbolMap paramMap;


//#
//# Static Variables
//#
static int explainCallLine;
static ModuleSymbol* explainCallModule;
static CongruenceClosure cclosure;


static Vec<CallExpr*> inits;
static Map<FnSymbol*,bool> resolvedFns;
static Vec<FnSymbol*> resolvedFormals;
Vec<CallExpr*> callStack;

static Vec<CondStmt*> tryStack;
static bool tryFailure = false;

static Map<Type*,Type*> runtimeTypeMap; // map static types to runtime types
                                        // e.g. array and domain runtime types
static Map<Type*,FnSymbol*> valueToRuntimeTypeMap; // convertValueToRuntimeType
static Map<Type*,FnSymbol*> runtimeTypeToValueMap; // convertRuntimeTypeToValue

static std::map<std::string, std::pair<ClassType*, FnSymbol*> > functionTypeMap; // lookup table/cache for function types and their representative parents
static std::map<FnSymbol*, FnSymbol*> functionCaptureMap; //loopup table/cache for function captures

// map of compiler warnings that may need to be reissued for repeated
// calls; the inner compiler warning map is from the compilerWarning
// function; the outer compiler warning map is from the function
// containing the compilerWarning function
// to do: this needs to be a map from functions to multiple strings in
//        order to support multiple compiler warnings are allowed to
//        be in a single function
static Map<FnSymbol*,const char*> innerCompilerWarningMap;
static Map<FnSymbol*,const char*> outerCompilerWarningMap;

Map<Type*,FnSymbol*> autoCopyMap; // type to chpl__autoCopy function
Map<Type*,FnSymbol*> autoDestroyMap; // type to chpl__autoDestroy function

Map<FnSymbol*,FnSymbol*> iteratorLeaderMap; // iterator->leader map for promotion
Map<FnSymbol*,FnSymbol*> iteratorFollowerMap; // iterator->leader map for promotion

static VisibleFunctionManager vFunManager;

//#
//# Static Function Declarations
//#

static bool hasRefField(Type *type);
static bool typeHasRefField(Type *type);
static FnSymbol* resolveUninsertedCall(Type* type, CallExpr* call);
static void makeRefType(Type* type);
static void resolveAutoCopy(Type* type);
static void resolveAutoDestroy(Type* type);
static void checkResolveRemovedPrims(void);
static FnSymbol*
protoIteratorMethod(IteratorInfo* ii, const char* name, Type* retType);
static void protoIteratorClass(FnSymbol* fn);
static bool isInstantiatedField(Symbol* field);
static Symbol* determineQueriedField(CallExpr* call);
static void resolveSpecifiedReturnType(FnSymbol* fn);
static bool fits_in_int(int width, Immediate* imm);
static bool fits_in_uint(int width, Immediate* imm);
static bool canInstantiate(Type* actualType, Type* formalType);
static bool canParamCoerce(Type* actualType, Symbol* actualSym, Type* formalType);
static bool
moreSpecific(FnSymbol* fn, Type* actualType, Type* formalType);
static bool
computeActualFormalMap(FnSymbol* fn,
                       Vec<Symbol*>& formalActuals,
                       Vec<ArgSymbol*>& actualFormals,
                       CallInfo& info);
static Type*
getInstantiationType(Type* actualType, Type* formalType);
static void
computeGenericSubs(SymbolMap &subs,
                   FnSymbol* fn,
                   Vec<Symbol*>* formalActuals);
static FnSymbol*
expandVarArgs(FnSymbol* fn, int numActuals);
static void
addCandidate(Vec<FnSymbol*>* candidateFns,
             Vec<Vec<ArgSymbol*>*>* candidateActualFormals,
             FnSymbol* fn,
             CallInfo& info);
static BlockStmt* getParentBlock(Expr* expr);
static bool
isMoreVisibleInternal(BlockStmt* block, FnSymbol* fn1, FnSymbol* fn2,
                      Vec<BlockStmt*>& visited);
static bool
isMoreVisible(Expr* expr, FnSymbol* fn1, FnSymbol* fn2);
static bool explainCallMatch(CallExpr* call);
static CallExpr* userCall(CallExpr* call);
static void
printResolutionError(const char* error,
                     Vec<FnSymbol*>& candidates,
                     CallInfo* info);
static void issueCompilerError(CallExpr* call);
static void reissueCompilerWarning(const char* str, int offset);
static Type* resolve_type_expr(Expr* expr);
static void makeNoop(CallExpr* call);
static bool isTypeExpr(Expr* expr);
static void resolveDefaultGenericType(CallExpr* call);
static void
gatherCandidates(Vec<FnSymbol*>& candidateFns,
                 Vec<Vec<ArgSymbol*>*>& candidateActualFormals,
                 Vec<FnSymbol*>& visibleFns, CallInfo& info);
static void resolveNormalCall(CallExpr* call, bool errorCheck);
static void resolveTupleAndExpand(CallExpr* call);
static void resolveTupleExpand(CallExpr* call);
static void resolveSetMember(CallExpr* call);
static void resolveMove(CallExpr* call);
static bool formalRequiresTemp(ArgSymbol* formal);
static void insertFormalTemps(FnSymbol* fn);
static Type* param_for_index_type(CallExpr* loop);
static void fold_param_for(CallExpr* loop);
static Expr* dropUnnecessaryCast(CallExpr* call);
static ClassType* createAndInsertFunParentClass(CallExpr *call, const char *name);
static FnSymbol* createAndInsertFunParentMethod(CallExpr *call, ClassType *parent, AList &arg_list, bool isFormal, Type *retType);
static std::string buildParentName(AList &arg_list, bool isFormal, Type *retType);
static ClassType* createOrFindFunTypeFromAnnotation(AList &arg_list, CallExpr *call);
static Expr* createFunctionAsValue(CallExpr *call);
static bool
isOuterVar(Symbol* sym, FnSymbol* fn, Symbol* parent = NULL);
static bool
usesOuterVars(FnSymbol* fn, Vec<FnSymbol*> &seen);
static Expr* preFold(Expr* expr);
static void foldEnumOp(int op, EnumSymbol *e1, EnumSymbol *e2, Immediate *imm);
static bool isSubType(Type* sub, Type* super);
static void insertValueTemp(Expr* insertPoint, Expr* actual);
FnSymbol* requiresImplicitDestroy(CallExpr* call);
static Expr* postFold(Expr* expr);
static void
computeReturnTypeParamVectors(BaseAST* ast,
                              Symbol* retSymbol,
                              Vec<Type*>& retTypes,
                              Vec<Symbol*>& retParams);
static void
replaceSetterArgWithTrue(BaseAST* ast, FnSymbol* fn);
static void
replaceSetterArgWithFalse(BaseAST* ast, FnSymbol* fn, Symbol* ret);
static void
insertCasts(BaseAST* ast, FnSymbol* fn, Vec<CallExpr*>& casts);
static void resolveFns(FnSymbol* fn);
static bool
possible_signature_match(FnSymbol* fn, FnSymbol* gn);
static bool signature_match(FnSymbol* fn, FnSymbol* gn);
static void
collectInstantiatedClassTypes(Vec<Type*>& icts, Type* ct);
static bool isVirtualChild(FnSymbol* child, FnSymbol* parent);
static void addToVirtualMaps(FnSymbol* pfn, ClassType* ct);
static void addAllToVirtualMaps(FnSymbol* fn, ClassType* ct);
static void buildVirtualMaps();
static void
addVirtualMethodTableEntry(Type* type, FnSymbol* fn, bool exclusive = false);
static void computeStandardModuleSet();
static void unmarkDefaultedGenerics();
static void resolveUses(ModuleSymbol* mod);
static void resolveExports();
static void resolveEnumTypes();
static void resolveDynamicDispatches();
static void insertRuntimeTypeTemps();
static void resolveAutoCopies();
static void resolveRecordInitializers();
static void insertDynamicDispatchCalls();
static Type* buildRuntimeTypeInfo(FnSymbol* fn);
static void insertReturnTemps();
static void initializeClass(Expr* stmt, Symbol* sym);
static void pruneResolvedTree();
static void removeUnusedFunctions();
static void removeUnusedTypes();
static void buildRuntimeTypeExpressions();
static void removeRandomJunk();
static void removeUnusedFormals();
static void insertRuntimeInitTemps();
static void removeMootFields();
static void removeNilTypeArgs();
static void insertReferenceTemps();
static void fixTypeNames(ClassType* ct);
static void setScalarPromotionType(ClassType* ct);
static void resolveImplementsStatement(CallExpr* call, bool errorCheck);
static void getWitnessesInWhereClause(Vec<CallExpr*>& implementsClauses, BaseAST *whereClause);
static void getFunctionsInWhereClause(Map<FnSymbol*, ArgSymbol*>& fnsInInterfaces,
    Vec<ArgSymbol*>& witnessObjects, BaseAST *whereClause);
static bool hasImplementsClausesInWhereClause(BaseAST *whereClause);

typedef Map<BaseAST*, Symbol*> ImplementingTypeList;
typedef Map<BaseAST*, ImplementingTypeList*> ImplementedInterfaceList;
typedef Map<BaseAST*, ImplementedInterfaceList*> ImplementsSymbolTable;

ImplementsSymbolTable implementsSymbolTable;

void
addToImplementsSymbolTable(CallExpr* ce, BaseAST* interface, BaseAST* implementingType,
    Symbol *implementingWitness){
  BaseAST* scope = getScope(ce);
  BaseAST* interface_node = cclosure.get_representative_ast(interface);
  BaseAST* implementingType_node = cclosure.get_representative_ast(implementingType);
  ImplementedInterfaceList* interfaceEntry = implementsSymbolTable.get(scope);
  if(!interfaceEntry) {
    interfaceEntry = new ImplementedInterfaceList();
    implementsSymbolTable.put(scope,interfaceEntry);
  }
  ImplementingTypeList* typeEntry = interfaceEntry->get(interface);
  if(!typeEntry) {
    typeEntry = new ImplementingTypeList();
    interfaceEntry->put(interface_node,typeEntry);
  }
  typeEntry->put(implementingType_node,implementingWitness);
}

bool
lookupImplementsSymbolTable(BaseAST* ce, BaseAST* interface, BaseAST* implementingType) {
  BaseAST* scope = getScope(ce);
  if(!scope)
    return false;
  BaseAST* interface_node = cclosure.get_representative_ast(interface);
  BaseAST* implementingType_node = cclosure.get_representative_ast(implementingType);
  ImplementedInterfaceList* interfaceEntry = implementsSymbolTable.get(scope);
  if(!interfaceEntry) {
    return lookupImplementsSymbolTable(scope,interface,implementingType);
  }
  ImplementingTypeList* typeEntry = interfaceEntry->get(interface_node);
  if(!typeEntry)
    return lookupImplementsSymbolTable(scope,interface,implementingType);
  Symbol* witness = typeEntry->get(implementingType_node);
  if(!witness)
    return lookupImplementsSymbolTable(scope,interface,implementingType);
  return true;
}

Symbol*
lookupImplementsWitnessInSymbolTable(BaseAST* ce, BaseAST* interface, BaseAST* implementingType) {
  BaseAST* scope = getScope(ce);
  if(!scope)
    return NULL;
  BaseAST* interface_node = cclosure.get_representative_ast(interface);
  BaseAST* implementingType_node = cclosure.get_representative_ast(implementingType);
  ImplementedInterfaceList* interfaceEntry = implementsSymbolTable.get(scope);
  if(!interfaceEntry) {
    return lookupImplementsWitnessInSymbolTable(scope,interface,implementingType);
  }
  ImplementingTypeList* typeEntry = interfaceEntry->get(interface_node);
  if(!typeEntry)
    return lookupImplementsWitnessInSymbolTable(scope,interface,implementingType);
  Symbol* witness = typeEntry->get(implementingType_node);
  if(!witness)
    return lookupImplementsWitnessInSymbolTable(scope,interface,implementingType);
  return witness;
}

static bool hasRefField(Type *type) {
  if (isPrimitiveType(type)) return false;
  if (type->symbol->hasFlag(FLAG_OBJECT_CLASS)) return false;

  if (!isClass(type)) { // record or union
    if (ClassType *ct = toClassType(type)) {
      for_fields(field, ct) {
        if (hasRefField(field->type)) return true;
      }
    }
    return false;
  }

  return true;
}

static bool typeHasRefField(Type *type) {
  if (ClassType *ct = toClassType(type)) {
    for_fields(field, ct) {
      if (hasRefField(field->typeInfo())) return true;
    }
  }
  return false;
}

//
// build reference type
//
static FnSymbol*
resolveUninsertedCall(Type* type, CallExpr* call) {
  if (type->defaultConstructor) {
    if (type->defaultConstructor->instantiationPoint)
      type->defaultConstructor->instantiationPoint->insertAtHead(call);
    else
      type->symbol->defPoint->insertBefore(call);
  } else
    chpl_gen_main->insertAtHead(call);
  resolveCall(call);
  call->remove();
  return call->isResolved();
}


// Fills in the refType field of a type
// with the type's corresponding reference type.
static void makeRefType(Type* type) {
  if (!type)
    // Should this be an assert?
    return;

  if (type->refType)
    // Already done.
    return;

  if (type == dtMethodToken ||
      type == dtUnknown ||
      type->symbol->hasFlag(FLAG_REF) ||
      type->symbol->hasFlag(FLAG_GENERIC))
    return;

  CallExpr* call = new CallExpr("_type_construct__ref", type->symbol);
  FnSymbol* fn = resolveUninsertedCall(type, call);
  type->refType = toClassType(fn->retType);
  type->refType->getField(1)->type = type;
}


static void
resolveAutoCopy(Type* type) {
  Symbol* tmp = newTemp(type);
  chpl_gen_main->insertAtHead(new DefExpr(tmp));
  CallExpr* call = new CallExpr("chpl__autoCopy", tmp);
  FnSymbol* fn = resolveUninsertedCall(type, call);
  resolveFns(fn);
  autoCopyMap.put(type, fn);
  tmp->defPoint->remove();
}


static void
resolveAutoDestroy(Type* type) {
  Symbol* tmp = newTemp(type);
  chpl_gen_main->insertAtHead(new DefExpr(tmp));
  CallExpr* call = new CallExpr("chpl__autoDestroy", tmp);
  FnSymbol* fn = resolveUninsertedCall(type, call);
  resolveFns(fn);
  autoDestroyMap.put(type, fn);
  tmp->defPoint->remove();
}


FnSymbol* getAutoCopy(Type *t) {
  return autoCopyMap.get(t);
}


FnSymbol* getAutoDestroy(Type* t) {
  return autoDestroyMap.get(t);
}


const char* toString(Type* type) {
  return type->getValType()->symbol->name;
}


const char* toString(CallInfo* info) {
  bool method = false;
  bool _this = false;
  const char *str = "";
  if (info->actuals.n > 1)
    if (info->actuals.head()->type == dtMethodToken)
      method = true;
  if (!strcmp("this", info->name)) {
    _this = true;
    method = false;
  }
  if (method) {
    if (info->actuals.v[1] && info->actuals.v[1]->hasFlag(FLAG_TYPE_VARIABLE))
      str = astr(str, "type ", toString(info->actuals.v[1]->type), ".");
    else
      str = astr(str, toString(info->actuals.v[1]->type), ".");
  }
  if (!developer && !strncmp("_type_construct_", info->name, 16)) {
    str = astr(str, info->name+16);
  } else if (!developer && !strncmp("_construct_", info->name, 11)) {
    str = astr(str, info->name+11);
  } else if (!_this) {
    str = astr(str, info->name);
  }
  if (!info->call->methodTag) {
    if (info->call->square)
      str = astr(str, "[");
    else
      str = astr(str, "(");
  }
  bool first = false;
  int start = 0;
  if (method)
    start = 2;
  if (_this)
    start = 2;
  for (int i = start; i < info->actuals.n; i++) {
    if (!first)
      first = true;
    else
      str = astr(str, ", ");
    if (info->actualNames.v[i])
      str = astr(str, info->actualNames.v[i], "=");
    VarSymbol* var = toVarSymbol(info->actuals.v[i]);
    if (info->actuals.v[i]->type->symbol->hasFlag(FLAG_ITERATOR_RECORD) &&
        info->actuals.v[i]->type->defaultConstructor->hasFlag(FLAG_PROMOTION_WRAPPER))
      str = astr(str, "promoted expression");
    else if (info->actuals.v[i] && info->actuals.v[i]->hasFlag(FLAG_TYPE_VARIABLE))
      str = astr(str, "type ", toString(info->actuals.v[i]->type));
    else if (var && var->immediate) {
      if (var->immediate->const_kind == CONST_KIND_STRING) {
        str = astr(str, "\"", var->immediate->v_string, "\"");
      } else {
        const size_t bufSize = 512;
        char buff[bufSize];
        snprint_imm(buff, bufSize, *var->immediate);
        str = astr(str, buff);
      }
    } else
      str = astr(str, toString(info->actuals.v[i]->type));
  }
  if (!info->call->methodTag) {
    if (info->call->square)
      str = astr(str, "]");
    else
      str = astr(str, ")");
  }
  return str;
}


const char* toString(FnSymbol* fn) {
  if (fn->userString) {
    if (developer)
      return astr(fn->userString, " [", istr(fn->id), "]");
    else
      return fn->userString;
  }
  const char* str;
  int start = 0;
 if (developer) {
   // report the name as-is and include all args
   str = fn->name;
 } else {
  if (fn->instantiatedFrom)
    fn = fn->instantiatedFrom;
  if (fn->hasFlag(FLAG_TYPE_CONSTRUCTOR)) {
    // if not, make sure 'str' is built as desired
    INT_ASSERT(!strncmp("_type_construct_", fn->name, 16));
    str = astr(fn->name+16);
  } else if (fn->hasFlag(FLAG_CONSTRUCTOR)) {
    INT_ASSERT(!strncmp("_construct_", fn->name, 11));
    str = astr(fn->name+11);
  } else if (fn->hasFlag(FLAG_METHOD)) {
    if (!strcmp(fn->name, "this")) {
      INT_ASSERT(fn->hasFlag(FLAG_FUNCTION_THIS));
      str = astr(toString(fn->getFormal(2)->type));
      start = 1;
    } else {
      INT_ASSERT(! fn->hasFlag(FLAG_FUNCTION_THIS));
      str = astr(toString(fn->getFormal(2)->type), ".", fn->name);
      start = 2;
    }
  } else if (fn->hasFlag(FLAG_MODULE_INIT)) {
    INT_ASSERT(!strncmp("chpl__init_", fn->name, 11)); //if not, fix next line
    str = astr("top-level module statements for ", fn->name+11);
  } else
    str = astr(fn->name);
 } // if !developer

  bool skipParens =
    fn->hasFlag(FLAG_NO_PARENS) ||
    (fn->hasFlag(FLAG_TYPE_CONSTRUCTOR) && fn->numFormals() == 0) ||
    (fn->hasFlag(FLAG_MODULE_INIT) && !developer);

  if (!skipParens)
    str = astr(str, "(");
  bool first = false;
  for (int i = start; i < fn->numFormals(); i++) {
    ArgSymbol* arg = fn->getFormal(i+1);
    if (arg->hasFlag(FLAG_IS_MEME))
      continue;
    if (!first) {
      first = true;
      if (skipParens)
        str = astr(str, " ");
    } else
      str = astr(str, ", ");
    if (arg->intent == INTENT_PARAM || arg->instantiatedParam)
      str = astr(str, "param ");
    if (arg->hasFlag(FLAG_TYPE_VARIABLE))
      str = astr(str, "type ", arg->name);
    else if (arg->type == dtUnknown) {
      SymExpr* sym = NULL;
      if (arg->typeExpr)
        sym = toSymExpr(arg->typeExpr->body.tail);
      if (sym)
        str = astr(str, arg->name, ": ", sym->var->name);
      else
        str = astr(str, arg->name);
    } else if (arg->type == dtAny) {
      str = astr(str, arg->name);
    } else
      str = astr(str, arg->name, ": ", toString(arg->type));
    if (arg->variableExpr)
      str = astr(str, " ...");
  }
  if (!skipParens)
    str = astr(str, ")");
  if (developer)
    str = astr(str, " [", istr(fn->id), "]");
  return str;
}


static void
checkResolveRemovedPrims(void) {
  forv_Vec(CallExpr, call, gCallExprs) {
    if (call->primitive) {
      switch(call->primitive->tag) {
        case PRIM_INIT:
        case PRIM_LOGICAL_FOLDER:
        case PRIM_TYPEOF:
        case PRIM_TYPE_TO_STRING:
        case PRIM_IS_STAR_TUPLE_TYPE:
        case PRIM_ISSUBTYPE:
        case PRIM_TUPLE_EXPAND:
        case PRIM_QUERY:
        case PRIM_ERROR:
          if (call->parentSymbol)
            INT_FATAL("Primitive should no longer be in AST");
          break;
        default:
          break;
      }
    }
  }
}


static FnSymbol*
protoIteratorMethod(IteratorInfo* ii, const char* name, Type* retType) {
  FnSymbol* fn = new FnSymbol(name);
  fn->addFlag(FLAG_AUTO_II); 
  if (strcmp(name, "advance"))
    fn->addFlag(FLAG_INLINE);
  fn->insertFormalAtTail(new ArgSymbol(INTENT_BLANK, "_mt", dtMethodToken));
  fn->_this = new ArgSymbol(INTENT_BLANK, "this", ii->iclass);
  fn->_this->addFlag(FLAG_ARG_THIS);
  fn->retType = retType;
  fn->insertFormalAtTail(fn->_this);
  ii->iterator->defPoint->insertBefore(new DefExpr(fn));
  return fn;
}


static void
protoIteratorClass(FnSymbol* fn) {
  INT_ASSERT(!fn->iteratorInfo);

  SET_LINENO(fn);

  IteratorInfo* ii = new IteratorInfo();
  fn->iteratorInfo = ii;
  fn->iteratorInfo->iterator = fn;

  const char* className = astr(fn->name);
  if (fn->_this)
    className = astr(className, "_", fn->_this->type->symbol->cname);
  ii->iclass = new ClassType(CLASS_CLASS);
  TypeSymbol* cts = new TypeSymbol(astr("_ic_", className), ii->iclass);
  cts->addFlag(FLAG_ITERATOR_CLASS);
  fn->defPoint->insertBefore(new DefExpr(cts));
  ii->irecord = new ClassType(CLASS_RECORD);
  TypeSymbol* rts = new TypeSymbol(astr("_ir_", className), ii->irecord);
  rts->addFlag(FLAG_ITERATOR_RECORD);
  if (fn->retTag == RET_VAR)
    rts->addFlag(FLAG_REF_ITERATOR_CLASS);
  fn->defPoint->insertBefore(new DefExpr(rts));

  ii->tag = it_iterator;
  ii->advance = protoIteratorMethod(ii, "advance", dtVoid);
  ii->zip1 = protoIteratorMethod(ii, "zip1", dtVoid);
  ii->zip2 = protoIteratorMethod(ii, "zip2", dtVoid);
  ii->zip3 = protoIteratorMethod(ii, "zip3", dtVoid);
  ii->zip4 = protoIteratorMethod(ii, "zip4", dtVoid);
  ii->hasMore = protoIteratorMethod(ii, "hasMore", dtInt[INT_SIZE_DEFAULT]);
  ii->getValue = protoIteratorMethod(ii, "getValue", fn->retType);

  ii->irecord->defaultConstructor = fn;
  ii->irecord->scalarPromotionType = fn->retType;
  fn->retType = ii->irecord;
  fn->retTag = RET_VALUE;

  makeRefType(fn->retType);

  resolvedFns.put(fn->iteratorInfo->zip1, true);
  resolvedFns.put(fn->iteratorInfo->zip2, true);
  resolvedFns.put(fn->iteratorInfo->zip3, true);
  resolvedFns.put(fn->iteratorInfo->zip4, true);
  resolvedFns.put(fn->iteratorInfo->advance, true);
  resolvedFns.put(fn->iteratorInfo->hasMore, true);
  resolvedFns.put(fn->iteratorInfo->getValue, true);

  ii->getIterator = new FnSymbol("_getIterator");
  ii->getIterator->addFlag(FLAG_AUTO_II);
  ii->getIterator->addFlag(FLAG_INLINE);
  ii->getIterator->retType = ii->iclass;
  ii->getIterator->insertFormalAtTail(new ArgSymbol(INTENT_BLANK, "ir", ii->irecord));
  VarSymbol* ret = newTemp("_ic_", ii->iclass);
  ii->getIterator->insertAtTail(new DefExpr(ret));
  ii->getIterator->insertAtTail(new CallExpr(PRIM_MOVE, ret, new CallExpr(PRIM_CHPL_ALLOC, ii->iclass->symbol, newMemDesc("iterator data"))));
  ii->getIterator->insertAtTail(new CallExpr(PRIM_SETCID, ret));
  ii->getIterator->insertAtTail(new CallExpr(PRIM_RETURN, ret));
  fn->defPoint->insertBefore(new DefExpr(ii->getIterator));
  ii->iclass->defaultConstructor = ii->getIterator;
  resolvedFns.put(ii->getIterator, true);
}


//
// returns true if the field was instantiated
//
static bool
isInstantiatedField(Symbol* field) {
  TypeSymbol* ts = toTypeSymbol(field->defPoint->parentSymbol);
  INT_ASSERT(ts);
  ClassType* ct = toClassType(ts->type);
  INT_ASSERT(ct);
  for_formals(formal, ct->defaultTypeConstructor) {
    if (!strcmp(field->name, formal->name))
      if (formal->hasFlag(FLAG_TYPE_VARIABLE))
        return true;
  }
  return false;
}


//
// determine field associated with query expression
//
static Symbol*
determineQueriedField(CallExpr* call) {
  ClassType* ct = toClassType(call->get(1)->getValType());
  INT_ASSERT(ct);
  SymExpr* last = toSymExpr(call->get(call->numActuals()));
  INT_ASSERT(last);
  VarSymbol* var = toVarSymbol(last->var);
  INT_ASSERT(var && var->immediate);
  if (var->immediate->const_kind == CONST_KIND_STRING) {
    // field queried by name
    return ct->getField(var->immediate->v_string, false);
  } else {
    // field queried by position
    int position = var->immediate->int_value();
    Vec<ArgSymbol*> args;
    for_formals(arg, ct->defaultTypeConstructor) {
      args.add(arg);
    }
    for (int i = 2; i < call->numActuals(); i++) {
      SymExpr* actual = toSymExpr(call->get(i));
      INT_ASSERT(actual);
      VarSymbol* var = toVarSymbol(actual->var);
      INT_ASSERT(var && var->immediate && var->immediate->const_kind == CONST_KIND_STRING);
      for (int j = 0; j < args.n; j++) {
        if (args.v[j] && !strcmp(args.v[j]->name, var->immediate->v_string))
          args.v[j] = NULL;
      }
    }
    forv_Vec(ArgSymbol, arg, args) {
      if (arg) {
        if (position == 1)
          return ct->getField(arg->name, false);
        position--;
      }
    }
  }
  return NULL;
}


static void
resolveSpecifiedReturnType(FnSymbol* fn) {
  resolveBlock(fn->retExprType);
  fn->retType = fn->retExprType->body.tail->typeInfo();
  if (fn->retType != dtUnknown) {
    if (fn->retTag == RET_VAR) {
      makeRefType(fn->retType);
      fn->retType = fn->retType->refType;
    }
    fn->retExprType->remove();
    if (fn->hasFlag(FLAG_ITERATOR_FN) && !fn->iteratorInfo) {
      protoIteratorClass(fn);
    }
  }
}


void
resolveFormals(FnSymbol* fn) {
  static Vec<FnSymbol*> done;

  if (!fn->hasFlag(FLAG_GENERIC)) {
    if (done.set_in(fn))
      return;
    done.set_add(fn);

    for_formals(formal, fn) {
      if (formal->type == dtUnknown) {
        if (!formal->typeExpr) {
          formal->type = dtObject;
        } else {
          resolveBlock(formal->typeExpr);
          formal->type = formal->typeExpr->body.tail->getValType();
        }
      }

      //
      // Fix up value types that need to be ref types.
      //
      if (formal->type->symbol->hasFlag(FLAG_REF))
        // Already a ref type, so done.
        continue;

      if (formal->intent == INTENT_INOUT ||
          formal->intent == INTENT_OUT ||
          formal->hasFlag(FLAG_WRAP_OUT_INTENT) ||
          (formal == fn->_this &&
           (isUnion(formal->type) ||
            isRecord(formal->type) ||
            fn->hasFlag(FLAG_REF_THIS)))) {
        makeRefType(formal->type);
        formal->type = formal->type->refType;
        // The type of the formal is its own ref type!
      }
    }
    if (fn->retExprType)
      resolveSpecifiedReturnType(fn);

    resolvedFormals.set_add(fn);
  }
}

static bool fits_in_int_helper(int width, int64_t val) {
  switch (width) {
  default: INT_FATAL("bad width in fits_in_int_helper");
  case 1:
    return (val == 0 || val == 1);
  case 8:
    return (val >= -128 && val <= 127);
  case 16:
    return (val >= -32768 && val <= 32767);
  case 32:
    return (val >= -2147483648ll && val <= 2147483647ll);
  case 64:
    return (val >= -9223372036854775807ll-1 && val <= 9223372036854775807ll);
  }
}

static bool fits_in_int(int width, Immediate* imm) {
  if (imm->const_kind == NUM_KIND_INT && imm->num_index == INT_SIZE_DEFAULT) {
    int64_t i = imm->int_value();
    return fits_in_int_helper(width, i);
  }


  /* BLC: There is some question in my mind about whether this
     function should include the following code as well -- that is,
     whether default-sized uint params should get the same special
     treatment in cases like this.  I didn't enable it for now because
     nothing seemed to rely on it and I didn't come up with a case
     that would.  But it's worth keeping around for future
     consideration.

     Similarly, we may want to consider enabling such param casts for
     int sizes other then default-width.

  else if (imm->const_kind == NUM_KIND_UINT && 
           imm->num_index == INT_SIZE_DEFAULT) {
    uint64_t u = imm->uint_value();
    int64_t i = (int64_t)u;
    if (i < 0)
      return false;
    return fits_in_int_helper(width, i);
  }*/

  return false;
}

static bool fits_in_uint_helper(int width, uint64_t val) {
  switch (width) {
  default: INT_FATAL("bad width in fits_in_uint_helper");
  case 1:
    return (val <= 1);
  case 8:
    return (val <= 255);
  case 16:
    return (val <= 65535);
  case 32:
    return (val <= 2147483647ull);
  case 64:
    return true;
  }
}

static bool fits_in_uint(int width, Immediate* imm) {
  if (imm->const_kind == NUM_KIND_INT && imm->num_index == INT_SIZE_DEFAULT) {
    int64_t i = imm->int_value();
    if (i < 0)
      return false;
    return fits_in_uint_helper(width, (uint64_t)i);
  }

  /* BLC: See comment just above in fits_in_int()...

  else if (imm->const_kind == NUM_KIND_UINT && imm->num_index == INT_SIZE_64) {
    uint64_t u = imm->uint_value();
    return fits_in_uint_helper(width, u);
  }*/

  return false;
}


// Returns true iff dispatching the actualType to the formalType
// results in an instantiation.
static bool
canInstantiate(Type* actualType, Type* formalType) {
  if (actualType == dtMethodToken)
    return false;
  if (formalType == dtAny)
    return true;
  if (formalType == dtIntegral && (is_int_type(actualType) || is_uint_type(actualType)))
    return true;
  if (formalType == dtAnyEnumerated && (is_enum_type(actualType)))
    return true;
  if (formalType == dtNumeric &&
      (is_int_type(actualType) || is_uint_type(actualType) || is_imag_type(actualType) ||
       is_real_type(actualType) || is_complex_type(actualType)))
    return true;
  if (formalType == dtIteratorRecord && actualType->symbol->hasFlag(FLAG_ITERATOR_RECORD))
    return true;
  if (formalType == dtIteratorClass && actualType->symbol->hasFlag(FLAG_ITERATOR_CLASS))
    return true;
  if (actualType == formalType)
    return true;
  if (actualType->instantiatedFrom && canInstantiate(actualType->instantiatedFrom, formalType))
    return true;
  return false;
}


//
// returns true if dispatching from actualType to formalType results
// in a compile-time coercion; this is a subset of canCoerce below as,
// for example, real(32) cannot be coerced to real(64) at compile-time
//
static bool canParamCoerce(Type* actualType, Symbol* actualSym, Type* formalType) {
  if (is_bool_type(formalType) && is_bool_type(actualType))
    return true;
  if (is_int_type(formalType)) {
    if (is_bool_type(actualType))
      return true;
    if (is_int_type(actualType) &&
        get_width(actualType) < get_width(formalType))
      return true;
    if (is_uint_type(actualType) &&
        get_width(actualType) < get_width(formalType))
      return true;
    if (get_width(formalType) < 64)
      if (VarSymbol* var = toVarSymbol(actualSym))
        if (var->immediate)
          if (fits_in_int(get_width(formalType), var->immediate))
            return true;
    if (toEnumType(actualType))
      return true;
  }
  if (is_uint_type(formalType)) {
    if (is_bool_type(actualType))
      return true;
    if (is_uint_type(actualType) &&
        get_width(actualType) < get_width(formalType))
      return true;
    if (VarSymbol* var = toVarSymbol(actualSym))
      if (var->immediate)
        if (fits_in_uint(get_width(formalType), var->immediate))
          return true;
  }
  return false;
}


//
// returns true iff dispatching the actualType to the formalType
// results in a coercion.
//
bool
canCoerce(Type* actualType, Symbol* actualSym, Type* formalType, FnSymbol* fn, bool* promotes) {
  if (canParamCoerce(actualType, actualSym, formalType))
    return true;
  if (is_real_type(formalType)) {
    if ((is_int_type(actualType) || is_uint_type(actualType))
        && get_width(formalType) >= 64)
      return true;
    if (is_real_type(actualType) && 
        get_width(actualType) < get_width(formalType))
      return true;
  }
  if (is_complex_type(formalType)) {
    if ((is_int_type(actualType) || is_uint_type(actualType))
        && get_width(formalType) >= 128)
      return true;
    if (is_real_type(actualType) && 
        (get_width(actualType) <= get_width(formalType)/2))
      return true;
    if (is_imag_type(actualType) && 
        (get_width(actualType) <= get_width(formalType)/2))
      return true;
    if (is_complex_type(actualType) && 
        (get_width(actualType) < get_width(formalType)))
      return true;
  }
  if (isSyncType(actualType)) {
    Type* baseType = actualType->getField("base_type")->type;
    return canDispatch(baseType, NULL, formalType, fn, promotes);
  }
  if (actualType->symbol->hasFlag(FLAG_REF))
    return canDispatch(actualType->getValType(), NULL, formalType, fn, promotes);
  return false;
}

// Returns true iff the actualType can dispatch to the formalType.
// The function symbol is used to avoid scalar promotion on =.
// param is set if the actual is a parameter (compile-time constant).
bool
canDispatch(Type* actualType, Symbol* actualSym, Type* formalType, FnSymbol* fn, bool* promotes, bool paramCoerce) {
  if (promotes)
    *promotes = false;
  if (actualType == formalType)
    return true;
  if (actualType == dtNil && isClass(formalType))
    return true;
  if (actualType->refType == formalType)
    return true;
  if (!paramCoerce && canCoerce(actualType, actualSym, formalType, fn, promotes))
    return true;
  if (paramCoerce && canParamCoerce(actualType, actualSym, formalType))
    return true;
  forv_Vec(Type, parent, actualType->dispatchParents) {
    if (parent == formalType || canDispatch(parent, NULL, formalType, fn, promotes)) {
      return true;
    }
  }
  if (fn &&
      strcmp(fn->name, "=") && 
      actualType->scalarPromotionType && 
      (canDispatch(actualType->scalarPromotionType, NULL, formalType, fn))) {
    if (promotes)
      *promotes = true;
    return true;
  }
  return false;
}

bool
isDispatchParent(Type* t, Type* pt) {
  forv_Vec(Type, p, t->dispatchParents)
    if (p == pt || isDispatchParent(p, pt))
      return true;
  return false;
}

static bool
moreSpecific(FnSymbol* fn, Type* actualType, Type* formalType) {
  if (canDispatch(actualType, NULL, formalType, fn))
    return true;
  if (canInstantiate(actualType, formalType)) {
    return true;
  }
  return false;
}

static bool
computeActualFormalMap(FnSymbol* fn,
                       Vec<Symbol*>& formalActuals,
                       Vec<ArgSymbol*>& actualFormals,
                       CallInfo& info) {
  formalActuals.fill(fn->numFormals());
  actualFormals.fill(info.actuals.n);

  // Match named actuals against formal names in the function signature.
  // Record successful matches.
  for (int i = 0; i < actualFormals.n; i++) {
    if (info.actualNames.v[i]) {
      bool match = false;
      int j = 0;
      for_formals(formal, fn) {
        if (!strcmp(info.actualNames.v[i], formal->name)) {
          match = true;
          actualFormals.v[i] = formal;
          formalActuals.v[j] = info.actuals.v[i];
          break;
        }
        j++;
      }
      // Fail if no matching formal is found.
      if (!match)
        return false;
    }
  }

  // Fill in unmatched formals in sequence with the remaining actuals.
  // Record successful substitutions.
  int j = 0;
  ArgSymbol* formal = (fn->numFormals()) ? fn->getFormal(1) : NULL;
  for (int i = 0; i < actualFormals.n; i++) {
    if (!info.actualNames.v[i]) {
      bool match = false;
      while (formal) {
        if (formal->variableExpr)
          return (fn->hasFlag(FLAG_GENERIC)) ? true : false;
        if (!formalActuals.v[j]) {
          match = true;
          actualFormals.v[i] = formal;
          formalActuals.v[j] = info.actuals.v[i];
          break;
        }
        formal = next_formal(formal);
        j++;
      }
      // Fail if there are too many unnamed actuals.
      if (!match && !(fn->hasFlag(FLAG_GENERIC) && fn->hasFlag(FLAG_TUPLE)))
        return false;
    }
  }

  // Make sure that any remaining formals are matched by name 
  // or have a default value.
  while (formal) {
    if (!formalActuals.v[j] && !formal->defaultExpr)
      // Fail if not.
      return false;
    formal = next_formal(formal);
    j++;
  }
  return true;
}


//
// returns the type that a formal type should be instantiated to when
// instantiated by a given actual type
//
static Type*
getInstantiationType(Type* actualType, Type* formalType) {
  if (canInstantiate(actualType, formalType)) {
    return actualType;
  }
  if (Type* st = actualType->scalarPromotionType) {
    if (canInstantiate(st, formalType))
      return st;
  }
  if (Type* vt = actualType->getValType()) {
    if (canInstantiate(vt, formalType))
      return vt;
    else if (Type* st = vt->scalarPromotionType)
      if (canInstantiate(st, formalType))
        return st;
  }
  return NULL;
}


static void
computeGenericSubs(SymbolMap &subs,
                   FnSymbol* fn,
                   Vec<Symbol*>* formalActuals) {
  int i = 0;
  for_formals(formal, fn) {
    if (formal->intent == INTENT_PARAM) {
      if (formalActuals->v[i] && formalActuals->v[i]->isParameter()) {
        if (!formal->type->symbol->hasFlag(FLAG_GENERIC) ||
            canInstantiate(formalActuals->v[i]->type, formal->type))
          subs.put(formal, formalActuals->v[i]);
      } else if (!formalActuals->v[i] && formal->defaultExpr) {

        // break because default expression may reference generic
        // arguments earlier in formal list; make those substitutions
        // first (test/classes/bradc/paramInClass/weirdParamInit4)
        if (subs.n)
          break;

        resolveBlock(formal->defaultExpr);
        SymExpr* se = toSymExpr(formal->defaultExpr->body.tail);
        if (se && se->var->isParameter() &&
            (!formal->type->symbol->hasFlag(FLAG_GENERIC) || canInstantiate(se->var->type, formal->type)))
          subs.put(formal, se->var);
        else
          INT_FATAL(fn, "unable to handle default parameter");
      }
    } else if (formal->type->symbol->hasFlag(FLAG_GENERIC)) {

      //
      // check for field with specified generic type
      //
      if (!formal->hasFlag(FLAG_TYPE_VARIABLE) && formal->type != dtAny &&
          strcmp(formal->name, "outer") && strcmp(formal->name, "meme") &&
          (fn->hasFlag(FLAG_DEFAULT_CONSTRUCTOR) || fn->hasFlag(FLAG_TYPE_CONSTRUCTOR)))
        USR_FATAL(formal, "invalid generic type specification on class field");

      if (formalActuals->v[i]) {
        if (Type* type = getInstantiationType(formalActuals->v[i]->type, formal->type))
          subs.put(formal, type->symbol);
      } else if (formal->defaultExpr) {

        // break because default expression may reference generic
        // arguments earlier in formal list; make those substitutions
        // first (test/classes/bradc/genericTypes)
        if (subs.n)
          break;

        resolveBlock(formal->defaultExpr);
        Type* defaultType = formal->defaultExpr->body.tail->typeInfo();
        if (defaultType == dtTypeDefaultToken)
          subs.put(formal, dtTypeDefaultToken->symbol);
        else if (Type* type = getInstantiationType(defaultType, formal->type))
          subs.put(formal, type->symbol);
      }
    }
    i++;
  }
}


static FnSymbol*
expandVarArgs(FnSymbol* fn, int numActuals) {
  static Map<FnSymbol*,Vec<FnSymbol*>*> cache;

  bool genericArg = false;
  for_formals(arg, fn) {
    if (!genericArg && arg->variableExpr && !isDefExpr(arg->variableExpr->body.tail))
      resolveBlock(arg->variableExpr);

    //
    // set genericArg to true if a generic argument appears before the
    // argument with the variable expression
    //
    if (arg->type->symbol->hasFlag(FLAG_GENERIC))
      genericArg = true;

    if (!arg->variableExpr)
      continue;

    // handle unspecified variable number of arguments
    if (DefExpr* def = toDefExpr(arg->variableExpr->body.tail)) {

      // check for cached stamped out function
      if (Vec<FnSymbol*>* cfns = cache.get(fn)) {
        forv_Vec(FnSymbol, cfn, *cfns) {
          if (cfn->numFormals() == numActuals)
            return cfn;
        }
      }

      int numCopies = numActuals - fn->numFormals() + 1;
      if (numCopies <= 0)
        return NULL;

      SymbolMap map;
      FnSymbol* newFn = fn->copy(&map);
      newFn->addFlag(FLAG_INVISIBLE_FN);
      fn->defPoint->insertBefore(new DefExpr(newFn));
      Symbol* sym = map.get(def->sym);
      sym->defPoint->replace(new SymExpr(new_IntSymbol(numCopies)));

      subSymbol(newFn, sym, new_IntSymbol(numCopies));

      // add new function to cache
      Vec<FnSymbol*>* cfns = cache.get(fn);
      if (!cfns)
        cfns = new Vec<FnSymbol*>();
      cfns->add(newFn);
      cache.put(fn, cfns);

      return expandVarArgs(newFn, numActuals);
    } else if (SymExpr* sym = toSymExpr(arg->variableExpr->body.tail)) {

      // handle specified number of variable arguments
      if (VarSymbol* n_var = toVarSymbol(sym->var)) {
        if (n_var->type == dtInt[INT_SIZE_DEFAULT] && n_var->immediate) {
          int n = n_var->immediate->int_value();
          CallExpr* tupleCall = new CallExpr((arg->hasFlag(FLAG_TYPE_VARIABLE)) ?
                                             "_type_construct__tuple" : "_construct__tuple");
          for (int i = 0; i < n; i++) {
            DefExpr* new_arg_def = arg->defPoint->copy();
            ArgSymbol* new_arg = toArgSymbol(new_arg_def->sym);
            new_arg->variableExpr = NULL;
            tupleCall->insertAtTail(new SymExpr(new_arg));
            new_arg->name = astr("_e", istr(i), "_", arg->name);
            new_arg->cname = astr("_e", istr(i), "_", arg->cname);
            arg->defPoint->insertBefore(new_arg_def);
          }
          VarSymbol* var = new VarSymbol(arg->name);
          if (arg->hasFlag(FLAG_TYPE_VARIABLE))
            var->addFlag(FLAG_TYPE_VARIABLE);

          if (arg->intent == INTENT_OUT || arg->intent == INTENT_INOUT) {
            int i = 1;
            for_actuals(actual, tupleCall) {
              VarSymbol* tmp = newTemp("_varargs_tmp_");
              fn->insertBeforeReturnAfterLabel(new DefExpr(tmp));
              fn->insertBeforeReturnAfterLabel(new CallExpr(PRIM_MOVE, tmp, new CallExpr(var, new_IntSymbol(i))));
              fn->insertBeforeReturnAfterLabel(new CallExpr(PRIM_MOVE, actual->copy(),
                                                            new CallExpr("=", actual->copy(), tmp)));
              i++;
            }
          }

          tupleCall->insertAtHead(new_IntSymbol(n));
          fn->insertAtHead(new CallExpr(PRIM_MOVE, var, tupleCall));
          fn->insertAtHead(new DefExpr(var));
          arg->defPoint->remove();
          subSymbol(fn->body, arg, var);
          if (fn->where) {
            VarSymbol* var = new VarSymbol(arg->name);
            if (arg->hasFlag(FLAG_TYPE_VARIABLE))
              var->addFlag(FLAG_TYPE_VARIABLE);
            fn->where->insertAtHead(new CallExpr(PRIM_MOVE, var, tupleCall->copy()));
            fn->where->insertAtHead(new DefExpr(var));
            subSymbol(fn->where, arg, var);
          }
        }
      }
      
    } else if (!fn->hasFlag(FLAG_GENERIC))
      INT_FATAL("bad variableExpr");
  }
  return fn;
}


static void
resolve_type_constructor(FnSymbol* fn, CallInfo& info) {
    SET_LINENO(fn);
    CallExpr* typeConstructorCall = new CallExpr(astr("_type", fn->name));
    for_formals(formal, fn) {
      if (strcmp(formal->name, "meme")) {
        if (fn->_this->type->symbol->hasFlag(FLAG_TUPLE)) {
          if (formal->instantiatedFrom) {
            typeConstructorCall->insertAtTail(formal->type->symbol);
          } else if (formal->instantiatedParam) {
            typeConstructorCall->insertAtTail(paramMap.get(formal));
          }
        } else {
          if (!strcmp(formal->name, "outer") || formal->type == dtMethodToken) {
            typeConstructorCall->insertAtTail(formal);
          } else if (formal->instantiatedFrom) {
            typeConstructorCall->insertAtTail(new NamedExpr(formal->name, new SymExpr(formal->type->symbol)));
          } else if (formal->instantiatedParam) {
            typeConstructorCall->insertAtTail(new NamedExpr(formal->name, new SymExpr(paramMap.get(formal))));
          }
        }
      }
    }
    info.call->insertBefore(typeConstructorCall);
    resolveCall(typeConstructorCall);
    INT_ASSERT(typeConstructorCall->isResolved());
    resolveFns(typeConstructorCall->isResolved());
    fn->_this->type = typeConstructorCall->isResolved()->retType;
    typeConstructorCall->remove();
}


// Return actual-formal map if FnSymbol is viable candidate to call
static void
addCandidate(Vec<FnSymbol*>* candidateFns,
             Vec<Vec<ArgSymbol*>*>* candidateActualFormals,
             FnSymbol* fn,
             CallInfo& info) {
  fn = expandVarArgs(fn, info.actuals.n);

  if (!fn)
    return;

  Vec<ArgSymbol*> actualFormals;
  Vec<Symbol*> formalActuals;

  bool valid = computeActualFormalMap(fn, formalActuals, actualFormals, info);

  if (!valid)
    return;

  if (fn->hasFlag(FLAG_GENERIC)) {

    //
    // try to avoid excessive over-instantiation
    //
    int i = 0;
    for_formals(formal, fn) {
      if (formal->type != dtUnknown) {
        if (Symbol* actual = formalActuals.v[i]) {
          if (actual->hasFlag(FLAG_TYPE_VARIABLE) != formal->hasFlag(FLAG_TYPE_VARIABLE))
            return;
          if (formal->type->symbol->hasFlag(FLAG_GENERIC)) {
            Type* vt = actual->getValType();
            Type* st = actual->type->scalarPromotionType;
            Type* svt = (vt) ? vt->scalarPromotionType : NULL;
            if (!canInstantiate(actual->type, formal->type) &&
                (!vt || !canInstantiate(vt, formal->type)) &&
                (!st || !canInstantiate(st, formal->type)) &&
                (!svt || !canInstantiate(svt, formal->type)))
              return;
          } else {
            if (!canDispatch(actual->type, actual, formal->type, fn, NULL, formal->instantiatedParam))
              return;
          }
        }
      }
      i++;
    }

    // Compute the param/type substitutions for generic arguments.
    SymbolMap subs;

    computeGenericSubs(subs, fn, &formalActuals);
    if (subs.n) {
      // If any substitutions were made, instantiate the generic function.
      if (FnSymbol* ifn = instantiate(fn, &subs, info.call))
        addCandidate(candidateFns, candidateActualFormals, ifn, info);
    }
    return;
  }

  //
  // make sure that type constructor is resolved before other constructors
  //
  if (fn->hasFlag(FLAG_DEFAULT_CONSTRUCTOR)) {
    resolve_type_constructor(fn, info);
  }

  resolveFormals(fn);

  if (!strcmp(fn->name, "=")) {
    Symbol* actual = formalActuals.head();
    Symbol* formal = fn->getFormal(1);
    if (actual->type != formal->type &&
        actual->type != formal->type->refType)
      return;
  }

  int j = 0;
  for_formals(formal, fn) {
    if (Symbol* actual = formalActuals.v[j]) {
      if (actual->hasFlag(FLAG_TYPE_VARIABLE) != formal->hasFlag(FLAG_TYPE_VARIABLE))
        return;
      if (!canDispatch(actual->type, actual, formal->type, fn, NULL, formal->instantiatedParam))
        return;
    }
    j++;
  }
  candidateFns->add(fn);
  Vec<ArgSymbol*>* actualFormalsCopy = new Vec<ArgSymbol*>(actualFormals);
  candidateActualFormals->add(actualFormalsCopy);
}


static BlockStmt*
getParentBlock(Expr* expr) {
  for (Expr* tmp = expr->parentExpr; tmp; tmp = tmp->parentExpr) {
    if (BlockStmt* block = toBlockStmt(tmp))
      return block;
  }
  if (expr->parentSymbol) {
    FnSymbol* parentFn = toFnSymbol(expr->parentSymbol);
    if (parentFn && parentFn->instantiationPoint)
      return parentFn->instantiationPoint;
    else if (expr->parentSymbol->defPoint)
      return getParentBlock(expr->parentSymbol->defPoint);
  }
  return NULL;
}


//
// helper routine for isMoreVisible (below);
//
static bool
isMoreVisibleInternal(BlockStmt* block, FnSymbol* fn1, FnSymbol* fn2,
                      Vec<BlockStmt*>& visited) {
  //
  // fn1 is more visible
  //
  if (fn1->defPoint->parentExpr == block)
    return true;

  //
  // fn2 is more visible
  //
  if (fn2->defPoint->parentExpr == block)
    return false;

  visited.set_add(block);

  //
  // default to true if neither are visible
  //
  bool moreVisible = true;

  //
  // ensure f2 is not more visible via parent block, and recurse
  //
  if (BlockStmt* parentBlock = getParentBlock(block))
    if (!visited.set_in(parentBlock))
      moreVisible &= isMoreVisibleInternal(parentBlock, fn1, fn2, visited);

  //
  // ensure f2 is not more visible via module uses, and recurse
  //
  if (block && block->modUses) {
    for_actuals(expr, block->modUses) {
      SymExpr* se = toSymExpr(expr);
      INT_ASSERT(se);
      ModuleSymbol* mod = toModuleSymbol(se->var);
      INT_ASSERT(mod);
      if (!visited.set_in(mod->block))
        moreVisible &= isMoreVisibleInternal(mod->block, fn1, fn2, visited);
    }
  }

  return moreVisible;
}


//
// return true if fn1 is more visible than fn2 from expr
//
// assumption: fn1 and fn2 are visible from expr; if this assumption
//             is violated, this function will return true
//
static bool
isMoreVisible(Expr* expr, FnSymbol* fn1, FnSymbol* fn2) {
  //
  // common-case check to see if functions have equal visibility
  //
  if (fn1->defPoint->parentExpr == fn2->defPoint->parentExpr)
    return false;

  //
  // call helper function with visited set to avoid infinite recursion
  //
  Vec<BlockStmt*> visited;
  BlockStmt* block = toBlockStmt(expr);
  if (!block)
    block = getParentBlock(expr);
  return isMoreVisibleInternal(block, fn1, fn2, visited);
}


static bool paramWorks(Symbol* actual, Type* formalType) {
  if (VarSymbol* var = toVarSymbol(actual)) {
    if (var->immediate) {
      if (is_int_type(formalType)) {
        return fits_in_int(get_width(formalType), var->immediate);
      }
      if (is_uint_type(formalType)) {
        return fits_in_uint(get_width(formalType), var->immediate);
      }
    }
  }
  return false;
}


//
// This is a utility function that essentially tracks which function,
// if any, the param arguments prefer.
//
#define registerParamPreference(paramPrefers, preference, argstr)       \
  if (paramPrefers == 0 || paramPrefers == preference) {                \
    /* if the param currently has no preference or it matches the new   \
       preference, preserve the current preference */                   \
    paramPrefers = preference;                                          \
    TRACE_DISAMBIGUATE_BY_MATCH("param prefers " argstr);               \
  } else {                                                              \
    /* otherwise its preference contradicts the previous arguments, so  \
       mark it as not preferring either */                              \
    paramPrefers = -1;                                                  \
    TRACE_DISAMBIGUATE_BY_MATCH("param prefers differing things");      \
  }  

static FnSymbol*
disambiguate_by_match(Vec<FnSymbol*>* candidateFns,
                      Vec<Vec<ArgSymbol*>*>* candidateActualFormals,
                      Vec<Symbol*>* actuals,
                      Vec<ArgSymbol*>** ret_afs,
                      Expr* scope, bool explain) {
  for (int i = 0; i < candidateFns->n; i++) {
    TRACE_DISAMBIGUATE_BY_MATCH1("Considering fn %d ", i);
    FnSymbol* fn1 = candidateFns->v[i];
    Vec<ArgSymbol*>* actualFormals1 = candidateActualFormals->v[i];
    bool best = true; // is fn1 the best candidate?
    for (int j = 0; j < candidateFns->n; j++) {
      if (i != j) {
        TRACE_DISAMBIGUATE_BY_MATCH1("vs. fn %d:\n", j);
        FnSymbol* fn2 = candidateFns->v[j];
        bool worse = false; // is fn1 worse than fn2?
        bool equal = true;  // is fn1 as good as fn2?
        int paramPrefers = 0; // 1 == fn1, 2 == fn2, -1 == conflicting signals
        bool fnPromotes1 = false; // does fn1 require promotion?
        bool fnPromotes2 = false; // does fn2 require promotion?
        Vec<ArgSymbol*>* actualFormals2 = candidateActualFormals->v[j];
        for (int k = 0; k < actualFormals1->n; k++) {
          TRACE_DISAMBIGUATE_BY_MATCH1("...arg %d: ", k);
          Symbol* actual = actuals->v[k];

          ArgSymbol* arg = actualFormals1->v[k];
          bool argPromotes1 = false;
          canDispatch(actual->type, actual, arg->type, fn1, &argPromotes1);
          fnPromotes1 |= argPromotes1;

          ArgSymbol* arg2 = actualFormals2->v[k];
          bool argPromotes2 = false;
          canDispatch(actual->type, actual, arg2->type, fn1, &argPromotes2);
          fnPromotes2 |= argPromotes2;

          if (arg->type == arg2->type && arg->instantiatedParam && !arg2->instantiatedParam) {
            equal = false;
            TRACE_DISAMBIGUATE_BY_MATCH("A: not equal\n");
          } else if (arg->type == arg2->type && !arg->instantiatedParam && arg2->instantiatedParam) {
            worse = true;
            TRACE_DISAMBIGUATE_BY_MATCH("B: worse\n");
          } else if (!argPromotes1 && argPromotes2) {
            equal = false;
            TRACE_DISAMBIGUATE_BY_MATCH("C: equal\n");
          } else if (argPromotes1 && !argPromotes2) {
            worse = true;
            TRACE_DISAMBIGUATE_BY_MATCH("D: worse\n");
          } else if (arg->type == arg2->type && !arg->instantiatedFrom && arg2->instantiatedFrom) {
            equal = false;
            TRACE_DISAMBIGUATE_BY_MATCH("E: not equal\n");
          } else if (arg->type == arg2->type && arg->instantiatedFrom && !arg2->instantiatedFrom) {
            worse = true;
            TRACE_DISAMBIGUATE_BY_MATCH("F: worse\n");
          } else if (arg->instantiatedFrom!=dtAny && arg2->instantiatedFrom==dtAny) {
            equal = false;
            TRACE_DISAMBIGUATE_BY_MATCH("G: not equal\n");
          } else if (arg->instantiatedFrom==dtAny && arg2->instantiatedFrom!=dtAny) {
            worse = true;
            TRACE_DISAMBIGUATE_BY_MATCH("H: worse\n");
          } else if (actual->type == arg->type && actual->type != arg2->type) {
            // The actual matches arg's type, but not arg2's
            if (paramWorks(actual, arg2->type)) {
              // but the actual is a param and works for arg2
              if (arg->instantiatedParam) {
                // the param works equally well for both, but
                // matches the first slightly better if we had to
                // decide
                registerParamPreference(paramPrefers, 1, "arg1");
              } else {
                if (arg2->instantiatedParam) {
                  registerParamPreference(paramPrefers, 2, "arg2");
                } else {
                  // neither is a param, but arg1 is an exact type
                  // match, so prefer that one
                  registerParamPreference(paramPrefers, 1, "arg1");
                }
              }
            } else {
              equal = false;
              TRACE_DISAMBIGUATE_BY_MATCH("I8: not equal\n");
            }
          } else if (actual->type == arg2->type && actual->type != arg->type) {
            // The actual matches arg2's type, but not arg's
            if (paramWorks(actual, arg->type)) {
              // but the actual is a param and works for arg
              if (arg2->instantiatedParam) {
                // the param works equally well for both, but
                // matches the second slightly better if we had to
                // decide
                registerParamPreference(paramPrefers, 2, "arg2");
              } else {
                if (arg->instantiatedParam) {
                  registerParamPreference(paramPrefers, 1, "arg1");
                } else {
                  // neither is a param, but arg1 is an exact type
                  // match, so prefer that one
                  registerParamPreference(paramPrefers, 2, "arg2");
                } 
              }
            } else {
              worse = true;
              TRACE_DISAMBIGUATE_BY_MATCH("J8: worse\n");
            }
          } else if (moreSpecific(fn1, arg->type, arg2->type) &&
                     arg2->type != arg->type) {
            equal = false;
            TRACE_DISAMBIGUATE_BY_MATCH("K: not equal\n");
          } else if (moreSpecific(fn1, arg2->type, arg->type) && 
                     arg2->type != arg->type) {
            worse = true;
            TRACE_DISAMBIGUATE_BY_MATCH("L: worse\n");
          } else if (is_int_type(arg->type) &&
                     is_uint_type(arg2->type)) {
            equal = false;
            TRACE_DISAMBIGUATE_BY_MATCH("M: not equal\n");
          } else if (is_int_type(arg2->type) &&
                     is_uint_type(arg->type)) {
            worse = true;
            TRACE_DISAMBIGUATE_BY_MATCH("N: worse\n");
          } else {
            TRACE_DISAMBIGUATE_BY_MATCH("N2: fell through\n");
          }
        }
        if (!fnPromotes1 && fnPromotes2) {
          TRACE_DISAMBIGUATE_BY_MATCH("O: one promotes and not the other\n");
          continue;
        }
        if (!worse && equal) {
          if (isMoreVisible(scope, fn1, fn2)) {
            equal = false;
            TRACE_DISAMBIGUATE_BY_MATCH("P: not equal\n");
          } else if (isMoreVisible(scope, fn2, fn1)) {
            worse = true;
            TRACE_DISAMBIGUATE_BY_MATCH("Q: worse\n");
          } else if (paramPrefers == 1) {
            equal = false;
            TRACE_DISAMBIGUATE_BY_MATCH("R1: param breaks tie for 1");
          } else if (paramPrefers == 2) {
            worse = true;
            TRACE_DISAMBIGUATE_BY_MATCH("R2: param breaks tie for 2");
          } else if (fn1->where && !fn2->where) {
            equal = false;
            TRACE_DISAMBIGUATE_BY_MATCH("S: not equal\n");
          } else if (!fn1->where && fn2->where) {
            worse = true;
            TRACE_DISAMBIGUATE_BY_MATCH("T: worse\n");
          }
        }
        if (worse || equal) {
          best = false;
          TRACE_DISAMBIGUATE_BY_MATCH("U: not best\n");
          break;
        }
      }
    }
    if (best) {
      *ret_afs = actualFormals1;
      return fn1;
    }
  }
  *ret_afs = NULL;
  return NULL;
}


static bool
explainCallMatch(CallExpr* call) {
  if (!call->isNamed(fExplainCall))
    return false;
  if (explainCallModule && explainCallModule != call->getModule())
    return false;
  if (explainCallLine != -1 && explainCallLine != call->linenum())
    return false;
  return true;
}


static CallExpr*
userCall(CallExpr* call) {
  if (developer)
    return call;
  if (call->getFunction()->hasFlag(FLAG_TEMP) ||
      call->getModule()->modTag == MOD_INTERNAL) {
    for (int i = callStack.n-1; i >= 0; i--) {
      if (!callStack.v[i]->getFunction()->hasFlag(FLAG_TEMP) &&
          callStack.v[i]->getModule()->modTag != MOD_INTERNAL)
        return callStack.v[i];
    }
  }
  return call;
}


static void
printResolutionError(const char* error,
                     Vec<FnSymbol*>& candidates,
                     CallInfo* info) {
  CallExpr* call = userCall(info->call);
  if (!strcmp("_cast", info->name)) {
    if (!info->actuals.head()->hasFlag(FLAG_TYPE_VARIABLE)) {
      USR_FATAL(call, "illegal cast to non-type",
                toString(info->actuals.v[1]->type),
                toString(info->actuals.v[0]->type));
    } else {
      USR_FATAL(call, "illegal cast from %s to %s",
                toString(info->actuals.v[1]->type),
                toString(info->actuals.v[0]->type));
    }
  } else if (info->actuals.n == 2 &&
             info->actuals.v[0]->type == dtMethodToken &&
             !strcmp("these", info->name)) {
    USR_FATAL(call, "cannot iterate over values of type %s",
              toString(info->actuals.v[1]->type));
  } else if (!strcmp("_type_construct__tuple", info->name)) {
    if (info->call->argList.length == 0)
      USR_FATAL(call, "tuple size must be specified");
    SymExpr* sym = toSymExpr(info->call->get(1));
    if (!sym || !sym->var->isParameter()) {
      USR_FATAL(call, "tuple size must be static");
    } else {
      USR_FATAL(call, "invalid tuple");
    }
  } else if (!strcmp("=", info->name)) {
    if (info->actuals.v[0] && !info->actuals.v[0]->hasFlag(FLAG_TYPE_VARIABLE) &&
        info->actuals.v[1] && info->actuals.v[1]->hasFlag(FLAG_TYPE_VARIABLE)) {
      USR_FATAL(call, "illegal assignment of type to value");
    } else if (info->actuals.v[0] && info->actuals.v[0]->hasFlag(FLAG_TYPE_VARIABLE) &&
               info->actuals.v[1] && !info->actuals.v[1]->hasFlag(FLAG_TYPE_VARIABLE)) {
      USR_FATAL(call, "illegal assignment of value to type");
    } else if (info->actuals.v[1]->type == dtNil) {
      USR_FATAL(call, "type mismatch in assignment from nil to %s",
                toString(info->actuals.v[0]->type));
    } else {
      USR_FATAL(call, "type mismatch in assignment from %s to %s",
                toString(info->actuals.v[1]->type),
                toString(info->actuals.v[0]->type));
    }
  } else if (!strcmp("this", info->name)) {
    Type* type = info->actuals.v[1]->getValType();
    if (type->symbol->hasFlag(FLAG_ITERATOR_RECORD)) {
      USR_FATAL(call, "illegal access of iterator or promoted expression");
    } else if (type->symbol->hasFlag(FLAG_FUNCTION_CLASS)) {
      USR_FATAL(call, "illegal access of first class function");
    } else {
      USR_FATAL(call, "%s access of '%s' by '%s'", error,
                toString(info->actuals.v[1]->type),
                toString(info));
    }
  } else {
    const char* entity = "call";
    if (!strncmp("_type_construct_", info->name, 16))
      entity = "type specifier";
    const char* str = toString(info);
    if (info->scope) {
      ModuleSymbol* mod = toModuleSymbol(info->scope->parentSymbol);
      INT_ASSERT(mod);
      str = astr(mod->name, ".", str);
    }
    USR_FATAL_CONT(call, "%s %s '%s'", error, entity, str);
    if (candidates.n > 0) {
      if (developer) {
        for (int i = callStack.n-1; i>=0; i--) {
          CallExpr* cs = callStack.v[i];
          FnSymbol* f = cs->getFunction();
          if (f->instantiatedFrom)
            USR_PRINT(callStack.v[i], "  instantiated from %s", f->name);
          else
            break;
        }
      }
      bool printed_one = false;
      forv_Vec(FnSymbol, fn, candidates) {
        USR_PRINT(fn, "%s %s",
                  printed_one ? "               " : "candidates are:",
                  toString(fn));
        printed_one = true;
      }
    }
    if (candidates.n == 1 &&
        candidates.v[0]->numFormals() == 0
        && !strncmp("_type_construct_", info->name, 16))
      USR_PRINT(call, "did you forget the 'new' keyword?");
    USR_STOP();
  }
}

static void issueCompilerError(CallExpr* call) {
  //
  // Disable compiler warnings in internal modules that are triggered
  // within a dynamic dispatch context because of potential user
  // confusion.  Removed the following code and See the following
  // tests:
  //
  //   test/arrays/bradc/workarounds/arrayOfSpsArray.chpl
  //   test/arrays/deitz/part4/test_array_of_associative_arrays.chpl
  //   test/classes/bradc/arrayInClass/genericArrayInClass-otharrs.chpl
  //
  if (call->isPrimitive(PRIM_WARNING))
    if (inDynamicDispatchResolution)
      if (call->getModule()->modTag == MOD_INTERNAL &&
          callStack.head()->getModule()->modTag == MOD_INTERNAL)
        return;
  //
  // If an errorDepth was specified, report a diagnostic about the call
  // that deep into the callStack. The default depth is 1.
  //
  FnSymbol* fn = toFnSymbol(call->parentSymbol);
  VarSymbol* depthParam = toVarSymbol(paramMap.get(toDefExpr(fn->formals.tail)->sym));
  int64_t depth;
  bool foundDepthVal;
  if (depthParam && depthParam->immediate &&
      depthParam->immediate->const_kind == NUM_KIND_INT) {
    depth = depthParam->immediate->int_value();
    foundDepthVal = true;
  } else {
    depth = 1;
    foundDepthVal = false;
  }
  if (depth > callStack.n - 1) {
    if (foundDepthVal)
      USR_WARN(call, "compiler diagnostic depth value exceeds call stack depth");
    depth = callStack.n - 1;
  }
  if (depth < 0) {
    USR_WARN(call, "compiler diagnostic depth value can not be negative");
    depth = 0;
  }
  CallExpr* from = NULL;
  for (int i = callStack.n-1 - depth; i >= 0; i--) {
    from = callStack.v[i];
    if (from->linenum() > 0 && 
        from->getModule()->modTag != MOD_INTERNAL &&
        !from->getFunction()->hasFlag(FLAG_TEMP))
      break;
  }

  const char* str = "";
  for_formals(arg, fn) {
    if (foundDepthVal && arg->defPoint == fn->formals.tail)
      continue;
    VarSymbol* var = toVarSymbol(paramMap.get(arg));
    INT_ASSERT(var && var->immediate && var->immediate->const_kind == CONST_KIND_STRING);
    str = astr(str, var->immediate->v_string);
  }
  if (call->isPrimitive(PRIM_ERROR)) {
    USR_FATAL(from, "%s", str);
  } else {
    USR_WARN(from, "%s", str);
  }
  if (FnSymbol* fn = toFnSymbol(callStack.tail()->isResolved()))
    innerCompilerWarningMap.put(fn, str);
  if (FnSymbol* fn = toFnSymbol(callStack.v[callStack.n-1 - depth]->isResolved()))
    outerCompilerWarningMap.put(fn, str);
}

static void reissueCompilerWarning(const char* str, int offset) {
  //
  // Disable compiler warnings in internal modules that are triggered
  // within a dynamic dispatch context because of potential user
  // confusion.  See note in 'issueCompileError' above.
  //
  if (inDynamicDispatchResolution)
    if (callStack.tail()->getModule()->modTag == MOD_INTERNAL &&
        callStack.head()->getModule()->modTag == MOD_INTERNAL)
      return;

  CallExpr* from = NULL;
  for (int i = callStack.n-offset; i >= 0; i--) {
    from = callStack.v[i];
    if (from->linenum() > 0 && 
        from->getModule()->modTag != MOD_INTERNAL &&
        !from->getFunction()->hasFlag(FLAG_TEMP))
      break;
  }
  USR_WARN(from, "%s", str);
}

<<<<<<< HEAD
=======
class VisibleFunctionBlock {
 public:
  Map<const char*,Vec<FnSymbol*>*> visibleFunctions;
  VisibleFunctionBlock() { }
};

static Map<BlockStmt*,VisibleFunctionBlock*> visibleFunctionMap;
static int nVisibleFunctions = 0; // for incremental build
static Map<BlockStmt*,BlockStmt*> visibilityBlockCache;
static Vec<BlockStmt*> standardModuleSet;

//
// return the innermost block for searching for visible functions
//
BlockStmt*
getVisibilityBlock(Expr* expr) {
  if (BlockStmt* block = toBlockStmt(expr->parentExpr)) {
    if (block->blockTag == BLOCK_SCOPELESS)
      return getVisibilityBlock(block);
    else
      return block;
  } else if (expr->parentExpr) {
    return getVisibilityBlock(expr->parentExpr);
  } else if (Symbol* s = expr->parentSymbol) {
      FnSymbol* fn = toFnSymbol(s);
      if (fn && fn->instantiationPoint)
        return fn->instantiationPoint;
      else
        return getVisibilityBlock(s->defPoint);
  } else {
    INT_FATAL(expr, "Expresion has no visibility block.");
    return NULL;
  }
}

static void buildVisibleFunctionMap() {
  for (int i = nVisibleFunctions; i < gFnSymbols.n; i++) {
    FnSymbol* fn = gFnSymbols.v[i];
    if (!fn->hasFlag(FLAG_INVISIBLE_FN) && fn->defPoint->parentSymbol && !isArgSymbol(fn->defPoint->parentSymbol)) {
      BlockStmt* block = NULL;
      if (fn->hasFlag(FLAG_AUTO_II)) {
        block = theProgram->block;
      } else {
        block = getVisibilityBlock(fn->defPoint);
        //
        // add all functions in standard modules to theProgram
        //
        if (standardModuleSet.set_in(block))
          block = theProgram->block;
      }
      VisibleFunctionBlock* vfb = visibleFunctionMap.get(block);
      if (!vfb) {
        vfb = new VisibleFunctionBlock();
        visibleFunctionMap.put(block, vfb);
      }
      Vec<FnSymbol*>* fns = vfb->visibleFunctions.get(fn->name);
      if (!fns) {
        fns = new Vec<FnSymbol*>();
        vfb->visibleFunctions.put(fn->name, fns);
      }
      fns->add(fn);
    }
  }
  nVisibleFunctions = gFnSymbols.n;
}

static BlockStmt*
getVisibleFunctions(BlockStmt* block,
                    const char* name,
                    Vec<FnSymbol*>& visibleFns,
                    Vec<BlockStmt*>& visited) {
  //
  // all functions in standard modules are stored in a single block
  //
  if (standardModuleSet.set_in(block))
    block = theProgram->block;

  //
  // avoid infinite recursion due to modules with mutual uses
  //
  if (visited.set_in(block))
    return NULL;
  else if (isModuleSymbol(block->parentSymbol))
    visited.set_add(block);

  bool canSkipThisBlock = true;

  VisibleFunctionBlock* vfb = visibleFunctionMap.get(block);
  if (vfb) {
    canSkipThisBlock = false; // cannot skip if this block defines functions
    Vec<FnSymbol*>* fns = vfb->visibleFunctions.get(name);
    if (fns) {
      visibleFns.append(*fns);
    }
  }

  if (block->modUses) {
    for_actuals(expr, block->modUses) {
      SymExpr* se = toSymExpr(expr);
      INT_ASSERT(se);
      ModuleSymbol* mod = toModuleSymbol(se->var);
      INT_ASSERT(mod);
      canSkipThisBlock = false; // cannot skip if this block uses modules
      getVisibleFunctions(mod->block, name, visibleFns, visited);
    }
  }

  //
  // visibilityBlockCache contains blocks that can be skipped
  //
  if (BlockStmt* next = visibilityBlockCache.get(block)) {
    getVisibleFunctions(next, name, visibleFns, visited);
    return (canSkipThisBlock) ? next : block;
  }

  if (block != rootModule->block) {
    BlockStmt* next = getVisibilityBlock(block);
    BlockStmt* cache = getVisibleFunctions(next, name, visibleFns, visited);
    if (cache)
      visibilityBlockCache.put(block, cache);
    return (canSkipThisBlock) ? cache : block;
  }

  return NULL;
}
>>>>>>> bd8d4d25


static Type*
resolve_type_expr(Expr* expr) {
  bool stop = false;
  for_exprs_postorder(e, expr) {
    if (expr == e)
      stop = true;
    e = preFold(e);
    if (CallExpr* call = toCallExpr(e)) {
      if (call->parentSymbol) {
        callStack.add(call);
        resolveCall(call);
        FnSymbol* fn = call->isResolved();
        if (fn && call->parentSymbol) {
          resolveFormals(fn);
          if (fn->retTag == RET_PARAM || fn->retTag == RET_TYPE ||
              fn->retType == dtUnknown)
            resolveFns(fn);
        }
        callStack.pop();
      }
    }
    e = postFold(e);
    if (stop) {
      expr = e;
      break;
    }
  }
  Type* t = expr->typeInfo();
  if (t == dtUnknown)
    INT_FATAL(expr, "Unable to resolve type expression");
  return t;
}


static void
makeNoop(CallExpr* call) {
  if (call->baseExpr)
    call->baseExpr->remove();
  while (call->numActuals())
    call->get(1)->remove();
  call->primitive = primitives[PRIM_NOOP];
}


static bool
isTypeExpr(Expr* expr) {
  if (SymExpr* sym = toSymExpr(expr)) {
    if (sym->var->hasFlag(FLAG_TYPE_VARIABLE) || isTypeSymbol(sym->var))
      return true;
  } else if (CallExpr* call = toCallExpr(expr)) {
    if (call->isPrimitive(PRIM_TYPEOF))
      return true;
    if (call->isPrimitive(PRIM_GET_MEMBER_VALUE) ||
        call->isPrimitive(PRIM_GET_MEMBER)) {
      ClassType* ct = toClassType(call->get(1)->typeInfo());
      INT_ASSERT(ct);
      if (ct->symbol->hasFlag(FLAG_REF))
        ct = toClassType(ct->getValType());
      SymExpr* left = toSymExpr(call->get(1));
      SymExpr* right = toSymExpr(call->get(2));
      INT_ASSERT(left && right);
      VarSymbol* var = toVarSymbol(right->var);
      INT_ASSERT(var);
      if (var->immediate) {
        const char* name = var->immediate->v_string;
        for_fields(field, ct) {
          if (!strcmp(field->name, name))
            if (field->hasFlag(FLAG_TYPE_VARIABLE))
              return true;
        }
      } else if (var->hasFlag(FLAG_TYPE_VARIABLE))
        return true;
      if (left->var->type->symbol->hasFlag(FLAG_TUPLE) &&
          left->var->hasFlag(FLAG_TYPE_VARIABLE))
        return true;
    }
    if (FnSymbol* fn = call->isResolved())
      if (fn->retTag == RET_TYPE)
        return true;
  }
  return false;
}

//
// special case cast of class w/ type variables that is not generic
//   i.e. type variables are type definitions (have default types)
//
static void
resolveDefaultGenericType(CallExpr* call) {
  SET_LINENO(call);
  for_actuals(actual, call) {
    if (NamedExpr* ne = toNamedExpr(actual))
      actual = ne->actual;
    if (SymExpr* te = toSymExpr(actual)) {
      if (TypeSymbol* ts = toTypeSymbol(te->var)) {
        if (ClassType* ct = toClassType(ts->type)) {
          if (ct->symbol->hasFlag(FLAG_GENERIC)) {
            CallExpr* cc = new CallExpr(ct->defaultTypeConstructor->name);
            te->replace(cc);
            resolveCall(cc);
            cc->replace(new SymExpr(cc->typeInfo()->symbol));
          }
        }
      }
    }
  }
}


static void
gatherCandidates(Vec<FnSymbol*>& candidateFns,
                 Vec<Vec<ArgSymbol*>*>& candidateActualFormals,
                 Vec<FnSymbol*>& visibleFns, CallInfo& info)
{
    forv_Vec(FnSymbol, visibleFn, visibleFns) {
      if (info.call->methodTag &&
          ! (visibleFn->hasFlag(FLAG_NO_PARENS) ||
             visibleFn->hasFlag(FLAG_TYPE_CONSTRUCTOR)))
        continue;
#ifdef ENABLE_TRACING_OF_DISAMBIGUATION
      if (explainCallLine && explainCallMatch(info.call)) {
        printf("Considering function %s\n", visibleFn->stringLoc());
      }
#endif
      addCandidate(&candidateFns, &candidateActualFormals, visibleFn, info);
    }

    if (explainCallLine && explainCallMatch(info.call)) {
      if (candidateFns.n == 0)
        USR_PRINT(info.call, "no candidates found");
      bool first = true;
      forv_Vec(FnSymbol, candidateFn, candidateFns) {
        USR_PRINT(candidateFn, "%s %s",
                  first ? "candidates are:" : "               ",
                  toString(candidateFn));
        first = false;
      }
    }
}

void
resolveCall(CallExpr* call, bool errorCheck, FnSymbol *containingFn) {
  if (!call->primitive) {
    resolveNormalCall(call, errorCheck);
  } else if (call->isPrimitive(PRIM_TUPLE_AND_EXPAND)) {
    resolveTupleAndExpand(call);
  } else if (call->isPrimitive(PRIM_TUPLE_EXPAND)) {
    resolveTupleExpand(call);
  } else if (call->isPrimitive(PRIM_SET_MEMBER)) {
    resolveSetMember(call);
  } else if (call->isPrimitive(PRIM_MOVE)) {
    resolveMove(call);
  } else if (call->isPrimitive(PRIM_INIT)) {
    resolveDefaultGenericType(call);
  }
}

static void resolveNormalCall(CallExpr* call, bool errorCheck) {
    resolveDefaultGenericType(call);

    if (UnresolvedSymExpr *use = toUnresolvedSymExpr(call->baseExpr)) {
      if (!strcmp(use->unresolved, "implements")) {
        resolveImplementsStatement(call, errorCheck);
        return;
      }
    }
    CallInfo info(call);


    Vec<FnSymbol*> visibleFns;                    // visible functions
    Vec<FnSymbol*> candidateFns;
    Vec<Vec<ArgSymbol*>*> candidateActualFormals; // candidate functions

    //
    // update visible function map as necessary
    //
    if (gFnSymbols.n != vFunManager.nVisibleFunctions)
      vFunManager.buildVisibleFunctionMap();

    if (!call->isResolved()) {
      if (!info.scope) {
        Vec<BlockStmt*> visited;
        vFunManager.getVisibleFunctions(VisibleFunctionManager::getVisibilityBlock(call),
            info.name, visibleFns, visited);
      } else {
        if (VisibleFunctionBlock* vfb = vFunManager.visibleFunctionMap.get(info.scope))
          if (Vec<FnSymbol*>* fns = vfb->visibleFunctions.get(info.name))
            visibleFns.append(*fns);
      }
    } else {
      visibleFns.add(call->isResolved());
    }

    if (explainCallLine && explainCallMatch(call)) {
      USR_PRINT(call, "call: %s", toString(&info));
      if (visibleFns.n == 0)
        USR_PRINT(call, "no visible functions found");
      bool first = true;
      forv_Vec(FnSymbol, visibleFn, visibleFns) {
        USR_PRINT(visibleFn, "%s %s",
                  first ? "visible functions are:" : "                      ",
                  toString(visibleFn));
        first = false;
      }
    }

    gatherCandidates(candidateFns, candidateActualFormals, visibleFns, info);

    FnSymbol* best = NULL;
    Vec<ArgSymbol*>* actualFormals = 0;
    Expr* scope = (info.scope) ? info.scope :
        VisibleFunctionManager::getVisibilityBlock(call);
    best = disambiguate_by_match(&candidateFns, &candidateActualFormals,
                                 &info.actuals, &actualFormals, scope,
                                 explainCallLine && explainCallMatch(call));

    if (best && explainCallLine && explainCallMatch(call)) {
      USR_PRINT(best, "best candidate is: %s", toString(best));
    }

    if (containingFn && containingFn->fnsInInterfaces.n > 0) {
      printf ("check for functions in interface\n");
    }

    if (call->partialTag && (!best || !best->hasFlag(FLAG_NO_PARENS))) {
      best = NULL;
    } else if (!best) {
      if (tryStack.n) {
        tryFailure = true;
        return;
      } else if (candidateFns.n > 0) {
        if (errorCheck)
          printResolutionError("ambiguous", candidateFns, &info);
      } else {
        if (errorCheck)
          printResolutionError("unresolved", visibleFns, &info);
      }
    } else {
      best = defaultWrap(best, actualFormals, &info);
      best = orderWrap(best, actualFormals, &info);
      best = coercionWrap(best, &info);
      best = promotionWrap(best, &info);
    }

    for (int i = 0; i < candidateActualFormals.n; i++)
      delete candidateActualFormals.v[i];

    FnSymbol* resolvedFn = best;

    if (!resolvedFn && !errorCheck) {
      return;
    }

    if (call->partialTag) {
      if (!resolvedFn) {
        return;
      }
      call->partialTag = false;
    }
    if (resolvedFn && resolvedFn->hasFlag(FLAG_DATA_SET_ERROR)) {
      Type* elt_type = resolvedFn->getFormal(1)->type->substitutions.v[0].value->type;
      if (!elt_type)
        INT_FATAL(call, "Unexpected substitution of ddata class");
      USR_FATAL(userCall(call), "type mismatch in assignment from %s to %s",
                toString(info.actuals.v[3]->type), toString(elt_type));
    }
    if (resolvedFn &&
        !strcmp("=", resolvedFn->name) &&
        isRecord(resolvedFn->getFormal(1)->type) &&
        resolvedFn->getFormal(2)->type == dtNil)
      USR_FATAL(userCall(call), "type mismatch in assignment from nil to %s",
                toString(resolvedFn->getFormal(1)->type));
    if (!resolvedFn) {
      INT_FATAL(call, "unable to resolve call");
    }
    if (call->parentSymbol) {
      call->baseExpr->replace(new SymExpr(resolvedFn));
    }

    // Check to ensure the actual supplied to an OUT or INOUT argument is an lvalue.
    for_formals_actuals(formal, actual, call) {
      if (formal->intent == INTENT_OUT || formal->intent == INTENT_INOUT) {
        if (SymExpr* se = toSymExpr(actual)) {
          if (se->var->hasFlag(FLAG_EXPR_TEMP) || se->var->isConstant() || se->var->isParameter()) {
            if (formal->intent == INTENT_OUT) {
              USR_FATAL(se, "non-lvalue actual passed to out argument");
            } else {
              USR_FATAL(se, "non-lvalue actual passed to inout argument");
            }
          }
        }
      }
    }

    if (const char* str = innerCompilerWarningMap.get(resolvedFn)) {
      reissueCompilerWarning(str, 2);
      if (FnSymbol* fn = toFnSymbol(callStack.v[callStack.n-2]->isResolved()))
        outerCompilerWarningMap.put(fn, str);
    }
    if (const char* str = outerCompilerWarningMap.get(resolvedFn))
      reissueCompilerWarning(str, 1);
}

static void resolveTupleAndExpand(CallExpr* call) {
    SymExpr* se = toSymExpr(call->get(1));
    int size = 0;
    for (int i = 0; i < se->var->type->substitutions.n; i++) {
      if (se->var->type->substitutions.v[i].key) {
        if (!strcmp("size", se->var->type->substitutions.v[i].key->name)) {
          size = toVarSymbol(se->var->type->substitutions.v[i].value)->immediate->int_value();
          break;
        }
      }
    }
    INT_ASSERT(size);
    CallExpr* noop = new CallExpr(PRIM_NOOP);
    call->getStmtExpr()->insertBefore(noop);
    VarSymbol* tmp = gTrue;
    for (int i = 1; i <= size; i++) {
      VarSymbol* tmp1 = newTemp("_tuple_and_expand_tmp_");
      tmp1->addFlag(FLAG_MAYBE_PARAM);
      tmp1->addFlag(FLAG_MAYBE_TYPE);
      VarSymbol* tmp2 = newTemp("_tuple_and_expand_tmp_");
      tmp2->addFlag(FLAG_MAYBE_PARAM);
      tmp2->addFlag(FLAG_MAYBE_TYPE);
      VarSymbol* tmp3 = newTemp("_tuple_and_expand_tmp_");
      tmp3->addFlag(FLAG_MAYBE_PARAM);
      tmp3->addFlag(FLAG_MAYBE_TYPE);
      VarSymbol* tmp4 = newTemp("_tuple_and_expand_tmp_");
      tmp4->addFlag(FLAG_MAYBE_PARAM);
      tmp4->addFlag(FLAG_MAYBE_TYPE);
      call->getStmtExpr()->insertBefore(new DefExpr(tmp1));
      call->getStmtExpr()->insertBefore(new DefExpr(tmp2));
      call->getStmtExpr()->insertBefore(new DefExpr(tmp3));
      call->getStmtExpr()->insertBefore(new DefExpr(tmp4));
      call->getStmtExpr()->insertBefore(
        new CallExpr(PRIM_MOVE, tmp1,
          new CallExpr(se->copy(), new_IntSymbol(i))));
      CallExpr* query = new CallExpr(PRIM_QUERY, tmp1);
      for (int i = 2; i < call->numActuals(); i++)
        query->insertAtTail(call->get(i)->copy());
      call->getStmtExpr()->insertBefore(new CallExpr(PRIM_MOVE, tmp2, query));
      call->getStmtExpr()->insertBefore(
        new CallExpr(PRIM_MOVE, tmp3,
          new CallExpr("==", tmp2, call->get(3)->copy())));
      call->getStmtExpr()->insertBefore(
        new CallExpr(PRIM_MOVE, tmp4,
          new CallExpr("&", tmp3, tmp)));
      tmp = tmp4;
    }
    call->replace(new SymExpr(tmp));
    noop->replace(call); // put call back in ast for function resolution
    makeNoop(call);
}

static void resolveTupleExpand(CallExpr* call) {
    SymExpr* sym = toSymExpr(call->get(1));
    Type* type = sym->var->getValType();

    if (!type->symbol->hasFlag(FLAG_TUPLE))
      USR_FATAL(call, "invalid tuple expand primitive");

    int size = 0;
    for (int i = 0; i < type->substitutions.n; i++) {
      if (type->substitutions.v[i].key) {
        if (!strcmp("size", type->substitutions.v[i].key->name)) {
          size = toVarSymbol(type->substitutions.v[i].value)->immediate->int_value();
          break;
        }
      }
    }
    if (size == 0)
      INT_FATAL(call, "Invalid tuple expand primitive");
    CallExpr* parent = toCallExpr(call->parentExpr);
    CallExpr* noop = new CallExpr(PRIM_NOOP);
    call->getStmtExpr()->insertBefore(noop);
    for (int i = 1; i <= size; i++) {
      VarSymbol* tmp = newTemp("_tuple_expand_tmp_");
      tmp->addFlag(FLAG_MAYBE_TYPE);
      DefExpr* def = new DefExpr(tmp);
      call->getStmtExpr()->insertBefore(def);
      CallExpr* e = NULL;
      if (!call->parentSymbol->hasFlag(FLAG_EXPAND_TUPLES_WITH_VALUES)) {
        e = new CallExpr(sym->copy(), new_IntSymbol(i));
      } else {
        e = new CallExpr(PRIM_GET_MEMBER_VALUE, sym->copy(),
                         new_StringSymbol(astr("x", istr(i))));
      }
      CallExpr* move = new CallExpr(PRIM_MOVE, tmp, e);
      call->getStmtExpr()->insertBefore(move);
      call->insertBefore(new SymExpr(tmp));
    }
    call->remove();
    noop->replace(call); // put call back in ast for function resolution
    makeNoop(call);
    // increase tuple rank
    if (parent && parent->isNamed("_type_construct__tuple")) {
      parent->get(1)->replace(new SymExpr(new_IntSymbol(parent->numActuals()-1)));
    }
}

static void resolveSetMember(CallExpr* call) {
    // Get the field name.
    SymExpr* sym = toSymExpr(call->get(2));
    if (!sym)
      INT_FATAL(call, "bad set member primitive");
    VarSymbol* var = toVarSymbol(sym->var);
    if (!var || !var->immediate)
      INT_FATAL(call, "bad set member primitive");
    const char* name = var->immediate->v_string;

    // Special case: An integer field name is actually a tuple member index.
    {
      int64_t i;
      if (get_int(sym, &i)) {
        name = astr("x", istr(i));
        call->get(2)->replace(new SymExpr(new_StringSymbol(name)));
      }
    }

    ClassType* ct = toClassType(call->get(1)->typeInfo());
    if (!ct)
      INT_FATAL(call, "bad set member primitive");

    Symbol* fs = NULL;
    for_fields(field, ct) {
      if (!strcmp(field->name, name)) {
        fs = field; break;
      }
    }

    if (!fs)
      INT_FATAL(call, "bad set member primitive");

        Type* t = call->get(3)->typeInfo();
        // I think this never happens, so can be turned into an assert. <hilde>
        if (t == dtUnknown)
          INT_FATAL(call, "Unable to resolve field type");

        if (t == dtNil && fs->type == dtUnknown)
          USR_FATAL(call->parentSymbol, "unable to determine type of field from nil");
        if (fs->type == dtUnknown)
          fs->type = t;

        if (t != fs->type && t != dtNil && t != dtObject) {
          USR_FATAL(userCall(call),
                    "cannot assign expression of type %s to field of type %s",
                    toString(t), toString(fs->type));
        }
}



static void resolveMove(CallExpr* call) {
    Expr* rhs = call->get(2);
    Symbol* lhs = NULL;
    if (SymExpr* se = toSymExpr(call->get(1)))
      lhs = se->var;
    INT_ASSERT(lhs);

    if (CallExpr* assignment = toCallExpr(rhs)) {
      if (FnSymbol* fn = assignment->isResolved()) {
        if (!strcmp(fn->name, "=") && fn->retType == dtVoid) {
          //          call->replace(assignment->remove());
          return;
        }
      }
    }

    FnSymbol* fn = toFnSymbol(call->parentSymbol);

    if (lhs->hasFlag(FLAG_TYPE_VARIABLE) && !isTypeExpr(rhs)) {
      if (lhs == fn->getReturnSymbol()) {
        if (!fn->hasFlag(FLAG_HAS_RUNTIME_TYPE))
          USR_FATAL(call, "illegal return of value where type is expected");
      } else {
        USR_FATAL(call, "illegal assignment of value to type");
      }
    }

    if (!lhs->hasFlag(FLAG_TYPE_VARIABLE) && !lhs->hasFlag(FLAG_MAYBE_TYPE) && isTypeExpr(rhs)) {
      if (lhs == fn->getReturnSymbol()) {
        USR_FATAL(call, "illegal return of type where value is expected");
      } else {
        USR_FATAL(call, "illegal assignment of type to value");
      }
    }

    // do not resolve function return type yet
    // except for constructors
    if (fn && fn->getReturnSymbol() == lhs && fn->_this != lhs)
      if (fn->retType == dtUnknown) {
        return;
      }

    Type* rhsType = rhs->typeInfo();

    if (rhsType == dtVoid) {
      if (CallExpr* rhsFn = toCallExpr(rhs)) {
        if (FnSymbol* rhsFnSym = rhsFn->isResolved()) {
          USR_FATAL(userCall(call), 
                    "illegal use of function that does not return a value: '%s'", 
                    rhsFnSym->name);
        }
      }
      USR_FATAL(userCall(call), 
                "illegal use of function that does not return a value");
    }

    if (lhs->type == dtUnknown || lhs->type == dtNil)
      lhs->type = rhsType;

    Type* lhsType = lhs->type;

    if (CallExpr* call = toCallExpr(rhs)) {
      if (FnSymbol* fn = call->isResolved()) {
        if (rhsType == dtUnknown) {
          USR_FATAL_CONT(fn, "unable to resolve return type of function '%s'", fn->name);
          USR_FATAL(rhs, "called recursively at this point");
        }
      }
    }
    if (rhsType == dtUnknown)
      USR_FATAL(call, "unable to resolve type");

    if (rhsType == dtNil && lhsType != dtNil && !isClass(lhsType))
      USR_FATAL(userCall(call), "type mismatch in assignment from nil to %s",
                toString(lhsType));
    Type* lhsBaseType = lhsType->getValType();
    Type* rhsBaseType = rhsType->getValType();
    if (rhsType != dtNil &&
        rhsBaseType != lhsBaseType &&
        !isDispatchParent(rhsBaseType, lhsBaseType))
      USR_FATAL(userCall(call), "type mismatch in assignment from %s to %s",
                toString(rhsType), toString(lhsType));
    if (rhsType != lhsType && isDispatchParent(rhsBaseType, lhsBaseType)) {
      Symbol* tmp = newTemp("_cast_tmp_", rhsType);
      call->insertBefore(new DefExpr(tmp));
      call->insertBefore(new CallExpr(PRIM_MOVE, tmp, rhs->remove()));
      call->insertAtTail(new CallExpr(PRIM_CAST, lhsBaseType->symbol, tmp));
    }
}

// Returns true if the formal needs an internal temporary, false otherwise.
static bool
formalRequiresTemp(ArgSymbol* formal) {
// We mostly just weed out the negative cases.

  // Look at intents.  No temporaries for param, type or ref intents.
  if (formal->intent == INTENT_PARAM ||
      formal->intent == INTENT_TYPE ||
      formal->intent == INTENT_REF ||
      (formal->intent == INTENT_BLANK &&
       formal->type->symbol->hasFlag(FLAG_REF)))
    return false;

  // Some more obscure call-by-ref cases.
  if (formal->hasFlag(FLAG_IS_MEME) ||
      formal->hasFlag(FLAG_TYPE_VARIABLE) ||
      formal->hasFlag(FLAG_NO_FORMAL_TMP))
    return false;

  // The fLibraryCompile flag was added to support separate compilation.
  // Several code generation functions crash if it is not there.
  // This makes exported object arguments read-only which is not what we want.
  if (formal->hasFlag(FLAG_ARG_THIS)) {
    if (!fLibraryCompile)
      // So call-by-ref is cancelled if we are compiling an exported function.
      return false;
  }

  if (formal == toFnSymbol(formal->defPoint->parentSymbol)->_outer ||
      formal->instantiatedParam ||
      formal->type == dtMethodToken)
    return false;

  return true;
}

static void
insertFormalTemps(FnSymbol* fn) {
  if (!strcmp(fn->name, "_init") ||
      !strcmp(fn->name, "_cast") ||
      !strcmp(fn->name, "chpl__initCopy") ||
      !strcmp(fn->name, "chpl__autoCopy") ||
      !strcmp(fn->name, "_getIterator") ||
      !strcmp(fn->name, "_getIteratorHelp") ||
      !strcmp(fn->name, "iteratorIndex") ||
      !strcmp(fn->name, "iteratorIndexHelp") ||
      !strcmp(fn->name, "=") ||
      !strcmp(fn->name, "_createFieldDefault") ||
      !strcmp(fn->name, "chpl__autoDestroy") ||
      !strcmp(fn->name, "chpldev_refToString") ||
      fn->hasFlag(FLAG_ALLOW_REF) ||
      fn->hasFlag(FLAG_REF))
    return;
  SymbolMap formals2vars;
  for_formals(formal, fn) {
    if (formalRequiresTemp(formal)) {
      VarSymbol* tmp = newTemp(astr("_formal_tmp_", formal->name));
      Type* formalType = formal->type->getValType();
      if ((formal->intent == INTENT_BLANK ||
           formal->intent == INTENT_CONST) &&
          !isSyncType(formalType) &&
          !isRefCountedType(formalType))
        tmp->addFlag(FLAG_CONST);
      formals2vars.put(formal, tmp);
    }
  }
  if (formals2vars.n > 0) {
    update_symbols(fn->body, &formals2vars);
    form_Map(SymbolMapElem, e, formals2vars) {
      ArgSymbol* formal = toArgSymbol(e->key);
      Symbol* tmp = e->value;
      // This adds the extra code inside the current function required
      // to implement the ref-to-value and copy-back semantics, where needed.
      if (formal->intent == INTENT_OUT) {
        if (formal->defaultExpr && formal->defaultExpr->body.tail->typeInfo() != dtTypeDefaultToken) {
          BlockStmt* defaultExpr = formal->defaultExpr->copy();
          fn->insertAtHead(new CallExpr(PRIM_MOVE, tmp, defaultExpr->body.tail->remove()));
          fn->insertAtHead(defaultExpr);
        } else {
          VarSymbol* refTmp = newTemp("_formal_ref_tmp_");
          VarSymbol* typeTmp = newTemp("_formal_type_tmp_");
          typeTmp->addFlag(FLAG_MAYBE_TYPE);
          fn->insertAtHead(new CallExpr(PRIM_MOVE, tmp, new CallExpr(PRIM_INIT, typeTmp)));
          fn->insertAtHead(new CallExpr(PRIM_MOVE, typeTmp, new CallExpr(PRIM_TYPEOF, refTmp)));
          fn->insertAtHead(new CallExpr(PRIM_MOVE, refTmp, new CallExpr(PRIM_DEREF, formal)));
          fn->insertAtHead(new DefExpr(refTmp));
          fn->insertAtHead(new DefExpr(typeTmp));
        }
      } else if (formal->intent == INTENT_INOUT || formal->intent == INTENT_IN) {
        fn->insertAtHead(new CallExpr(PRIM_MOVE, tmp, new CallExpr("chpl__initCopy", formal)));
        tmp->addFlag(FLAG_INSERT_AUTO_DESTROY);
      } else {
        TypeSymbol* ts = formal->type->symbol;
        if (!getRecordWrappedFlags(ts).any() &&
            !ts->hasFlag(FLAG_ITERATOR_CLASS) &&
            !ts->hasFlag(FLAG_ITERATOR_RECORD) &&
            !getSyncFlags(ts).any() &&
            !ts->hasFlag(FLAG_REF)) {
          fn->insertAtHead(new CallExpr(PRIM_MOVE, tmp, new CallExpr("chpl__autoCopy", formal)));
          // WORKAROUND:
          // This is a temporary bug fix that results in leaked memory.
          //
          // Here we avoid calling the destructor for any formals that
          //  are records or have records because the call may result
          //  in repeatedly freeing memory if the user defined
          //  destructor calls delete on any fields.  I think we
          //  probably need a similar change in the INOUT/IN case
          //  above.  See test/types/records/sungeun/destructor3.chpl
          //  and test/users/recordbug3.chpl.
          // 
          // For records, this problem should go away if/when we
          //  implement 'const ref' intents and make them the default
          //  for records.
          //
          // Another solution (and the one that would fix records in
          //  classes) is to call the user record's default
          //  constructor if it takes no arguments.  This is not the
          //  currently described behavior in the spec.  This would
          //  require the user to implement a default constructor if
          //  explicit memory allocation is required.
          //
          if (!isClassType(formal->type) ||
              (isRecord(formal->type) &&
               ((formal->type->getModule()->modTag==MOD_INTERNAL) ||
                (formal->type->getModule()->modTag==MOD_STANDARD))) ||
              (isClassType(formal->type) && !typeHasRefField(formal->type)))
            tmp->addFlag(FLAG_INSERT_AUTO_DESTROY);
        } else
          fn->insertAtHead(new CallExpr(PRIM_MOVE, tmp, formal));
      }
      fn->insertAtHead(new DefExpr(tmp));
      if (formal->intent == INTENT_INOUT || formal->intent == INTENT_OUT) {
        fn->insertBeforeReturnAfterLabel(new CallExpr(PRIM_MOVE, formal, new CallExpr("=", formal, tmp)));
      }
    }
  }
}

//
// Calculate the index type for a param for loop by checking the type of
// the range that would be built using the same low and high values.
// 
static Type* param_for_index_type(CallExpr* loop) {
  BlockStmt* block = toBlockStmt(loop->parentExpr);
  SymExpr* lse = toSymExpr(loop->get(2));
  SymExpr* hse = toSymExpr(loop->get(3));
  CallExpr* range = new CallExpr("_build_range", lse->copy(), hse->copy());
  block->insertBefore(range);
  resolveCall(range);
  if (!range->isResolved()) {
    INT_FATAL("unresolved range");
  }
  resolveFormals(range->isResolved());
  DefExpr* formal = toDefExpr(range->isResolved()->formals.get(1));
  Type* formalType;
  if (toArgSymbol(formal->sym)->typeExpr) {
    // range->isResolved() is the coercion wrapper for _build_range
    formalType = toArgSymbol(formal->sym)->typeExpr->body.tail->typeInfo();
  } else {
    formalType = formal->sym->type;
  }
  range->remove();
  return formalType;
}


static void fold_param_for(CallExpr* loop) {
  BlockStmt* block = toBlockStmt(loop->parentExpr);
  SymExpr* lse = toSymExpr(loop->get(2));
  SymExpr* hse = toSymExpr(loop->get(3));
  SymExpr* sse = toSymExpr(loop->get(4));
  if (!block || !lse || !hse || !sse)
    USR_FATAL(loop, "param for loop must be defined over a param range");
  VarSymbol* lvar = toVarSymbol(lse->var);
  VarSymbol* hvar = toVarSymbol(hse->var);
  VarSymbol* svar = toVarSymbol(sse->var);
  if (!lvar || !hvar || !svar)
    USR_FATAL(loop, "param for loop must be defined over a param range");
  if (!lvar->immediate || !hvar->immediate || !svar->immediate)
    USR_FATAL(loop, "param for loop must be defined over a param range");
  Expr* index_expr = loop->get(1);
  Type* formalType = param_for_index_type(loop);
  IF1_int_type idx_size;
  if (get_width(formalType) == 32) {
    idx_size = INT_SIZE_32;
  } else {
    idx_size = INT_SIZE_64;
  }
  if (block->blockTag != BLOCK_NORMAL)
    INT_FATAL("ha");
  loop->remove();
  CallExpr* noop = new CallExpr(PRIM_NOOP);
  block->insertAfter(noop);
  Symbol* index = toSymExpr(index_expr)->var;

  if (is_int_type(formalType)) {
    int64_t low = lvar->immediate->int_value();
    int64_t high = hvar->immediate->int_value();
    int64_t stride = svar->immediate->int_value();
    if (stride <= 0) {
      for (int64_t i = high; i >= low; i += stride) {
        SymbolMap map;
        map.put(index, new_IntSymbol(i, idx_size));
        noop->insertBefore(block->copy(&map));
      }
    } else {
      for (int64_t i = low; i <= high; i += stride) {
        SymbolMap map;
        map.put(index, new_IntSymbol(i, idx_size));
        noop->insertBefore(block->copy(&map));
      }
    }
  } else {
    INT_ASSERT(is_uint_type(formalType) || is_bool_type(formalType));
    uint64_t low = lvar->immediate->uint_value();
    uint64_t high = hvar->immediate->uint_value();
    int64_t stride = svar->immediate->int_value();
    if (stride <= 0) {
      for (uint64_t i = high; i >= low; i += stride) {
        SymbolMap map;
        map.put(index, new_UIntSymbol(i, idx_size));
        noop->insertBefore(block->copy(&map));
      }
    } else {
      for (uint64_t i = low; i <= high; i += stride) {
        SymbolMap map;
        map.put(index, new_UIntSymbol(i, idx_size));
        noop->insertBefore(block->copy(&map));
      }
    }
  }
  block->replace(loop);
  makeNoop(loop);
}


static Expr* dropUnnecessaryCast(CallExpr* call) {
  // Check for and remove casts to the original type and size
  Expr* result = call;
  if (!call->isNamed("_cast"))
    INT_FATAL("dropUnnecessaryCasts called on non _cast call");

  if (SymExpr* sym = toSymExpr(call->get(2))) {
    if (VarSymbol* var = toVarSymbol(sym->var)) {
      if (SymExpr* sym = toSymExpr(call->get(1))) {
        Type* src = var->type;
        Type* dst = sym->var->type;

        if (dst == src) {
          result = new SymExpr(var);
          call->replace(result);
        }
      }
    } else if (EnumSymbol* e = toEnumSymbol(sym->var)) {
      if (SymExpr* sym = toSymExpr(call->get(1))) {
        EnumType* src = toEnumType(e->type);
        EnumType* dst = toEnumType(sym->var->type);
        if (dst && src == dst) {
          result = new SymExpr(e);
          call->replace(result);
        }
      }
    }
  }
  return result;
}

/*
  Creates the parent class which will represent the function's type.  Children of the parent class will capture different functions which
  happen to share the same function type.  By using the parent class we can assign new values onto variable that match the function type
  but may currently be pointing at a different function.
*/
static ClassType* createAndInsertFunParentClass(CallExpr *call, const char *name) {
  ClassType *parent = new ClassType(CLASS_CLASS);
  TypeSymbol *parent_ts = new TypeSymbol(name, parent);

  parent_ts->addFlag(FLAG_FUNCTION_CLASS);

  // Because this function type needs to be globally visible (because we don't know the modules it will be passed to), we put
  // it at the highest scope
  theProgram->block->body.insertAtTail(new DefExpr(parent_ts));
    
  parent->dispatchParents.add(dtObject);
  dtObject->dispatchChildren.add(parent);
  VarSymbol* parent_super = new VarSymbol("super", dtObject);
  parent_super->addFlag(FLAG_SUPER_CLASS);
  parent->fields.insertAtHead(new DefExpr(parent_super));
  build_constructor(parent);
  build_type_constructor(parent);

  return parent;
}

/*
  To mimic a function call, we create a .this method for the parent class.  This will allow the object to look and feel like a 
  first-class function, by both being an object and being invoked using parentheses syntax.  Children of the parent class will
  override this method and wrap the function that is being used as a first-class value.

  To focus on just the types of the arguments and not their names or default values, we use the parent method's names and types
  as the basis for all children which override it.  

  The function is put at the highest scope so that all functions of a given type will share the same parent class.
*/
static FnSymbol* createAndInsertFunParentMethod(CallExpr *call, ClassType *parent, AList &arg_list, bool isFormal, Type *retType) {
  FnSymbol* parent_method = new FnSymbol("this");
  parent_method->addFlag(FLAG_FUNCTION_THIS);
  parent_method->insertFormalAtTail(new ArgSymbol(INTENT_BLANK, "_mt", dtMethodToken));
  ArgSymbol* thisParentSymbol = new ArgSymbol(INTENT_BLANK, "this", parent);
  thisParentSymbol->addFlag(FLAG_ARG_THIS);
  parent_method->insertFormalAtTail(thisParentSymbol);
  parent_method->_this = thisParentSymbol;

  int i = 0, alength = arg_list.length;

  //We handle the arg list differently depending on if it's a list of formal args or actual args
  if (isFormal) {
    
    for_alist(formalExpr, arg_list) {
      DefExpr* dExp = toDefExpr(formalExpr);
      ArgSymbol* fArg = toArgSymbol(dExp->sym);

      if (fArg->type != dtVoid) {
        ArgSymbol* newFormal = new ArgSymbol(INTENT_BLANK, fArg->name, fArg->type);
        if (fArg->typeExpr)
          newFormal->typeExpr = fArg->typeExpr->copy();

        parent_method->insertFormalAtTail(newFormal);
      }
    }
  }
  else {
    char name_buffer[100];
    int name_index = 0;
    
    for_alist(actualExpr, arg_list) {
      sprintf(name_buffer, "name%i", name_index++);
      if (i != (alength-1)) {
        SymExpr* sExpr = toSymExpr(actualExpr);
        if (sExpr->var->type != dtVoid) {
          ArgSymbol* newFormal = new ArgSymbol(INTENT_BLANK, name_buffer, sExpr->var->type);
        
          parent_method->insertFormalAtTail(newFormal);
        }
      }
      ++i;
    }
  }

  if (retType != dtVoid) {
    VarSymbol *tmp = newTemp("_return_tmp_", retType); 
    parent_method->insertAtTail(new DefExpr(tmp));
    parent_method->insertAtTail(new CallExpr(PRIM_RETURN, tmp));
  }

  // Because this function type needs to be globally visible (because we don't know the modules it will be passed to), we put
  // it at the highest scope
  theProgram->block->body.insertAtTail(new DefExpr(parent_method));
    
  normalize(parent_method);
    
  parent->methods.add(parent_method);
  
  return parent_method;
}

/*
  Builds up the name of the parent for lookup by looking through the types of the arguments, either formal or actual
*/
static std::string buildParentName(AList &arg_list, bool isFormal, Type *retType) {
  std::ostringstream oss;
  oss << "chpl__fcf_type_";
  
  bool isFirst = true;

  if (isFormal) {
    if (arg_list.length == 0) {
      oss << "void";
    }
    else {
      for_alist(formalExpr, arg_list) {
        DefExpr* dExp = toDefExpr(formalExpr);
        ArgSymbol* fArg = toArgSymbol(dExp->sym);
        
        if (!isFirst)
          oss << "_";
    
        oss << fArg->type->symbol->cname;
    
        isFirst = false;
      }
    }     
    oss << "_";
    oss << retType->symbol->cname;
  }
  else {
    int i = 0, alength = arg_list.length;

    if (alength == 1) {
      oss << "void_";
    }
    
    for_alist(actualExpr, arg_list) {
      if (!isFirst)
        oss << "_";
      
      SymExpr* sExpr = toSymExpr(actualExpr);
      
      ++i;
   
      oss << sExpr->var->type->symbol->cname;
      
      isFirst = false;
    }
  }

  return oss.str();
}

/*
  Helper function for creating or finding the parent class for a given function type specified 
  by the type signature.  The last type given in the signature is the return type, the remainder
  represent arguments to the function.
*/
static ClassType* createOrFindFunTypeFromAnnotation(AList &arg_list, CallExpr *call) {
  ClassType *parent;
  FnSymbol *parent_method;

  SymExpr *retTail = toSymExpr(arg_list.tail);
  Type *retType = retTail->var->type;

  std::string parent_name = buildParentName(arg_list, false, retType);
  
  if (functionTypeMap.find(parent_name) != functionTypeMap.end()) {
    std::pair<ClassType*, FnSymbol*> ctfs = functionTypeMap[parent_name];
    parent = ctfs.first;
    parent_method = ctfs.second;
  }
  else {
    parent = createAndInsertFunParentClass(call, parent_name.c_str());
    parent_method = createAndInsertFunParentMethod(call, parent, arg_list, false, retType);

    functionTypeMap[parent_name] = std::pair<ClassType*, FnSymbol*>(parent, parent_method);
  }

  return parent;
}

/*
  Captures a function as a first-class value by creating an object that will represent the function.  The class is 
  created at the same scope as the function being referenced.  Each class is unique and shared among all 
  uses of that function as a value.  Once built, the class will override the .this method of the parent and wrap 
  the call to the function being captured as a value.  Then, an instance of the class is instantiated and returned.
*/
static Expr*
createFunctionAsValue(CallExpr *call) {
  static int unique_fcf_id = 0;
  UnresolvedSymExpr* use = toUnresolvedSymExpr(call->get(1));
  INT_ASSERT(use);
  const char *flname = use->unresolved;
      
  Vec<FnSymbol*> visibleFns;
  Vec<BlockStmt*> visited;
  vFunManager.getVisibleFunctions(VisibleFunctionManager::getVisibilityBlock(call),
      flname, visibleFns, visited);

  if (visibleFns.n > 1) {
    USR_FATAL(call, "%s: can not capture overloaded functions as values",
                    visibleFns.v[0]->name);
  }

  INT_ASSERT(visibleFns.n == 1);
  
  FnSymbol* captured_fn = visibleFns.head();

  //Check to see if we've already cached the capture somewhere
  if (functionCaptureMap.find(captured_fn) != functionCaptureMap.end()) {
    return new CallExpr(functionCaptureMap[captured_fn]);
  }

  resolveFormals(captured_fn);
  resolveFns(captured_fn);

  ClassType *parent;
  FnSymbol *thisParentMethod;

  std::string parent_name = buildParentName(captured_fn->formals, true, captured_fn->retType); 
  
  if (functionTypeMap.find(parent_name) != functionTypeMap.end()) {
    std::pair<ClassType*, FnSymbol*> ctfs = functionTypeMap[parent_name];
    parent = ctfs.first;
    thisParentMethod = ctfs.second;
  }
  else {
    parent = createAndInsertFunParentClass(call, parent_name.c_str());
    thisParentMethod = createAndInsertFunParentMethod(call, parent, captured_fn->formals, true, captured_fn->retType);
    functionTypeMap[parent_name] = std::pair<ClassType*, FnSymbol*>(parent, thisParentMethod);
  }

  ClassType *ct = new ClassType(CLASS_CLASS);
  std::ostringstream fcf_name;
  fcf_name << "_chpl_fcf_" << unique_fcf_id++ << "_" << flname;
  
  TypeSymbol *ts = new TypeSymbol(astr(fcf_name.str().c_str()), ct);

  call->parentExpr->insertBefore(new DefExpr(ts));
  
  ct->dispatchParents.add(parent);
  parent->dispatchChildren.add(ct);
  VarSymbol* super = new VarSymbol("super", parent);
  super->addFlag(FLAG_SUPER_CLASS);
  ct->fields.insertAtHead(new DefExpr(super));

  build_constructor(ct);
  build_type_constructor(ct);

  FnSymbol *thisMethod = new FnSymbol("this");
  thisMethod->addFlag(FLAG_FUNCTION_THIS);
  thisMethod->insertFormalAtTail(new ArgSymbol(INTENT_BLANK, "_mt", dtMethodToken));
  ArgSymbol *thisSymbol = new ArgSymbol(INTENT_BLANK, "this", ct);
  thisSymbol->addFlag(FLAG_ARG_THIS);
  thisMethod->insertFormalAtTail(thisSymbol);
  thisMethod->_this = thisSymbol;

  CallExpr *innerCall = new CallExpr(captured_fn);
      
  int skip = 2;
  for_alist(formalExpr, thisParentMethod->formals) {
    //Skip the first two arguments from the parent, which are _mt and this
    if (skip) {
      --skip;
      continue;
    }

    DefExpr* dExp = toDefExpr(formalExpr);
    ArgSymbol* fArg = toArgSymbol(dExp->sym);

    ArgSymbol* newFormal = new ArgSymbol(INTENT_BLANK, fArg->name, fArg->type);
    if (fArg->typeExpr) 
      newFormal->typeExpr = fArg->typeExpr->copy();
    SymExpr* argSym = new SymExpr(newFormal);
    innerCall->insertAtTail(argSym);
              
    thisMethod->insertFormalAtTail(newFormal);
  }
      
  Vec<CallExpr*> calls;
  collectCallExprs(captured_fn, calls);

  forv_Vec(CallExpr, cl, calls) {
    if (cl->isPrimitive(PRIM_YIELD)) {
      USR_FATAL_CONT(cl, "Iterators not allowed in first class functions");
    }
  }
      
  if (captured_fn->retType == dtVoid) {
    thisMethod->insertAtTail(innerCall);
  }
  else {
    VarSymbol *tmp = newTemp("_return_tmp_");
    thisMethod->insertAtTail(new DefExpr(tmp));
    thisMethod->insertAtTail(new CallExpr(PRIM_MOVE, tmp, innerCall));
      
    thisMethod->insertAtTail(new CallExpr(PRIM_RETURN, tmp));
  }
      
  call->parentExpr->insertBefore(new DefExpr(thisMethod));
  normalize(thisMethod);

  ct->methods.add(thisMethod);
  
  FnSymbol *wrapper = new FnSymbol("wrapper");
  wrapper->addFlag(FLAG_INLINE);

  wrapper->insertAtTail(new CallExpr(PRIM_RETURN, new CallExpr(PRIM_CAST, parent->symbol, new CallExpr(ct->defaultConstructor))));

  call->getStmtExpr()->insertBefore(new DefExpr(wrapper));

  normalize(wrapper);

  CallExpr *call_wrapper = new CallExpr(wrapper);
  functionCaptureMap[captured_fn] = wrapper;
  
  return call_wrapper;
}

//
// returns true if the symbol is defined in an outer function to fn
// third argument not used at call site
//
static bool
isOuterVar(Symbol* sym, FnSymbol* fn, Symbol* parent /* = NULL*/) {
  if (!parent)
    parent = fn->defPoint->parentSymbol;
  if (!isFnSymbol(parent))
    return false;
  else if (sym->defPoint->parentSymbol == parent)
    return true;
  else
    return isOuterVar(sym, fn, parent->defPoint->parentSymbol);
}


//
// finds outer vars directly used in a function
//
static bool
usesOuterVars(FnSymbol* fn, Vec<FnSymbol*> &seen) {
  Vec<BaseAST*> asts;
  collect_asts(fn, asts);
  forv_Vec(BaseAST, ast, asts) {
    if (toCallExpr(ast)) {
      CallExpr *call = toCallExpr(ast);
                
      //dive into calls
      Vec<FnSymbol*> visibleFns;
      Vec<BlockStmt*> visited;

      vFunManager.getVisibleFunctions(VisibleFunctionManager::getVisibilityBlock(call),
          call->parentSymbol->name, visibleFns, visited);
    
      forv_Vec(FnSymbol, called_fn, visibleFns) {
        bool seen_this_fn = false;
        forv_Vec(FnSymbol, seen_fn, seen) {
          if (called_fn == seen_fn) {
            seen_this_fn = true;
            break;
          }
        }
        if (!seen_this_fn) {
          seen.add(called_fn);
          if (usesOuterVars(called_fn, seen)) {
            return true;
          }
        }
      }
    }
    if (SymExpr* symExpr = toSymExpr(ast)) {
      Symbol* sym = symExpr->var;
      
      if (toVarSymbol(sym) || toArgSymbol(sym))
        if (isOuterVar(sym, fn))
          return true;
    }
  }
  return false;
}

static bool
isNormalField(Symbol* field)
{
  if( field->hasFlag(FLAG_IMPLICIT_ALIAS_FIELD) ) return false;
  if( field->hasFlag(FLAG_TYPE_VARIABLE) ) return false;
  if( field->hasFlag(FLAG_SUPER_CLASS) ) return false;
  // TODO -- this will break user fields named outer!
  if( 0 == strcmp("outer", field->name)) return false;

  return true;
}

static Expr*
preFold(Expr* expr) {
  Expr* result = expr;
  if (CallExpr* call = toCallExpr(expr)) {
    if (SymExpr* sym = toSymExpr(call->baseExpr)) {
      if (TypeSymbol* type = toTypeSymbol(sym->var)) {
        if (call->numActuals() == 1) {
          if (SymExpr* arg = toSymExpr(call->get(1))) {
            if (VarSymbol* var = toVarSymbol(arg->var)) {
              if (var->immediate) {
                if (NUM_KIND_INT == var->immediate->const_kind ||
                    NUM_KIND_UINT == var->immediate->const_kind) {
                  int size;
                  if (NUM_KIND_INT == var->immediate->const_kind) {
                    size = var->immediate->int_value();
                  } else {
                    size = (int)var->immediate->uint_value();
                  }
                  TypeSymbol* tsize = NULL;
                  if (type == dtBools[BOOL_SIZE_SYS]->symbol) {
                    switch (size) {
                    case 8: tsize = dtBools[BOOL_SIZE_8]->symbol; break;
                    case 16: tsize = dtBools[BOOL_SIZE_16]->symbol; break;
                    case 32: tsize = dtBools[BOOL_SIZE_32]->symbol; break;
                    case 64: tsize = dtBools[BOOL_SIZE_64]->symbol; break;
                    default:
                      USR_FATAL( call, "illegal size %d for bool", size);
                    }
                    result = new SymExpr(tsize);
                    call->replace(result);
                  } else if (type == dtInt[INT_SIZE_DEFAULT]->symbol) {
                    switch (size) {
                    case 8: tsize = dtInt[INT_SIZE_8]->symbol; break;
                    case 16: tsize = dtInt[INT_SIZE_16]->symbol; break;
                    case 32: tsize = dtInt[INT_SIZE_32]->symbol; break;
                    case 64: tsize = dtInt[INT_SIZE_64]->symbol; break;
                    default:
                      USR_FATAL( call, "illegal size %d for int", size);
                    }
                    result = new SymExpr(tsize);
                    call->replace(result);
                  } else if (type == dtUInt[INT_SIZE_DEFAULT]->symbol) {
                    switch (size) {
                    case  8: tsize = dtUInt[INT_SIZE_8]->symbol;  break;
                    case 16: tsize = dtUInt[INT_SIZE_16]->symbol; break;
                    case 32: tsize = dtUInt[INT_SIZE_32]->symbol; break;
                    case 64: tsize = dtUInt[INT_SIZE_64]->symbol; break;
                    default:
                      USR_FATAL( call, "illegal size %d for uint", size);
                    }
                    result = new SymExpr(tsize);
                    call->replace(result);
                  } else if (type == dtReal[FLOAT_SIZE_64]->symbol) {
                    switch (size) {
                    case 32:  tsize = dtReal[FLOAT_SIZE_32]->symbol;  break;
                    case 64:  tsize = dtReal[FLOAT_SIZE_64]->symbol;  break;
                    default:
                      USR_FATAL( call, "illegal size %d for real", size);
                    }
                    result = new SymExpr(tsize);
                    call->replace(result);
                  } else if (type == dtImag[FLOAT_SIZE_64]->symbol) {
                    switch (size) {
                    case 32:  tsize = dtImag[FLOAT_SIZE_32]->symbol;  break;
                    case 64:  tsize = dtImag[FLOAT_SIZE_64]->symbol;  break;
                    default:
                      USR_FATAL( call, "illegal size %d for imag", size);
                    }
                    result = new SymExpr(tsize);
                    call->replace(result);
                  } else if (type == dtComplex[COMPLEX_SIZE_128]->symbol) {
                    switch (size) {
                    case 64:  tsize = dtComplex[COMPLEX_SIZE_64]->symbol;  break;
                    case 128: tsize = dtComplex[COMPLEX_SIZE_128]->symbol; break;
                    default:
                      USR_FATAL( call, "illegal size %d for complex", size);
                    }
                    result = new SymExpr(tsize);
                    call->replace(result);
                  }
                }
              }
            }
          }
        }
      }
    }

    if (SymExpr* sym = toSymExpr(call->baseExpr)) {
      if (toVarSymbol(sym->var) || toArgSymbol(sym->var)) {
        Expr* base = call->baseExpr;
        base->replace(new UnresolvedSymExpr("this"));
        call->insertAtHead(base);
        call->insertAtHead(gMethodToken);
      }
    }

    if (CallExpr* base = toCallExpr(call->baseExpr)) {
      if (base->partialTag) {
        for_actuals_backward(actual, base) {
          actual->remove();
          call->insertAtHead(actual);
        }
        base->replace(base->baseExpr->remove());
      } else {
        VarSymbol* this_temp = newTemp("_this_tmp_");
        this_temp->addFlag(FLAG_EXPR_TEMP);
        base->replace(new UnresolvedSymExpr("this"));
        CallExpr* move = new CallExpr(PRIM_MOVE, this_temp, base);
        call->insertAtHead(new SymExpr(this_temp));
        call->insertAtHead(gMethodToken);
        call->getStmtExpr()->insertBefore(new DefExpr(this_temp));
        call->getStmtExpr()->insertBefore(move);
        result = move;
        return result;
      }
    }

    if (call->isNamed("this")) {
      SymExpr* base = toSymExpr(call->get(2));
      INT_ASSERT(base);
      if (isVarSymbol(base->var) && base->var->hasFlag(FLAG_TYPE_VARIABLE)) {
        if (call->numActuals() == 2)
          USR_FATAL(call, "illegal call of type");
        int64_t index;
        if (!get_int(call->get(3), &index))
          USR_FATAL(call, "illegal type index expression");
        char field[8];
        sprintf(field, "x%" PRId64, index);
        result = new SymExpr(base->var->type->getField(field)->type->symbol);
        call->replace(result);
      } else if (base && (isVarSymbol(base->var) || isArgSymbol(base->var))) {
        //
        // resolve tuple indexing by an integral parameter
        //
        Type* t = base->var->getValType();
        if (t->symbol->hasFlag(FLAG_TUPLE)) {
          if (call->numActuals() != 3)
            USR_FATAL(call, "illegal tuple indexing expression");
          Type* indexType = call->get(3)->getValType();
          if (!is_int_type(indexType) && !is_uint_type(indexType))
            USR_FATAL(call, "tuple indexing expression is not of integral type");
          int64_t index;
          uint64_t uindex;
          if (get_int(call->get(3), &index)) {
            char field[8];
            sprintf(field, "x%" PRId64, index);
            if (index <= 0 || index >= toClassType(t)->fields.length)
              USR_FATAL(call, "tuple index out-of-bounds error (%ld)", index);
            if (toClassType(t)->getField(field)->type->symbol->hasFlag(FLAG_REF))
              result = new CallExpr(PRIM_GET_MEMBER_VALUE, base->var, new_StringSymbol(field));
            else
              result = new CallExpr(PRIM_GET_MEMBER, base->var, new_StringSymbol(field));
            call->replace(result);
          } else if (get_uint(call->get(3), &uindex)) {
            char field[8];
            sprintf(field, "x%" PRIu64, uindex);
            if (uindex <= 0 || uindex >= (unsigned long)toClassType(t)->fields.length)
              USR_FATAL(call, "tuple index out-of-bounds error (%lu)", uindex);
            if (toClassType(t)->getField(field)->type->symbol->hasFlag(FLAG_REF))
              result = new CallExpr(PRIM_GET_MEMBER_VALUE, base->var, new_StringSymbol(field));
            else
              result = new CallExpr(PRIM_GET_MEMBER, base->var, new_StringSymbol(field));
            call->replace(result);
          }
        }
      }
    } else if (call->isPrimitive(PRIM_INIT)) {
      SymExpr* se = toSymExpr(call->get(1));
      INT_ASSERT(se);
      if (!se->var->hasFlag(FLAG_TYPE_VARIABLE))
        USR_FATAL(call, "invalid type specification");
      Type* type = call->get(1)->getValType();
      if (type->symbol->hasFlag(FLAG_ITERATOR_CLASS)) {
        result = new CallExpr(PRIM_CAST, type->symbol, gNil);
        call->replace(result);
      } else if (type->defaultValue == gNil) {
        result = new CallExpr("_cast", type->symbol, type->defaultValue);
        call->replace(result);
      } else if (type->defaultValue) {
        result = new SymExpr(type->defaultValue);
        call->replace(result);
      } else {
        inits.add(call);
      }
    } else if (call->isPrimitive(PRIM_TYPEOF)) {
      Type* type = call->get(1)->getValType();
      if (type->symbol->hasFlag(FLAG_HAS_RUNTIME_TYPE)) {
        result = new CallExpr("chpl__convertValueToRuntimeType", call->get(1)->remove());
        call->replace(result);
      }
    } else if (call->isPrimitive(PRIM_QUERY)) {
      Symbol* field = determineQueriedField(call);
      if (field && (field->hasFlag(FLAG_PARAM) || field->hasFlag(FLAG_TYPE_VARIABLE))) {
        result = new CallExpr(field->name, gMethodToken, call->get(1)->remove());
        call->replace(result);
      } else if (isInstantiatedField(field)) {
        VarSymbol* tmp = newTemp("_instantiated_field_tmp_");
        call->getStmtExpr()->insertBefore(new DefExpr(tmp));
        if (call->get(1)->typeInfo()->symbol->hasFlag(FLAG_TUPLE) && field->name[0] == 'x')
          result = new CallExpr(PRIM_GET_MEMBER_VALUE, call->get(1)->remove(), new_StringSymbol(field->name));
        else
          result = new CallExpr(field->name, gMethodToken, call->get(1)->remove());
        call->getStmtExpr()->insertBefore(new CallExpr(PRIM_MOVE, tmp, result));
        call->replace(new CallExpr(PRIM_TYPEOF, tmp));
      } else
        USR_FATAL(call, "invalid query -- queried field must be a type of parameter");
    } else if (call->isPrimitive(PRIM_CAPTURE_FN)) {
      result = createFunctionAsValue(call);
      call->replace(result);
    } else if (call->isPrimitive(PRIM_CREATE_FN_TYPE)) {
      ClassType *parent = createOrFindFunTypeFromAnnotation(call->argList, call);

      result = new SymExpr(parent->symbol);
      call->replace(result);
    } else if (call->isNamed("chpl__initCopy") ||
               call->isNamed("chpl__autoCopy")) {
      if (call->numActuals() == 1) {
        if (SymExpr* symExpr = toSymExpr(call->get(1))) {
          if (VarSymbol* var = toVarSymbol(symExpr->var)) {
            if (var->immediate) {
              result = new SymExpr(var);
              call->replace(result);
            }
          } else {
            if (EnumSymbol* var = toEnumSymbol(symExpr->var)) {
              // Treat enum values as immediates
              result = new SymExpr(var);
              call->replace(result);
            }
          }
        }
      }
    } else if (call->isNamed("_cast")) {
      result = dropUnnecessaryCast(call);
      if (result == call) {
        // The cast was not dropped.  Remove integer casts on immediate values.
        if (SymExpr* sym = toSymExpr(call->get(2))) {
          if (VarSymbol* var = toVarSymbol(sym->var)) {
            if (var->immediate) {
              if (SymExpr* sym = toSymExpr(call->get(1))) {
                Type* src = var->type;
                Type* dst = sym->var->type;
                if ((is_int_type(src) || is_uint_type(src) ||
                     is_bool_type(src)) &&
                    (is_int_type(dst) || is_uint_type(dst) ||
                     is_bool_type(dst) || is_enum_type(dst) ||
                     dst == dtString)) {
                  VarSymbol* typevar = toVarSymbol(dst->defaultValue);
                  EnumType* typeenum = toEnumType(dst);
                  if (typevar) {
                    if (!typevar->immediate)
                      INT_FATAL("unexpected case in cast_fold");

                    Immediate coerce = *typevar->immediate;
                    coerce_immediate(var->immediate, &coerce);
                    result = new SymExpr(new_ImmediateSymbol(&coerce));
                    call->replace(result);
                  } else if (typeenum) {
                    int64_t value, count = 0;
                    bool replaced = false;
                    if (!get_int(call->get(2), &value)) {
                      INT_FATAL("unexpected case in cast_fold");
                    }
                    for_enums(constant, typeenum) {
                      if (!get_int(constant->init, &count)) {
                        count++;
                      }
                      if (count == value) {
                        result = new SymExpr(constant->sym);
                        call->replace(result);
                        replaced = true;
                        break;
                      }
                    }
                    if (!replaced) {
                      USR_FATAL(call->get(2), "enum cast out of bounds");
                    }
                  } else {
                    INT_FATAL("unexpected case in cast_fold");
                  }
                }
              }
            }
          } else if (EnumSymbol* enumSym = toEnumSymbol(sym->var)) {
            if (SymExpr* sym = toSymExpr(call->get(1))) {
              Type* dst = sym->var->type;
              if (dst == dtString) {
                result = new SymExpr(new_StringSymbol(enumSym->name));
                call->replace(result);
              }
            }
          }
        }
      }
    } else if (call->isNamed("==")) {
      if (isTypeExpr(call->get(1)) && isTypeExpr(call->get(2))) {
        Type* lt = call->get(1)->getValType();
        Type* rt = call->get(2)->getValType();
        if (lt != dtUnknown && rt != dtUnknown &&
            !lt->symbol->hasFlag(FLAG_GENERIC) &&
            !rt->symbol->hasFlag(FLAG_GENERIC)) {
          result = (lt == rt) ? new SymExpr(gTrue) : new SymExpr(gFalse);
          call->replace(result);
        }
      }
    } else if (call->isNamed("!=")) {
      if (isTypeExpr(call->get(1)) && isTypeExpr(call->get(2))) {
        Type* lt = call->get(1)->getValType();
        Type* rt = call->get(2)->getValType();
        if (lt != dtUnknown && rt != dtUnknown &&
            !lt->symbol->hasFlag(FLAG_GENERIC) &&
            !rt->symbol->hasFlag(FLAG_GENERIC)) {
          result = (lt != rt) ? new SymExpr(gTrue) : new SymExpr(gFalse);
          call->replace(result);
        }
      }
    } else if (call->isNamed("_type_construct__tuple") && !call->isResolved()) {
      if (SymExpr* sym = toSymExpr(call->get(1))) {
        if (VarSymbol* var = toVarSymbol(sym->var)) {
          if (var->immediate) {
            int rank = var->immediate->int_value();
            if (rank != call->numActuals() - 1) {
              if (call->numActuals() != 2)
                INT_FATAL(call, "bad homogeneous tuple");
              Expr* actual = call->get(2);
              for (int i = 1; i < rank; i++) {
                call->insertAtTail(actual->copy());
              }
            }
          }
        }
      }
    } else if (call->isPrimitive(PRIM_BLOCK_PARAM_LOOP)) {
      fold_param_for(call);
//     } else if (call->isPrimitive(PRIM_BLOCK_FOR_LOOP) &&
//                call->numActuals() == 2) {
//       result = expand_for_loop(call);
    } else if (call->isPrimitive(PRIM_LOGICAL_FOLDER)) {
      bool removed = false;
      SymExpr* sym1 = toSymExpr(call->get(1));
      if (VarSymbol* sym = toVarSymbol(sym1->var)) {
        if (sym->immediate || paramMap.get(sym)) {
          CallExpr* mvCall = toCallExpr(call->parentExpr);
          SymExpr* sym = toSymExpr(mvCall->get(1));
          VarSymbol* var = toVarSymbol(sym->var);
          removed = true;
          var->addFlag(FLAG_MAYBE_PARAM);
          result = call->get(2)->remove();
          call->replace(result);
        }
      }
      if (!removed) {
        result = call->get(2)->remove();
        call->replace(result);
      }
    } else if (call->isPrimitive(PRIM_ADDR_OF)) {
      // remove set ref if already a reference
      if (call->get(1)->typeInfo()->symbol->hasFlag(FLAG_REF)) {
        result = call->get(1)->remove();
        call->replace(result);
      } else {
        FnSymbol* fn = call->getFunction();
        if (!fn->hasFlag(FLAG_WRAPPER)) {
          // check legal var function return
          if (CallExpr* move = toCallExpr(call->parentExpr)) {
            if (move->isPrimitive(PRIM_MOVE)) {
              SymExpr* lhs = toSymExpr(move->get(1));
              if (lhs->var == fn->getReturnSymbol()) {
                SymExpr* ret = toSymExpr(call->get(1));
                INT_ASSERT(ret);
                if (ret->var->defPoint->getFunction() == move->getFunction() &&
                    !ret->var->type->symbol->hasFlag(FLAG_ITERATOR_RECORD) &&
                    !ret->var->type->symbol->hasFlag(FLAG_ARRAY))
                  // Should this conditional include domains, distributions, sync and/or single?
                  USR_FATAL(ret, "illegal return expression in var function");
                if (ret->var->isConstant() || ret->var->isParameter())
                  USR_FATAL(ret, "var function returns constant value");
              }
            }
          }
          // check legal lvalue
          if (SymExpr* rhs = toSymExpr(call->get(1))) {
            if (rhs->var->hasFlag(FLAG_EXPR_TEMP) || rhs->var->isConstant() || rhs->var->isParameter())
              USR_FATAL(call, "illegal lvalue in assignment");
          }
        }
      }
    } else if (call->isPrimitive(PRIM_DEREF)) {
      // remove get ref if already a value
      if (!call->get(1)->typeInfo()->symbol->hasFlag(FLAG_REF)) {
        result = call->get(1)->remove();
        call->replace(result);
      }
    } else if (call->isPrimitive(PRIM_TYPE_TO_STRING)) {
      SymExpr* se = toSymExpr(call->get(1));
      INT_ASSERT(se && se->var->hasFlag(FLAG_TYPE_VARIABLE));
      result = new SymExpr(new_StringSymbol(se->var->type->symbol->name));
      call->replace(result);
    } else if (call->isPrimitive(PRIM_GET_LOCALEID)) {
      Type* type = call->get(1)->getValType();

      //
      // ensure .locale (and on) are applied to lvalues or classes
      // (locale type is a class)
      //
      SymExpr* se = toSymExpr(call->get(1));
      if (se->var->hasFlag(FLAG_EXPR_TEMP) && !isClass(type))
        USR_WARN(se, "accessing the locale of a local expression");

      //
      // if .locale is applied to an expression of array, domain, or distribution
      // wrapper type, apply .locale to the _value field of the
      // wrapper
      //
      if (isRecordWrappedType(type)) {
        VarSymbol* tmp = newTemp("_locale_tmp_");
        call->getStmtExpr()->insertBefore(new DefExpr(tmp));
        result = new CallExpr("_value", gMethodToken, call->get(1)->remove());
        call->getStmtExpr()->insertBefore(new CallExpr(PRIM_MOVE, tmp, result));
        call->insertAtTail(tmp);
      }
    } else if (call->isPrimitive(PRIM_TO_LEADER)) {
      FnSymbol* iterator = call->get(1)->typeInfo()->defaultConstructor->getFormal(1)->type->defaultConstructor;
      CallExpr* leaderCall;
      if (FnSymbol* leader = iteratorLeaderMap.get(iterator))
        leaderCall = new CallExpr(leader);
      else
        leaderCall = new CallExpr(iterator->name);
      leaderCall->insertAtTail(new NamedExpr("tag", new SymExpr(gLeaderTag)));
      for_formals(formal, iterator) {
        leaderCall->insertAtTail(new NamedExpr(formal->name, new SymExpr(formal)));
      }
      call->replace(leaderCall);
      result = leaderCall;
    } else if (call->isPrimitive(PRIM_TO_FOLLOWER)) {
      FnSymbol* iterator = call->get(1)->typeInfo()->defaultConstructor->getFormal(1)->type->defaultConstructor;
      CallExpr* followerCall;
      if (FnSymbol* follower = iteratorFollowerMap.get(iterator))
        followerCall = new CallExpr(follower);
      else
        followerCall = new CallExpr(iterator->name);
      followerCall->insertAtTail(new NamedExpr("tag", new SymExpr(gFollowerTag)));
      followerCall->insertAtTail(new NamedExpr(iterFollowthisArgname, call->get(2)->remove()));
      for_formals(formal, iterator) {
        followerCall->insertAtTail(new NamedExpr(formal->name, new SymExpr(formal)));
      }
      if (call->numActuals() > 1) {
        followerCall->insertAtTail(new NamedExpr("fast", call->get(2)->remove()));
      }
      call->replace(followerCall);
      result = followerCall;
    } else if (call->isPrimitive(PRIM_NEXT_UINT32)) {
      static unsigned int next_region_id = 0;
      result = new SymExpr(new_UIntSymbol(next_region_id, INT_SIZE_32));
      ++next_region_id;
      call->replace(result);
    } else if (call->isPrimitive(PRIM_NUM_FIELDS)) {
      ClassType* classtype = toClassType(toSymExpr(call->get(1))->var->type);
      int fieldcount = 0;

      INT_ASSERT( classtype != NULL );

      for_fields(field, classtype) {
        if( ! isNormalField(field) ) continue;

        fieldcount++;
      }
 
      result = new SymExpr(new_IntSymbol(fieldcount));

      call->replace(result);
    } else if (call->isPrimitive(PRIM_FIELD_NUM_TO_NAME)) {
      ClassType* classtype = toClassType(toSymExpr(call->get(1))->var->type);

      INT_ASSERT( classtype != NULL );

      VarSymbol* var = toVarSymbol(toSymExpr(call->get(2))->var);

      INT_ASSERT( var != NULL );

      int fieldnum = var->immediate->int_value();
      int fieldcount = 0;
      const char* name = NULL;
      for_fields(field, classtype) {
        if( ! isNormalField(field) ) continue;

        fieldcount++;
        if (fieldcount == fieldnum) {
          name = field->name;
        }
      }
      result = new SymExpr(new_StringSymbol(name));
      call->replace(result);
    } else if (call->isPrimitive(PRIM_FIELD_VALUE_BY_NUM)) {
      ClassType* classtype = toClassType(call->get(1)->typeInfo());

      INT_ASSERT( classtype != NULL );

      VarSymbol* var = toVarSymbol(toSymExpr(call->get(2))->var);

      INT_ASSERT( var != NULL );

      int fieldnum = var->immediate->int_value();
      int fieldcount = 0;
      for_fields(field, classtype) {
        if( ! isNormalField(field) ) continue;

        fieldcount++;
        if (fieldcount == fieldnum) {
          result = new CallExpr(PRIM_GET_MEMBER, call->get(1)->copy(), 
                                new_StringSymbol(field->name));
          break;
        }
      }
      call->replace(result);
    } else if (call->isPrimitive(PRIM_FIELD_ID_BY_NUM)) {
      ClassType* classtype = toClassType(call->get(1)->typeInfo());

      INT_ASSERT( classtype != NULL );

      VarSymbol* var = toVarSymbol(toSymExpr(call->get(2))->var);

      INT_ASSERT( var != NULL );

      int fieldnum = var->immediate->int_value();
      int fieldcount = 0;
      for_fields(field, classtype) {
        if( ! isNormalField(field) ) continue;

        fieldcount++;
        if (fieldcount == fieldnum) {
          result = new SymExpr(new_IntSymbol(field->id));
          break;
        }
      }
      call->replace(result);
    } else if (call->isPrimitive(PRIM_FIELD_VALUE_BY_NAME)) {
      ClassType* classtype = toClassType(call->get(1)->typeInfo());
      VarSymbol* var = toVarSymbol(toSymExpr(call->get(2))->var);
      INT_ASSERT( var != NULL );

      Immediate* imm = var->immediate;

      INT_ASSERT( classtype != NULL );
      // fail horribly if immediate is not a string .
      INT_ASSERT(imm->const_kind == CONST_KIND_STRING);

      const char* fieldname = imm->v_string;
      int fieldcount = 0;
      for_fields(field, classtype) {
        if( ! isNormalField(field) ) continue;

        fieldcount++;
        if ( 0 == strcmp(field->name,  fieldname) ) {
          result = new CallExpr(PRIM_GET_MEMBER, call->get(1)->copy(), 
                                new_StringSymbol(field->name));
          break;
        }
      }
      call->replace(result);
    } else if (call->isPrimitive(PRIM_ENUM_MIN_BITS) || call->isPrimitive(PRIM_ENUM_IS_SIGNED)) {
      EnumType* et = toEnumType(toSymExpr(call->get(1))->var->type);

      INT_ASSERT( et != NULL );

      if( ! et->integerType ) {
        // Make sure to resolve all enum types.
        for_enums(def, et) {
          if (def->init) {
            resolve_type_expr(def->init);
          }
        }
        // Now try computing the enum size...
        et->sizeAndNormalize();
      }

      INT_ASSERT(et->integerType != NULL);

      result = NULL;
      if( call->isPrimitive(PRIM_ENUM_MIN_BITS) ) {
        result = new SymExpr(new_IntSymbol(get_width(et->integerType)));
      } else if( call->isPrimitive(PRIM_ENUM_IS_SIGNED) ) {
        if( is_int_type(et->integerType) )
          result = new SymExpr(gTrue);
        else
          result = new SymExpr(gFalse);
      }
      call->replace(result);
    } else if (call->isPrimitive(PRIM_IS_UNION_TYPE)) {
      ClassType* classtype = toClassType(call->get(1)->typeInfo());

      if( isUnion(classtype) ) 
        result = new SymExpr(gTrue);
      else
        result = new SymExpr(gFalse);
      call->replace(result);

    } else if (call->isPrimitive(PRIM_IS_STAR_TUPLE_TYPE)) {
      Type* tupleType = call->get(1)->typeInfo();
      INT_ASSERT(tupleType->symbol->hasFlag(FLAG_TUPLE));
      if (tupleType->symbol->hasFlag(FLAG_STAR_TUPLE))
        result = new SymExpr(gTrue);
      else
        result = new SymExpr(gFalse);
      call->replace(result);
    }
  }
  //
  // ensure result of pre-folding is in the AST
  //
  INT_ASSERT(result->parentSymbol);
  return result;
}

static void foldEnumOp(int op, EnumSymbol *e1, EnumSymbol *e2, Immediate *imm) {
  int64_t val1 = -1, val2 = -1, count = 0;
  // ^^^ This is an assumption that "long" on the compiler host is at
  // least as big as "int" on the target.  This is not guaranteed to be true.
  EnumType *type1, *type2;

  type1 = toEnumType(e1->type);
  type2 = toEnumType(e2->type);
  INT_ASSERT(type1 && type2);

  // Loop over the enum values to find the int value of e1
  for_enums(constant, type1) {
    if (!get_int(constant->init, &count)) {
      count++;
    }
    if (constant->sym == e1) {
      val1 = count;
      break;
    }
  }
  // Loop over the enum values to find the int value of e2
  count = 0;
  for_enums(constant, type2) {
    if (!get_int(constant->init, &count)) {
      count++;
    }
    if (constant->sym == e2) {
      val2 = count;
      break;
    }
  }

  // All operators on enum types result in a bool
  imm->const_kind = NUM_KIND_UINT;
  imm->num_index = INT_SIZE_1;
  switch (op) {
    default: INT_FATAL("fold constant op not supported"); break;
    case P_prim_equal:
      imm->v_bool = val1 == val2;
      break;
    case P_prim_notequal:
      imm->v_bool = val1 != val2;
      break;
    case P_prim_less:
      imm->v_bool = val1 < val2;
      break;
    case P_prim_lessorequal:
      imm->v_bool = val1 <= val2;
      break;
    case P_prim_greater:
      imm->v_bool = val1 > val2;
      break;
    case P_prim_greaterorequal:
      imm->v_bool = val1 >= val2;
      break;
  }
}

#define FOLD_CALL1(prim)                                                \
  if (SymExpr* sym = toSymExpr(call->get(1))) {            \
    if (VarSymbol* lhs = toVarSymbol(sym->var)) {          \
      if (lhs->immediate) {                                             \
        Immediate i3;                                                   \
        fold_constant(prim, lhs->immediate, NULL, &i3);                 \
        result = new SymExpr(new_ImmediateSymbol(&i3));                 \
        call->replace(result);                                          \
      }                                                                 \
    }                                                                   \
  }

#define FOLD_CALL2(prim)                                                \
  if (SymExpr* sym = toSymExpr(call->get(1))) {            \
    if (VarSymbol* lhs = toVarSymbol(sym->var)) {          \
      if (lhs->immediate) {                                             \
        if (SymExpr* sym = toSymExpr(call->get(2))) {      \
          if (VarSymbol* rhs = toVarSymbol(sym->var)) {    \
            if (rhs->immediate) {                                       \
              Immediate i3;                                             \
              fold_constant(prim, lhs->immediate, rhs->immediate, &i3); \
              result = new SymExpr(new_ImmediateSymbol(&i3));           \
              call->replace(result);                                    \
            }                                                           \
          }                                                             \
        }                                                               \
      }                                                                 \
    } else if (EnumSymbol* lhs = toEnumSymbol(sym->var)) { \
      if (SymExpr* sym = toSymExpr(call->get(2))) {        \
        if (EnumSymbol* rhs = toEnumSymbol(sym->var)) {    \
          Immediate imm;                                                \
          foldEnumOp(prim, lhs, rhs, &imm);                             \
          result = new SymExpr(new_ImmediateSymbol(&imm));              \
          call->replace(result);                                        \
        }                                                               \
      }                                                                 \
    }                                                                   \
  }

static bool
isSubType(Type* sub, Type* super) {
  if (sub == super)
    return true;
  forv_Vec(Type, parent, sub->dispatchParents) {
    if (isSubType(parent, super))
      return true;
  }
  return false;
}

static void
insertValueTemp(Expr* insertPoint, Expr* actual) {
  if (SymExpr* se = toSymExpr(actual)) {
    if (!se->var->type->refType) {
      VarSymbol* tmp = newTemp("_value_tmp_", se->var->getValType());
      insertPoint->insertBefore(new DefExpr(tmp));
      insertPoint->insertBefore(new CallExpr(PRIM_MOVE, tmp, new CallExpr(PRIM_DEREF, se->var)));
      se->var = tmp;
    }
  }
}


//
// returns resolved function if the function requires an implicit
// destroy of its returned value (i.e. reference count)
//
FnSymbol*
requiresImplicitDestroy(CallExpr* call) {
  if (FnSymbol* fn = call->isResolved()) {
    FnSymbol* parent = call->getFunction();
    INT_ASSERT(parent);
    if (strcmp(parent->name, "chpl__autoCopy") &&
        (isRecord(fn->retType) ||
         (fn->retType->symbol->hasFlag(FLAG_REF) &&
          isRefCountedType(fn->retType->getValType()))) &&
        !fn->hasFlag(FLAG_NO_IMPLICIT_COPY) &&
        !fn->hasFlag(FLAG_ITERATOR_FN) &&
        !fn->retType->symbol->hasFlag(FLAG_RUNTIME_TYPE_VALUE) &&
        strcmp(fn->name, "chpl__initCopy") &&
        strcmp(fn->name, "chpl__autoCopy") &&
        strcmp(fn->name, "=") &&
        !fn->hasFlag(FLAG_AUTO_II) &&
        !fn->hasFlag(FLAG_CONSTRUCTOR) &&
        !fn->hasFlag(FLAG_TYPE_CONSTRUCTOR)) {
      return fn;
    }
  }
  return NULL;
}


static Expr*
postFold(Expr* expr) {
  Expr* result = expr;
  if (!expr->parentSymbol)
    return result;
  if (CallExpr* call = toCallExpr(expr)) {
    if (FnSymbol* fn = call->isResolved()) {
      if (fn->retTag == RET_PARAM || fn->hasFlag(FLAG_MAYBE_PARAM)) {
        VarSymbol* ret = toVarSymbol(fn->getReturnSymbol());
        if (ret && ret->immediate) {
          result = new SymExpr(ret);
          expr->replace(result);
        } else if (EnumSymbol* es = toEnumSymbol(fn->getReturnSymbol())) {
          result = new SymExpr(es);
          expr->replace(result);
        } else if (fn->retTag == RET_PARAM) {
          USR_FATAL(call, "param function does not resolve to a param symbol");
        }
      }
      if (fn->hasFlag(FLAG_MAYBE_TYPE) && fn->getReturnSymbol()->hasFlag(FLAG_TYPE_VARIABLE))
        fn->retTag = RET_TYPE;
      if (fn->retTag == RET_TYPE) {
        Symbol* ret = fn->getReturnSymbol();
        if (!ret->type->symbol->hasFlag(FLAG_HAS_RUNTIME_TYPE)) {
          result = new SymExpr(ret->type->symbol);
          expr->replace(result);
        }
      }
      if (!strcmp("=", fn->name) && !call->getFunction()->hasFlag(FLAG_WRAPPER)) {
        SymExpr* lhs = toSymExpr(call->get(1));
        if (!lhs)
          INT_FATAL(call, "unexpected case");
        if (lhs->var->hasFlag(FLAG_EXPR_TEMP) || lhs->var->isConstant() || lhs->var->isParameter())
          USR_FATAL(call, "illegal lvalue in assignment");
      }
    } else if (call->isPrimitive(PRIM_MOVE)) {
      bool set = false;
      if (SymExpr* lhs = toSymExpr(call->get(1))) {
        if (lhs->var->hasFlag(FLAG_MAYBE_PARAM) || lhs->var->isParameter()) {
          if (paramMap.get(lhs->var))
            INT_FATAL(call, "parameter set multiple times");
          if (VarSymbol* lhsVar = toVarSymbol(lhs->var))
            INT_ASSERT(!lhsVar->immediate);
          if (SymExpr* rhs = toSymExpr(call->get(2))) {
            if (VarSymbol* rhsVar = toVarSymbol(rhs->var)) {
              if (rhsVar->immediate) {
                paramMap.put(lhs->var, rhsVar);
                lhs->var->defPoint->remove();
                makeNoop(call);
                set = true;
              }
            } else if (EnumSymbol* rhsv = toEnumSymbol(rhs->var)) {
              paramMap.put(lhs->var, rhsv);
              lhs->var->defPoint->remove();
              makeNoop(call);
              set = true;
            } 
          }
          if (!set && lhs->var->isParameter())
            USR_FATAL(call, "Initializing parameter '%s' to value not known at compile time", lhs->var->name);
        }
        if (!set) {
          if (lhs->var->hasFlag(FLAG_MAYBE_TYPE)) {
            if (SymExpr* rhs = toSymExpr(call->get(2))) {
              if (rhs->var->hasFlag(FLAG_TYPE_VARIABLE))
                lhs->var->addFlag(FLAG_TYPE_VARIABLE);
            }
            if (CallExpr* rhs = toCallExpr(call->get(2))) {
              if (FnSymbol* fn = rhs->isResolved()) {
                if (fn->retTag == RET_TYPE)
                  lhs->var->addFlag(FLAG_TYPE_VARIABLE);
              }
              if (rhs->isPrimitive(PRIM_DEREF)) {
                if (isTypeExpr(rhs->get(1)))
                  lhs->var->addFlag(FLAG_TYPE_VARIABLE);
              }
            }
          }
          if (CallExpr* rhs = toCallExpr(call->get(2))) {
            if (rhs->isPrimitive(PRIM_TYPEOF)) {
              lhs->var->addFlag(FLAG_TYPE_VARIABLE);
            }
            if (FnSymbol* fn = rhs->isResolved()) {
              if (!strcmp(fn->name, "=") && fn->retType == dtVoid) {
                call->replace(rhs->remove());
                result = rhs;
                set = true;
              }
            }
          }
        }
        if (!set) {
          if (lhs->var->hasFlag(FLAG_EXPR_TEMP) &&
              !lhs->var->hasFlag(FLAG_TYPE_VARIABLE)) {
            if (CallExpr* rhsCall = toCallExpr(call->get(2))) {
              if (requiresImplicitDestroy(rhsCall)) {
                lhs->var->addFlag(FLAG_INSERT_AUTO_COPY);
                lhs->var->addFlag(FLAG_INSERT_AUTO_DESTROY);
              }
            }
          }

          if (isReferenceType(lhs->var->type) ||
              lhs->var->type->symbol->hasFlag(FLAG_REF_ITERATOR_CLASS) ||
              lhs->var->type->symbol->hasFlag(FLAG_ARRAY))
            // Should this conditional include domains, distributions, sync and/or single?
            lhs->var->removeFlag(FLAG_EXPR_TEMP);
        }
      }
    } else if (call->isPrimitive(PRIM_GET_MEMBER)) {
      Type* baseType = call->get(1)->getValType();
      const char* memberName = get_string(call->get(2));
      Symbol* sym = baseType->getField(memberName);
      SymExpr* left = toSymExpr(call->get(1));
      if (left && left->var->hasFlag(FLAG_TYPE_VARIABLE)) {
        result = new SymExpr(sym->type->symbol);
        call->replace(result);
      } else if (sym->isParameter()) {
        Vec<Symbol*> keys;
        baseType->substitutions.get_keys(keys);
        forv_Vec(Symbol, key, keys) {
          if (!strcmp(sym->name, key->name)) {
            if (Symbol* value = baseType->substitutions.get(key)) {
              result = new SymExpr(value);
              call->replace(result);
            }
          }
        }
      }
    } else if (call->isPrimitive(PRIM_ISSUBTYPE)) {
      if (isTypeExpr(call->get(1)) || isTypeExpr(call->get(2))) {
        Type* lt = call->get(2)->getValType(); // a:t cast is cast(t,a)
        Type* rt = call->get(1)->getValType();
        if (lt != dtUnknown && rt != dtUnknown && lt != dtAny &&
            rt != dtAny && !lt->symbol->hasFlag(FLAG_GENERIC)) {
          bool is_true = false;
          if (lt->instantiatedFrom == rt)
            is_true = true;
          if (isSubType(lt, rt))
            is_true = true;
          result = (is_true) ? new SymExpr(gTrue) : new SymExpr(gFalse);
          call->replace(result);
        }
      }
    } else if (call->isPrimitive(PRIM_CAST)) {
      Type* t= call->get(1)->typeInfo();
      if (t == dtUnknown)
        INT_FATAL(call, "Unable to resolve type");
      call->get(1)->replace(new SymExpr(t->symbol));
    } else if (call->isPrimitive("chpl_string_compare")) {
      SymExpr* lhs = toSymExpr(call->get(1));
      SymExpr* rhs = toSymExpr(call->get(2));
      INT_ASSERT(lhs && rhs);
      if (lhs->var->isParameter() && rhs->var->isParameter()) {
        const char* lstr = get_string(lhs);
        const char* rstr = get_string(rhs);
        int comparison = strcmp(lstr, rstr);
        result = new SymExpr(new_IntSymbol(comparison));
        call->replace(result);
      }
    } else if (call->isPrimitive("string_concat")) {
      SymExpr* lhs = toSymExpr(call->get(1));
      SymExpr* rhs = toSymExpr(call->get(2));
      INT_ASSERT(lhs && rhs);
      if (lhs->var->isParameter() && rhs->var->isParameter()) {
        const char* lstr = get_string(lhs);
        const char* rstr = get_string(rhs);
        result = new SymExpr(new_StringSymbol(astr(lstr, rstr)));
        call->replace(result);
      }
    } else if (call->isPrimitive("string_length")) {
      SymExpr* se = toSymExpr(call->get(1));
      INT_ASSERT(se);
      if (se->var->isParameter()) {
        const char* str = get_string(se);
        result = new SymExpr(new_IntSymbol(strlen(str), INT_SIZE_DEFAULT));
        call->replace(result);
      }
    } else if (call->isPrimitive("ascii")) {
      SymExpr* se = toSymExpr(call->get(1));
      INT_ASSERT(se);
      if (se->var->isParameter()) {
        const char* str = get_string(se);
        result = new SymExpr(new_IntSymbol((int)str[0], INT_SIZE_DEFAULT));
        call->replace(result);
      }
    } else if (call->isPrimitive("string_contains")) {
      SymExpr* lhs = toSymExpr(call->get(1));
      SymExpr* rhs = toSymExpr(call->get(2));
      INT_ASSERT(lhs && rhs);
      if (lhs->var->isParameter() && rhs->var->isParameter()) {
        const char* lstr = get_string(lhs);
        const char* rstr = get_string(rhs);
        result = new SymExpr(strstr(lstr, rstr) ? gTrue : gFalse);
        call->replace(result);
      }
    } else if (call->isPrimitive(PRIM_UNARY_MINUS)) {
      FOLD_CALL1(P_prim_minus);
    } else if (call->isPrimitive(PRIM_UNARY_PLUS)) {
      FOLD_CALL1(P_prim_plus);
    } else if (call->isPrimitive(PRIM_UNARY_NOT)) {
      FOLD_CALL1(P_prim_not);
    } else if (call->isPrimitive(PRIM_UNARY_LNOT)) {
      FOLD_CALL1(P_prim_lnot);
    } else if (call->isPrimitive(PRIM_ADD)) {
      FOLD_CALL2(P_prim_add);
    } else if (call->isPrimitive(PRIM_SUBTRACT)) {
      FOLD_CALL2(P_prim_subtract);
    } else if (call->isPrimitive(PRIM_MULT)) {
      FOLD_CALL2(P_prim_mult);
    } else if (call->isPrimitive(PRIM_DIV)) {
      FOLD_CALL2(P_prim_div);
    } else if (call->isPrimitive(PRIM_MOD)) {
      FOLD_CALL2(P_prim_mod);
    } else if (call->isPrimitive(PRIM_EQUAL)) {
      FOLD_CALL2(P_prim_equal);
    } else if (call->isPrimitive(PRIM_NOTEQUAL)) {
      FOLD_CALL2(P_prim_notequal);
    } else if (call->isPrimitive(PRIM_LESSOREQUAL)) {
      FOLD_CALL2(P_prim_lessorequal);
    } else if (call->isPrimitive(PRIM_GREATEROREQUAL)) {
      FOLD_CALL2(P_prim_greaterorequal);
    } else if (call->isPrimitive(PRIM_LESS)) {
      FOLD_CALL2(P_prim_less);
    } else if (call->isPrimitive(PRIM_GREATER)) {
      FOLD_CALL2(P_prim_greater);
    } else if (call->isPrimitive(PRIM_AND)) {
      FOLD_CALL2(P_prim_and);
    } else if (call->isPrimitive(PRIM_OR)) {
      FOLD_CALL2(P_prim_or);
    } else if (call->isPrimitive(PRIM_XOR)) {
      FOLD_CALL2(P_prim_xor);
    } else if (call->isPrimitive(PRIM_POW)) {
      FOLD_CALL2(P_prim_pow);
    } else if (call->isPrimitive(PRIM_LSH)) {
      FOLD_CALL2(P_prim_lsh);
    } else if (call->isPrimitive(PRIM_RSH)) {
      FOLD_CALL2(P_prim_rsh);
    } else if (call->isPrimitive(PRIM_ARRAY_ALLOC) ||
               call->isPrimitive(PRIM_GPU_ALLOC) ||
               call->isPrimitive(PRIM_SYNC_INIT) ||
               call->isPrimitive(PRIM_SYNC_LOCK) ||
               call->isPrimitive(PRIM_SYNC_UNLOCK) ||
               call->isPrimitive(PRIM_SYNC_WAIT_FULL) ||
               call->isPrimitive(PRIM_SYNC_WAIT_EMPTY) ||
               call->isPrimitive(PRIM_SYNC_SIGNAL_FULL) ||
               call->isPrimitive(PRIM_SYNC_SIGNAL_EMPTY) ||
               call->isPrimitive(PRIM_SINGLE_INIT) ||
               call->isPrimitive(PRIM_SINGLE_LOCK) ||
               call->isPrimitive(PRIM_SINGLE_UNLOCK) ||
               call->isPrimitive(PRIM_SINGLE_WAIT_FULL) ||
               call->isPrimitive(PRIM_SINGLE_SIGNAL_FULL) ||
               call->isPrimitive(PRIM_WRITEEF) ||
               call->isPrimitive(PRIM_WRITEFF) ||
               call->isPrimitive(PRIM_WRITEXF) ||
               call->isPrimitive(PRIM_SYNC_RESET) ||
               call->isPrimitive(PRIM_READFF) ||
               call->isPrimitive(PRIM_READFE) ||
               call->isPrimitive(PRIM_READXX) ||
               call->isPrimitive(PRIM_SYNC_ISFULL) ||
               call->isPrimitive(PRIM_SINGLE_WRITEEF) ||
               call->isPrimitive(PRIM_SINGLE_RESET) ||
               call->isPrimitive(PRIM_SINGLE_READFF) ||
               call->isPrimitive(PRIM_SINGLE_READXX) ||
               call->isPrimitive(PRIM_SINGLE_ISFULL) ||
               call->isPrimitive(PRIM_EXECUTE_TASKS_IN_LIST) ||
               call->isPrimitive(PRIM_FREE_TASK_LIST) ||
               call->isPrimitive(PRIM_CHPL_FREE) ||
               (call->primitive && 
                (!strncmp("_fscan", call->primitive->name, 6) ||
                 !strcmp("_readToEndOfLine", call->primitive->name) ||
                 !strcmp("_now_timer", call->primitive->name)))) {
      //
      // these primitives require temps to dereference actuals
      //   why not do this to all primitives?
      //
      for_actuals(actual, call) {
        insertValueTemp(call->getStmtExpr(), actual);
      }
    }
  } else if (SymExpr* sym = toSymExpr(expr)) {
    if (Symbol* val = paramMap.get(sym->var)) {
      if (sym->var->type != dtUnknown && sym->var->type != val->type) {
        CallExpr* cast = new CallExpr("_cast", sym->var, val);
        sym->replace(cast);
        result = preFold(cast);
      } else {
        sym->var = val;
      }
    }
  }

  if (CondStmt* cond = toCondStmt(result->parentExpr)) {
    if (cond->condExpr == result) {
      if (Expr* expr = cond->fold_cond_stmt()) {
        result = expr;
      } else {
        //
        // push try block
        //
        if (SymExpr* se = toSymExpr(result))
          if (se->var == gTryToken)
            tryStack.add(cond);
      }
    }
  }

  //
  // pop try block and delete else
  //
  if (tryStack.n) {
    if (BlockStmt* block = toBlockStmt(result)) {
      if (tryStack.tail()->thenStmt == block) {
        tryStack.tail()->replace(block->remove());
        tryStack.pop();
      }
    }
  }

  return result;
}


static bool is_param_resolved(FnSymbol* fn, Expr* expr) {
  if (BlockStmt* block = toBlockStmt(expr)) {
    if (block->blockInfo) {
      USR_FATAL(expr, "param function cannot contain a non-param loop");
    }
  }
  if (BlockStmt* block = toBlockStmt(expr->parentExpr)) {
    if (isCondStmt(block->parentExpr)) {
      USR_FATAL(block->parentExpr,
                "param function cannot contain a non-param conditional");
    }
  }
  if (paramMap.get(fn->getReturnSymbol())) {
    CallExpr* call = toCallExpr(fn->body->body.tail);
    INT_ASSERT(call);
    INT_ASSERT(call->isPrimitive(PRIM_RETURN));
    call->get(1)->replace(new SymExpr(paramMap.get(fn->getReturnSymbol())));
    return true; // param function is resolved
  }
  return false;
}


void
resolveBlock(Expr* body) {
  FnSymbol* fn = toFnSymbol(body->parentSymbol);
  for_exprs_postorder(expr, body) {
    SET_LINENO(expr);
    if (SymExpr* se = toSymExpr(expr))
      if (se->var)
        makeRefType(se->var->type);
    expr = preFold(expr);

    if (fn && fn->retTag == RET_PARAM)
      if (is_param_resolved(fn, expr))
        return;

    if (CallExpr* call = toCallExpr(expr)) {
      if (call->isPrimitive(PRIM_ERROR) ||
          call->isPrimitive(PRIM_WARNING)) {
        issueCompilerError(call);
      }
      callStack.add(call);
      resolveCall(call, true, fn);
      if (!tryFailure && call->isResolved())
        resolveFns(call->isResolved());
      if (tryFailure) {
        if (tryStack.tail()->parentSymbol == fn) {
          while (callStack.tail()->isResolved() != tryStack.tail()->elseStmt->parentSymbol) {
            if (callStack.n == 0)
              INT_FATAL(call, "unable to roll back stack due to try block failure");
            callStack.pop();
          }
          BlockStmt* block = tryStack.tail()->elseStmt;
          tryStack.tail()->replace(block->remove());
          tryStack.pop();
          if (!block->prev)
            block->insertBefore(new CallExpr(PRIM_NOOP));
          expr = block->prev;
          tryFailure = false;
          continue;
        } else {
          return;
        }
      }
      callStack.pop();
    } else if (SymExpr* sym = toSymExpr(expr)) {

      // avoid record constructors via cast
      //  should be fixed by out-of-order resolution
      CallExpr* parent = toCallExpr(sym->parentExpr);
      if (!parent ||
          !parent->isPrimitive(PRIM_ISSUBTYPE) ||
          !sym->var->hasFlag(FLAG_TYPE_VARIABLE)) {

        if (ClassType* ct = toClassType(sym->typeInfo())) {
          if (!ct->symbol->hasFlag(FLAG_GENERIC) &&
              !ct->symbol->hasFlag(FLAG_ITERATOR_CLASS) &&
              !ct->symbol->hasFlag(FLAG_ITERATOR_RECORD)) {
            resolveFormals(ct->defaultTypeConstructor);
            if (resolvedFormals.set_in(ct->defaultTypeConstructor))
              resolveFns(ct->defaultTypeConstructor);
          }
        }
      }
    }
    expr = postFold(expr);
  }
}


static void
computeReturnTypeParamVectors(BaseAST* ast,
                              Symbol* retSymbol,
                              Vec<Type*>& retTypes,
                              Vec<Symbol*>& retParams) {
  if (CallExpr* call = toCallExpr(ast)) {
    if (call->isPrimitive(PRIM_MOVE)) {
      if (SymExpr* sym = toSymExpr(call->get(1))) {
        if (sym->var == retSymbol) {
          if (SymExpr* sym = toSymExpr(call->get(2)))
            retParams.add(sym->var);
          else
            retParams.add(NULL);
          retTypes.add(call->get(2)->typeInfo());
        }
      }
    }
  }
  AST_CHILDREN_CALL(ast, computeReturnTypeParamVectors, retSymbol, retTypes, retParams);
}


static void
replaceSetterArgWithTrue(BaseAST* ast, FnSymbol* fn) {
  if (SymExpr* se = toSymExpr(ast)) {
    if (se->var == fn->setter->sym) {
      se->var = gTrue;
      if (fn->hasFlag(FLAG_ITERATOR_FN))
        USR_WARN(fn, "setter argument is not supported in iterators");
    }
  }
  AST_CHILDREN_CALL(ast, replaceSetterArgWithTrue, fn);
}


static void
replaceSetterArgWithFalse(BaseAST* ast, FnSymbol* fn, Symbol* ret) {
  if (SymExpr* se = toSymExpr(ast)) {
    if (se->var == fn->setter->sym)
      se->var = gFalse;
    else if (se->var == ret) {
      if (CallExpr* move = toCallExpr(se->parentExpr))
        if (move->isPrimitive(PRIM_MOVE))
          if (CallExpr* call = toCallExpr(move->get(2)))
            if (call->isPrimitive(PRIM_ADDR_OF))
              call->primitive = primitives[PRIM_DEREF];
    }
  }
  AST_CHILDREN_CALL(ast, replaceSetterArgWithFalse, fn, ret);
}


static void
insertCasts(BaseAST* ast, FnSymbol* fn, Vec<CallExpr*>& casts) {
  if (CallExpr* call = toCallExpr(ast)) {
    if (call->parentSymbol == fn) {
      if (call->isPrimitive(PRIM_MOVE)) {
        if (SymExpr* lhs = toSymExpr(call->get(1))) {
          Expr* rhs = call->get(2);
          Type* rhsType = rhs->typeInfo();
          if (rhsType != lhs->var->type &&
              rhsType->refType != lhs->var->type &&
              rhsType != lhs->var->type->refType) {
            rhs->remove();
            Symbol* tmp = NULL;
            if (SymExpr* se = toSymExpr(rhs)) {
              tmp = se->var;
            } else {
              tmp = newTemp("_cast_tmp_", rhs->typeInfo());
              call->insertBefore(new DefExpr(tmp));
              call->insertBefore(new CallExpr(PRIM_MOVE, tmp, rhs));
            }
            CallExpr* cast = new CallExpr("_cast", lhs->var->type->symbol, tmp);
            call->insertAtTail(cast);
            casts.add(cast);
          }
        }
      }
    }
  }
  AST_CHILDREN_CALL(ast, insertCasts, fn, casts);
}

static void getWitnessesInWhereClause(Vec<CallExpr*>& implementsClauses, BaseAST *whereClause) {
  if (CallExpr *ce = toCallExpr(whereClause)) {
    if (UnresolvedSymExpr *callsymexpr = toUnresolvedSymExpr(ce->baseExpr)) {
      if (!strcmp(callsymexpr->unresolved, "implements")) {
        //First find the interface that was implemented and open it up
        BaseAST *interface_implemented = ce->argList.get(2);
        if (SymExpr *se = toSymExpr(interface_implemented)) {
          // Is a symexpr
          if (isInterfaceSymbol(se->var)) {
            implementsClauses.add(ce);
          }
          else {
            INT_FATAL("Implementation phrase with non-interface symbol");
          }
        }
        else {
          // Isn't a symexpr, something is wrong
        }
      } else if (!strcmp(callsymexpr->unresolved, "_build_tuple")) {
        //We have multiple constraints, handle them
        for_alist(arg, ce->argList) {
          getWitnessesInWhereClause(implementsClauses, arg);
        }
      }
    }
    else {
      //printf("Not unresolved\n");
    }
  }
  else if (BlockStmt *block = toBlockStmt(whereClause)) {
    for_alist(expr, block->body) {
      getWitnessesInWhereClause(implementsClauses, expr);
    }
  }
}

static void
getFunctionsInWhereClause(Map<FnSymbol*, ArgSymbol*>& fnsInInterfaces,
    Vec<ArgSymbol*>& witnessObjects, BaseAST *whereClause) {

  Vec<CallExpr*> implementsClauses;
  getWitnessesInWhereClause(implementsClauses, whereClause);

  forv_Vec(CallExpr, ce, implementsClauses) {
    //First find the interface that was implemented and open it up
    SymExpr *implementing_type = toSymExpr(ce->argList.get(1));
    BaseAST *interface_implemented = ce->argList.get(2);
    if (SymExpr *se = toSymExpr(interface_implemented)) {
      // Is a symexpr
      if (InterfaceSymbol *is = toInterfaceSymbol(se->var)) {

        // Create an symbol that will represent this dictionary
        ArgSymbol *dict = new ArgSymbol(INTENT_BLANK,
            astr(implementing_type->var->name, "_impl_", se->var->name), dtAny);
        dict->addFlag(FLAG_GENERIC);

        witnessObjects.add(dict);

        //addToImplementsSymbolTable(ce, is, se, dict);

        forv_Vec(FnSymbol, fn, is->functionSignatures) {
          //For now, copy the function prototype and replace the types
          //with the ones we know
          //FnSymbol *fn_copy = fn->copy(NULL, true);
          /*
          FnSymbol *fn_copy = fn->copy();
          fn_copy->addFlag(FLAG_INVISIBLE_FN);

          */
          SymbolMap map;
          FnSymbol *fn_copy = instantiate(fn, &map, NULL);
          //replace formal types
          for_formals(arg, fn_copy) {
            //list_view(arg);
            if (BlockStmt *bs = toBlockStmt(arg->typeExpr)) {
              if (UnresolvedSymExpr *use = toUnresolvedSymExpr(bs->body.head)) {
                if (!strcmp(use->unresolved, "self")) {
                  bs->body.head = ce->argList.get(1)->copy();
                }
              }
            }
          }
          //replace return type
          if (BlockStmt *bs = toBlockStmt(fn_copy->retExprType)) {
            if (UnresolvedSymExpr *use = toUnresolvedSymExpr(bs->body.head)) {
              if (!strcmp(use->unresolved, "self")) {
                bs->body.head = ce->argList.get(1)->copy();
              }
            }
          }
          //fn_copy->removeFlag(FLAG_GENERIC);
          //fn_copy->addFlag(FLAG_INVISIBLE_FN);
          //fn_copy->instantiatedFrom = fn;
          fn_copy->defPoint = whereClause->getFunction()->defPoint;
          fnsInInterfaces.put(fn_copy, NULL); //was fn, dict
          //list_view(fn_copy);
        }
      }
      else {
        INT_FATAL("Implementation phrase with non-interface symbol");
      }
    }
  }
}

static void instantiate_default_constructor(FnSymbol* fn) {
  //
  // instantiate default constructor
  //
  if (fn->instantiatedFrom) {
    INT_ASSERT(!fn->retType->defaultConstructor);
    FnSymbol* instantiatedFrom = fn->instantiatedFrom;
    while (instantiatedFrom->instantiatedFrom)
      instantiatedFrom = instantiatedFrom->instantiatedFrom;
    CallExpr* call = new CallExpr(instantiatedFrom->retType->defaultConstructor);
    for_formals(formal, fn) {
      if (formal->type == dtMethodToken || formal == fn->_this) {
        call->insertAtTail(formal);
      } else if (paramMap.get(formal)) {
        call->insertAtTail(new NamedExpr(formal->name, new SymExpr(paramMap.get(formal))));
      } else {
        Symbol* field = fn->retType->getField(formal->name);
        if (instantiatedFrom->hasFlag(FLAG_TUPLE)) {
          call->insertAtTail(field);
        } else {
          call->insertAtTail(new NamedExpr(formal->name, new SymExpr(field)));
        }
      }
    }
    fn->insertBeforeReturn(call);
    resolveCall(call);
    fn->retType->defaultConstructor = call->isResolved();
    INT_ASSERT(fn->retType->defaultConstructor);
    //      resolveFns(fn->retType->defaultConstructor);
    call->remove();
  }
}


static void
resolveFns(FnSymbol* fn) {
  if (resolvedFns.get(fn))
    return;
  resolvedFns.put(fn, true);

  if ((fn->hasFlag(FLAG_EXTERN))||(fn->hasFlag(FLAG_FUNCTION_PROTOTYPE)))
    return;

  if (fn->hasFlag(FLAG_AUTO_II))
    return;

  //
  // build value function for var functions
  //
  if (fn->retTag == RET_VAR) {
    if (!fn->hasFlag(FLAG_ITERATOR_FN)) {
      FnSymbol* copy;
      bool valueFunctionExists = fn->valueFunction;
      if (!valueFunctionExists) {
        // Build the value function when it does not already exist.
        copy = fn->copy();
        copy->addFlag(FLAG_INVISIBLE_FN);
        if (fn->hasFlag(FLAG_NO_IMPLICIT_COPY))
          copy->addFlag(FLAG_NO_IMPLICIT_COPY);
        copy->retTag = RET_VALUE;   // Change ret flag to value (not ref).
        fn->defPoint->insertBefore(new DefExpr(copy));
        fn->valueFunction = copy;
        Symbol* ret = copy->getReturnSymbol();
        replaceSetterArgWithFalse(copy, copy, ret);
      } else {
        copy = fn->valueFunction;
      }
      resolveFns(copy);
      // If the value function existed, then this function was
      //  already flattened in a previous call to resolveFns()
      if (!valueFunctionExists) {
        replaceSetterArgWithTrue(fn, fn);
      }
    } else {
      replaceSetterArgWithTrue(fn, fn);
    }
  }

  insertFormalTemps(fn);

  Vec<ArgSymbol*> witnessObjects; // symbols which represent the dictionaries
                                  // passed in when a type implements an
                                  // interface

  getFunctionsInWhereClause(fn->fnsInInterfaces, witnessObjects, fn->where);

  forv_Vec(ArgSymbol, arg, witnessObjects) {
    fn->insertFormalAtTail(arg);
  }

  resolveBlock(fn->body);

  if (tryFailure) {
    resolvedFns.put(fn, false);
    return;
  }

  if (fn->hasFlag(FLAG_TYPE_CONSTRUCTOR)) {
    ClassType* ct = toClassType(fn->retType);
    if (!ct)
      INT_FATAL(fn, "Constructor has no class type");
    setScalarPromotionType(ct);
    fixTypeNames(ct);
  }

  // Resolve return type.
  Symbol* ret = fn->getReturnSymbol();
  Type* retType = ret->type;

  Vec<Type*> retTypes;
  Vec<Symbol*> retParams;
  computeReturnTypeParamVectors(fn, ret, retTypes, retParams);

  if (retType == dtUnknown) {
    if (retTypes.n == 1)
      retType = retTypes.head();
    else if (retTypes.n > 1) {
      for (int i = 0; i < retTypes.n; i++) {
        bool best = true;
        for (int j = 0; j < retTypes.n; j++) {
          if (retTypes.v[i] != retTypes.v[j]) {
            bool requireScalarPromotion = false;
            if (!canDispatch(retTypes.v[j], retParams.v[j], retTypes.v[i], fn, &requireScalarPromotion))
              best = false;
            if (requireScalarPromotion)
              best = false;
          }
        }
        if (best) {
          retType = retTypes.v[i];
          break;
        }
      }
    }
  }

  ret->type = retType;
  if (!fn->iteratorInfo) {
    fn->retType = retType;
    if (retTypes.n == 0 && fn->retType == dtUnknown)
      fn->retType = ret->type = dtVoid;
    else if (retType == dtUnknown)
      USR_FATAL(fn, "unable to resolve return type");
  }

  //
  // insert casts as necessary
  //
  if (fn->retTag != RET_PARAM) {
    Vec<CallExpr*> casts;
    insertCasts(fn->body, fn, casts);
    forv_Vec(CallExpr, cast, casts) {
      resolveCall(cast);
      if (cast->isResolved())
        resolveFns(cast->isResolved());
    }
  }

  //
  // mark leaders for inlining
  //
  if (fn->hasFlag(FLAG_ITERATOR_FN)) {
    for_formals(formal, fn) {
      if (formal->type == gLeaderTag->type &&
          paramMap.get(formal) == gLeaderTag) {
        fn->addFlag(FLAG_INLINE_ITERATOR);
      }
    }
  }



  if (fn->hasFlag(FLAG_ITERATOR_FN) && !fn->iteratorInfo) {
    protoIteratorClass(fn);
  }

  // Resolve base class type constructors as well.
  if (fn->hasFlag(FLAG_TYPE_CONSTRUCTOR)) {
    forv_Vec(Type, parent, fn->retType->dispatchParents) {
      if (toClassType(parent) && parent != dtValue && parent != dtObject && parent->defaultTypeConstructor) {
        resolveFormals(parent->defaultTypeConstructor);
        if (resolvedFormals.set_in(parent->defaultTypeConstructor))
          resolveFns(parent->defaultTypeConstructor);
      }
    }
    if (ClassType* ct = toClassType(fn->retType)) {
      for_fields(field, ct) {
        if (ClassType* fct = toClassType(field->type)) {
          if (fct->defaultTypeConstructor) {
            resolveFormals(fct->defaultTypeConstructor);
            if (resolvedFormals.set_in(fct->defaultTypeConstructor))
              resolveFns(fct->defaultTypeConstructor);
          }
        }
      }
    }

    // This instantiates the default constructor for the corresponding type constructor.
    instantiate_default_constructor(fn);

    //
    // resolve destructor
    //
    if (ClassType* ct = toClassType(fn->retType)) {
      if (!ct->destructor &&
          !ct->symbol->hasFlag(FLAG_REF)) {
        VarSymbol* tmp = newTemp(ct);
        CallExpr* call = new CallExpr("~chpl_destroy", gMethodToken, tmp);
        fn->insertAtHead(new CallExpr(call));
        fn->insertAtHead(new DefExpr(tmp));
        resolveCall(call);
        resolveFns(call->isResolved());
        ct->destructor = call->isResolved();
        call->remove();
        tmp->defPoint->remove();
      }
    }
  }

  //
  // mark privatized classes
  //
  if (fn->hasFlag(FLAG_PRIVATIZED_CLASS)) {
    if (fn->getReturnSymbol() == gTrue) {
      fn->getFormal(1)->type->symbol->addFlag(FLAG_PRIVATIZED_CLASS);
    }
  }
}


static bool
possible_signature_match(FnSymbol* fn, FnSymbol* gn) {
  if (fn->name != gn->name)
    return false;
  if (fn->numFormals() != gn->numFormals())
    return false;
  for (int i = 3; i <= fn->numFormals(); i++) {
    ArgSymbol* fa = fn->getFormal(i);
    ArgSymbol* ga = gn->getFormal(i);
    if (strcmp(fa->name, ga->name))
      return false;
  }
  return true;
}


static bool
signature_match(FnSymbol* fn, FnSymbol* gn) {
  if (fn->name != gn->name)
    return false;
  if (fn->numFormals() != gn->numFormals())
    return false;
  for (int i = 3; i <= fn->numFormals(); i++) {
    ArgSymbol* fa = fn->getFormal(i);
    ArgSymbol* ga = gn->getFormal(i);
    if (strcmp(fa->name, ga->name))
      return false;
    if (fa->type != ga->type)
      return false;
  }
  return true;
}


//
// add to vector icts all types instantiated from ct
//
static void
collectInstantiatedClassTypes(Vec<Type*>& icts, Type* ct) {
  forv_Vec(TypeSymbol, ts, gTypeSymbols) {
    if (ts->type->defaultTypeConstructor)
      if (!ts->hasFlag(FLAG_GENERIC) &&
          ts->type->defaultTypeConstructor->instantiatedFrom ==
          ct->defaultTypeConstructor)
        icts.add(ts->type);
  }
}


//
// return true if child overrides parent in dispatch table
//
static bool
isVirtualChild(FnSymbol* child, FnSymbol* parent) {
  if (Vec<FnSymbol*>* children = virtualChildrenMap.get(parent)) {
    forv_Vec(FnSymbol*, candidateChild, *children) {
      if (candidateChild == child)
        return true;
    }
  }
  return false;
}


static void
addToVirtualMaps(FnSymbol* pfn, ClassType* ct) {
  forv_Vec(FnSymbol, cfn, ct->methods) {
    if (cfn && !cfn->instantiatedFrom && possible_signature_match(pfn, cfn)) {
      Vec<Type*> types;
      if (ct->symbol->hasFlag(FLAG_GENERIC))
        collectInstantiatedClassTypes(types, ct);
      else
        types.add(ct);
      forv_Vec(Type, type, types) {
        SymbolMap subs;
        if (ct->symbol->hasFlag(FLAG_GENERIC))
          subs.put(cfn->getFormal(2), type->symbol);
        for (int i = 3; i <= cfn->numFormals(); i++) {
          ArgSymbol* arg = cfn->getFormal(i);
          if (arg->intent == INTENT_PARAM) {
            subs.put(arg, paramMap.get(pfn->getFormal(i)));
          } else if (arg->type->symbol->hasFlag(FLAG_GENERIC)) {
            subs.put(arg, pfn->getFormal(i)->type->symbol);
          }
        }
        FnSymbol* fn = cfn;
        if (subs.n) {
          fn = instantiate(fn, &subs, NULL);
          if (fn) {
            if (type->defaultTypeConstructor->instantiationPoint)
              fn->instantiationPoint = type->defaultTypeConstructor->instantiationPoint;
            else
              fn->instantiationPoint = toBlockStmt(type->defaultTypeConstructor->defPoint->parentExpr);
            INT_ASSERT(fn->instantiationPoint);
          }
        }
        if (fn) {
          resolveFormals(fn);
          if (signature_match(pfn, fn)) {
            resolveFns(fn);
            if (fn->retType->symbol->hasFlag(FLAG_ITERATOR_RECORD) &&
                pfn->retType->symbol->hasFlag(FLAG_ITERATOR_RECORD)) {
              if (!isSubType(fn->retType->defaultConstructor->iteratorInfo->getValue->retType,
                  pfn->retType->defaultConstructor->iteratorInfo->getValue->retType)) {
                USR_FATAL_CONT(pfn, "conflicting return type specified for '%s: %s'", toString(pfn),
                               pfn->retType->defaultConstructor->iteratorInfo->getValue->retType->symbol->name);
                USR_FATAL_CONT(fn, "  overridden by '%s: %s'", toString(fn),
                               fn->retType->defaultConstructor->iteratorInfo->getValue->retType->symbol->name);
                USR_STOP();
              } else {
                pfn->retType->dispatchChildren.add_exclusive(fn->retType);
                fn->retType->dispatchParents.add_exclusive(pfn->retType);
                Type* pic = pfn->retType->defaultConstructor->iteratorInfo->iclass;
                Type* ic = fn->retType->defaultConstructor->iteratorInfo->iclass;
                pic->dispatchChildren.add_exclusive(ic);
                ic->dispatchParents.add_exclusive(pic);
                continue; // do not add to virtualChildrenMap; handle in _getIterator
              }
            } else if (!isSubType(fn->retType, pfn->retType)) {
              USR_FATAL_CONT(pfn, "conflicting return type specified for '%s: %s'", toString(pfn), pfn->retType->symbol->name);
              USR_FATAL_CONT(fn, "  overridden by '%s: %s'", toString(fn), fn->retType->symbol->name);
              USR_STOP();
            }
            {
              Vec<FnSymbol*>* fns = virtualChildrenMap.get(pfn);
              if (!fns) fns = new Vec<FnSymbol*>();
              fns->add(fn);
              virtualChildrenMap.put(pfn, fns);
              fn->addFlag(FLAG_VIRTUAL);
              pfn->addFlag(FLAG_VIRTUAL);
            }
            {
              Vec<FnSymbol*>* fns = virtualRootsMap.get(fn);
              if (!fns) fns = new Vec<FnSymbol*>();
              bool added = false;

              //
              // check if parent or child already exists in vector
              //
              for (int i = 0; i < fns->n; i++) {
                //
                // if parent already exists, do not add child to vector
                //
                if (isVirtualChild(pfn, fns->v[i])) {
                  added = true;
                  break;
                }

                //
                // if child already exists, replace with parent
                //
                if (isVirtualChild(fns->v[i], pfn)) {
                    fns->v[i] = pfn;
                    added = true;
                    break;
                }
              }

              if (!added)
                fns->add(pfn);

              virtualRootsMap.put(fn, fns);
            }
          }
        }
      }
    }
  }
}


static void
addAllToVirtualMaps(FnSymbol* fn, ClassType* ct) {
  forv_Vec(Type, t, ct->dispatchChildren) {
    ClassType* ct = toClassType(t);
    if (ct->defaultTypeConstructor &&
        (ct->defaultTypeConstructor->hasFlag(FLAG_GENERIC) ||
         resolvedFns.get(ct->defaultTypeConstructor))) {
      addToVirtualMaps(fn, ct);
    }
    if (!ct->instantiatedFrom)
      addAllToVirtualMaps(fn, ct);
  }
}


static void
buildVirtualMaps() {
  forv_Vec(FnSymbol, fn, gFnSymbols) {
    if (!fn->hasFlag(FLAG_WRAPPER) && resolvedFns.get(fn) && !fn->hasFlag(FLAG_NO_PARENS) && fn->retTag != RET_PARAM && fn->retTag != RET_TYPE) {
      if (fn->numFormals() > 1) {
        if (fn->getFormal(1)->type == dtMethodToken) {
          if (ClassType* pt = toClassType(fn->getFormal(2)->type)) {
            if (isClass(pt) && !pt->symbol->hasFlag(FLAG_GENERIC)) {
              addAllToVirtualMaps(fn, pt);
            }
          }
        }
      }
    }
  }
}


static void
addVirtualMethodTableEntry(Type* type, FnSymbol* fn, bool exclusive /*= false*/) {
  Vec<FnSymbol*>* fns = virtualMethodTable.get(type);
  if (!fns) fns = new Vec<FnSymbol*>();
  if (exclusive) {
    forv_Vec(FnSymbol, f, *fns) {
      if (f == fn)
        return;
    }
  }
  fns->add(fn);
  virtualMethodTable.put(type, fns);
}


void
parseExplainFlag(char* flag, int* line, ModuleSymbol** module) {
  *line = 0;
  if (strcmp(flag, "")) {
    char *token, *str1 = NULL, *str2 = NULL;
    token = strstr(flag, ":");
    if (token) {
      *token = '\0';
      str1 = token+1;
      token = strstr(str1, ":");
      if (token) {
        *token = '\0';
        str2 = token + 1;
      }
    }
    if (str1) {
      if (str2 || !atoi(str1)) {
        forv_Vec(ModuleSymbol, mod, allModules) {
          if (!strcmp(mod->name, str1)) {
            *module = mod;
            break;
          }
        }
        if (!*module)
          USR_FATAL("invalid module name '%s' passed to --explain-call flag", str1);
      } else
        *line = atoi(str1);
      if (str2)
        *line = atoi(str2);
    }
    if (*line == 0)
      *line = -1;
  }
}

static bool hasImplementsClausesInWhereClause(BaseAST *whereClause) {
  if (CallExpr *ce = toCallExpr(whereClause)) {
    if (UnresolvedSymExpr *callsymexpr = toUnresolvedSymExpr(ce->baseExpr)) {
      if (!strcmp(callsymexpr->unresolved, "implements")) {
        //First find the interface that was implemented and open it up
        BaseAST *interface_implemented = ce->argList.get(2);
        if (SymExpr *se = toSymExpr(interface_implemented)) {
          // Is a symexpr
          if (isInterfaceSymbol(se->var)) {
            return true;
          }
          else {
            USR_FATAL(se, "Implementation phrase with non-interface symbol");
          }
        }
        else {
          // Isn't a symexpr, something is wrong
          USR_FATAL(se, "Poorly formed implements phrase in where clause");
        }
      } else if (!strcmp(callsymexpr->unresolved, "_build_tuple")) {
        //We have multiple constraints, handle them
        for_alist(arg, ce->argList) {
          return hasImplementsClausesInWhereClause(arg);
        }
      }
    }
    else {
      return false;
      //printf("Not unresolved\n");
    }
  }
  else if (BlockStmt *block = toBlockStmt(whereClause)) {
    for_alist(expr, block->body) {
      if (hasImplementsClausesInWhereClause(expr)) {
        return true;
      }
    }
  }
  return false;
}


static void
computeStandardModuleSet() {
  vFunManager.standardModuleSet.set_add(rootModule->block);
  vFunManager.standardModuleSet.set_add(theProgram->block);

  Vec<ModuleSymbol*> stack;
  stack.add(standardModule);

  while (ModuleSymbol* mod = stack.pop()) {
    if (mod->block->modUses) {
      for_actuals(expr, mod->block->modUses) {
        SymExpr* se = toSymExpr(expr);
        INT_ASSERT(se);
        ModuleSymbol* use = toModuleSymbol(se->var);
        INT_ASSERT(use);
        if (!vFunManager.standardModuleSet.set_in(use->block)) {
          stack.add(use);
          vFunManager.standardModuleSet.set_add(use->block);
        }
      }
    }
  }
}

void convertInterfaceUses(FnSymbol *fn) {

}

void
resolve() {
  parseExplainFlag(fExplainCall, &explainCallLine, &explainCallModule);

  computeStandardModuleSet();

  // call _nilType nil so as to not confuse the user
  dtNil->symbol->name = gNil->name;

  bool changed = true;
  while (changed) {
    changed = false;
    forv_Vec(FnSymbol, fn, gFnSymbols) {
      changed = fn->tag_generic() || changed;
    }
  }

  unmarkDefaultedGenerics();

  resolveUses(mainModule);

<<<<<<< HEAD
  forv_Vec(FnSymbol, fn, gFnSymbols) {
    if (hasImplementsClausesInWhereClause(fn->where)) {
      convertInterfaceUses(fn);
    }
  }

  resolveFns(chpl_main);

=======
  resolveFns(chpl_gen_main);
>>>>>>> bd8d4d25
  USR_STOP();

  resolveExports();
  resolveEnumTypes();
  resolveDynamicDispatches();

  insertRuntimeTypeTemps();

  resolveAutoCopies();
  resolveRecordInitializers();
  insertDynamicDispatchCalls();

  insertReturnTemps(); // must be done before pruneResolvedTree is called.

  pruneResolvedTree();

  freeCache(ordersCache);
  freeCache(defaultsCache);
  freeCache(genericsCache);
  freeCache(coercionsCache);
  freeCache(promotionsCache);

  Vec<VisibleFunctionBlock*> vfbs;
  vFunManager.visibleFunctionMap.get_values(vfbs);
  forv_Vec(VisibleFunctionBlock, vfb, vfbs) {
    Vec<Vec<FnSymbol*>*> vfns;
    vfb->visibleFunctions.get_values(vfns);
    forv_Vec(Vec<FnSymbol*>, vfn, vfns) {
      delete vfn;
    }
    delete vfb;
  }
  vFunManager.visibleFunctionMap.clear();
  vFunManager.visibilityBlockCache.clear();

  checkResolveRemovedPrims();

  resolved = true;
}

static void unmarkDefaultedGenerics() {
  //
  // make it so that arguments with types that have default values for
  // all generic arguments used those defaults
  //
  // markedGeneric is used to identify places where the user inserted
  // '?' (queries) to mark such a type as generic.
  //
  forv_Vec(FnSymbol, fn, gFnSymbols) {
    bool unmark = fn->hasFlag(FLAG_GENERIC);
    for_formals(formal, fn) {
      if (formal->type->hasGenericDefaults) {
        if (!formal->markedGeneric &&
            formal != fn->_this &&
            !formal->hasFlag(FLAG_IS_MEME)) {
          formal->typeExpr = new BlockStmt(new CallExpr(formal->type->defaultTypeConstructor));
          insert_help(formal->typeExpr, NULL, formal);
          formal->type = dtUnknown;
        } else {
          unmark = false;
        }
      } else if (formal->type->symbol->hasFlag(FLAG_GENERIC) || formal->intent == INTENT_PARAM) {
        unmark = false;
      }
    }
    if (unmark) {
      fn->removeFlag(FLAG_GENERIC);
      INT_ASSERT(false);
    }
  }
}

static Vec<ModuleSymbol*> initMods;

static void resolveUses(ModuleSymbol* mod) {
  // We have to resolve modules in dependency order, 
  // so that the types of globals are ready when we need them.

  // Test and set to break loops and prevent infinite recursion.
  if (initMods.set_in(mod))
    return;
  initMods.set_add(mod);

  // I use my parent implicitly.
  if (ModuleSymbol* parent = mod->defPoint->getModule())
    if (parent != theProgram && parent != rootModule)
      resolveUses(parent);

  // Now, traverse my use statements, and call the initializer for each
  // module I use.
  forv_Vec(ModuleSymbol, usedMod, mod->modUseList)
    resolveUses(usedMod);

  // Finally, myself.
  FnSymbol* fn = mod->initFn;
  resolveFormals(fn);
  resolveFns(fn);
}

static void resolveExports() {
  // We need to resolve any additional functions that will be exported.
  forv_Vec(FnSymbol, fn, gFnSymbols) {
    if (fn->hasFlag(FLAG_EXPORT)) {
      resolveFormals(fn);
      resolveFns(fn);
    }
  }
}

static void resolveEnumTypes() {
  // need to handle enumerated types better
  forv_Vec(TypeSymbol, type, gTypeSymbols) {
    if (EnumType* et = toEnumType(type->type)) {
      for_enums(def, et) {
        if (def->init) {
          resolve_type_expr(def->init);
        }
      }
    }
  }
}

static void resolveDynamicDispatches() {
  inDynamicDispatchResolution = true;
  int num_types;
  do {
    num_types = gTypeSymbols.n;
    {
      Vec<Vec<FnSymbol*>*> values;
      virtualChildrenMap.get_values(values);
      forv_Vec(Vec<FnSymbol*>, value, values) {
        delete value;
      }
    }
    virtualChildrenMap.clear();
    {
      Vec<Vec<FnSymbol*>*> values;
      virtualRootsMap.get_values(values);
      forv_Vec(Vec<FnSymbol*>, value, values) {
        delete value;
      }
    }
    virtualRootsMap.clear();
    buildVirtualMaps();
  } while (num_types != gTypeSymbols.n);

  for (int i = 0; i < virtualRootsMap.n; i++) {
    if (virtualRootsMap.v[i].key) {
      for (int j = 0; j < virtualRootsMap.v[i].value->n; j++) {
        FnSymbol* root = virtualRootsMap.v[i].value->v[j];
        addVirtualMethodTableEntry(root->_this->type, root, true);
      }
    }
  }

  Vec<Type*> ctq;
  ctq.add(dtObject);
  forv_Vec(Type, ct, ctq) {
    if (Vec<FnSymbol*>* parentFns = virtualMethodTable.get(ct)) {
      forv_Vec(FnSymbol, pfn, *parentFns) {
        Vec<Type*> childSet;
        if (Vec<FnSymbol*>* childFns = virtualChildrenMap.get(pfn)) {
          forv_Vec(FnSymbol, cfn, *childFns) {
            forv_Vec(Type, pt, cfn->_this->type->dispatchParents) {
              if (pt == ct) {
                if (!childSet.set_in(cfn->_this->type)) {
                  addVirtualMethodTableEntry(cfn->_this->type, cfn);
                  childSet.set_add(cfn->_this->type);
                }
                break;
              }
            }
          }
        }
        forv_Vec(Type, childType, ct->dispatchChildren) {
          if (!childSet.set_in(childType)) {
            addVirtualMethodTableEntry(childType, pfn);
          }
        }
      }
    }
    forv_Vec(Type, child, ct->dispatchChildren) {
      ctq.add(child);
    }
  }

  for (int i = 0; i < virtualMethodTable.n; i++) {
    if (virtualMethodTable.v[i].key) {
      virtualMethodTable.v[i].value->reverse();
      for (int j = 0; j < virtualMethodTable.v[i].value->n; j++) {
        virtualMethodMap.put(virtualMethodTable.v[i].value->v[j], j);
      }
    }
  }
  inDynamicDispatchResolution = false;

  if (fPrintDispatch) {
    printf("Dynamic dispatch table:\n");
    for (int i = 0; i < virtualMethodTable.n; i++) {
      if (Type* t = virtualMethodTable.v[i].key) {
        printf("  %s\n", toString(t));
        for (int j = 0; j < virtualMethodTable.v[i].value->n; j++) {
          printf("    %s\n", toString(virtualMethodTable.v[i].value->v[j]));
        }
      }
    }
  }
}

static void insertRuntimeTypeTemps() {
  forv_Vec(TypeSymbol, ts, gTypeSymbols) {
    if (ts->defPoint &&
        ts->defPoint->parentSymbol &&
        ts->hasFlag(FLAG_HAS_RUNTIME_TYPE) &&
        !ts->hasFlag(FLAG_GENERIC)) {
      VarSymbol* tmp = newTemp("_runtime_type_tmp_", ts->type);
      ts->type->defaultConstructor->insertBeforeReturn(new DefExpr(tmp));
      CallExpr* call = new CallExpr("chpl__convertValueToRuntimeType", tmp);
      ts->type->defaultConstructor->insertBeforeReturn(call);
      resolveCall(call);
      resolveFns(call->isResolved());
      valueToRuntimeTypeMap.put(ts->type, call->isResolved());
      call->remove();
      tmp->defPoint->remove();
    }
  }
}

static void resolveAutoCopies() {
  forv_Vec(TypeSymbol, ts, gTypeSymbols) {
    if ((isRecord(ts->type) ||
         getSyncFlags(ts).any()) &&
        !ts->hasFlag(FLAG_GENERIC) &&
        !ts->hasFlag(FLAG_SYNTACTIC_DISTRIBUTION)) {
      resolveAutoCopy(ts->type);
      resolveAutoDestroy(ts->type);
    }
  }
}

static void resolveRecordInitializers() {
  //
  // resolve PRIM_INITs for records
  //
  forv_Vec(CallExpr, init, inits) {
    if (init->parentSymbol) {
      Type* type = init->get(1)->typeInfo();
      if (!type->symbol->hasFlag(FLAG_HAS_RUNTIME_TYPE)) {
        if (type->symbol->hasFlag(FLAG_REF))
          type = type->getValType();
        if (type->defaultValue) {
          INT_FATAL(init, "PRIM_INIT should have been replaced already");
        } else if (type->symbol->hasFlag(FLAG_ITERATOR_RECORD)) {
          // why??  --sjd
          init->replace(init->get(1)->remove());
        } else if (type->symbol->hasFlag(FLAG_DISTRIBUTION)) {
          Symbol* tmp = newTemp("_distribution_tmp_");
          init->getStmtExpr()->insertBefore(new DefExpr(tmp));
          CallExpr* classCall = new CallExpr(type->getField("_valueType")->type->defaultConstructor);
          CallExpr* move = new CallExpr(PRIM_MOVE, tmp, classCall);
          init->getStmtExpr()->insertBefore(move);
          resolveCall(classCall);
          resolveFns(classCall->isResolved());
          resolveCall(move);
          CallExpr* distCall = new CallExpr("chpl__buildDistValue", tmp);
          init->replace(distCall);
          resolveCall(distCall);
          resolveFns(distCall->isResolved());
        } else if (type->symbol->hasFlag(FLAG_EXTERN)) {
          // We don't expect initialization code for an externally defined type,
          // so remove the flag which tells checkReturnPaths() to expect it.
          FnSymbol* fn = toFnSymbol(init->parentSymbol);
          if (fn)
            fn->removeFlag(FLAG_SPECIFIED_RETURN_TYPE);
          init->replace(init->get(1)->remove());
        } else {
          INT_ASSERT(type->defaultConstructor);
          CallExpr* call = new CallExpr(type->defaultConstructor);
          init->replace(call);
          resolveCall(call);
          if (call->isResolved())
            resolveFns(call->isResolved());
        }
      }
    }
  }
}

static void insertDynamicDispatchCalls() {
  // Select resolved calls whose function appears in the virtualChildrenMap.
  // These are the dynamically-dispatched calls.
  forv_Vec(CallExpr, call, gCallExprs) {
    if (!call->parentSymbol) continue;
    if (!call->getStmtExpr()) continue;

    FnSymbol* key = call->isResolved();
    if (!key) continue;

    Vec<FnSymbol*>* fns = virtualChildrenMap.get(key);
    if (!fns) continue;

    SET_LINENO(call);

    //Check to see if any of the overridden methods reference outer variables.  If they do, then when we later change the
    //signature in flattenFunctions, the vtable style will break (function signatures will no longer match).  To avoid this
    //we switch to the if-block style in the case where outer variables are discovered.
    //Note: This is conservative, as we haven't finished resolving functions and calls yet, we check all possibilities. 
    
    bool referencesOuterVars = false;

    Vec<FnSymbol*> seen;
    referencesOuterVars = usesOuterVars(key, seen);

    if (!referencesOuterVars) {    
      for (int i = 0; i < fns->n; ++i) {
        seen.clear();
        if ( (referencesOuterVars = usesOuterVars(key, seen)) ) {
          break;
        }
      }
    }
    
    if ((fns->n + 1 > fConditionalDynamicDispatchLimit) && (!referencesOuterVars)) {
      //
      // change call of root method into virtual method call; replace
      // method token with function
      //
      // N.B.: The following variable must have the same size as the type of
      // chpl__class_id / chpl_cid_* -- otherwise communication will cause
      // problems when it tries to read the cid of a remote class.  See
      // test/classes/sungeun/remoteDynamicDispatch.chpl (on certain
      // machines and configurations).
      VarSymbol* cid = newTemp("_virtual_method_tmp_", dtInt[INT_SIZE_32]);
      call->getStmtExpr()->insertBefore(new DefExpr(cid));
      call->getStmtExpr()->insertBefore(new CallExpr(PRIM_MOVE, cid, new CallExpr(PRIM_GETCID, call->get(2)->copy())));
      // hilde sez: "remove" here means VMT calls are not really "resolved".
      // That is, calls to isResolved() return NULL.
      call->get(1)->replace(call->baseExpr->remove());
      call->get(2)->insertBefore(new SymExpr(cid));
      call->primitive = primitives[PRIM_VMT_CALL];
      // This clause leads to necessary reference temporaries not being inserted, 
      // while the clause below works correctly. <hilde>
      // Increase --conditional-dynamic-dispatch-limit to see this.
    } else {
      forv_Vec(FnSymbol, fn, *fns) {
        Type* type = fn->getFormal(2)->type;
        CallExpr* subcall = call->copy();
        SymExpr* tmp = new SymExpr(gNil);

      // Build the IF block.
        BlockStmt* ifBlock = new BlockStmt();
        VarSymbol* cid = newTemp("_dynamic_dispatch_tmp_", dtBool);
        ifBlock->insertAtTail(new DefExpr(cid));
        ifBlock->insertAtTail(new CallExpr(PRIM_MOVE, cid,
                                new CallExpr(PRIM_TESTCID,
                                             call->get(2)->copy(),
                                             type->symbol)));
        VarSymbol* _ret = NULL;
        if (key->retType != dtVoid) {
          _ret = newTemp("_return_tmp_", key->retType);
          ifBlock->insertAtTail(new DefExpr(_ret));
        }
      // Build the TRUE block.
        BlockStmt* trueBlock = new BlockStmt();
        if (fn->retType == key->retType) {
          if (_ret)
            trueBlock->insertAtTail(new CallExpr(PRIM_MOVE, _ret, subcall));
          else
            trueBlock->insertAtTail(subcall);
        } else if (isSubType(fn->retType, key->retType)) {
          // Insert a cast to the overridden method's return type
          VarSymbol* castTemp = newTemp("_cast_tmp_", fn->retType);
          trueBlock->insertAtTail(new DefExpr(castTemp));
          trueBlock->insertAtTail(new CallExpr(PRIM_MOVE, castTemp,
                                               subcall));
          INT_ASSERT(_ret);
          trueBlock->insertAtTail(new CallExpr(PRIM_MOVE, _ret,
                                    new CallExpr(PRIM_CAST,
                                                 key->retType->symbol,
                                                 castTemp)));
        } else
          INT_FATAL(key, "unexpected case");

      // Build the FALSE block.
        BlockStmt* falseBlock = NULL;
        if (_ret)
          falseBlock = new BlockStmt(new CallExpr(PRIM_MOVE, _ret, tmp));
        else
          falseBlock = new BlockStmt(tmp);

        ifBlock->insertAtTail(new CondStmt(
                                new SymExpr(cid),
                                trueBlock,
                                falseBlock));
        if (key->retType == dtUnknown)
          INT_FATAL(call, "bad parent virtual function return type");
        call->getStmtExpr()->insertBefore(ifBlock);
        if (_ret)
          call->replace(new SymExpr(_ret));
        else
          call->remove();
        tmp->replace(call);
        subcall->baseExpr->replace(new SymExpr(fn));
        if (SymExpr* se = toSymExpr(subcall->get(2))) {
          VarSymbol* tmp = newTemp("_cast_tmp_", type);
          se->getStmtExpr()->insertBefore(new DefExpr(tmp));
          se->getStmtExpr()->insertBefore(new CallExpr(PRIM_MOVE, tmp, new CallExpr(PRIM_CAST, type->symbol, se->var)));
          se->replace(new SymExpr(tmp));
        } else if (CallExpr* ce = toCallExpr(subcall->get(2)))
          if (ce->isPrimitive(PRIM_CAST))
            ce->get(1)->replace(new SymExpr(type->symbol));
          else
            INT_FATAL(subcall, "unexpected");
        else
          INT_FATAL(subcall, "unexpected");
      }
    }
  }
}

static Type*
buildRuntimeTypeInfo(FnSymbol* fn) {
  ClassType* ct = new ClassType(CLASS_RECORD);
  TypeSymbol* ts = new TypeSymbol(astr("_RuntimeTypeInfo"), ct);
  for_formals(formal, fn) {
    if (!formal->instantiatedParam) {
      VarSymbol* field = new VarSymbol(formal->name, formal->type);
      ct->fields.insertAtTail(new DefExpr(field));
      if (formal->hasFlag(FLAG_TYPE_VARIABLE))
        field->addFlag(FLAG_TYPE_VARIABLE);
    }
  }
  theProgram->block->insertAtTail(new DefExpr(ts));
  ct->symbol->addFlag(FLAG_RUNTIME_TYPE_VALUE);
  return ct;
}


static void insertReturnTemps() {
  //
  // Insert return temps for functions that return values if no
  // variable captures the result. If the value is a sync/single var or a
  // reference to a sync/single var, pass it through the _statementLevelSymbol
  // function to get the semantics of reading a sync/single var. If the value
  // is an iterator pass it through another overload of
  // _statementLevelSymbol to iterate through it for side effects.
  //
  forv_Vec(CallExpr, call, gCallExprs) {
    if (call->parentSymbol) {
      if (FnSymbol* fn = call->isResolved()) {
        if (fn->retType != dtVoid) {
          CallExpr* parent = toCallExpr(call->parentExpr);
          if (!parent && !isDefExpr(call->parentExpr)) { // no use
            VarSymbol* tmp = newTemp("_return_tmp_", fn->retType);
            DefExpr* def = new DefExpr(tmp);
            call->insertBefore(def);
            if ((fn->retType->getValType() &&
                 isSyncType(fn->retType->getValType())) ||
                isSyncType(fn->retType) ||
                fn->hasFlag(FLAG_ITERATOR_FN)) {
              CallExpr* sls = new CallExpr("_statementLevelSymbol", tmp);
              call->insertBefore(sls);
              reset_ast_loc(sls, call);
              resolveCall(sls);
              INT_ASSERT(sls->isResolved());
              resolveFns(sls->isResolved());
            }
            def->insertAfter(new CallExpr(PRIM_MOVE, tmp, call->remove()));
          }
        }
      }
    }
  }
}


//
// insert code to initialize a class or record
//
static void
initializeClass(Expr* stmt, Symbol* sym) {
  ClassType* ct = toClassType(sym->type);
  INT_ASSERT(ct);
  for_fields(field, ct) {
    if (!field->hasFlag(FLAG_SUPER_CLASS)) {
      if (field->type->defaultValue) {
        stmt->insertBefore(new CallExpr(PRIM_SET_MEMBER, sym, field, field->type->defaultValue));
      } else if (isRecord(field->type)) {
        VarSymbol* tmp = newTemp("_init_class_tmp_", field->type);
        stmt->insertBefore(new DefExpr(tmp));
        initializeClass(stmt, tmp);
        stmt->insertBefore(new CallExpr(PRIM_SET_MEMBER, sym, field, tmp));
      }
    }
  }
}



//
// pruneResolvedTree -- prunes and cleans the AST after all of the
// function calls and types have been resolved
//
static void
pruneResolvedTree() {
  removeUnusedFunctions();
  removeUnusedTypes();
  // Ideally positioned to lose the "best function name" contest. Suggestions?
  removeRandomJunk();
  buildRuntimeTypeExpressions();  // Another WAG.
  removeUnusedFormals();
  insertRuntimeInitTemps();
  removeMootFields();
  removeNilTypeArgs();
  insertReferenceTemps();
}

static void removeUnusedFunctions() {
  // Remove unused functions
  forv_Vec(FnSymbol, fn, gFnSymbols) {
    if (fn->defPoint && fn->defPoint->parentSymbol) {
      if (!resolvedFns.get(fn) || fn->retTag == RET_PARAM)
        fn->defPoint->remove();
    }
  }
}

static bool
isUnusedClass(ClassType *ct) {
  // FALSE if default constructors are used
  if (resolvedFns.get(ct->defaultConstructor) ||
      resolvedFns.get(ct->defaultTypeConstructor)) {
    return false;
  }

  // TRUE if fields are not all type vars, params, or super class
  for_fields(field, ct) {
    if (!field->hasFlag(FLAG_PARAM) &&
        !field->hasFlag(FLAG_TYPE_VARIABLE) &&
        !field->hasFlag(FLAG_SUPER_CLASS)) {
      return true;
    }
  }

  // Otherwise be conservative and keep it around because it maybe
  //  be used by a child class that is used (need multiple passes
  //  over the global type symbols determine this accurately)
  return false;
}

static void removeUnusedTypes() {
  // Remove unused types

  forv_Vec(TypeSymbol, type, gTypeSymbols) {
    if (type->defPoint && type->defPoint->parentSymbol)
      if (!type->hasFlag(FLAG_REF))
        if (ClassType* ct = toClassType(type->type))
          if (isUnusedClass(ct)) {
            if (ct->symbol->hasFlag(FLAG_OBJECT_CLASS))
              dtObject = NULL;
            ct->symbol->defPoint->remove();
          }
  }

  forv_Vec(TypeSymbol, type, gTypeSymbols) {
    if (type->defPoint && type->defPoint->parentSymbol) {
      if (type->hasFlag(FLAG_REF)) {
        if (ClassType* ct = toClassType(type->getValType())) {
          if (isUnusedClass(ct)) {
            if (ct->symbol->hasFlag(FLAG_OBJECT_CLASS))
              dtObject = NULL;
            type->defPoint->remove();
          }
        }
        if (type->type->defaultTypeConstructor->defPoint->parentSymbol)
          type->type->defaultTypeConstructor->defPoint->remove();
      }
    }
  }
}

static void removeRandomJunk() {
  Vec<BaseAST*> asts;
  collect_asts_postorder(rootModule, asts);
  forv_Vec(BaseAST, ast, asts) {
    Expr* expr = toExpr(ast);
    if (!expr || !expr->parentSymbol)
      continue;
    if (DefExpr* def = toDefExpr(ast)) {
      // Remove unused global variables
      if (toVarSymbol(def->sym))
        if (toModuleSymbol(def->parentSymbol))
          if (def->sym->type == dtUnknown)
            def->remove();
    } else if (CallExpr* call = toCallExpr(ast)) {
      if (call->isPrimitive(PRIM_NOOP)) {
        // Remove Noops
        call->remove();
      } else if (call->isPrimitive(PRIM_TYPEOF)) {
        // Remove move(x, PRIM_TYPEOF(y)) calls -- useless after this
        CallExpr* parentCall = toCallExpr(call->parentExpr);
        if (parentCall && parentCall->isPrimitive(PRIM_MOVE) && 
            parentCall->get(2) == call) {
          parentCall->remove();
        } else {
          // Replace PRIM_TYPEOF with argument
          call->replace(call->get(1)->remove());
        }
      } else if (call->isPrimitive(PRIM_CAST)) {
        if (call->get(1)->typeInfo() == call->get(2)->typeInfo())
          call->replace(call->get(2)->remove());
      } else if (call->isPrimitive(PRIM_SET_MEMBER) ||
                 call->isPrimitive(PRIM_GET_MEMBER) ||
                 call->isPrimitive(PRIM_GET_MEMBER_VALUE)) {
        // Remove member accesses of types
        // Replace string literals with field symbols in member primitives
        Type* baseType = call->get(1)->typeInfo();
        if (!call->parentSymbol->hasFlag(FLAG_REF) &&
            baseType->symbol->hasFlag(FLAG_REF))
          baseType = baseType->getValType();
        const char* memberName = get_string(call->get(2));
        Symbol* sym = baseType->getField(memberName);
        if ((sym->hasFlag(FLAG_TYPE_VARIABLE) && !sym->type->symbol->hasFlag(FLAG_HAS_RUNTIME_TYPE)) ||
            !strcmp(sym->name, "_promotionType") ||
            sym->isParameter())
          call->getStmtExpr()->remove();
        else
          call->get(2)->replace(new SymExpr(sym));
      } else if (call->isPrimitive(PRIM_MOVE)) {
        // Remove types to enable --baseline
        SymExpr* sym = toSymExpr(call->get(2));
        if (sym && isTypeSymbol(sym->var))
          call->remove();
      } else if (FnSymbol* fn = call->isResolved()) {
        // Remove method and leader token actuals
        for (int i = fn->numFormals(); i >= 1; i--) {
          ArgSymbol* formal = fn->getFormal(i);
          if (formal->type == dtMethodToken ||
              formal->instantiatedParam ||
              (formal->hasFlag(FLAG_TYPE_VARIABLE) &&
               !formal->type->symbol->hasFlag(FLAG_HAS_RUNTIME_TYPE))) {
            if (!fn->hasFlag(FLAG_EXTERN)) {
              call->get(i)->remove();
            } else {
              // extern function with a type parameter
              INT_ASSERT(toSymExpr(call->get(1)));
              TypeSymbol *ts = toSymExpr(call->get(1))->var->type->symbol;
              // Remove the tmp and just pass the type through directly
              call->get(i)->replace(new SymExpr(ts));
            }
          }
        }
      }
    } else if (NamedExpr* named = toNamedExpr(ast)) {
      // Remove names of named actuals
      Expr* actual = named->actual;
      actual->remove();
      named->replace(actual);
    } else if (BlockStmt* block = toBlockStmt(ast)) {
      // Remove type blocks--code that exists only to determine types
      if (block->blockTag == BLOCK_TYPE)
        block->remove();
    }
  }
}

static void buildRuntimeTypeExpressions() {
  forv_Vec(FnSymbol, fn, gFnSymbols) {
    if (fn->defPoint && fn->defPoint->parentSymbol) {
      if (fn->hasFlag(FLAG_HAS_RUNTIME_TYPE)) {
        INT_ASSERT(fn->retType->symbol->hasFlag(FLAG_HAS_RUNTIME_TYPE));
        Type* runtimeType = buildRuntimeTypeInfo(fn);
        runtimeTypeMap.put(fn->retType, runtimeType);

        FnSymbol* runtimeTypeToValueFn = fn->copy();
        runtimeTypeToValueFn->name = astr("chpl__convertRuntimeTypeToValue");
        runtimeTypeToValueFn->cname = runtimeTypeToValueFn->name;
        runtimeTypeToValueFn->removeFlag(FLAG_HAS_RUNTIME_TYPE);
        runtimeTypeToValueFn->getReturnSymbol()->removeFlag(FLAG_TYPE_VARIABLE);
        runtimeTypeToValueFn->retTag = RET_VALUE;
        fn->defPoint->insertBefore(new DefExpr(runtimeTypeToValueFn));
        runtimeTypeToValueMap.put(runtimeType, runtimeTypeToValueFn);

        fn->retType = runtimeType;
        fn->getReturnSymbol()->type = runtimeType;
        BlockStmt* block = new BlockStmt();
        VarSymbol* var = newTemp("_return_tmp_", fn->retType);
        block->insertAtTail(new DefExpr(var));
        for_formals(formal, fn) {
          if (!formal->instantiatedParam) {
            Symbol* field = runtimeType->getField(formal->name);
            if (!formal->hasFlag(FLAG_TYPE_VARIABLE) || field->type->symbol->hasFlag(FLAG_HAS_RUNTIME_TYPE))
              block->insertAtTail(new CallExpr(PRIM_SET_MEMBER, var, field, formal));
          }
        }
        block->insertAtTail(new CallExpr(PRIM_RETURN, var));
        fn->body->replace(block);
      }
    }
  }
}

static void removeUnusedFormals() {
  forv_Vec(FnSymbol, fn, gFnSymbols) {
    if (fn->defPoint && fn->defPoint->parentSymbol) {
      Vec<SymExpr*> symExprs;
      for_formals(formal, fn) {
        // Remove formal default values
        if (formal->defaultExpr)
          formal->defaultExpr->remove();
        // Remove formal type expressions
        if (formal->typeExpr)
          formal->typeExpr->remove();
        // Remove method and leader token formals
        if (formal->type == dtMethodToken || formal->instantiatedParam)
          formal->defPoint->remove();
        if (formal->hasFlag(FLAG_TYPE_VARIABLE) &&
            (!formal->type->symbol->hasFlag(FLAG_HAS_RUNTIME_TYPE) &&
             !fn->hasFlag(FLAG_EXTERN))) {
          formal->defPoint->remove();
          VarSymbol* tmp = newTemp("_formal_type_tmp_", formal->type);
          fn->insertAtHead(new DefExpr(tmp));
          if (symExprs.n == 0)
            collectSymExprs(fn->body, symExprs);
          forv_Vec(SymExpr, se, symExprs) {
            if (se->var == formal) {
              if (CallExpr* call = toCallExpr(se->parentExpr))
                if (call->isPrimitive(PRIM_DEREF))
                  se->getStmtExpr()->remove();
              se->var = tmp;
            }
          }
        }
        if (formal->hasFlag(FLAG_TYPE_VARIABLE) &&
            formal->type->symbol->hasFlag(FLAG_HAS_RUNTIME_TYPE)) {
          if (FnSymbol* fn = valueToRuntimeTypeMap.get(formal->type)) {
            Type* rt = (fn->retType->symbol->hasFlag(FLAG_RUNTIME_TYPE_VALUE)) ?
                        fn->retType : runtimeTypeMap.get(fn->retType);
            INT_ASSERT(rt);
            formal->type =  rt;
            formal->removeFlag(FLAG_TYPE_VARIABLE);
          }
        }
      }
      if (fn->where)
        fn->where->remove();
      if (fn->retTag == RET_TYPE) {
        VarSymbol* ret = toVarSymbol(fn->getReturnSymbol());
        if (ret && ret->type->symbol->hasFlag(FLAG_HAS_RUNTIME_TYPE)) {
          if (FnSymbol* rtfn = valueToRuntimeTypeMap.get(ret->type)) {
            Type* rt = (rtfn->retType->symbol->hasFlag(FLAG_RUNTIME_TYPE_VALUE)) ?
                        rtfn->retType : runtimeTypeMap.get(rtfn->retType);
            INT_ASSERT(rt);
            ret->type = rt;
            fn->retType = ret->type;
            fn->retTag = RET_VALUE;
          }
        }
      }
    }
  }
}

static void insertRuntimeInitTemps() {
  Vec<BaseAST*> asts;
  collect_asts_postorder(rootModule, asts);

  forv_Vec(BaseAST, ast, asts) {
    if (DefExpr* def = toDefExpr(ast)) {
      if (isVarSymbol(def->sym) &&
          def->sym->hasFlag(FLAG_TYPE_VARIABLE) &&
          def->sym->type->symbol->hasFlag(FLAG_HAS_RUNTIME_TYPE)) {
        Type* rt = runtimeTypeMap.get(def->sym->type);
        INT_ASSERT(rt);
        def->sym->type = rt;
        def->sym->removeFlag(FLAG_TYPE_VARIABLE);
      }
    }
  }

  forv_Vec(BaseAST, ast, asts) {
    if (CallExpr* call = toCallExpr(ast)) {
      if (call->parentSymbol && call->isPrimitive(PRIM_INIT)) {
        SymExpr* se = toSymExpr(call->get(1));
        Type* rt =se->var->type;
        if (rt->symbol->hasFlag(FLAG_RUNTIME_TYPE_VALUE)) {
          SET_LINENO(call);
          FnSymbol* runtimeTypeToValueFn = runtimeTypeToValueMap.get(rt);
          INT_ASSERT(runtimeTypeToValueFn);
          CallExpr* runtimeTypeToValueCall = new CallExpr(runtimeTypeToValueFn);
          for_formals(formal, runtimeTypeToValueFn) {
            Symbol* field = rt->getField(formal->name);
            INT_ASSERT(field);
            VarSymbol* tmp = newTemp("_runtime_type_tmp_", field->type);
            call->getStmtExpr()->insertBefore(new DefExpr(tmp));
            call->getStmtExpr()->insertBefore(new CallExpr(PRIM_MOVE, tmp,
                                                           new CallExpr(PRIM_GET_MEMBER_VALUE, se->var, field)));
            if (formal->hasFlag(FLAG_TYPE_VARIABLE))
              tmp->addFlag(FLAG_TYPE_VARIABLE);
            runtimeTypeToValueCall->insertAtTail(tmp);
          }
          VarSymbol* tmp = newTemp("_runtime_type_tmp_", runtimeTypeToValueFn->retType);
          call->getStmtExpr()->insertBefore(new DefExpr(tmp));
          call->getStmtExpr()->insertBefore(new CallExpr(PRIM_MOVE, tmp, runtimeTypeToValueCall));
          INT_ASSERT(autoCopyMap.get(tmp->type));
          call->replace(new CallExpr(autoCopyMap.get(tmp->type), tmp));
        } else if (rt->symbol->hasFlag(FLAG_HAS_RUNTIME_TYPE)) {
          //
          // This is probably related to a comment that used to handle
          // this case elsewhere:
          //
          // special handling of tuple constructor to avoid
          // initialization of array based on an array type symbol
          // rather than a runtime array type
          //
          // this code added during the introduction of the new
          // keyword; it should be removed when possible
          //
          call->getStmtExpr()->remove();
        } else {
          INT_FATAL(call, "PRIM_INIT should have already been handled");
        }
      }
    } else if (SymExpr* se = toSymExpr(ast)) {

      // remove dead type expressions
      if (se->getStmtExpr() == se)
        if (se->var->hasFlag(FLAG_TYPE_VARIABLE))
          se->remove();

    }
  }
}

static void removeMootFields() {
  // Remove type fields, parameter fields, and _promotionType field
  forv_Vec(TypeSymbol, type, gTypeSymbols) {
    if (type->defPoint && type->defPoint->parentSymbol) {
      if (ClassType* ct = toClassType(type->type)) {
        for_fields(field, ct) {
          if (field->hasFlag(FLAG_TYPE_VARIABLE) ||
              field->isParameter() ||
              !strcmp(field->name, "_promotionType"))
            field->defPoint->remove();
        }
      }
    }
  }
}

static void removeNilTypeArgs() {
  // Remove nilType formals and actuals
  Vec<ArgSymbol*> nilFormalSet;
  forv_Vec(CallExpr, call, gCallExprs) {
    if (call->parentSymbol && call->isResolved()) {
      for_formals_actuals(formal, actual, call) {
        if (formal->type == dtNil) {
          actual->remove();
          nilFormalSet.set_add(formal);
        }
      }
    }
  }
  forv_Vec(ArgSymbol, arg, nilFormalSet) {
    if (arg) {
      FnSymbol* fn = toFnSymbol(arg->defPoint->parentSymbol);
      INT_ASSERT(fn);
      arg->defPoint->remove();
      Vec<SymExpr*> symExprs;
      collectSymExprs(fn, symExprs);
      forv_Vec(SymExpr, se, symExprs) {
        if (se->var == arg)
          se->var = gNil;
      }
    }
  }
}

static void insertReferenceTemps() {
  forv_Vec(CallExpr, call, gCallExprs) {
    if ((call->parentSymbol && call->isResolved()) ||
        call->isPrimitive(PRIM_VMT_CALL)) {
      //
      // Insert reference temps for function arguments that expect them.
      //
      for_formals_actuals(formal, actual, call) {
        if (formal->type == actual->typeInfo()->refType) {
          SET_LINENO(call);
          VarSymbol* tmp = newTemp("_ref_tmp_", formal->type);
          call->getStmtExpr()->insertBefore(new DefExpr(tmp));
          actual->replace(new SymExpr(tmp));
          call->getStmtExpr()->insertBefore(new CallExpr(PRIM_MOVE, tmp, new CallExpr(PRIM_ADDR_OF, actual)));
        }
      }
    } else if (call->isPrimitive(PRIM_INIT_FIELDS)) {
      initializeClass(call, toSymExpr(call->get(1))->var);
      call->remove();
    } 
  }
}

static void
fixTypeNames(ClassType* ct)
{
  const char default_domain_name[] = "DefaultRectangularDom";

  if (!ct->symbol->hasFlag(FLAG_BASE_ARRAY) && isArrayClass(ct))
  {
    const char* domain_type = ct->getField("dom")->type->symbol->name;
    const char* elt_type = ct->getField("eltType")->type->symbol->name;
    ct->symbol->name = astr("[", domain_type, "] ", elt_type);
  }
  if (ct->instantiatedFrom &&
      !strcmp(ct->instantiatedFrom->symbol->name, default_domain_name)) {
    ct->symbol->name = astr("domain", ct->symbol->name+strlen(default_domain_name));
  }
  if (isRecordWrappedType(ct)) {
    ct->symbol->name = ct->getField("_valueType")->type->symbol->name;
  }
}


static void
setScalarPromotionType(ClassType* ct) {
  for_fields(field, ct) {
    if (!strcmp(field->name, "_promotionType"))
      ct->scalarPromotionType = field->type;
  }
}

static void resolveImplementsStatement(CallExpr* call, bool errorCheck) {
  if (SymExpr *se = toSymExpr(call->argList.tail)) {
    if (isSymExpr(call->argList.head)) {
      if (InterfaceSymbol *is = toInterfaceSymbol(se->var)) {
        forv_Vec (FnSymbol, fn, is->functionSignatures) {
          CallInfo info(fn, cclosure);
          Vec<FnSymbol*> visibleFns;                    // visible functions
          Vec<FnSymbol*> candidateFns;
          Vec<Vec<ArgSymbol*>*> candidateActualFormals; // candidate functions

          if (!info.scope) {
            Vec<BlockStmt*> visited;
            vFunManager.getVisibleFunctions(VisibleFunctionManager::getVisibilityBlock(call),
                info.name, visibleFns, visited);
          } else {
            if (VisibleFunctionBlock* vfb = vFunManager.visibleFunctionMap.get(info.scope))
              if (Vec<FnSymbol*>* fns = vfb->visibleFunctions.get(info.name))
                visibleFns.append(*fns);
          }
          forv_Vec(FnSymbol, visibleFn, visibleFns) {
            //if (call->methodTag && !visibleFn->hasFlag(FLAG_NO_PARENS) && !visibleFn->hasFlag(FLAG_TYPE_CONSTRUCTOR))
              //continue;
            addCandidate(&candidateFns, &candidateActualFormals, visibleFn, info);
          }
          FnSymbol* best = NULL;
          Vec<ArgSymbol*>* actualFormals = 0;
          Expr* scope = (info.scope) ? info.scope :
              VisibleFunctionManager::getVisibilityBlock(call);
          best = disambiguate_by_match(&candidateFns, &candidateActualFormals,
                                       &info.actuals, &actualFormals, scope);

          if (!best) {
            if (tryStack.n) {
              tryFailure = true;
              return;
            } else if (candidateFns.n > 0) {
              if (errorCheck)
                USR_FATAL("Function is ambiguous. Debug.\n");
            } else {
              if (errorCheck)
                USR_FATAL("Function unresolved. Debug.\n");
            }
          } else {
            best = defaultWrap(best, actualFormals, &info);
            best = orderWrap(best, actualFormals, &info);
            best = coercionWrap(best, &info);
            best = promotionWrap(best, &info);
          }

          for (int i = 0; i < candidateActualFormals.n; i++)
            delete candidateActualFormals.v[i];

          FnSymbol* resolvedFn = best;
          if(!resolvedFn)
            USR_FATAL("Function not resolved. Debug.\n");
         // else
         //   USR_FATAL("Function resolved. Debug.\n");
        }
        VarSymbol *tmp = new VarSymbol("witness");
        addToImplementsSymbolTable(call,call->argList.tail,
                          call->argList.head, tmp);
      }
    }
  }
}<|MERGE_RESOLUTION|>--- conflicted
+++ resolved
@@ -15,7 +15,6 @@
 #include "stmt.h"
 #include "stringutil.h"
 #include "symbol.h"
-#include "typeCheck.h"
 #include "congruenceClosure.h"
 #include "../ifa/prim_data.h"
 
@@ -36,14 +35,12 @@
 bool inDynamicDispatchResolution = false;
 SymbolMap paramMap;
 
-
 //#
 //# Static Variables
 //#
 static int explainCallLine;
 static ModuleSymbol* explainCallModule;
 static CongruenceClosure cclosure;
-
 
 static Vec<CallExpr*> inits;
 static Map<FnSymbol*,bool> resolvedFns;
@@ -77,12 +74,9 @@
 Map<FnSymbol*,FnSymbol*> iteratorLeaderMap; // iterator->leader map for promotion
 Map<FnSymbol*,FnSymbol*> iteratorFollowerMap; // iterator->leader map for promotion
 
-static VisibleFunctionManager vFunManager;
-
 //#
 //# Static Function Declarations
 //#
-
 static bool hasRefField(Type *type);
 static bool typeHasRefField(Type *type);
 static FnSymbol* resolveUninsertedCall(Type* type, CallExpr* call);
@@ -134,6 +128,13 @@
                      CallInfo* info);
 static void issueCompilerError(CallExpr* call);
 static void reissueCompilerWarning(const char* str, int offset);
+BlockStmt* getVisibilityBlock(Expr* expr);
+static void buildVisibleFunctionMap();
+static BlockStmt*
+getVisibleFunctions(BlockStmt* block,
+                    const char* name,
+                    Vec<FnSymbol*>& visibleFns,
+                    Vec<BlockStmt*>& visited);
 static Type* resolve_type_expr(Expr* expr);
 static void makeNoop(CallExpr* call);
 static bool isTypeExpr(Expr* expr);
@@ -215,76 +216,22 @@
 static void insertReferenceTemps();
 static void fixTypeNames(ClassType* ct);
 static void setScalarPromotionType(ClassType* ct);
-static void resolveImplementsStatement(CallExpr* call, bool errorCheck);
+static void resolveImplementsStatement(ImplementsStmt* istmt, bool errorCheck);
+bool hasImplementsClausesInWhereClause(BaseAST *whereClause);
+static bool addDictionaryForImplementsClausesInWhereClause(BaseAST* whereClause, CallExpr* fn_call, CallInfo &info);
+static void convertInterfaceUsesFn(FnSymbol *fn);
+static void getMatchingFunctionsInInterfaces(const char* name, Vec<FnSymbol*>& visibleFns,
+    Map<FnSymbol*, ArgSymbol*>& fnsInInterfaces);
+static void
+getFunctionsInWhereClause(Map<FnSymbol*, ArgSymbol*>& fnsInInterfaces,
+    Vec<ArgSymbol*>& witnessObjects, BaseAST *whereClause);
 static void getWitnessesInWhereClause(Vec<CallExpr*>& implementsClauses, BaseAST *whereClause);
-static void getFunctionsInWhereClause(Map<FnSymbol*, ArgSymbol*>& fnsInInterfaces,
-    Vec<ArgSymbol*>& witnessObjects, BaseAST *whereClause);
-static bool hasImplementsClausesInWhereClause(BaseAST *whereClause);
-
-typedef Map<BaseAST*, Symbol*> ImplementingTypeList;
-typedef Map<BaseAST*, ImplementingTypeList*> ImplementedInterfaceList;
-typedef Map<BaseAST*, ImplementedInterfaceList*> ImplementsSymbolTable;
-
-ImplementsSymbolTable implementsSymbolTable;
-
-void
-addToImplementsSymbolTable(CallExpr* ce, BaseAST* interface, BaseAST* implementingType,
-    Symbol *implementingWitness){
-  BaseAST* scope = getScope(ce);
-  BaseAST* interface_node = cclosure.get_representative_ast(interface);
-  BaseAST* implementingType_node = cclosure.get_representative_ast(implementingType);
-  ImplementedInterfaceList* interfaceEntry = implementsSymbolTable.get(scope);
-  if(!interfaceEntry) {
-    interfaceEntry = new ImplementedInterfaceList();
-    implementsSymbolTable.put(scope,interfaceEntry);
-  }
-  ImplementingTypeList* typeEntry = interfaceEntry->get(interface);
-  if(!typeEntry) {
-    typeEntry = new ImplementingTypeList();
-    interfaceEntry->put(interface_node,typeEntry);
-  }
-  typeEntry->put(implementingType_node,implementingWitness);
-}
-
-bool
-lookupImplementsSymbolTable(BaseAST* ce, BaseAST* interface, BaseAST* implementingType) {
-  BaseAST* scope = getScope(ce);
-  if(!scope)
-    return false;
-  BaseAST* interface_node = cclosure.get_representative_ast(interface);
-  BaseAST* implementingType_node = cclosure.get_representative_ast(implementingType);
-  ImplementedInterfaceList* interfaceEntry = implementsSymbolTable.get(scope);
-  if(!interfaceEntry) {
-    return lookupImplementsSymbolTable(scope,interface,implementingType);
-  }
-  ImplementingTypeList* typeEntry = interfaceEntry->get(interface_node);
-  if(!typeEntry)
-    return lookupImplementsSymbolTable(scope,interface,implementingType);
-  Symbol* witness = typeEntry->get(implementingType_node);
-  if(!witness)
-    return lookupImplementsSymbolTable(scope,interface,implementingType);
-  return true;
-}
-
-Symbol*
-lookupImplementsWitnessInSymbolTable(BaseAST* ce, BaseAST* interface, BaseAST* implementingType) {
-  BaseAST* scope = getScope(ce);
-  if(!scope)
-    return NULL;
-  BaseAST* interface_node = cclosure.get_representative_ast(interface);
-  BaseAST* implementingType_node = cclosure.get_representative_ast(implementingType);
-  ImplementedInterfaceList* interfaceEntry = implementsSymbolTable.get(scope);
-  if(!interfaceEntry) {
-    return lookupImplementsWitnessInSymbolTable(scope,interface,implementingType);
-  }
-  ImplementingTypeList* typeEntry = interfaceEntry->get(interface_node);
-  if(!typeEntry)
-    return lookupImplementsWitnessInSymbolTable(scope,interface,implementingType);
-  Symbol* witness = typeEntry->get(implementingType_node);
-  if(!witness)
-    return lookupImplementsWitnessInSymbolTable(scope,interface,implementingType);
-  return witness;
-}
+static void pruneInterfaceGenericFns();
+static void addAdaptationToInterfaceDict(BaseAST*, ClassType *witness, FnSymbol *requiredFn, FnSymbol *actualFn);
+
+
+typedef MapElem<FnSymbol*, ArgSymbol*> FnArgElem;
+
 
 static bool hasRefField(Type *type) {
   if (isPrimitiveType(type)) return false;
@@ -374,6 +321,205 @@
   resolveFns(fn);
   autoDestroyMap.put(type, fn);
   tmp->defPoint->remove();
+}
+
+/*
+  Creates the parent class which will represent the function's type.  Children of the parent class will capture different functions which
+  happen to share the same function type.  By using the parent class we can assign new values onto variable that match the function type
+  but may currently be pointing at a different function.
+*/
+
+static ClassType* createAndInsertInterfaceDictClass(BaseAST *interfaceDict, const char *name) {
+  ClassType *parent = new ClassType(CLASS_CLASS);
+  TypeSymbol *parent_ts = new TypeSymbol(name, parent);
+
+  //Adding support for implements stmt
+  if(ImplementsStmt* s = toImplementsStmt(interfaceDict)) {
+    s->insertBefore(new DefExpr(parent_ts));
+  } else if (CallExpr* ce = toCallExpr(interfaceDict)) {
+    ce->insertBefore(new DefExpr(parent_ts));
+  }
+
+  parent->dispatchParents.add(dtObject);
+  dtObject->dispatchChildren.add(parent);
+  VarSymbol* parent_super = new VarSymbol("super", dtObject);
+  parent_super->addFlag(FLAG_SUPER_CLASS);
+  parent->fields.insertAtHead(new DefExpr(parent_super));
+  build_constructor(parent);
+  build_type_constructor(parent);
+
+  return parent;
+}
+
+bool hasImplementsClausesInWhereClause(BaseAST *whereClause) {
+  if (CallExpr *ce = toCallExpr(whereClause)) {
+    if (UnresolvedSymExpr *callsymexpr = toUnresolvedSymExpr(ce->baseExpr)) {
+      if (!strcmp(callsymexpr->unresolved, "implements")) {
+        //First find the interface that was implemented and open it up
+        BaseAST *interface_implemented = ce->argList.get(2);
+        if (SymExpr *se = toSymExpr(interface_implemented)) {
+          // Is a symexpr
+          if (isInterfaceSymbol(se->var)) {
+            return true;
+          }
+          else {
+            USR_FATAL(se, "Implementation phrase with non-interface symbol");
+          }
+        }
+        else {
+          // Isn't a symexpr, something is wrong
+          USR_FATAL(se, "Poorly formed implements phrase in where clause");
+        }
+      } else if (!strcmp(callsymexpr->unresolved, "_build_tuple")) {
+        //We have multiple constraints, handle them
+        for_alist(arg, ce->argList) {
+          return hasImplementsClausesInWhereClause(arg);
+        }
+      }
+    }
+    else {
+      return false;
+    }
+  }
+  else if (BlockStmt *block = toBlockStmt(whereClause)) {
+    for_alist(expr, block->body) {
+      if (hasImplementsClausesInWhereClause(expr)) {
+        return true;
+      }
+    }
+  }
+  return false;
+}
+
+static bool addDictionaryForImplementsClausesInWhereClause(BaseAST* whereClause, CallExpr* fn_call, CallInfo &info) {
+  if (CallExpr *ce = toCallExpr(whereClause)) {
+    if (UnresolvedSymExpr *callsymexpr = toUnresolvedSymExpr(ce->baseExpr)) {
+      if (!strcmp(callsymexpr->unresolved, "implements")) {
+        //First find the interface that was implemented and open it up
+        BaseAST* type_arg = toSymExpr(ce->argList.get(1))->var->type;
+        BaseAST *interface_implemented = ce->argList.get(2);
+        if (SymExpr *se = toSymExpr(interface_implemented)) {
+          // Is a symexpr
+          if (isInterfaceSymbol(se->var)) {
+            Symbol *interfaceDict = lookupImplementsWitnessInSymbolTable(fn_call, interface_implemented, type_arg);
+            if(!interfaceDict)
+              return false;
+              //USR_FATAL("Implementation condition not satisfied.\n");
+            SymExpr *dictExpr = new SymExpr(interfaceDict);
+            fn_call->insertAtTail(dictExpr);
+            info.actuals.add(interfaceDict);
+            info.actualNames.add(NULL);
+            //ce->remove();
+          }
+          else {
+            return false;
+            //USR_FATAL(se, "Implementation phrase with non-interface symbol");
+          }
+        }
+        else {
+          // Isn't a symexpr, something is wrong
+          USR_FATAL(se, "Poorly formed implements phrase in where clause");
+        }
+      } else if (!strcmp(callsymexpr->unresolved, "_build_tuple")) {
+        //We have multiple constraints, handle them
+        for_alist(arg, ce->argList) {
+          bool result = addDictionaryForImplementsClausesInWhereClause(arg, fn_call, info);
+          if (!result)
+            return false;
+        }
+      }
+    }
+  }
+  else if (BlockStmt *block = toBlockStmt(whereClause)) {
+    bool result = true;
+    for_alist(expr, block->body) {
+       result = result & addDictionaryForImplementsClausesInWhereClause(expr, fn_call, info);
+    }
+    return result;
+  }
+  return true;
+}
+
+
+typedef Map<BaseAST*, Symbol*> ImplementingTypeList;
+typedef Map<BaseAST*, ImplementingTypeList*> ImplementedInterfaceList;
+typedef Map<BaseAST*, ImplementedInterfaceList*> ImplementsSymbolTable;
+
+ImplementsSymbolTable implementsSymbolTable;
+
+//taken from scopeResolve. Can be refactored.
+BaseAST* getScope(BaseAST* ast) {
+  if (Expr* expr = toExpr(ast)) {
+    BlockStmt* block = toBlockStmt(expr->parentExpr);
+    if (block && block->blockTag != BLOCK_SCOPELESS) {
+      return block;
+    } else if (expr->parentExpr) {
+      return getScope(expr->parentExpr);
+    } else if (FnSymbol* fn = toFnSymbol(expr->parentSymbol)) {
+      return fn;
+    } else if (TypeSymbol* ts = toTypeSymbol(expr->parentSymbol)) {
+      if (isEnumType(ts->type) || isClassType(ts->type)) {
+        return ts;
+      }
+    }
+    if (expr->parentSymbol == rootModule)
+      return NULL;
+    else
+      return getScope(expr->parentSymbol->defPoint);
+  } else if (Symbol* sym = toSymbol(ast)) {
+    if (sym == rootModule)
+      return NULL;
+    else
+      return getScope(sym->defPoint);
+  }
+  INT_FATAL(ast, "getScope expects an Expr or a Symbol");
+  return NULL;
+}
+
+void
+addToImplementsSymbolTable(CallExpr* ce, BaseAST *scope, Symbol *implementingWitness){
+  BaseAST* interface = ce->argList.tail;
+  BaseAST* implementingType = ce->argList.head;
+
+  //BaseAST* scope = getScope(ce);
+  BaseAST* interface_node = cclosure.get_representative_ast(interface);
+  BaseAST* implementingType_node = cclosure.get_representative_ast(implementingType);
+  ImplementedInterfaceList* interfaceEntry = implementsSymbolTable.get(scope);
+  if(!interfaceEntry) {
+    interfaceEntry = new ImplementedInterfaceList();
+    implementsSymbolTable.put(scope,interfaceEntry);
+  }
+  ImplementingTypeList* typeEntry = interfaceEntry->get(interface);
+  if(!typeEntry) {
+    typeEntry = new ImplementingTypeList();
+    interfaceEntry->put(interface_node,typeEntry);
+  }
+  typeEntry->put(implementingType_node,implementingWitness);
+}
+
+Symbol*
+lookupImplementsWitnessInSymbolTable(BaseAST* ce, BaseAST* interface, BaseAST* implementingType) {
+  BaseAST* scope;
+  if (ce)
+    scope = getScope(ce);
+  else
+    scope = getScope(interface);
+
+  if(!scope)
+    return NULL;
+  BaseAST* interface_node = cclosure.get_representative_ast(interface);
+  BaseAST* implementingType_node = cclosure.get_representative_ast(implementingType);
+  ImplementedInterfaceList* interfaceEntry = implementsSymbolTable.get(scope);
+  if(!interfaceEntry) {
+    return lookupImplementsWitnessInSymbolTable(scope,interface,implementingType);
+  }
+  ImplementingTypeList* typeEntry = interfaceEntry->get(interface_node);
+  if(!typeEntry)
+    return lookupImplementsWitnessInSymbolTable(scope,interface,implementingType);
+  Symbol* witness = typeEntry->get(implementingType_node);
+  if(!witness)
+    return lookupImplementsWitnessInSymbolTable(scope,interface,implementingType);
+  return witness;
 }
 
 
@@ -1355,7 +1501,6 @@
 
     // Compute the param/type substitutions for generic arguments.
     SymbolMap subs;
-
     computeGenericSubs(subs, fn, &formalActuals);
     if (subs.n) {
       // If any substitutions were made, instantiate the generic function.
@@ -1899,8 +2044,6 @@
   USR_WARN(from, "%s", str);
 }
 
-<<<<<<< HEAD
-=======
 class VisibleFunctionBlock {
  public:
   Map<const char*,Vec<FnSymbol*>*> visibleFunctions;
@@ -1937,6 +2080,14 @@
 }
 
 static void buildVisibleFunctionMap() {
+  /*
+  for (int i = nVisibleFunctions; i < gFnSymbols.n; i++) {
+    FnSymbol* fn = gFnSymbols.v[i];
+    if (hasImplementsClausesInWhereClause(fn->where)) {
+      convertInterfaceUsesFn(fn);
+    }
+  }
+  */
   for (int i = nVisibleFunctions; i < gFnSymbols.n; i++) {
     FnSymbol* fn = gFnSymbols.v[i];
     if (!fn->hasFlag(FLAG_INVISIBLE_FN) && fn->defPoint->parentSymbol && !isArgSymbol(fn->defPoint->parentSymbol)) {
@@ -2026,7 +2177,6 @@
 
   return NULL;
 }
->>>>>>> bd8d4d25
 
 
 static Type*
@@ -2112,6 +2262,7 @@
   return false;
 }
 
+
 //
 // special case cast of class w/ type variables that is not generic
 //   i.e. type variables are type definitions (have default types)
@@ -2170,7 +2321,7 @@
 }
 
 void
-resolveCall(CallExpr* call, bool errorCheck, FnSymbol *containingFn) {
+resolveCall(CallExpr* call, bool errorCheck) {
   if (!call->primitive) {
     resolveNormalCall(call, errorCheck);
   } else if (call->isPrimitive(PRIM_TUPLE_AND_EXPAND)) {
@@ -2191,12 +2342,11 @@
 
     if (UnresolvedSymExpr *use = toUnresolvedSymExpr(call->baseExpr)) {
       if (!strcmp(use->unresolved, "implements")) {
-        resolveImplementsStatement(call, errorCheck);
         return;
       }
     }
+
     CallInfo info(call);
-
 
     Vec<FnSymbol*> visibleFns;                    // visible functions
     Vec<FnSymbol*> candidateFns;
@@ -2205,16 +2355,19 @@
     //
     // update visible function map as necessary
     //
-    if (gFnSymbols.n != vFunManager.nVisibleFunctions)
-      vFunManager.buildVisibleFunctionMap();
+    if (gFnSymbols.n != nVisibleFunctions)
+      buildVisibleFunctionMap();
 
     if (!call->isResolved()) {
+      if (FnSymbol *parentFn = toFnSymbol(call->parentSymbol)) {
+        getMatchingFunctionsInInterfaces(info.name, visibleFns, parentFn->fnsInInterfaces);
+      }
+
       if (!info.scope) {
         Vec<BlockStmt*> visited;
-        vFunManager.getVisibleFunctions(VisibleFunctionManager::getVisibilityBlock(call),
-            info.name, visibleFns, visited);
+        getVisibleFunctions(getVisibilityBlock(call), info.name, visibleFns, visited);
       } else {
-        if (VisibleFunctionBlock* vfb = vFunManager.visibleFunctionMap.get(info.scope))
+        if (VisibleFunctionBlock* vfb = visibleFunctionMap.get(info.scope))
           if (Vec<FnSymbol*>* fns = vfb->visibleFunctions.get(info.name))
             visibleFns.append(*fns);
       }
@@ -2239,18 +2392,13 @@
 
     FnSymbol* best = NULL;
     Vec<ArgSymbol*>* actualFormals = 0;
-    Expr* scope = (info.scope) ? info.scope :
-        VisibleFunctionManager::getVisibilityBlock(call);
+    Expr* scope = (info.scope) ? info.scope : getVisibilityBlock(call);
     best = disambiguate_by_match(&candidateFns, &candidateActualFormals,
                                  &info.actuals, &actualFormals, scope,
                                  explainCallLine && explainCallMatch(call));
 
     if (best && explainCallLine && explainCallMatch(call)) {
       USR_PRINT(best, "best candidate is: %s", toString(best));
-    }
-
-    if (containingFn && containingFn->fnsInInterfaces.n > 0) {
-      printf ("check for functions in interface\n");
     }
 
     if (call->partialTag && (!best || !best->hasFlag(FLAG_NO_PARENS))) {
@@ -2267,6 +2415,77 @@
           printResolutionError("unresolved", visibleFns, &info);
       }
     } else {
+      if (best && best->instantiatedFrom &&
+          best->instantiatedFrom->interfacedGenericFn) {
+
+        FnSymbol *fn = best->instantiatedFrom->interfacedGenericFn;
+
+        if (hasImplementsClausesInWhereClause(best->where)) {
+          bool whereResult = addDictionaryForImplementsClausesInWhereClause(best->where,call,info);
+          if (!whereResult) {
+            best = NULL;
+          }
+        }
+
+        if (best) {
+
+          //Vec<ArgSymbol*> actualFormals;
+          Vec<Symbol*> formalActuals;
+
+          bool valid = computeActualFormalMap(fn, formalActuals, *actualFormals, info);
+
+          if (!valid) {
+            best = NULL;
+          }
+
+          if (fn->hasFlag(FLAG_GENERIC)) {
+
+            //
+            // try to avoid excessive over-instantiation
+            //
+            int i = 0;
+            for_formals(formal, fn) {
+              if (formal->type != dtUnknown) {
+                if (Symbol* actual = formalActuals.v[i]) {
+                  if (actual->hasFlag(FLAG_TYPE_VARIABLE) != formal->hasFlag(FLAG_TYPE_VARIABLE)) {
+                    best = NULL;
+                    break;
+                  }
+                  if (formal->type->symbol->hasFlag(FLAG_GENERIC)) {
+                    Type* vt = actual->getValType();
+                    Type* st = actual->type->scalarPromotionType;
+                    Type* svt = (vt) ? vt->scalarPromotionType : NULL;
+                    if (!canInstantiate(actual->type, formal->type) &&
+                        (!vt || !canInstantiate(vt, formal->type)) &&
+                        (!st || !canInstantiate(st, formal->type)) &&
+                        (!svt || !canInstantiate(svt, formal->type))) {
+                      best = NULL;
+                      break;
+                    }
+                  } else {
+                    if (!canDispatch(actual->type, actual, formal->type, fn, NULL, formal->instantiatedParam)) {
+                      best = NULL;
+                      break;
+                    }
+                  }
+                }
+              }
+              i++;
+            }
+
+            // Compute the param/type substitutions for generic arguments.
+            SymbolMap subs;
+            computeGenericSubs(subs, fn, &formalActuals);
+            if (subs.n) {
+              // If any substitutions were made, instantiate the generic function.
+              if (FnSymbol* ifn = instantiate(fn, &subs, info.call, false))
+                best = ifn;
+            }
+
+          }
+        }
+      }
+
       best = defaultWrap(best, actualFormals, &info);
       best = orderWrap(best, actualFormals, &info);
       best = coercionWrap(best, &info);
@@ -3034,8 +3253,7 @@
       
   Vec<FnSymbol*> visibleFns;
   Vec<BlockStmt*> visited;
-  vFunManager.getVisibleFunctions(VisibleFunctionManager::getVisibilityBlock(call),
-      flname, visibleFns, visited);
+  getVisibleFunctions(getVisibilityBlock(call), flname, visibleFns, visited);
 
   if (visibleFns.n > 1) {
     USR_FATAL(call, "%s: can not capture overloaded functions as values",
@@ -3189,8 +3407,7 @@
       Vec<FnSymbol*> visibleFns;
       Vec<BlockStmt*> visited;
 
-      vFunManager.getVisibleFunctions(VisibleFunctionManager::getVisibilityBlock(call),
-          call->parentSymbol->name, visibleFns, visited);
+      getVisibleFunctions(getVisibilityBlock(call), call->parentSymbol->name, visibleFns, visited);
     
       forv_Vec(FnSymbol, called_fn, visibleFns) {
         bool seen_this_fn = false;
@@ -4356,13 +4573,17 @@
       if (is_param_resolved(fn, expr))
         return;
 
-    if (CallExpr* call = toCallExpr(expr)) {
+    if(ImplementsStmt* is = toImplementsStmt(expr)) {
+      resolveImplementsStatement(is, true);
+    }
+
+    else if (CallExpr* call = toCallExpr(expr)) {
       if (call->isPrimitive(PRIM_ERROR) ||
           call->isPrimitive(PRIM_WARNING)) {
         issueCompilerError(call);
       }
       callStack.add(call);
-      resolveCall(call, true, fn);
+      resolveCall(call);
       if (!tryFailure && call->isResolved())
         resolveFns(call->isResolved());
       if (tryFailure) {
@@ -4493,110 +4714,6 @@
   AST_CHILDREN_CALL(ast, insertCasts, fn, casts);
 }
 
-static void getWitnessesInWhereClause(Vec<CallExpr*>& implementsClauses, BaseAST *whereClause) {
-  if (CallExpr *ce = toCallExpr(whereClause)) {
-    if (UnresolvedSymExpr *callsymexpr = toUnresolvedSymExpr(ce->baseExpr)) {
-      if (!strcmp(callsymexpr->unresolved, "implements")) {
-        //First find the interface that was implemented and open it up
-        BaseAST *interface_implemented = ce->argList.get(2);
-        if (SymExpr *se = toSymExpr(interface_implemented)) {
-          // Is a symexpr
-          if (isInterfaceSymbol(se->var)) {
-            implementsClauses.add(ce);
-          }
-          else {
-            INT_FATAL("Implementation phrase with non-interface symbol");
-          }
-        }
-        else {
-          // Isn't a symexpr, something is wrong
-        }
-      } else if (!strcmp(callsymexpr->unresolved, "_build_tuple")) {
-        //We have multiple constraints, handle them
-        for_alist(arg, ce->argList) {
-          getWitnessesInWhereClause(implementsClauses, arg);
-        }
-      }
-    }
-    else {
-      //printf("Not unresolved\n");
-    }
-  }
-  else if (BlockStmt *block = toBlockStmt(whereClause)) {
-    for_alist(expr, block->body) {
-      getWitnessesInWhereClause(implementsClauses, expr);
-    }
-  }
-}
-
-static void
-getFunctionsInWhereClause(Map<FnSymbol*, ArgSymbol*>& fnsInInterfaces,
-    Vec<ArgSymbol*>& witnessObjects, BaseAST *whereClause) {
-
-  Vec<CallExpr*> implementsClauses;
-  getWitnessesInWhereClause(implementsClauses, whereClause);
-
-  forv_Vec(CallExpr, ce, implementsClauses) {
-    //First find the interface that was implemented and open it up
-    SymExpr *implementing_type = toSymExpr(ce->argList.get(1));
-    BaseAST *interface_implemented = ce->argList.get(2);
-    if (SymExpr *se = toSymExpr(interface_implemented)) {
-      // Is a symexpr
-      if (InterfaceSymbol *is = toInterfaceSymbol(se->var)) {
-
-        // Create an symbol that will represent this dictionary
-        ArgSymbol *dict = new ArgSymbol(INTENT_BLANK,
-            astr(implementing_type->var->name, "_impl_", se->var->name), dtAny);
-        dict->addFlag(FLAG_GENERIC);
-
-        witnessObjects.add(dict);
-
-        //addToImplementsSymbolTable(ce, is, se, dict);
-
-        forv_Vec(FnSymbol, fn, is->functionSignatures) {
-          //For now, copy the function prototype and replace the types
-          //with the ones we know
-          //FnSymbol *fn_copy = fn->copy(NULL, true);
-          /*
-          FnSymbol *fn_copy = fn->copy();
-          fn_copy->addFlag(FLAG_INVISIBLE_FN);
-
-          */
-          SymbolMap map;
-          FnSymbol *fn_copy = instantiate(fn, &map, NULL);
-          //replace formal types
-          for_formals(arg, fn_copy) {
-            //list_view(arg);
-            if (BlockStmt *bs = toBlockStmt(arg->typeExpr)) {
-              if (UnresolvedSymExpr *use = toUnresolvedSymExpr(bs->body.head)) {
-                if (!strcmp(use->unresolved, "self")) {
-                  bs->body.head = ce->argList.get(1)->copy();
-                }
-              }
-            }
-          }
-          //replace return type
-          if (BlockStmt *bs = toBlockStmt(fn_copy->retExprType)) {
-            if (UnresolvedSymExpr *use = toUnresolvedSymExpr(bs->body.head)) {
-              if (!strcmp(use->unresolved, "self")) {
-                bs->body.head = ce->argList.get(1)->copy();
-              }
-            }
-          }
-          //fn_copy->removeFlag(FLAG_GENERIC);
-          //fn_copy->addFlag(FLAG_INVISIBLE_FN);
-          //fn_copy->instantiatedFrom = fn;
-          fn_copy->defPoint = whereClause->getFunction()->defPoint;
-          fnsInInterfaces.put(fn_copy, NULL); //was fn, dict
-          //list_view(fn_copy);
-        }
-      }
-      else {
-        INT_FATAL("Implementation phrase with non-interface symbol");
-      }
-    }
-  }
-}
 
 static void instantiate_default_constructor(FnSymbol* fn) {
   //
@@ -4678,16 +4795,6 @@
 
   insertFormalTemps(fn);
 
-  Vec<ArgSymbol*> witnessObjects; // symbols which represent the dictionaries
-                                  // passed in when a type implements an
-                                  // interface
-
-  getFunctionsInWhereClause(fn->fnsInInterfaces, witnessObjects, fn->where);
-
-  forv_Vec(ArgSymbol, arg, witnessObjects) {
-    fn->insertFormalAtTail(arg);
-  }
-
   resolveBlock(fn->body);
 
   if (tryFailure) {
@@ -4733,6 +4840,8 @@
       }
     }
   }
+
+
 
   ret->type = retType;
   if (!fn->iteratorInfo) {
@@ -5082,7 +5191,33 @@
   }
 }
 
-static bool hasImplementsClausesInWhereClause(BaseAST *whereClause) {
+
+static void
+computeStandardModuleSet() {
+  standardModuleSet.set_add(rootModule->block);
+  standardModuleSet.set_add(theProgram->block);
+
+  Vec<ModuleSymbol*> stack;
+  stack.add(standardModule);
+
+  while (ModuleSymbol* mod = stack.pop()) {
+    if (mod->block->modUses) {
+      for_actuals(expr, mod->block->modUses) {
+        SymExpr* se = toSymExpr(expr);
+        INT_ASSERT(se);
+        ModuleSymbol* use = toModuleSymbol(se->var);
+        INT_ASSERT(use);
+        if (!standardModuleSet.set_in(use->block)) {
+          stack.add(use);
+          standardModuleSet.set_add(use->block);
+        }
+      }
+    }
+  }
+}
+
+
+static void getWitnessesInWhereClause(Vec<CallExpr*>& implementsClauses, BaseAST *whereClause) {
   if (CallExpr *ce = toCallExpr(whereClause)) {
     if (UnresolvedSymExpr *callsymexpr = toUnresolvedSymExpr(ce->baseExpr)) {
       if (!strcmp(callsymexpr->unresolved, "implements")) {
@@ -5091,66 +5226,300 @@
         if (SymExpr *se = toSymExpr(interface_implemented)) {
           // Is a symexpr
           if (isInterfaceSymbol(se->var)) {
-            return true;
+            implementsClauses.add(ce);
           }
           else {
-            USR_FATAL(se, "Implementation phrase with non-interface symbol");
+            INT_FATAL("Implementation phrase with non-interface symbol");
           }
         }
         else {
           // Isn't a symexpr, something is wrong
-          USR_FATAL(se, "Poorly formed implements phrase in where clause");
         }
       } else if (!strcmp(callsymexpr->unresolved, "_build_tuple")) {
         //We have multiple constraints, handle them
         for_alist(arg, ce->argList) {
-          return hasImplementsClausesInWhereClause(arg);
-        }
-      }
-    }
-    else {
-      return false;
-      //printf("Not unresolved\n");
+          getWitnessesInWhereClause(implementsClauses, arg);
+        }
+      }
     }
   }
   else if (BlockStmt *block = toBlockStmt(whereClause)) {
     for_alist(expr, block->body) {
-      if (hasImplementsClausesInWhereClause(expr)) {
-        return true;
-      }
-    }
-  }
-  return false;
-}
-
+      getWitnessesInWhereClause(implementsClauses, expr);
+    }
+  }
+}
+
+static void getMatchingFunctionsInInterfaces(const char* name, Vec<FnSymbol*>& visibleFns,
+    Map<FnSymbol*, ArgSymbol*>& fnsInInterfaces) {
+
+  form_Map(FnArgElem, elem, fnsInInterfaces) {
+    if (!strcmp(elem->key->name, name)) {
+      visibleFns.add(elem->key);
+    }
+  }
+}
 
 static void
-computeStandardModuleSet() {
-  vFunManager.standardModuleSet.set_add(rootModule->block);
-  vFunManager.standardModuleSet.set_add(theProgram->block);
-
-  Vec<ModuleSymbol*> stack;
-  stack.add(standardModule);
-
-  while (ModuleSymbol* mod = stack.pop()) {
-    if (mod->block->modUses) {
-      for_actuals(expr, mod->block->modUses) {
-        SymExpr* se = toSymExpr(expr);
-        INT_ASSERT(se);
-        ModuleSymbol* use = toModuleSymbol(se->var);
-        INT_ASSERT(use);
-        if (!vFunManager.standardModuleSet.set_in(use->block)) {
-          stack.add(use);
-          vFunManager.standardModuleSet.set_add(use->block);
-        }
-      }
-    }
-  }
-}
-
-void convertInterfaceUses(FnSymbol *fn) {
-
-}
+getFunctionsInWhereClause(Map<FnSymbol*, ArgSymbol*>& fnsInInterfaces,
+    Vec<ArgSymbol*>& witnessObjects, BaseAST *whereClause) {
+
+  Vec<CallExpr*> implementsClauses;
+  getWitnessesInWhereClause(implementsClauses, whereClause);
+
+  forv_Vec(CallExpr, ce, implementsClauses) {
+    //First find the interface that was implemented and open it up
+    SymExpr *implementing_type = toSymExpr(ce->argList.get(1));
+    BaseAST *interface_implemented = ce->argList.get(2);
+    if (SymExpr *se = toSymExpr(interface_implemented)) {
+      // Is a symexpr
+      if (InterfaceSymbol *is = toInterfaceSymbol(se->var)) {
+
+        // Create an symbol that will represent this dictionary
+        ArgSymbol *dict = new ArgSymbol(INTENT_BLANK,
+            astr(implementing_type->var->name, "_impl_", se->var->name), dtAny);
+        dict->addFlag(FLAG_GENERIC);
+
+        witnessObjects.add(dict);
+
+        //addToImplementsSymbolTable(ce, dict);
+
+        forv_Vec(FnSymbol, fn, is->functionSignatures) {
+          //For now, copy the function prototype and replace the types
+          //with the ones we know
+          //FnSymbol *fn_copy = fn->copy(NULL, true);
+          /*
+          FnSymbol *fn_copy = fn->copy();
+          fn_copy->addFlag(FLAG_INVISIBLE_FN);
+
+          */
+          SymbolMap map;
+          FnSymbol *fn_copy = instantiate(fn, &map, NULL, true, true);
+          //replace formal types
+          for_formals(arg, fn_copy) {
+            //list_view(arg);
+            if (BlockStmt *bs = toBlockStmt(arg->typeExpr)) {
+              if (UnresolvedSymExpr *use = toUnresolvedSymExpr(bs->body.head)) {
+                if (!strcmp(use->unresolved, "self")) {
+                  bs->body.head = ce->argList.get(1)->copy();
+                }
+              }
+            }
+          }
+          //replace return type
+          if (BlockStmt *bs = toBlockStmt(fn_copy->retExprType)) {
+            if (UnresolvedSymExpr *use = toUnresolvedSymExpr(bs->body.head)) {
+              if (!strcmp(use->unresolved, "self")) {
+                bs->body.head = ce->argList.get(1)->copy();
+              }
+            }
+          }
+          VarSymbol *ret_tmp = new VarSymbol("ret_tmp");
+          fn_copy->insertBeforeReturn(new DefExpr(ret_tmp, gNil, fn_copy->retExprType ? fn_copy->retExprType->copy() : NULL));
+          fn_copy->insertBeforeReturn(new CallExpr(PRIM_RETURN, new SymExpr(ret_tmp)));
+          fn_copy->body->body.tail->remove();
+
+          //fn_copy->addFlag(FLAG_GENERIC);
+          //fn_copy->removeFlag(FLAG_GENERIC);
+          //fn_copy->addFlag(FLAG_INVISIBLE_FN);
+          //fn_copy->instantiatedFrom = fn;
+          //fn_copy->defPoint = whereClause->getFunction()->defPoint;
+          fnsInInterfaces.put(fn_copy, dict); //was fn, dict
+          //list_view(fn_copy);
+        }
+      }
+      else {
+        INT_FATAL("Implementation phrase with non-interface symbol");
+      }
+    }
+  }
+}
+
+static void convertInterfaceUsesFn(FnSymbol *fn) {
+  Vec<ArgSymbol*> witnessObjects; // symbols which represent the dictionaries
+                                  // passed in when a type implements an
+                                  // interface
+
+  if (fn->isConvertedInterfaceUser)
+    return;
+
+  fn->isConvertedInterfaceUser = true;
+
+  getFunctionsInWhereClause(fn->fnsInInterfaces, witnessObjects, fn->where);
+
+  form_Map(FnArgElem, e, fn->fnsInInterfaces) {
+    if (BlockStmt *block = toBlockStmt(fn->body->body.head->next)) {
+      block->insertAtHead(new DefExpr(e->key));
+    }
+  }
+
+  SymbolMap map;
+  for_formals(formal, fn) {
+    if (formal->type == dtAny) {
+      PrimitiveType *pt =  new PrimitiveType(NULL, true);
+      pt->refType = new ClassType(CLASS_CLASS);
+      TypeSymbol *ts = new TypeSymbol("tyvar", pt);
+      ts->addFlag(FLAG_NO_COPY);
+      ts->addFlag(FLAG_NO_IMPLICIT_COPY);
+      map.put(formal, ts);
+    }
+  }
+
+  SymExpr* gtrue = new SymExpr(gTrue);
+  fn->where->insertAtTail(gtrue);
+
+  FnSymbol *fn2 = instantiate(fn, &map, NULL);
+
+  //JDT: Please check this!!
+  fn2->isConvertedInterfaceUser = true;
+  gtrue->remove();
+
+  //JDT: Fixme, this only allows one implements clause
+  if (BlockStmt *block = toBlockStmt(fn2->body->body.head->next)) {
+    if (DefExpr *de = toDefExpr(block->body.head)) {
+      if (FnSymbol *fn_to_res = toFnSymbol(de->sym)) {
+        fn_to_res->addFlag(FLAG_ALLOW_REF);
+        //fn_to_res->removeFlag(FLAG_INVISIBLE_FN);
+        resolveFormals(fn_to_res);
+        form_Map(FnArgElem, e, fn->fnsInInterfaces) {
+          if (fn_to_res->instantiatedFrom == e->key->instantiatedFrom) {
+            fn2->fnsInInterfaces.put(fn_to_res, e->value);
+          }
+        }
+      }
+    }
+  }
+
+  Vec<CallExpr*> implementsClauses;
+  getWitnessesInWhereClause(implementsClauses, fn2->where);
+  int i = 0;
+  forv_Vec(CallExpr, implClause, implementsClauses) {
+    addToImplementsSymbolTable(implClause, getScope(fn2), witnessObjects.v[i]);
+    ++i;
+  }
+
+  fn2->addFlag(FLAG_ALLOW_REF);
+  resolveFormals(fn2);
+  resolveFns(fn2);
+
+  //JDT: Delete??
+  fn->removeFlag(FLAG_INVISIBLE_FN);
+
+  /*
+  form_Map(FnArgElem, e, fn->fnsInInterfaces) {
+    if (BlockStmt *block = toBlockStmt(fn->body->body.head->next)) {
+      block->body.head->remove();
+    }
+  }
+  */
+
+  // ***
+  // Convert special types back to generics
+  // ***
+
+  fn2->addFlag(FLAG_INVISIBLE_FN);
+  fn2->addFlag(FLAG_GENERIC);
+
+  for_formals(formal, fn2) {
+    form_Map(SymbolMapElem, e, map) {
+      if (TypeSymbol *ts = toTypeSymbol(e->value)) {
+        if (formal->type == ts->type) {
+          formal->type = dtAny;
+          formal->defaultExpr->remove();
+          formal->defaultExpr = NULL;
+          formal->typeExpr->remove();
+          formal->typeExpr = NULL;
+        }
+      }
+    }
+  }
+
+  Vec<BaseAST*> asts;
+  collect_asts(fn2, asts);
+  forv_Vec(BaseAST, ast, asts) {
+    if (Symbol *s = toSymbol(ast)) {
+      form_Map(SymbolMapElem, e, map) {
+        if (TypeSymbol *ts = toTypeSymbol(e->value)) {
+          if (s->type == ts->type) {
+            s->type = dtUnknown;
+          }
+        }
+      }
+    }
+    else if (CallExpr *ce = toCallExpr(ast)) {
+      if (SymExpr *se = toSymExpr(ce->baseExpr)) {
+        if (se->var && !strcmp(se->var->name, "=")) {
+          if (se->var->defPoint->parentSymbol)
+            se->var->defPoint->remove();
+          ce->baseExpr->replace(new UnresolvedSymExpr("="));
+        }
+        if (se->var) {
+          if (FnSymbol *fnResolved = toFnSymbol(se->var)) {
+            form_Map(FnArgElem, e, fn->fnsInInterfaces) {
+              if (fnResolved->instantiatedFrom == e->key->instantiatedFrom) {
+                ce->insertAtHead(new SymExpr(e->value));
+                ce->insertAtHead(gMethodToken);
+                se->replace(new UnresolvedSymExpr(e->key->name));
+                ce->methodTag = true;
+                ce->partialTag = true;
+                ce->replace(new CallExpr(ce));
+                break;
+              }
+            }
+          }
+        }
+      }
+    }
+  }
+
+  forv_Vec(ArgSymbol, arg, witnessObjects) {
+    fn2->insertFormalAtTail(arg);
+  }
+
+  fn->interfacedGenericFn = fn2;
+}
+
+static void addAdaptationToInterfaceDict(BaseAST *insertBefore, ClassType *interfaceDict,
+    FnSymbol *requiredFn, FnSymbol *actualFn) {
+  FnSymbol* adapted_method = new FnSymbol(requiredFn->name);
+  adapted_method->addFlag(FLAG_GENERIC);
+  adapted_method->addFlag(FLAG_INLINE);
+  adapted_method->insertFormalAtTail(new ArgSymbol(INTENT_BLANK, "_mt", dtMethodToken));
+  ArgSymbol* thisinterfaceDictSymbol = new ArgSymbol(INTENT_BLANK, "this", interfaceDict);
+  thisinterfaceDictSymbol->addFlag(FLAG_ARG_THIS);
+  adapted_method->insertFormalAtTail(thisinterfaceDictSymbol);
+  adapted_method->_this = thisinterfaceDictSymbol;
+
+  CallExpr *ce = new CallExpr(actualFn);
+
+  for_formals(formal, requiredFn) {
+    ArgSymbol* arg = new ArgSymbol(INTENT_BLANK, formal->name, dtAny);
+    adapted_method->insertFormalAtTail(arg);
+    ce->insertAtTail(new SymExpr(arg));
+  }
+
+  if (actualFn->retType == dtVoid) {
+    adapted_method->insertAtTail(ce);
+  }
+  else {
+    VarSymbol *tmp = newTemp("_return_tmp_");
+    adapted_method->insertAtTail(new DefExpr(tmp));
+    adapted_method->insertAtTail(new CallExpr(PRIM_MOVE, tmp, ce));
+
+    adapted_method->insertAtTail(new CallExpr(PRIM_RETURN, tmp));
+  }
+
+  if(ImplementsStmt* s = toImplementsStmt(insertBefore)) {
+    s->parentSymbol->defPoint->insertBefore(new DefExpr(adapted_method));
+  } else if (CallExpr* c = toCallExpr(insertBefore)) {
+    c->parentSymbol->defPoint->insertBefore(new DefExpr(adapted_method));
+  }
+
+  normalize(adapted_method);
+
+  interfaceDict->methods.add(adapted_method);
+}
+
 
 void
 resolve() {
@@ -5171,21 +5540,18 @@
 
   unmarkDefaultedGenerics();
 
-  resolveUses(mainModule);
-
-<<<<<<< HEAD
   forv_Vec(FnSymbol, fn, gFnSymbols) {
     if (hasImplementsClausesInWhereClause(fn->where)) {
-      convertInterfaceUses(fn);
-    }
-  }
-
-  resolveFns(chpl_main);
-
-=======
+      convertInterfaceUsesFn(fn);
+    }
+  }
+
+  resolveUses(mainModule);
+
   resolveFns(chpl_gen_main);
->>>>>>> bd8d4d25
   USR_STOP();
+
+  pruneInterfaceGenericFns();
 
   resolveExports();
   resolveEnumTypes();
@@ -5208,7 +5574,7 @@
   freeCache(promotionsCache);
 
   Vec<VisibleFunctionBlock*> vfbs;
-  vFunManager.visibleFunctionMap.get_values(vfbs);
+  visibleFunctionMap.get_values(vfbs);
   forv_Vec(VisibleFunctionBlock, vfb, vfbs) {
     Vec<Vec<FnSymbol*>*> vfns;
     vfb->visibleFunctions.get_values(vfns);
@@ -5217,8 +5583,8 @@
     }
     delete vfb;
   }
-  vFunManager.visibleFunctionMap.clear();
-  vFunManager.visibilityBlockCache.clear();
+  visibleFunctionMap.clear();
+  visibilityBlockCache.clear();
 
   checkResolveRemovedPrims();
 
@@ -5700,6 +6066,20 @@
   removeMootFields();
   removeNilTypeArgs();
   insertReferenceTemps();
+}
+
+static void pruneInterfaceGenericFns() {
+  forv_Vec(FnSymbol, fn, gFnSymbols) {
+    if (hasImplementsClausesInWhereClause(fn->where) && fn->hasFlag(FLAG_GENERIC)) {
+      if (fn->interfacedGenericFn) {
+        fn->interfacedGenericFn->defPoint->remove();
+      }
+      //fn->defPoint->remove();
+    }
+  }
+  forv_Vec(InterfaceSymbol, is, gInterfaceSymbols) {
+    is->defPoint->remove();
+  }
 }
 
 static void removeUnusedFunctions() {
@@ -6115,22 +6495,51 @@
   }
 }
 
-static void resolveImplementsStatement(CallExpr* call, bool errorCheck) {
+static void resolveImplementsStatement(ImplementsStmt* istmt, bool errorCheck) {
+  CallExpr* call = toCallExpr(istmt->implementsClause);
   if (SymExpr *se = toSymExpr(call->argList.tail)) {
-    if (isSymExpr(call->argList.head)) {
+    if (SymExpr *implementingExpr = toSymExpr(call->argList.head)) {
       if (InterfaceSymbol *is = toInterfaceSymbol(se->var)) {
+        ClassType* interfaceDict = createAndInsertInterfaceDictClass(istmt, "interfaceDict");
         forv_Vec (FnSymbol, fn, is->functionSignatures) {
-          CallInfo info(fn, cclosure);
+
+          SymbolMap map;
+          FnSymbol *fn_copy = fn->copy();
+          fn_copy->defPoint = fn->defPoint;
+
+          //replace formal types
+          for_formals(arg, fn_copy) {
+            //list_view(arg);
+            if (BlockStmt *bs = toBlockStmt(arg->typeExpr)) {
+              if (UnresolvedSymExpr *use = toUnresolvedSymExpr(bs->body.head)) {
+                if (!strcmp(use->unresolved, "self")) {
+                  arg->type = implementingExpr->var->type;
+                  bs->body.head = implementingExpr->copy();
+                }
+              }
+            }
+          }
+          //replace return type
+          if (BlockStmt *bs = toBlockStmt(fn_copy->retExprType)) {
+            if (UnresolvedSymExpr *use = toUnresolvedSymExpr(bs->body.head)) {
+              if (!strcmp(use->unresolved, "self")) {
+                fn_copy->retType = implementingExpr->var->type;
+                bs->body.head = implementingExpr->copy();
+              }
+            }
+          }
+
+          CallInfo info(fn_copy, cclosure);
           Vec<FnSymbol*> visibleFns;                    // visible functions
           Vec<FnSymbol*> candidateFns;
           Vec<Vec<ArgSymbol*>*> candidateActualFormals; // candidate functions
 
           if (!info.scope) {
             Vec<BlockStmt*> visited;
-            vFunManager.getVisibleFunctions(VisibleFunctionManager::getVisibilityBlock(call),
+            getVisibleFunctions(getVisibilityBlock(call),
                 info.name, visibleFns, visited);
           } else {
-            if (VisibleFunctionBlock* vfb = vFunManager.visibleFunctionMap.get(info.scope))
+            if (VisibleFunctionBlock* vfb = visibleFunctionMap.get(info.scope))
               if (Vec<FnSymbol*>* fns = vfb->visibleFunctions.get(info.name))
                 visibleFns.append(*fns);
           }
@@ -6142,9 +6551,9 @@
           FnSymbol* best = NULL;
           Vec<ArgSymbol*>* actualFormals = 0;
           Expr* scope = (info.scope) ? info.scope :
-              VisibleFunctionManager::getVisibilityBlock(call);
+              getVisibilityBlock(call);
           best = disambiguate_by_match(&candidateFns, &candidateActualFormals,
-                                       &info.actuals, &actualFormals, scope);
+                                       &info.actuals, &actualFormals, scope, false); //FIXME: pass explain flag
 
           if (!best) {
             if (tryStack.n) {
@@ -6152,10 +6561,10 @@
               return;
             } else if (candidateFns.n > 0) {
               if (errorCheck)
-                USR_FATAL("Function is ambiguous. Debug.\n");
+                USR_FATAL(call,"Function %s is ambiguous for implementing %s \n", toString(fn_copy), is->cname); //FIXME: Integrate it more closely to chapel style
             } else {
               if (errorCheck)
-                USR_FATAL("Function unresolved. Debug.\n");
+                USR_FATAL(call,"Function %s not found for implementing %s\n", toString(fn_copy), is->cname);   //FIXME: Integrate it more closely to chapel style
             }
           } else {
             best = defaultWrap(best, actualFormals, &info);
@@ -6169,14 +6578,20 @@
 
           FnSymbol* resolvedFn = best;
           if(!resolvedFn)
-            USR_FATAL("Function not resolved. Debug.\n");
-         // else
-         //   USR_FATAL("Function resolved. Debug.\n");
-        }
-        VarSymbol *tmp = new VarSymbol("witness");
-        addToImplementsSymbolTable(call,call->argList.tail,
-                          call->argList.head, tmp);
-      }
-    }
-  }
-}+            USR_FATAL(call,"Function %s could not be resolved for implementing %s\n", toString(fn_copy), is->cname);
+          addAdaptationToInterfaceDict(istmt, interfaceDict, fn_copy, resolvedFn);
+        }
+        VarSymbol *tmp = new VarSymbol("interfaceDict", interfaceDict);
+        istmt->insertAfter(new CallExpr(PRIM_MOVE, tmp,
+          new CallExpr(interfaceDict->defaultConstructor->name)));
+        istmt->insertAfter(new DefExpr(tmp));
+        addToImplementsSymbolTable(call, getScope(call), tmp);
+        call->remove();
+      }
+      else
+        USR_FATAL(istmt,"%s is not an Interface\n",se->var->cname);
+    }
+  }
+  else
+    USR_FATAL(istmt,"Interface not found\n");
+}
