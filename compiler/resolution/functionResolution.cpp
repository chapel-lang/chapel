--- conflicted
+++ resolved
@@ -6344,12 +6344,8 @@
       FnSymbol* iterator = getTheIteratorFn(call);
       CallExpr* standaloneCall = new CallExpr(iterator->name);
       for_formals(formal, iterator) {
-<<<<<<< HEAD
-        standaloneCall->insertAtTail(new NamedExpr(formal->name, symOrParamExpr(formal)));
-=======
         standaloneCall->insertAtTail(new NamedExpr(formal->name,
                                                    symOrParamExpr(formal)));
->>>>>>> abd8875c
       }
       // "tag" should be placed at the end of the formals in the source code as
       // well, to avoid insertion of an order wrapper.
@@ -6364,12 +6360,8 @@
       else
         leaderCall = new CallExpr(iterator->name);
       for_formals(formal, iterator) {
-<<<<<<< HEAD
-        leaderCall->insertAtTail(new NamedExpr(formal->name, symOrParamExpr(formal)));
-=======
         leaderCall->insertAtTail(new NamedExpr(formal->name,
                                                symOrParamExpr(formal)));
->>>>>>> abd8875c
       }
       // "tag" should be placed at the end of the formals in the source code as
       // well, to avoid insertion of an order wrapper.
@@ -6384,12 +6376,8 @@
       else
         followerCall = new CallExpr(iterator->name);
       for_formals(formal, iterator) {
-<<<<<<< HEAD
-        followerCall->insertAtTail(new NamedExpr(formal->name, symOrParamExpr(formal)));
-=======
         followerCall->insertAtTail(new NamedExpr(formal->name,
                                                  symOrParamExpr(formal)));
->>>>>>> abd8875c
       }
       // "tag", "followThis" and optionally "fast" should be placed at the end
       // of the formals in the source code as well, to avoid insertion of an
