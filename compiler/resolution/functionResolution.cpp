/*
 * Copyright 2004-2015 Cray Inc.
 * Other additional copyright holders may be indicated within.
 *
 * The entirety of this work is licensed under the Apache License,
 * Version 2.0 (the "License"); you may not use this file except
 * in compliance with the License.
 *
 * You may obtain a copy of the License at
 *
 *     http://www.apache.org/licenses/LICENSE-2.0
 *
 * Unless required by applicable law or agreed to in writing, software
 * distributed under the License is distributed on an "AS IS" BASIS,
 * WITHOUT WARRANTIES OR CONDITIONS OF ANY KIND, either express or implied.
 * See the License for the specific language governing permissions and
 * limitations under the License.
 */

#ifndef __STDC_FORMAT_MACROS
#define __STDC_FORMAT_MACROS
#endif
#ifndef __STDC_LIMIT_MACROS
#define __STDC_LIMIT_MACROS
#endif

#include "resolution.h"

#include "astutil.h"
#include "stlUtil.h"
#include "build.h"
#include "caches.h"
#include "callInfo.h"
#include "CForLoop.h"
#include "expr.h"
#include "ForLoop.h"
#include "iterator.h"
#include "ParamForLoop.h"
#include "passes.h"
#include "resolveIntents.h"
#include "scopeResolve.h"
#include "stmt.h"
#include "stringutil.h"
#include "symbol.h"
#include "WhileStmt.h"

#include "../ifa/prim_data.h"


#include "view.h"


#include <inttypes.h>
#include <map>
#include <sstream>
#include <vector>

// Allow disambiguation tracing to be controlled by the command-line option
// --explain-verbose.
#define ENABLE_TRACING_OF_DISAMBIGUATION 1

#ifdef ENABLE_TRACING_OF_DISAMBIGUATION
#define TRACE_DISAMBIGUATE_BY_MATCH(...)                    \
  if (developer && DC.explain) fprintf(stderr, __VA_ARGS__)
#else
#define TRACE_DISAMBIGUATE_BY_MATCH(...)
#endif

/** Contextual info used by the disambiguation process.
 *
 * This class wraps information that is used by multiple functions during the
 * function disambiguation process.
 */
class DisambiguationContext {
public:
  // The call itself
  CallExpr* call;
  /// The actual arguments from the call site.
  Vec<Symbol*>* actuals;
  /// The scope in which the call is made.
  Expr* scope;
  /// Whether or not to print out tracing information.
  bool explain;
  /// Indexes used when printing out tracing information.
  int i, j;

  /** A simple constructor that initializes all of the values except i and j.
   *
   * \param actuals The actual arguments from the call site.
   * \param scope   A block representing the scope the call was made in.
   * \param explain Whether or not a trace of this disambiguation process should
   *                be printed for the developer.
   */
  DisambiguationContext(CallExpr* call, Vec<Symbol*>* actuals, Expr* scope, bool explain) :
    call(call), actuals(actuals), scope(scope), explain(explain), i(-1), j(-1) {}

  /** A helper function used to set the i and j members.
   *
   * \param i The index of the left-hand side of the comparison.
   * \param j The index of the right-hand side of the comparison.
   *
   * \return A constant reference to this disambiguation context.
   */
  const DisambiguationContext& forPair(int newI, int newJ) {
    this->i = newI;
    this->j = newJ;

    return *this;
  }
};

/** A wrapper for candidates for function call resolution.
 *
 * If a best candidate was found than the function member will point to it.
 */
class ResolutionCandidate {
public:
  /// A pointer to the best candidate function.
  FnSymbol* fn;

  /** The actual arguments for the candidate, aligned so that they have the same
   *  index as their corresponding formal argument in alignedFormals.
   */
  Vec<Symbol*> alignedActuals;

  /** The formal arguments for the candidate, aligned so that they have the same
   *  index as their corresponding actual argument in alignedActuals.
   */
  Vec<ArgSymbol*> alignedFormals;

  /// A symbol map for substitutions that were made during the copying process.
  SymbolMap substitutions;

  /** The main constructor.
   *
   * \param fn A function that is a candidate for the resolution process.
   */
  ResolutionCandidate(FnSymbol* function) : fn(function) {}

  /** Compute the alignment of actual and formal arguments for the wrapped
   *  function and the current call site.
   *
   * \param info The CallInfo object corresponding to the call site.
   *
   * \return If a valid alignment was found.
   */
  bool computeAlignment(CallInfo& info);

  /// Compute substitutions for wrapped function that is generic.
  void computeSubstitutions();
};

/// State information used during the disambiguation process.
class DisambiguationState {
public:
  /// Is fn1 more specific than fn2?
  bool fn1MoreSpecific;
  /// Is fn2 more specific than fn1?
  bool fn2MoreSpecific;

  /// Does fn1 require promotion?
  bool fn1Promotes;
  /// Does fn2 require promotion?
  bool fn2Promotes;

  /// 1 == fn1, 2 == fn2, -1 == conflicting signals
  int paramPrefers;

  /// Initialize the state to the starting values.
  DisambiguationState()
    : fn1MoreSpecific(false), fn2MoreSpecific(false),
      fn1Promotes(false), fn2Promotes(false), paramPrefers(0) {}

  /** Prints out information for tracing of the disambiguation process.
   *
   * \param DBMLoc A string representing the location in the DBM process the
   *               message is coming from.
   * \param DC     The disambiguation context.
   */
  void printSummary(const char* DBMLoc, const DisambiguationContext& DC) {
    if (this->fn1MoreSpecific) {
      TRACE_DISAMBIGUATE_BY_MATCH("\n%s: Fn %d is more specific than Fn %d\n", DBMLoc, DC.i, DC.j);
    } else {
      TRACE_DISAMBIGUATE_BY_MATCH("\n%s: Fn %d is NOT more specific than Fn %d\n", DBMLoc, DC.i, DC.j);
    }

    if (this->fn2MoreSpecific) {
      TRACE_DISAMBIGUATE_BY_MATCH("%s: Fn %d is more specific than Fn %d\n", DBMLoc, DC.j, DC.i);
    } else {
      TRACE_DISAMBIGUATE_BY_MATCH("%s: Fn %d is NOT more specific than Fn %d\n", DBMLoc, DC.j, DC.i);
    }
  }
};

//#
//# Global Variables
//#
bool resolved = false;
bool inDynamicDispatchResolution = false;
SymbolMap paramMap;

//#
//# Static Variables
//#
static int explainCallLine;
static ModuleSymbol* explainCallModule;

static Vec<CallExpr*> inits;
static Vec<FnSymbol*> resolvedFormals;
Vec<CallExpr*> callStack;

static Vec<CondStmt*> tryStack;
static bool tryFailure = false;

static Map<Type*,Type*> runtimeTypeMap; // map static types to runtime types
                                        // e.g. array and domain runtime types
static Map<Type*,FnSymbol*> valueToRuntimeTypeMap; // convertValueToRuntimeType
static Map<Type*,FnSymbol*> runtimeTypeToValueMap; // convertRuntimeTypeToValue

static std::map<std::string, std::pair<AggregateType*, FnSymbol*> > functionTypeMap; // lookup table/cache for function types and their representative parents
static std::map<FnSymbol*, FnSymbol*> functionCaptureMap; //loopup table/cache for function captures

// map of compiler warnings that may need to be reissued for repeated
// calls; the inner compiler warning map is from the compilerWarning
// function; the outer compiler warning map is from the function
// containing the compilerWarning function
// to do: this needs to be a map from functions to multiple strings in
//        order to support multiple compiler warnings are allowed to
//        be in a single function
static Map<FnSymbol*,const char*> innerCompilerWarningMap;
static Map<FnSymbol*,const char*> outerCompilerWarningMap;

Map<Type*,FnSymbol*> autoCopyMap; // type to chpl__autoCopy function
Map<Type*,FnSymbol*> autoDestroyMap; // type to chpl__autoDestroy function

Map<FnSymbol*,FnSymbol*> iteratorLeaderMap; // iterator->leader map for promotion
Map<FnSymbol*,FnSymbol*> iteratorFollowerMap; // iterator->leader map for promotion

static int maxUserCoercions = 1;
static int nUserCoercions = 0;

//#
//# Static Function Declarations
//#
static bool hasRefField(Type *type);
static bool typeHasRefField(Type *type);
static FnSymbol* resolveUninsertedCall(Type* type, CallExpr* call);
static void makeRefType(Type* type);
static void resolveAutoCopy(Type* type);
static void resolveAutoDestroy(Type* type);
static void resolveOther();
static FnSymbol*
protoIteratorMethod(IteratorInfo* ii, const char* name, Type* retType);
static void protoIteratorClass(FnSymbol* fn);
static bool isInstantiatedField(Symbol* field);
static Symbol* determineQueriedField(CallExpr* call);
static void resolveSpecifiedReturnType(FnSymbol* fn);
static bool fits_in_int(int width, Immediate* imm);
static bool fits_in_uint(int width, Immediate* imm);
static bool canInstantiate(Type* actualType, Type* formalType);
static bool canParamCoerce(Type* actualType, Symbol* actualSym, Type* formalType);
static bool
moreSpecific(FnSymbol* fn, Type* actualType, Type* formalType, const DisambiguationContext& DC);
static bool
computeActualFormalAlignment(FnSymbol* fn,
                             Vec<Symbol*>& alignedActuals,
                             Vec<ArgSymbol*>& alignedFormals,
                             CallInfo& info);
static Type*
getInstantiationType(Type* actualType, Type* formalType);
static void
computeGenericSubs(SymbolMap &subs,
                   FnSymbol* fn,
                   Vec<Symbol*>& alignedActuals);
static FnSymbol*
expandVarArgs(FnSymbol* origFn, int numActuals);

static void
filterCandidate(Vec<ResolutionCandidate*>& candidates,
                ResolutionCandidate* currCandidate,
                CallInfo& info);

static void
filterCandidate(Vec<ResolutionCandidate*>& candidates,
                FnSymbol* fn,
                CallInfo& info);

static BlockStmt* getParentBlock(Expr* expr);
static bool
isMoreVisibleInternal(BlockStmt* block, FnSymbol* fn1, FnSymbol* fn2,
                      Vec<BlockStmt*>& visited);
static bool
isMoreVisible(Expr* expr, FnSymbol* fn1, FnSymbol* fn2);
static bool explainCallMatch(CallExpr* call);
static CallExpr* userCall(CallExpr* call);
static void
printResolutionErrorAmbiguous(
                     Vec<FnSymbol*>& candidateFns,
                     CallInfo* info);
static void
printResolutionErrorUnresolved(
                     Vec<FnSymbol*>& visibleFns,
                     CallInfo* info);
static void issueCompilerError(CallExpr* call);
static void reissueCompilerWarning(const char* str, int offset);
BlockStmt* getVisibilityBlock(Expr* expr);
static void buildVisibleFunctionMap();
static BlockStmt*
getVisibleFunctions(BlockStmt* block,
                    const char* name,
                    Vec<FnSymbol*>& visibleFns,
                    Vec<BlockStmt*>& visited);
static Expr* resolve_type_expr(Expr* expr);
static void makeNoop(CallExpr* call);
static void resolveDefaultGenericType(CallExpr* call);

static void
gatherCandidates(Vec<ResolutionCandidate*>& candidates,
                 Vec<FnSymbol*>& visibleFns,
                 CallInfo& info);

static FnSymbol* resolveNormalCall(CallExpr* call, bool checkonly=false);
static void lvalueCheck(CallExpr* call);
static void resolveTupleAndExpand(CallExpr* call);
static void resolveTupleExpand(CallExpr* call);
static void resolveSetMember(CallExpr* call);
static void resolveMove(CallExpr* call);
static void resolveNew(CallExpr* call);
static bool formalRequiresTemp(ArgSymbol* formal);
static void insertFormalTemps(FnSymbol* fn);
static void addLocalCopiesAndWritebacks(FnSymbol* fn, SymbolMap& formals2vars);

static Expr* dropUnnecessaryCast(CallExpr* call);
static AggregateType* createAndInsertFunParentClass(CallExpr *call, const char *name);
static FnSymbol* createAndInsertFunParentMethod(CallExpr *call, AggregateType *parent, AList &arg_list, bool isFormal, Type *retType);
static std::string buildParentName(AList &arg_list, bool isFormal, Type *retType);
static AggregateType* createOrFindFunTypeFromAnnotation(AList &arg_list, CallExpr *call);
static Expr* createFunctionAsValue(CallExpr *call);
static bool
isOuterVar(Symbol* sym, FnSymbol* fn, Symbol* parent = NULL);
static bool
usesOuterVars(FnSymbol* fn, Vec<FnSymbol*> &seen);
static Expr* preFold(Expr* expr);
static void foldEnumOp(int op, EnumSymbol *e1, EnumSymbol *e2, Immediate *imm);
static bool isSubType(Type* sub, Type* super);
static void insertValueTemp(Expr* insertPoint, Expr* actual);
FnSymbol* requiresImplicitDestroy(CallExpr* call);
static Expr* postFold(Expr* expr);
static Expr* resolveExpr(Expr* expr);
static void
computeReturnTypeParamVectors(BaseAST* ast,
                              Symbol* retSymbol,
                              Vec<Type*>& retTypes,
                              Vec<Symbol*>& retParams);
static void
replaceSetterArgWithTrue(BaseAST* ast, FnSymbol* fn);
static void
replaceSetterArgWithFalse(BaseAST* ast, FnSymbol* fn, Symbol* ret);
static void
insertCasts(BaseAST* ast, FnSymbol* fn, Vec<CallExpr*>& casts);
static void buildValueFunction(FnSymbol* fn);
static bool
possible_signature_match(FnSymbol* fn, FnSymbol* gn);
static bool signature_match(FnSymbol* fn, FnSymbol* gn);
static void
collectInstantiatedAggregateTypes(Vec<Type*>& icts, Type* ct);
static bool isVirtualChild(FnSymbol* child, FnSymbol* parent);
static void addToVirtualMaps(FnSymbol* pfn, AggregateType* ct);
static void addAllToVirtualMaps(FnSymbol* fn, AggregateType* ct);
static void buildVirtualMaps();
static void
addVirtualMethodTableEntry(Type* type, FnSymbol* fn, bool exclusive = false);
static void resolveTypedefedArgTypes(FnSymbol* fn);
static void computeStandardModuleSet();
static void unmarkDefaultedGenerics();
static void resolveUses(ModuleSymbol* mod);
static void resolveExports();
static void resolveEnumTypes();
static void resolveDynamicDispatches();
static void insertRuntimeTypeTemps();
static void resolveAutoCopies();
static void resolveRecordInitializers();
static void insertDynamicDispatchCalls();
static Type* buildRuntimeTypeInfo(FnSymbol* fn);
static void insertReturnTemps();
static void initializeClass(Expr* stmt, Symbol* sym);
static void handleRuntimeTypes();
static void pruneResolvedTree();
static void removeCompilerWarnings();
static void removeUnusedFunctions();
static void removeUnusedTypes();
static void buildRuntimeTypeInitFns();
static void buildRuntimeTypeInitFn(FnSymbol* fn, Type* runtimeType);
static void removeUnusedGlobals();
static void removeParamArgs();
static void removeRandomPrimitives();
static void removeActualNames();
static void removeTypeBlocks();
static void removeFormalTypeAndInitBlocks();
static void replaceTypeArgsWithFormalTypeTemps();
static void replaceValuesWithRuntimeTypes();
static void removeWhereClauses();
static void replaceReturnedValuesWithRuntimeTypes();
static Expr* resolvePrimInit(CallExpr* call);
static void insertRuntimeInitTemps();
static void removeInitFields();
static void removeMootFields();
static void expandInitFieldPrims();
static void fixTypeNames(AggregateType* ct);
static void setScalarPromotionType(AggregateType* ct);

bool ResolutionCandidate::computeAlignment(CallInfo& info) {
  if (alignedActuals.n != 0) alignedActuals.clear();
  if (alignedFormals.n != 0) alignedFormals.clear();

  return computeActualFormalAlignment(fn, alignedActuals, alignedFormals, info);
}

void ResolutionCandidate::computeSubstitutions() {
  if (substitutions.n != 0) substitutions.clear();
  computeGenericSubs(substitutions, fn, alignedActuals);
}

static bool hasRefField(Type *type) {
  if (isPrimitiveType(type)) return false;
  if (type->symbol->hasFlag(FLAG_OBJECT_CLASS)) return false;

  if (!isClass(type)) { // record or union
    if (AggregateType *ct = toAggregateType(type)) {
      for_fields(field, ct) {
        if (hasRefField(field->type)) return true;
      }
    }
    return false;
  }

  return true;
}

static bool typeHasRefField(Type *type) {
  if (AggregateType *ct = toAggregateType(type)) {
    for_fields(field, ct) {
      if (hasRefField(field->typeInfo())) return true;
    }
  }
  return false;
}

//
// build reference type
//
static FnSymbol*
resolveUninsertedCall(Type* type, CallExpr* call) {
  if (type->defaultInitializer) {
    if (type->defaultInitializer->instantiationPoint)
      type->defaultInitializer->instantiationPoint->insertAtHead(call);
    else
      type->symbol->defPoint->insertBefore(call);
  } else {
    chpl_gen_main->insertAtHead(call);
  }

  resolveCall(call);
  call->remove();

  return call->isResolved();
}


// Fills in the refType field of a type
// with the type's corresponding reference type.
static void makeRefType(Type* type) {
  if (!type)
    // Should this be an assert?
    return;

  if (type->refType) {
    // Already done.
    return;
  }

  if (type == dtMethodToken ||
      type == dtUnknown ||
      type->symbol->hasFlag(FLAG_REF) ||
      type->symbol->hasFlag(FLAG_GENERIC)) {

    return;
  }

  CallExpr* call = new CallExpr("_type_construct__ref", type->symbol);
  FnSymbol* fn   = resolveUninsertedCall(type, call);
  type->refType  = toAggregateType(fn->retType);

  type->refType->getField(1)->type = type;

  if (type->symbol->hasFlag(FLAG_ATOMIC_TYPE))
    type->refType->symbol->addFlag(FLAG_ATOMIC_TYPE);
}


static void
resolveAutoCopy(Type* type) {
  SET_LINENO(type->symbol);
  Symbol* tmp = newTemp(type);
  chpl_gen_main->insertAtHead(new DefExpr(tmp));
  CallExpr* call = new CallExpr("chpl__autoCopy", tmp);
  FnSymbol* fn = resolveUninsertedCall(type, call);
  resolveFns(fn);
  autoCopyMap.put(type, fn);
  tmp->defPoint->remove();
}


static void
resolveAutoDestroy(Type* type) {
  SET_LINENO(type->symbol);
  Symbol* tmp = newTemp(type);
  chpl_gen_main->insertAtHead(new DefExpr(tmp));
  CallExpr* call = new CallExpr("chpl__autoDestroy", tmp);
  FnSymbol* fn = resolveUninsertedCall(type, call);
  resolveFns(fn);
  autoDestroyMap.put(type, fn);
  tmp->defPoint->remove();
}


FnSymbol* getAutoCopy(Type *t) {
  return autoCopyMap.get(t);
}


FnSymbol* getAutoDestroy(Type* t) {
  return autoDestroyMap.get(t);
}


const char* toString(Type* type) {
  if( type ) return type->getValType()->symbol->name;
  return "null type";
}


const char* toString(CallInfo* info) {
  bool method = false;
  bool _this = false;
  const char *str = "";
  if (info->actuals.n > 1)
    if (info->actuals.head()->type == dtMethodToken)
      method = true;
  if (!strcmp("this", info->name)) {
    _this = true;
    method = false;
  }
  if (method) {
    if (info->actuals.v[1] && info->actuals.v[1]->hasFlag(FLAG_TYPE_VARIABLE))
      str = astr(str, "type ", toString(info->actuals.v[1]->type), ".");
    else
      str = astr(str, toString(info->actuals.v[1]->type), ".");
  }
  if (!developer && !strncmp("_type_construct_", info->name, 16)) {
    str = astr(str, info->name+16);
  } else if (!developer && !strncmp("_construct_", info->name, 11)) {
    str = astr(str, info->name+11);
  } else if (!_this) {
    str = astr(str, info->name);
  }
  if (!info->call->methodTag) {
    if (info->call->square)
      str = astr(str, "[");
    else
      str = astr(str, "(");
  }
  bool first = false;
  int start = 0;
  if (method)
    start = 2;
  if (_this)
    start = 2;
  for (int i = start; i < info->actuals.n; i++) {
    if (!first)
      first = true;
    else
      str = astr(str, ", ");
    if (info->actualNames.v[i])
      str = astr(str, info->actualNames.v[i], "=");
    VarSymbol* var = toVarSymbol(info->actuals.v[i]);
    if (info->actuals.v[i]->type->symbol->hasFlag(FLAG_ITERATOR_RECORD) &&
        info->actuals.v[i]->type->defaultInitializer->hasFlag(FLAG_PROMOTION_WRAPPER))
      str = astr(str, "promoted expression");
    else if (info->actuals.v[i] && info->actuals.v[i]->hasFlag(FLAG_TYPE_VARIABLE))
      str = astr(str, "type ", toString(info->actuals.v[i]->type));
    else if (var && var->immediate) {
      if (var->immediate->const_kind == CONST_KIND_STRING) {
        str = astr(str, "\"", var->immediate->v_string, "\"");
      } else {
        const size_t bufSize = 512;
        char buff[bufSize];
        snprint_imm(buff, bufSize, *var->immediate);
        str = astr(str, buff);
      }
    } else
      str = astr(str, toString(info->actuals.v[i]->type));
  }
  if (!info->call->methodTag) {
    if (info->call->square)
      str = astr(str, "]");
    else
      str = astr(str, ")");
  }
  return str;
}


const char* toString(FnSymbol* fn) {
  if (fn->userString) {
    if (developer)
      return astr(fn->userString, " [", istr(fn->id), "]");
    else
      return fn->userString;
  }
  const char* str;
  int start = 0;
 if (developer) {
   // report the name as-is and include all args
   str = fn->name;
 } else {
  if (fn->instantiatedFrom)
    fn = fn->instantiatedFrom;
  if (fn->hasFlag(FLAG_TYPE_CONSTRUCTOR)) {
    // if not, make sure 'str' is built as desired
    INT_ASSERT(!strncmp("_type_construct_", fn->name, 16));
    str = astr(fn->name+16);
  } else if (fn->hasFlag(FLAG_CONSTRUCTOR)) {
    INT_ASSERT(!strncmp("_construct_", fn->name, 11));
    str = astr(fn->name+11);
  } else if (fn->isPrimaryMethod()) {
    if (!strcmp(fn->name, "this")) {
      INT_ASSERT(fn->hasFlag(FLAG_FIRST_CLASS_FUNCTION_INVOCATION));
      str = astr(toString(fn->getFormal(2)->type));
      start = 1;
    } else {
      INT_ASSERT(! fn->hasFlag(FLAG_FIRST_CLASS_FUNCTION_INVOCATION));
      str = astr(toString(fn->getFormal(2)->type), ".", fn->name);
      start = 2;
    }
  } else if (fn->hasFlag(FLAG_MODULE_INIT)) {
    INT_ASSERT(!strncmp("chpl__init_", fn->name, 11)); //if not, fix next line
    str = astr("top-level module statements for ", fn->name+11);
  } else
    str = astr(fn->name);
 } // if !developer

  bool skipParens =
    fn->hasFlag(FLAG_NO_PARENS) ||
    (fn->hasFlag(FLAG_TYPE_CONSTRUCTOR) && fn->numFormals() == 0) ||
    (fn->hasFlag(FLAG_MODULE_INIT) && !developer);

  if (!skipParens)
    str = astr(str, "(");
  bool first = false;
  for (int i = start; i < fn->numFormals(); i++) {
    ArgSymbol* arg = fn->getFormal(i+1);
    if (arg->hasFlag(FLAG_IS_MEME))
      continue;
    if (!first) {
      first = true;
      if (skipParens)
        str = astr(str, " ");
    } else
      str = astr(str, ", ");
    if (arg->intent == INTENT_PARAM || arg->hasFlag(FLAG_INSTANTIATED_PARAM))
      str = astr(str, "param ");
    if (arg->hasFlag(FLAG_TYPE_VARIABLE))
      str = astr(str, "type ", arg->name);
    else if (arg->type == dtUnknown) {
      SymExpr* sym = NULL;
      if (arg->typeExpr)
        sym = toSymExpr(arg->typeExpr->body.tail);
      if (sym)
        str = astr(str, arg->name, ": ", sym->var->name);
      else
        str = astr(str, arg->name);
    } else if (arg->type == dtAny) {
      str = astr(str, arg->name);
    } else
      str = astr(str, arg->name, ": ", toString(arg->type));
    if (arg->variableExpr)
      str = astr(str, " ...");
  }
  if (!skipParens)
    str = astr(str, ")");
  if (developer)
    str = astr(str, " [", istr(fn->id), "]");
  return str;
}


static FnSymbol*
protoIteratorMethod(IteratorInfo* ii, const char* name, Type* retType) {
  FnSymbol* fn = new FnSymbol(name);
  fn->addFlag(FLAG_AUTO_II);
  if (strcmp(name, "advance"))
    fn->addFlag(FLAG_INLINE);
  fn->insertFormalAtTail(new ArgSymbol(INTENT_BLANK, "_mt", dtMethodToken));
  fn->addFlag(FLAG_METHOD);
  fn->_this = new ArgSymbol(INTENT_BLANK, "this", ii->iclass);
  fn->_this->addFlag(FLAG_ARG_THIS);
  fn->retType = retType;
  fn->insertFormalAtTail(fn->_this);
  ii->iterator->defPoint->insertBefore(new DefExpr(fn));
  normalize(fn);

  // Pretend that this function is already resolved.
  // Its body will be filled in during the lowerIterators pass.
  fn->addFlag(FLAG_RESOLVED);
  return fn;
}


static void
protoIteratorClass(FnSymbol* fn) {
  INT_ASSERT(!fn->iteratorInfo);

  SET_LINENO(fn);

  IteratorInfo* ii = new IteratorInfo();
  fn->iteratorInfo = ii;
  fn->iteratorInfo->iterator = fn;

  const char* className = astr(fn->name);
  if (fn->_this)
    className = astr(className, "_", fn->_this->type->symbol->cname);

  ii->iclass = new AggregateType(AGGREGATE_CLASS);
  TypeSymbol* cts = new TypeSymbol(astr("_ic_", className), ii->iclass);
  cts->addFlag(FLAG_ITERATOR_CLASS);
  add_root_type(ii->iclass);    // Add super : dtObject.
  fn->defPoint->insertBefore(new DefExpr(cts));

  ii->irecord = new AggregateType(AGGREGATE_RECORD);
  TypeSymbol* rts = new TypeSymbol(astr("_ir_", className), ii->irecord);
  rts->addFlag(FLAG_ITERATOR_RECORD);
  if (fn->retTag == RET_REF)
    rts->addFlag(FLAG_REF_ITERATOR_CLASS);
  fn->defPoint->insertBefore(new DefExpr(rts));

  ii->tag = it_iterator;
  ii->advance = protoIteratorMethod(ii, "advance", dtVoid);
  ii->zip1 = protoIteratorMethod(ii, "zip1", dtVoid);
  ii->zip2 = protoIteratorMethod(ii, "zip2", dtVoid);
  ii->zip3 = protoIteratorMethod(ii, "zip3", dtVoid);
  ii->zip4 = protoIteratorMethod(ii, "zip4", dtVoid);
  ii->hasMore = protoIteratorMethod(ii, "hasMore", dtInt[INT_SIZE_DEFAULT]);
  ii->getValue = protoIteratorMethod(ii, "getValue", fn->retType);
  ii->init = protoIteratorMethod(ii, "init", dtVoid);
  ii->incr = protoIteratorMethod(ii, "incr", dtVoid);

  // The original iterator function is stashed in the defaultInitializer field
  // of the iterator record type.  Since we are only creating shell functions
  // here, we still need a way to obtain the original iterator function, so we
  // can fill in the bodies of the above 9 methods in the lowerIterators pass.
  ii->irecord->defaultInitializer = fn;
  ii->irecord->scalarPromotionType = fn->retType;
  fn->retType = ii->irecord;
  fn->retTag = RET_VALUE;

  makeRefType(fn->retType);

  ii->getIterator = new FnSymbol("_getIterator");
  ii->getIterator->addFlag(FLAG_AUTO_II);
  ii->getIterator->addFlag(FLAG_INLINE);
  ii->getIterator->retType = ii->iclass;
  ii->getIterator->insertFormalAtTail(new ArgSymbol(INTENT_BLANK, "ir", ii->irecord));
  VarSymbol* ret = newTemp("_ic_", ii->iclass);
  ii->getIterator->insertAtTail(new DefExpr(ret));
  CallExpr* icAllocCall = callChplHereAlloc(ret->typeInfo()->symbol);
  ii->getIterator->insertAtTail(new CallExpr(PRIM_MOVE, ret, icAllocCall));
  ii->getIterator->insertAtTail(new CallExpr(PRIM_SETCID, ret));
  ii->getIterator->insertAtTail(new CallExpr(PRIM_RETURN, ret));
  fn->defPoint->insertBefore(new DefExpr(ii->getIterator));
  // The _getIterator function is stashed in the defaultInitializer field of
  // the iterator class type.  This makes it easy to obtain the iterator given
  // just a symbol of the iterator class type.  This may include _getIterator
  // and _getIteratorZip functions in the module code.
  ii->iclass->defaultInitializer = ii->getIterator;
  normalize(ii->getIterator);
  resolveFns(ii->getIterator);  // No shortcuts.
}


//
// returns true if the field was instantiated
//
static bool
isInstantiatedField(Symbol* field) {
  TypeSymbol* ts = toTypeSymbol(field->defPoint->parentSymbol);
  INT_ASSERT(ts);
  AggregateType* ct = toAggregateType(ts->type);
  INT_ASSERT(ct);
  for_formals(formal, ct->defaultTypeConstructor) {
    if (!strcmp(field->name, formal->name))
      if (formal->hasFlag(FLAG_TYPE_VARIABLE))
        return true;
  }
  return false;
}


//
// determine field associated with query expression
//
static Symbol*
determineQueriedField(CallExpr* call) {
  AggregateType* ct = toAggregateType(call->get(1)->getValType());
  INT_ASSERT(ct);
  SymExpr* last = toSymExpr(call->get(call->numActuals()));
  INT_ASSERT(last);
  VarSymbol* var = toVarSymbol(last->var);
  INT_ASSERT(var && var->immediate);
  if (var->immediate->const_kind == CONST_KIND_STRING) {
    // field queried by name
    return ct->getField(var->immediate->v_string, false);
  } else {
    // field queried by position
    int position = var->immediate->int_value();
    Vec<ArgSymbol*> args;
    for_formals(arg, ct->defaultTypeConstructor) {
      args.add(arg);
    }
    for (int i = 2; i < call->numActuals(); i++) {
      SymExpr* actual = toSymExpr(call->get(i));
      INT_ASSERT(actual);
      VarSymbol* var = toVarSymbol(actual->var);
      INT_ASSERT(var && var->immediate && var->immediate->const_kind == CONST_KIND_STRING);
      for (int j = 0; j < args.n; j++) {
        if (args.v[j] && !strcmp(args.v[j]->name, var->immediate->v_string))
          args.v[j] = NULL;
      }
    }
    forv_Vec(ArgSymbol, arg, args) {
      if (arg) {
        if (position == 1)
          return ct->getField(arg->name, false);
        position--;
      }
    }
  }
  return NULL;
}


//
// For some types, e.g. _domain/_array records, implementing
// Chapel's ref/out/... intents can be done simply by passing the
// value itself, rather than address-of. This function flags such cases
// by returning false, meaning "not OK to convert".
//
static bool
okToConvertFormalToRefType(Type* type) {
  if (isRecordWrappedType(type))
    // no, don't
    return false;

  // otherwise, proceed with the original plan
  return true;
}


static void
resolveSpecifiedReturnType(FnSymbol* fn) {
  resolveBlockStmt(fn->retExprType);
  fn->retType = fn->retExprType->body.tail->typeInfo();
  if (fn->retType != dtUnknown) {
    if (fn->retTag == RET_REF) {
      makeRefType(fn->retType);
      fn->retType = fn->retType->refType;
    }
    fn->retExprType->remove();
    if (fn->isIterator() && !fn->iteratorInfo) {
      protoIteratorClass(fn);
    }
  }
}


//
// Generally, atomics must also be passed by reference when
// passed by blank intent.  The following expression checks for
// these cases by looking for atomics passed by blank intent and
// changing their type to a ref type.  Interestingly, this
// conversion does not seem to be required for single-locale
// compilation, but it is for multi-locale.  Otherwise, updates
// to atomics are lost (as demonstrated by
// test/functions/bradc/intents/test_pass_atomic.chpl).
//
// I say "generally" because there are a few cases where passing
// atomics by reference breaks things -- primarily in
// constructors, assignment operators, and tuple construction.
// So we have some unfortunate special checks that dance around
// these cases.
//
// While I can't explain precisely why these special cases are
// required yet, here are the tests that tend to have problems
// without these special conditions:
//
//   test/release/examples/benchmarks/hpcc/ra-atomics.chpl
//   test/types/atomic/sungeun/no_atomic_assign.chpl
//   test/functions/bradc/intents/test_construct_atomic_intent.chpl
//   test/users/vass/barrierWF.test-1.chpl
//   test/studies/shootout/spectral-norm/spectralnorm.chpl
//   test/release/examples/benchmarks/ssca2/SSCA2_main.chpl
//   test/parallel/taskPar/sungeun/barrier/*.chpl
//
static bool convertAtomicFormalTypeToRef(ArgSymbol* formal, FnSymbol* fn) {
  return (formal->intent == INTENT_BLANK &&
          !formal->hasFlag(FLAG_TYPE_VARIABLE) &&
          isAtomicType(formal->type))
    && !fn->hasFlag(FLAG_DEFAULT_CONSTRUCTOR)
    && !fn->hasFlag(FLAG_CONSTRUCTOR)
    && strcmp(fn->name,"=") != 0
    && !fn->hasFlag(FLAG_BUILD_TUPLE);
}


void
resolveFormals(FnSymbol* fn) {
  static Vec<FnSymbol*> done;

  if (!fn->hasFlag(FLAG_GENERIC)) {
    if (done.set_in(fn))
      return;
    done.set_add(fn);

    for_formals(formal, fn) {
      if (formal->type == dtUnknown) {
        if (!formal->typeExpr) {
          formal->type = dtObject;
        } else {
          resolveBlockStmt(formal->typeExpr);
          formal->type = formal->typeExpr->body.tail->getValType();
        }
      }

      //
      // Fix up value types that need to be ref types.
      //
      if (formal->type->symbol->hasFlag(FLAG_REF))
        // Already a ref type, so done.
        continue;

      if (formal->intent == INTENT_INOUT ||
          formal->intent == INTENT_OUT ||
          formal->intent == INTENT_REF ||
          formal->intent == INTENT_CONST_REF ||
          convertAtomicFormalTypeToRef(formal, fn) ||
          formal->hasFlag(FLAG_WRAP_WRITTEN_FORMAL) ||
          (formal == fn->_this &&
           (isUnion(formal->type) ||
            isRecord(formal->type)))) {
        if (okToConvertFormalToRefType(formal->type)) {
          makeRefType(formal->type);
          formal->type = formal->type->refType;
          // The type of the formal is its own ref type!
        }
      }
    }
    if (fn->retExprType)
      resolveSpecifiedReturnType(fn);

    resolvedFormals.set_add(fn);
  }
}

static bool fits_in_int_helper(int width, int64_t val) {
  switch (width) {
    default: INT_FATAL("bad width in fits_in_int_helper");
    case 1:
      return (val == 0 || val == 1);
    case 8:
      return (val >= INT8_MIN && val <= INT8_MAX);
    case 16:
      return (val >= INT16_MIN && val <= INT16_MAX);
    case 32:
      return (val >= INT32_MIN && val <= INT32_MAX);
    case 64:
      // As an int64_t will always fit within a 64 bit int.
      return true;
  }
}

static bool fits_in_int(int width, Immediate* imm) {
  if (imm->const_kind == NUM_KIND_INT && imm->num_index == INT_SIZE_DEFAULT) {
    int64_t i = imm->int_value();
    return fits_in_int_helper(width, i);
  }


  /* BLC: There is some question in my mind about whether this
     function should include the following code as well -- that is,
     whether default-sized uint params should get the same special
     treatment in cases like this.  I didn't enable it for now because
     nothing seemed to rely on it and I didn't come up with a case
     that would.  But it's worth keeping around for future
     consideration.

     Similarly, we may want to consider enabling such param casts for
     int sizes other then default-width.

  else if (imm->const_kind == NUM_KIND_UINT &&
           imm->num_index == INT_SIZE_DEFAULT) {
    uint64_t u = imm->uint_value();
    int64_t i = (int64_t)u;
    if (i < 0)
      return false;
    return fits_in_int_helper(width, i);
  }*/

  return false;
}

static bool fits_in_uint_helper(int width, uint64_t val) {
  switch (width) {
  default: INT_FATAL("bad width in fits_in_uint_helper");
  case 8:
    return (val <= UINT8_MAX);
  case 16:
    return (val <= UINT16_MAX);
  case 32:
    return (val <= UINT32_MAX);
  case 64:
    // As a uint64_t will always fit inside a 64 bit uint.
    return true;
  }
}

static bool fits_in_uint(int width, Immediate* imm) {
  if (imm->const_kind == NUM_KIND_INT && imm->num_index == INT_SIZE_DEFAULT) {
    int64_t i = imm->int_value();
    if (i < 0)
      return false;
    return fits_in_uint_helper(width, (uint64_t)i);
  }

  /* BLC: See comment just above in fits_in_int()...

  else if (imm->const_kind == NUM_KIND_UINT && imm->num_index == INT_SIZE_64) {
    uint64_t u = imm->uint_value();
    return fits_in_uint_helper(width, u);
  }*/

  return false;
}


static void ensureEnumTypeResolved(EnumType* etype) {
  INT_ASSERT( etype != NULL );

  if( ! etype->integerType ) {
    // Make sure to resolve all enum types.
    for_enums(def, etype) {
      if (def->init) {
        Expr* enumTypeExpr =
        resolve_type_expr(def->init);

        Type* enumtype = enumTypeExpr->typeInfo();
        if (enumtype == dtUnknown)
          INT_FATAL(def->init, "Unable to resolve enumerator type expression");

        // printf("Type of %s.%s is %s\n", etype->symbol->name, def->sym->name,
        // enumtype->symbol->name);
      }
    }
    // Now try computing the enum size...
    etype->sizeAndNormalize();
  }

  INT_ASSERT(etype->integerType != NULL);
}


// Is this a legal actual argument where an l-value is required?
// I.e. for an out/inout/ref formal.
static bool
isLegalLvalueActualArg(ArgSymbol* formal, Expr* actual) {
  if (SymExpr* se = toSymExpr(actual))
    if (se->var->hasFlag(FLAG_EXPR_TEMP) ||
        ((se->var->hasFlag(FLAG_REF_TO_CONST) ||
          se->var->isConstant()) && !formal->hasFlag(FLAG_ARG_THIS)) ||
        se->var->isParameter())
      if (okToConvertFormalToRefType(formal->type) ||
          // If the user says 'const', it means 'const'.
          // Honor FLAG_CONST if it is a coerce temp, too.
          (se->var->hasFlag(FLAG_CONST) &&
           (!se->var->hasFlag(FLAG_TEMP) || se->var->hasFlag(FLAG_COERCE_TEMP))
         ))
        return false;
  // Perhaps more checks are needed.
  return true;
}


// Is this a legal actual argument for a 'const ref' formal?
// At present, params cannot be passed to 'const ref'.
static bool
isLegalConstRefActualArg(ArgSymbol* formal, Expr* actual) {
  if (SymExpr* se = toSymExpr(actual))
    if (se->var->isParameter())
      if (okToConvertFormalToRefType(formal->type))
        return false;
  // Perhaps more checks are needed.
  return true;
}


// Returns true iff dispatching the actualType to the formalType
// results in an instantiation.
static bool
canInstantiate(Type* actualType, Type* formalType) {
  if (actualType == dtMethodToken)
    return false;
  if (formalType == dtAny)
    return true;
  if (formalType == dtIntegral && (is_int_type(actualType) || is_uint_type(actualType)))
    return true;
  if (formalType == dtBoolean && is_bool_type(actualType))
    return true;
  if (formalType == dtValue && isRecord(actualType) )
    return true;
  if (formalType == dtAnyEnumerated && (is_enum_type(actualType)))
    return true;
  if (formalType == dtNumeric &&
      (is_int_type(actualType) || is_uint_type(actualType) || is_imag_type(actualType) ||
       is_real_type(actualType) || is_complex_type(actualType)))
    return true;
  if (formalType == dtString && actualType==dtStringC)
    return true;
  if (formalType == dtStringC && actualType==dtStringCopy)
    return true;
  if (formalType == dtIteratorRecord && actualType->symbol->hasFlag(FLAG_ITERATOR_RECORD))
    return true;
  if (formalType == dtIteratorClass && actualType->symbol->hasFlag(FLAG_ITERATOR_CLASS))
    return true;
  if (actualType == formalType)
    return true;
  if (actualType->instantiatedFrom && canInstantiate(actualType->instantiatedFrom, formalType))
    return true;
  return false;
}


//
// returns true if dispatching from actualType to formalType results
// in a compile-time coercion; this is a subset of canCoerce below as,
// for example, real(32) cannot be coerced to real(64) at compile-time
//
static bool canParamCoerce(Type* actualType, Symbol* actualSym, Type* formalType) {
  if (is_bool_type(formalType) && is_bool_type(actualType))
    return true;
  if (is_int_type(formalType)) {
    if (is_bool_type(actualType))
      return true;
    if (is_int_type(actualType) &&
        get_width(actualType) < get_width(formalType))
      return true;
    if (is_uint_type(actualType) &&
        get_width(actualType) < get_width(formalType))
      return true;

    //
    // If the actual is an enum, check to see if *all* its values
    // are small enough that they fit into this integer width
    //
    if (EnumType* etype = toEnumType(actualType)) {
      ensureEnumTypeResolved(etype);
      if (get_width(etype->getIntegerType()) <= get_width(formalType))
        return true;
    }

    //
    // For smaller integer types, if the argument is a param, does it
    // store a value that's small enough that it could dispatch to
    // this argument?
    //
    if (get_width(formalType) < 64) {
      if (VarSymbol* var = toVarSymbol(actualSym))
        if (var->immediate)
          if (fits_in_int(get_width(formalType), var->immediate))
            return true;

      if (EnumType* etype = toEnumType(actualType)) {
        ensureEnumTypeResolved(etype);
        if (EnumSymbol* enumsym = toEnumSymbol(actualSym)) {
          if (Immediate* enumval = enumsym->getImmediate()) {
            if (fits_in_int(get_width(formalType), enumval)) {
              return true;
            }
          }
        }
      }
    }
  }
  if (is_uint_type(formalType)) {
    if (is_bool_type(actualType))
      return true;
    if (is_uint_type(actualType) &&
        get_width(actualType) < get_width(formalType))
      return true;
    if (VarSymbol* var = toVarSymbol(actualSym))
      if (var->immediate)
        if (fits_in_uint(get_width(formalType), var->immediate))
          return true;
  }
  return false;
}


//
// returns true iff dispatching the actualType to the formalType
// results in a coercion.
//
// fn is the function being called usually but in resolveReturnType it
// is the function we're finding return types for.
// call is normally the CallExpr, but in resolveReturnType it is NULL.

bool
canCoerce(CallExpr* call, Type* actualType, Symbol* actualSym, Type* formalType, FnSymbol* fn, bool* promotes) {
  if (canParamCoerce(actualType, actualSym, formalType))
    return true;
  if (is_real_type(formalType)) {
    if ((is_int_type(actualType) || is_uint_type(actualType))
        && get_width(formalType) >= 64)
      return true;
    if (is_real_type(actualType) &&
        get_width(actualType) < get_width(formalType))
      return true;
  }
  if (is_complex_type(formalType)) {
    if ((is_int_type(actualType) || is_uint_type(actualType))
        && get_width(formalType) >= 128)
      return true;
    if (is_real_type(actualType) &&
        (get_width(actualType) <= get_width(formalType)/2))
      return true;
    if (is_imag_type(actualType) &&
        (get_width(actualType) <= get_width(formalType)/2))
      return true;
    if (is_complex_type(actualType) &&
        (get_width(actualType) < get_width(formalType)))
      return true;
  }
  if (isSyncType(actualType)) {
    Type* baseType = actualType->getField("base_type")->type;
    return canDispatch(call, baseType, NULL, formalType, fn, promotes);
  }
  if (actualType->symbol->hasFlag(FLAG_REF))
    return canDispatch(call, actualType->getValType(), NULL, formalType, fn, promotes);
  if (// isLcnSymbol(actualSym) && // What does this exclude?
      actualType == dtStringC && formalType == dtString)
    return true;
  if (formalType == dtStringC && actualType == dtStringCopy)
    return true;
  if (formalType == dtString && actualType == dtStringCopy)
    return true;

  if( call && call->getStmtExpr() && nUserCoercions < maxUserCoercions ) {
    // Check for a user-defined coercion between formalType and actualType.
    TypeSymbol* fts = formalType->symbol;
    SET_LINENO(call);
    VarSymbol* tmp = newTemp("coerce_tmp", actualType);
    tmp->addFlag(FLAG_COERCE_TEMP);
    DefExpr* def = new DefExpr(tmp);
    
    CallExpr* castCall = new CallExpr("coercible", gMethodToken, tmp, fts);
    FnSymbol *resolved_coerce = NULL;
    FnSymbol *resolved_cast = NULL;
    bool can_coerce = false;

    // Add the cast to the AST so that it has a scope, etc.

    call->getStmtExpr()->insertBefore(def);
    call->getStmtExpr()->insertBefore(castCall);
    
    // HERE. 
    nUserCoercions++;
    resolved_coerce = tryResolveCall(castCall);
    nUserCoercions--;
    //FnSymbol* resolved = NULL;

    /*
    if( resolved_coerce && ! resolved_coerce->hasFlag(FLAG_COERCE_FN) ) {
      USR_FATAL_CONT(call, "could use supplied coercion");
      USR_FATAL(resolved_coerce, "coercible exists but was not marked as a coerce function");
      resolved_coerce = NULL;
    }
    */

    if( resolved_coerce && resolved_coerce->retTag != RET_PARAM ) {
      USR_FATAL_CONT(call, "could use supplied coercion");
      USR_FATAL(resolved_coerce, "coercible method exists but does not return a param");
      resolved_coerce = NULL;
    }
 
    if( resolved_coerce ) {
      // Extract the return value out of the instantiated function.
      Expr* result = resolve_type_expr(castCall);

      if( !result || !is_bool_type(result->typeInfo()) ) {
        USR_FATAL_CONT(call, "could use supplied coercion");
        USR_FATAL(resolved_coerce, "coercible method exists but does not return bool");
      }
      SymExpr* symExpr = toSymExpr(result);
      VarSymbol* varSym = NULL;
      if( symExpr ) varSym = toVarSymbol(symExpr->var);
      if(varSym && varSym->immediate ) {
        can_coerce = varSym->immediate->bool_value();
      } else {
        USR_FATAL_CONT(call, "could use supplied coercion");
        USR_FATAL(resolved_coerce, "coercible method exists but does not return immediate");
      }
      // Remove the result from the AST
      result->remove();
      // don't need to remove castCall since it was replaced with result.
    } else {
      // Remove the test from the AST
      castCall->remove();
    }

    if( can_coerce ) {
      // Check also that _cast exists and resolves.
      castCall = createCastCallPostNormalize(tmp, fts);
      call->getStmtExpr()->insertBefore(castCall);

      nUserCoercions++;
      resolved_cast = tryResolveCall(castCall);
      nUserCoercions--;
   
      castCall->remove();

      if( ! resolved_cast ) {
        USR_FATAL_CONT(call, "could use supplied coercion");
        USR_FATAL(resolved_coerce, "coercible method exists but there was no corresponding cast method");
      }
    }

    def->remove();

    if( resolved_coerce && resolved_cast ) return true;
    return false;
  }
  return false;
}

// Returns true iff the actualType can dispatch to the formalType.
// The function symbol is used to avoid scalar promotion on =.
// param is set if the actual is a parameter (compile-time constant).
// fn is the function being called
bool
canDispatch(CallExpr* call, Type* actualType, Symbol* actualSym, Type* formalType, FnSymbol* fn, bool* promotes, bool paramCoerce) {
  if (promotes)
    *promotes = false;
  if (actualType == formalType)
    return true;
  //
  // The following check against FLAG_REF ensures that 'nil' can't be
  // passed to a by-ref argument (for example, an atomic type).  I
  // found that without this, calls like autocopy(nil) became
  // ambiguous when given the choice between the completely generic
  // autocopy(x) and the autocopy(x: atomic int) (represented as
  // autocopy(x: ref(atomic int)) internally).
  //
  if (actualType == dtNil && isClass(formalType) &&
      !formalType->symbol->hasFlag(FLAG_REF))
    return true;
  if (actualType->refType == formalType)
    return true;
  if (!paramCoerce && canCoerce(call, actualType, actualSym, formalType, fn, promotes))
    return true;
  if (paramCoerce && canParamCoerce(actualType, actualSym, formalType))
    return true;

  forv_Vec(Type, parent, actualType->dispatchParents) {
    if (parent == formalType || canDispatch(call, parent, NULL, formalType, fn, promotes)) {
      return true;
    }
  }

  if (fn &&
      strcmp(fn->name, "=") &&
      actualType->scalarPromotionType &&
      (canDispatch(call, actualType->scalarPromotionType, NULL, formalType, fn))) {
    if (promotes)
      *promotes = true;
    return true;
  }

  return false;
}

bool
isDispatchParent(Type* t, Type* pt) {
  forv_Vec(Type, p, t->dispatchParents)
    if (p == pt || isDispatchParent(p, pt))
      return true;
  return false;
}

static bool
moreSpecific(FnSymbol* fn, Type* actualType, Type* formalType, const DisambiguationContext& DC) {
  if (canDispatch(DC.call, actualType, NULL, formalType, fn))
    return true;
  if (canInstantiate(actualType, formalType)) {
    return true;
  }
  return false;
}

static bool
computeActualFormalAlignment(FnSymbol* fn,
                             Vec<Symbol*>& alignedActuals,
                             Vec<ArgSymbol*>& alignedFormals,
                             CallInfo& info) {
  alignedActuals.fill(fn->numFormals());
  alignedFormals.fill(info.actuals.n);

  // Match named actuals against formal names in the function signature.
  // Record successful matches.
  for (int i = 0; i < alignedFormals.n; i++) {
    if (info.actualNames.v[i]) {
      bool match = false;
      int j = 0;
      for_formals(formal, fn) {
        if (!strcmp(info.actualNames.v[i], formal->name)) {
          match = true;
          alignedFormals.v[i] = formal;
          alignedActuals.v[j] = info.actuals.v[i];
          break;
        }
        j++;
      }
      // Fail if no matching formal is found.
      if (!match)
        return false;
    }
  }

  // Fill in unmatched formals in sequence with the remaining actuals.
  // Record successful substitutions.
  int j = 0;
  ArgSymbol* formal = (fn->numFormals()) ? fn->getFormal(1) : NULL;
  for (int i = 0; i < alignedFormals.n; i++) {
    if (!info.actualNames.v[i]) {
      bool match = false;
      while (formal) {
        if (formal->variableExpr)
          return (fn->hasFlag(FLAG_GENERIC)) ? true : false;
        if (!alignedActuals.v[j]) {
          match = true;
          alignedFormals.v[i] = formal;
          alignedActuals.v[j] = info.actuals.v[i];
          break;
        }
        formal = next_formal(formal);
        j++;
      }
      // Fail if there are too many unnamed actuals.
      if (!match && !(fn->hasFlag(FLAG_GENERIC) && fn->hasFlag(FLAG_TUPLE)))
        return false;
    }
  }

  // Make sure that any remaining formals are matched by name
  // or have a default value.
  while (formal) {
    if (!alignedActuals.v[j] && !formal->defaultExpr)
      // Fail if not.
      return false;
    formal = next_formal(formal);
    j++;
  }
  return true;
}


//
// returns the type that a formal type should be instantiated to when
// instantiated by a given actual type
//
static Type*
getInstantiationType(Type* actualType, Type* formalType) {
  if (canInstantiate(actualType, formalType)) {
    return actualType;
  }
  if (Type* st = actualType->scalarPromotionType) {
    if (canInstantiate(st, formalType))
      return st;
  }
  if (Type* vt = actualType->getValType()) {
    if (canInstantiate(vt, formalType))
      return vt;
    else if (Type* st = vt->scalarPromotionType)
      if (canInstantiate(st, formalType))
        return st;
  }
  return NULL;
}


static void
computeGenericSubs(SymbolMap &subs,
                   FnSymbol* fn,
                   Vec<Symbol*>& alignedActuals) {
  int i = 0;
  for_formals(formal, fn) {
    if (formal->intent == INTENT_PARAM) {
      if (alignedActuals.v[i] && alignedActuals.v[i]->isParameter()) {
        if (!formal->type->symbol->hasFlag(FLAG_GENERIC) ||
            canInstantiate(alignedActuals.v[i]->type, formal->type))
          subs.put(formal, alignedActuals.v[i]);
      } else if (!alignedActuals.v[i] && formal->defaultExpr) {

        // break because default expression may reference generic
        // arguments earlier in formal list; make those substitutions
        // first (test/classes/bradc/paramInClass/weirdParamInit4)
        if (subs.n)
          break;

        resolveBlockStmt(formal->defaultExpr);
        SymExpr* se = toSymExpr(formal->defaultExpr->body.tail);
        if (se && se->var->isParameter() &&
            (!formal->type->symbol->hasFlag(FLAG_GENERIC) || canInstantiate(se->var->type, formal->type)))
          subs.put(formal, se->var);
        else
          INT_FATAL(fn, "unable to handle default parameter");
      }
    } else if (formal->type->symbol->hasFlag(FLAG_GENERIC)) {

      //
      // check for field with specified generic type
      //
      if (!formal->hasFlag(FLAG_TYPE_VARIABLE) && formal->type != dtAny &&
          strcmp(formal->name, "outer") && strcmp(formal->name, "meme") &&
          (fn->hasFlag(FLAG_DEFAULT_CONSTRUCTOR) || fn->hasFlag(FLAG_TYPE_CONSTRUCTOR)))
        USR_FATAL(formal, "invalid generic type specification on class field");

      if (alignedActuals.v[i]) {
        if (Type* type = getInstantiationType(alignedActuals.v[i]->type, formal->type)) {
          // String literal actuals aligned with non-param generic
          // formals of type dtAny will result in an instantiation of
          // a dtString formal.  This is in line with variable
          // declarations with non-typed initializing expressions and
          // non-param formals with string literal default expressions
          // (see fix_def_expr() and hack_resolve_types() in
          // normalize.cpp). This conversion is not performed for extern
          // functions.
          if ((!fn->hasFlag(FLAG_EXTERN)) && (formal->type == dtAny) &&
              (!formal->hasFlag(FLAG_PARAM)) && (type == dtStringC) &&
              (alignedActuals.v[i]->type == dtStringC) &&
              (alignedActuals.v[i]->isImmediate()))
            subs.put(formal, dtString->symbol);
          else
            subs.put(formal, type->symbol);
        }
      } else if (formal->defaultExpr) {

        // break because default expression may reference generic
        // arguments earlier in formal list; make those substitutions
        // first (test/classes/bradc/genericTypes)
        if (subs.n)
          break;

        resolveBlockStmt(formal->defaultExpr);
        Type* defaultType = formal->defaultExpr->body.tail->typeInfo();
        if (defaultType == dtTypeDefaultToken)
          subs.put(formal, dtTypeDefaultToken->symbol);
        else if (Type* type = getInstantiationType(defaultType, formal->type))
          subs.put(formal, type->symbol);
      }
    }
    i++;
  }
}


/** Common code for multiple paths through expandVarArgs.
 *
 * This code handles the case where the number of varargs are known at compile
 * time.  It inserts the necessary code to copy the values into and out of the
 * varargs tuple.
 */
static void
handleSymExprInExpandVarArgs(FnSymbol* workingFn, ArgSymbol* formal, SymExpr* sym) {
  workingFn->addFlag(FLAG_EXPANDED_VARARGS);

  // Handle specified number of variable arguments.
  if (VarSymbol* n_var = toVarSymbol(sym->var)) {
    if (n_var->type == dtInt[INT_SIZE_DEFAULT] && n_var->immediate) {
      int n = n_var->immediate->int_value();
      CallExpr* tupleCall = new CallExpr((formal->hasFlag(FLAG_TYPE_VARIABLE)) ?
                                         "_type_construct__tuple" : "_construct__tuple");
      for (int i = 0; i < n; i++) {
        DefExpr* new_arg_def = formal->defPoint->copy();
        ArgSymbol* new_formal = toArgSymbol(new_arg_def->sym);
        new_formal->variableExpr = NULL;
        tupleCall->insertAtTail(new SymExpr(new_formal));
        new_formal->name = astr("_e", istr(i), "_", formal->name);
        new_formal->cname = astr("_e", istr(i), "_", formal->cname);
        formal->defPoint->insertBefore(new_arg_def);
      }

      VarSymbol* var = new VarSymbol(formal->name);

      // Replace mappings to the old formal with mappings to the new variable.
      if (workingFn->hasFlag(FLAG_PARTIAL_COPY)) {
        for (int index = workingFn->partialCopyMap.n; --index >= 0;) {
          SymbolMapElem& mapElem = workingFn->partialCopyMap.v[index];

          if (mapElem.value == formal) {
            mapElem.value = var;
            break;
          }
        }
      }

      if (formal->hasFlag(FLAG_TYPE_VARIABLE)) {
        var->addFlag(FLAG_TYPE_VARIABLE);
      }

      if (formal->intent == INTENT_OUT || formal->intent == INTENT_INOUT) {
        int i = 1;
        for_actuals(actual, tupleCall) {
          VarSymbol* tmp = newTemp("_varargs_tmp_");
          workingFn->insertBeforeReturnAfterLabel(new DefExpr(tmp));
          workingFn->insertBeforeReturnAfterLabel(new CallExpr(PRIM_MOVE, tmp, new CallExpr(var, new_IntSymbol(i))));
          workingFn->insertBeforeReturnAfterLabel(new CallExpr("=", actual->copy(), tmp));
          i++;
        }
      }

      tupleCall->insertAtHead(new_IntSymbol(n));
      workingFn->insertAtHead(new CallExpr(PRIM_MOVE, var, tupleCall));
      workingFn->insertAtHead(new DefExpr(var));
      formal->defPoint->remove();

      if (workingFn->hasFlag(FLAG_PARTIAL_COPY)) {
        // If this is a partial copy, store the mapping for substitution later.
        workingFn->partialCopyMap.put(formal, var);
      } else {
        // Otherwise, do the substitution now.
        subSymbol(workingFn->body, formal, var);
      }

      if (workingFn->where) {
        VarSymbol* var = new VarSymbol(formal->name);

        if (formal->hasFlag(FLAG_TYPE_VARIABLE)) {
          var->addFlag(FLAG_TYPE_VARIABLE);
        }

        workingFn->where->insertAtHead(new CallExpr(PRIM_MOVE, var, tupleCall->copy()));
        workingFn->where->insertAtHead(new DefExpr(var));
        subSymbol(workingFn->where, formal, var);
      }
    }
  }
}


static FnSymbol*
expandVarArgs(FnSymbol* origFn, int numActuals) {

  bool      genericArgSeen = false;
  FnSymbol* workingFn      = origFn;

  SymbolMap substitutions;

  static Map<FnSymbol*,Vec<FnSymbol*>*> cache;

  // check for cached stamped out function
  if (Vec<FnSymbol*>* cfns = cache.get(origFn)) {
    forv_Vec(FnSymbol, cfn, *cfns) {
      if (cfn->numFormals() == numActuals) return cfn;
    }
  }

  for_formals(formal, origFn) {

    if (workingFn != origFn) {
      formal = toArgSymbol(substitutions.get(formal));
    }

    if (!genericArgSeen && formal->variableExpr && !isDefExpr(formal->variableExpr->body.tail)) {
      resolveBlockStmt(formal->variableExpr);
    }

    /*
     * Set genericArgSeen to true if a generic argument appears before the
     * argument with the variable expression.
     */

    // INT_ASSERT(arg->type);
    // Adding 'ref' intent to the "ret" arg of
    //  inline proc =(ref ret:syserr, x:syserr) { __primitive("=", ret, x); }
    // in SysBasic.chpl:150 causes a segfault.
    // The addition of the arg->type test in the folloiwng conditional is a
    // workaround.
    // A better approach would be to add a check that each formal of a function
    // has a type (if that can be expected) and then fix the fault where it occurs.
    if (formal->type && formal->type->symbol->hasFlag(FLAG_GENERIC)) {
      genericArgSeen = true;
    }

    if (!formal->variableExpr) {
      continue;
    }

    // Handle unspecified variable number of arguments.
    if (DefExpr* def = toDefExpr(formal->variableExpr->body.tail)) {
      int numCopies = numActuals - workingFn->numFormals() + 1;
      if (numCopies <= 0) {
        if (workingFn != origFn) delete workingFn;
        return NULL;
      }

      if (workingFn == origFn) {
        workingFn = origFn->copy(&substitutions);
        INT_ASSERT(! workingFn->hasFlag(FLAG_RESOLVED));
        workingFn->addFlag(FLAG_INVISIBLE_FN);

        origFn->defPoint->insertBefore(new DefExpr(workingFn));

        formal = static_cast<ArgSymbol*>(substitutions.get(formal));
      }

      Symbol*  newSym     = substitutions.get(def->sym);
      SymExpr* newSymExpr = new SymExpr(new_IntSymbol(numCopies));
      newSym->defPoint->replace(newSymExpr);

      subSymbol(workingFn, newSym, new_IntSymbol(numCopies));

      handleSymExprInExpandVarArgs(workingFn, formal, newSymExpr);
      genericArgSeen = false;

    } else if (SymExpr* sym = toSymExpr(formal->variableExpr->body.tail)) {

      handleSymExprInExpandVarArgs(workingFn, formal, sym);

    } else if (!workingFn->hasFlag(FLAG_GENERIC)) {
      INT_FATAL("bad variableExpr");
    }
  }

  Vec<FnSymbol*>* cfns = cache.get(origFn);
  if (cfns == NULL) {
    cfns = new Vec<FnSymbol*>();
  }
  cfns->add(workingFn);
  cache.put(origFn, cfns);

  return workingFn;
}


static void
resolve_type_constructor(FnSymbol* fn, CallInfo& info) {
    SET_LINENO(fn);
    CallExpr* typeConstructorCall = new CallExpr(astr("_type", fn->name));
    for_formals(formal, fn) {
      if (strcmp(formal->name, "meme")) {
        if (fn->_this->type->symbol->hasFlag(FLAG_TUPLE)) {
          if (formal->instantiatedFrom) {
            typeConstructorCall->insertAtTail(formal->type->symbol);
          } else if (formal->hasFlag(FLAG_INSTANTIATED_PARAM)) {
            typeConstructorCall->insertAtTail(paramMap.get(formal));
          }
        } else {
          if (!strcmp(formal->name, "outer") || formal->type == dtMethodToken) {
            typeConstructorCall->insertAtTail(formal);
          } else if (formal->instantiatedFrom) {
            typeConstructorCall->insertAtTail(new NamedExpr(formal->name, new SymExpr(formal->type->symbol)));
          } else if (formal->hasFlag(FLAG_INSTANTIATED_PARAM)) {
            typeConstructorCall->insertAtTail(new NamedExpr(formal->name, new SymExpr(paramMap.get(formal))));
          }
        }
      }
    }
    info.call->insertBefore(typeConstructorCall);
    resolveCall(typeConstructorCall);
    INT_ASSERT(typeConstructorCall->isResolved());
    resolveFns(typeConstructorCall->isResolved());
    fn->_this->type = typeConstructorCall->isResolved()->retType;
    typeConstructorCall->remove();
}


/** Candidate filtering logic specific to concrete functions.
 *
 * \param candidates    The list to add possible candidates to.
 * \param currCandidate The current candidate to consider.
 * \param info          The CallInfo object for the call site.
 */
static void
filterConcreteCandidate(Vec<ResolutionCandidate*>& candidates,
                        ResolutionCandidate* currCandidate,
                        CallInfo& info) {

  currCandidate->fn = expandVarArgs(currCandidate->fn, info.actuals.n);

  if (!currCandidate->fn) return;

  resolveTypedefedArgTypes(currCandidate->fn);

  if (!currCandidate->computeAlignment(info)) {
    return;
  }

  /*
   * Make sure that type constructor is resolved before other constructors.
   */
  if (currCandidate->fn->hasFlag(FLAG_DEFAULT_CONSTRUCTOR)) {
    resolve_type_constructor(currCandidate->fn, info);
  }

  /*
   * A derived generic type will use the type of its parent, and expects this to
   * be instantiated before it is.
   */
  resolveFormals(currCandidate->fn);

  int coindex = -1;
  for_formals(formal, currCandidate->fn) {
    if (Symbol* actual = currCandidate->alignedActuals.v[++coindex]) {
      if (actual->hasFlag(FLAG_TYPE_VARIABLE) != formal->hasFlag(FLAG_TYPE_VARIABLE)) {
        return;
      }

      if (!canDispatch(info.call, actual->type, actual, formal->type, currCandidate->fn, NULL, formal->hasFlag(FLAG_INSTANTIATED_PARAM))) {
        return;
      }
    }
  }

  candidates.add(currCandidate);
}


/** Candidate filtering logic specific to generic functions.
 *
 * \param candidates    The list to add possible candidates to.
 * \param currCandidate The current candidate to consider.
 * \param info          The CallInfo object for the call site.
 */
static void
filterGenericCandidate(Vec<ResolutionCandidate*>& candidates,
                       ResolutionCandidate* currCandidate,
                       CallInfo& info) {

  currCandidate->fn = expandVarArgs(currCandidate->fn, info.actuals.n);

  if (!currCandidate->fn) return;

  if (!currCandidate->computeAlignment(info)) {
    return;
  }

  /*
   * Early rejection of generic functions.
   */
  int coindex = 0;
  for_formals(formal, currCandidate->fn) {
    if (formal->type != dtUnknown) {
      if (Symbol* actual = currCandidate->alignedActuals.v[coindex]) {
        if (actual->hasFlag(FLAG_TYPE_VARIABLE) != formal->hasFlag(FLAG_TYPE_VARIABLE)) {
          return;
        }

        if (formal->type->symbol->hasFlag(FLAG_GENERIC)) {
          Type* vt = actual->getValType();
          Type* st = actual->type->scalarPromotionType;
          Type* svt = (vt) ? vt->scalarPromotionType : NULL;
          if (!canInstantiate(actual->type, formal->type) &&
              (!vt  || !canInstantiate(vt, formal->type)) &&
              (!st  || !canInstantiate(st, formal->type)) &&
              (!svt || !canInstantiate(svt, formal->type))) {

            return;

          }
        } else {
          if (!canDispatch(info.call, actual->type, actual, formal->type, currCandidate->fn, NULL, formal->hasFlag(FLAG_INSTANTIATED_PARAM))) {
            return;
          }
        }
      }
    }
    ++coindex;
  }

  // Compute the param/type substitutions for generic arguments.
  currCandidate->computeSubstitutions();

  /*
   * If no substitutions were made we can't instantiate this generic, and must
   * reject it.
   */
  if (currCandidate->substitutions.n > 0) {
    /*
     * Instantiate just enough of the generic to get through the rest of the
     * filtering and disambiguation processes.
     */
    currCandidate->fn = instantiateSignature(currCandidate->fn, currCandidate->substitutions, info.call);

    if (currCandidate->fn != NULL) {
      filterCandidate(candidates, currCandidate, info);
    }
  }
}


/** Tests to see if a function is a candidate for resolving a specific call.  If
 *  it is a candidate, we add it to the candidate lists.
 *
 * This version of filterCandidate is called by other versions of
 * filterCandidate, and shouldn't be called outside this family of functions.
 *
 * \param candidates    The list to add possible candidates to.
 * \param currCandidate The current candidate to consider.
 * \param info          The CallInfo object for the call site.
 */
static void
filterCandidate(Vec<ResolutionCandidate*>& candidates,
                ResolutionCandidate* currCandidate,
                CallInfo& info) {

  if (currCandidate->fn->hasFlag(FLAG_GENERIC)) {
    filterGenericCandidate(candidates, currCandidate, info);

  } else {
    filterConcreteCandidate(candidates, currCandidate, info);
  }
}


/** Tests to see if a function is a candidate for resolving a specific call.  If
 *  it is a candidate, we add it to the candidate lists.
 *
 * This version of filterCandidate is called by code outside the filterCandidate
 * family of functions.
 *
 * \param candidates    The list to add possible candidates to.
 * \param currCandidate The current candidate to consider.
 * \param info          The CallInfo object for the call site.
 */
static void
filterCandidate(Vec<ResolutionCandidate*>& candidates, FnSymbol* fn, CallInfo& info) {
  ResolutionCandidate* currCandidate = new ResolutionCandidate(fn);
  filterCandidate(candidates, currCandidate, info);

  if (candidates.tail() != currCandidate) {
    // The candidate was not accepted.  Time to clean it up.
    delete currCandidate;
  }
}


static BlockStmt*
getParentBlock(Expr* expr) {
  for (Expr* tmp = expr->parentExpr; tmp; tmp = tmp->parentExpr) {
    if (BlockStmt* block = toBlockStmt(tmp))
      return block;
  }
  if (expr->parentSymbol) {
    FnSymbol* parentFn = toFnSymbol(expr->parentSymbol);
    if (parentFn && parentFn->instantiationPoint)
      return parentFn->instantiationPoint;
    else if (expr->parentSymbol->defPoint)
      return getParentBlock(expr->parentSymbol->defPoint);
  }
  return NULL;
}


//
// helper routine for isMoreVisible (below);
//
static bool
isMoreVisibleInternal(BlockStmt* block, FnSymbol* fn1, FnSymbol* fn2,
                      Vec<BlockStmt*>& visited) {
  //
  // fn1 is more visible
  //
  if (fn1->defPoint->parentExpr == block)
    return true;

  //
  // fn2 is more visible
  //
  if (fn2->defPoint->parentExpr == block)
    return false;

  visited.set_add(block);

  //
  // default to true if neither are visible
  //
  bool moreVisible = true;

  //
  // ensure f2 is not more visible via parent block, and recurse
  //
  if (BlockStmt* parentBlock = getParentBlock(block))
    if (!visited.set_in(parentBlock))
      moreVisible &= isMoreVisibleInternal(parentBlock, fn1, fn2, visited);

  //
  // ensure f2 is not more visible via module uses, and recurse
  //
  if (block && block->modUses) {
    for_actuals(expr, block->modUses) {
      SymExpr* se = toSymExpr(expr);
      INT_ASSERT(se);
      ModuleSymbol* mod = toModuleSymbol(se->var);
      INT_ASSERT(mod);
      if (!visited.set_in(mod->block))
        moreVisible &= isMoreVisibleInternal(mod->block, fn1, fn2, visited);
    }
  }

  return moreVisible;
}


//
// return true if fn1 is more visible than fn2 from expr
//
// assumption: fn1 and fn2 are visible from expr; if this assumption
//             is violated, this function will return true
//
static bool
isMoreVisible(Expr* expr, FnSymbol* fn1, FnSymbol* fn2) {
  //
  // common-case check to see if functions have equal visibility
  //
  if (fn1->defPoint->parentExpr == fn2->defPoint->parentExpr) {
    // Special check which makes cg-initializers inferior to user-defined constructors
    // with the same args.
    if (fn2->hasFlag(FLAG_DEFAULT_CONSTRUCTOR))
      return true;
    return false;
  }

  //
  // call helper function with visited set to avoid infinite recursion
  //
  Vec<BlockStmt*> visited;
  BlockStmt* block = toBlockStmt(expr);
  if (!block)
    block = getParentBlock(expr);
  return isMoreVisibleInternal(block, fn1, fn2, visited);
}


static bool paramWorks(Symbol* actual, Type* formalType) {
  Immediate* imm = NULL;

  if (VarSymbol* var = toVarSymbol(actual)) {
    imm = var->immediate;
  }
  if (EnumSymbol* enumsym = toEnumSymbol(actual)) {
    ensureEnumTypeResolved(toEnumType(enumsym->type));
    imm = enumsym->getImmediate();
  }
  if (imm) {
    if (is_int_type(formalType)) {
      return fits_in_int(get_width(formalType), imm);
    }
    if (is_uint_type(formalType)) {
      return fits_in_uint(get_width(formalType), imm);
    }
  }

  return false;
}


//
// This is a utility function that essentially tracks which function,
// if any, the param arguments prefer.
//
static inline void registerParamPreference(int& paramPrefers, int preference,
                                    const char* argstr,
                                    DisambiguationContext DC) {

  if (paramPrefers == 0 || paramPrefers == preference) {
    /* if the param currently has no preference or it matches the new
       preference, preserve the current preference */
    paramPrefers = preference;
    TRACE_DISAMBIGUATE_BY_MATCH("param prefers %s\n", argstr);
  } else {
    /* otherwise its preference contradicts the previous arguments, so
       mark it as not preferring either */
    paramPrefers = -1;
    TRACE_DISAMBIGUATE_BY_MATCH("param prefers differing things\n");
  }
}


static bool considerParamMatches(Type* actualtype,
                                 Type* arg1type, Type* arg2type) {
  /* BLC: Seems weird to have to add this; could just add it in the enum
     case if enums have to be special-cased here.  Otherwise, how are the
     int cases handled later...? */
  if (actualtype->symbol->hasFlag(FLAG_REF)) {
    actualtype = actualtype->getValType();
  }
  if (actualtype == arg1type && actualtype != arg2type) {
    return true;
  }
  // If we don't have an exact match in the previous line, let's see if
  // we have a bool(w1) passed to bool(w2) or non-bool case;  This is
  // based on the enum case developed in r20208
  if (is_bool_type(actualtype) && is_bool_type(arg1type) && !is_bool_type(arg2type)) {
    return true;
  }
  // Otherwise, have bool cast to default-sized integer over a smaller size
  if (is_bool_type(actualtype) && actualtype != arg1type && actualtype != arg2type) {
    return considerParamMatches(dtInt[INT_SIZE_DEFAULT], arg1type, arg2type);
  }
  if (is_enum_type(actualtype) && actualtype != arg1type && actualtype != arg2type) {
    return considerParamMatches(dtInt[INT_SIZE_DEFAULT], arg1type, arg2type);
  }
  if (isSyncType(actualtype) && actualtype != arg1type && actualtype != arg2type) {
    return considerParamMatches(actualtype->getField("base_type")->type,
                                arg1type, arg2type);
  }
  return false;
}


/** Compare two argument mappings, given a set of actual arguments, and set the
 *  disambiguation state appropriately.
 *
 * This function implements the argument mapping comparison component of the
 * disambiguation procedure as detailed in section 13.14.3 of the Chapel
 * language specification (page 107).
 *
 * \param fn1     The first function to be compared.
 * \param formal1 The formal argument that correspond to the actual argument
 *                for the first function.
 * \param fn2     The second function to be compared.
 * \param formal2 The formal argument that correspond to the actual argument
 *                for the second function.
 * \param actual  The actual argument from the call site.
 * \param DC      The disambiguation context.
 * \param DS      The disambiguation state.
 */
static void testArgMapping(FnSymbol* fn1, ArgSymbol* formal1,
                           FnSymbol* fn2, ArgSymbol* formal2,
                           Symbol* actual,
                           const DisambiguationContext& DC,
                           DisambiguationState& DS) {

  // We only want to deal with the value types here, avoiding odd overloads
  // working (or not) due to _ref.
  Type *f1Type = formal1->type->getValType();
  Type *f2Type = formal2->type->getValType();
  Type *actualType = actual->type->getValType();

  TRACE_DISAMBIGUATE_BY_MATCH("Actual's type: %s\n", toString(actualType));

  bool formal1Promotes = false;
<<<<<<< HEAD
  canDispatch(DC.call, actual->type, actual, formal1->type, fn1, &formal1Promotes);
=======
  canDispatch(actualType, actual, f1Type, fn1, &formal1Promotes);
>>>>>>> 72ac9d33
  DS.fn1Promotes |= formal1Promotes;

  TRACE_DISAMBIGUATE_BY_MATCH("Formal 1's type: %s\n", toString(f1Type));
  if (formal1Promotes) {
    TRACE_DISAMBIGUATE_BY_MATCH("Actual requires promotion to match formal 1\n");
  } else {
    TRACE_DISAMBIGUATE_BY_MATCH("Actual DOES NOT require promotion to match formal 1\n");
  }

  if (formal1->hasFlag(FLAG_INSTANTIATED_PARAM)) {
    TRACE_DISAMBIGUATE_BY_MATCH("Formal 1 is an instantiated param.\n");
  } else {
    TRACE_DISAMBIGUATE_BY_MATCH("Formal 1 is NOT an instantiated param.\n");
  }

  bool formal2Promotes = false;
<<<<<<< HEAD
  canDispatch(DC.call, actual->type, actual, formal2->type, fn1, &formal2Promotes);
=======
  canDispatch(actualType, actual, f2Type, fn1, &formal2Promotes);
>>>>>>> 72ac9d33
  DS.fn2Promotes |= formal2Promotes;

  TRACE_DISAMBIGUATE_BY_MATCH("Formal 2's type: %s\n", toString(f2Type));
  if (formal2Promotes) {
    TRACE_DISAMBIGUATE_BY_MATCH("Actual requires promotion to match formal 2\n");
  } else {
    TRACE_DISAMBIGUATE_BY_MATCH("Actual DOES NOT require promotion to match formal 2\n");
  }

  if (formal2->hasFlag(FLAG_INSTANTIATED_PARAM)) {
    TRACE_DISAMBIGUATE_BY_MATCH("Formal 2 is an instantiated param.\n");
  } else {
    TRACE_DISAMBIGUATE_BY_MATCH("Formal 2 is NOT an instantiated param.\n");
  }

  if (f1Type == f2Type && formal1->hasFlag(FLAG_INSTANTIATED_PARAM) && !formal2->hasFlag(FLAG_INSTANTIATED_PARAM)) {
    TRACE_DISAMBIGUATE_BY_MATCH("A: Fn %d is more specific\n", DC.i);
    DS.fn1MoreSpecific = true;

  } else if (f1Type == f2Type && !formal1->hasFlag(FLAG_INSTANTIATED_PARAM) && formal2->hasFlag(FLAG_INSTANTIATED_PARAM)) {
    TRACE_DISAMBIGUATE_BY_MATCH("B: Fn %d is more specific\n", DC.j);
    DS.fn2MoreSpecific = true;

  } else if (!formal1Promotes && formal2Promotes) {
    TRACE_DISAMBIGUATE_BY_MATCH("C: Fn %d is more specific\n", DC.i);
    DS.fn1MoreSpecific = true;

  } else if (formal1Promotes && !formal2Promotes) {
    TRACE_DISAMBIGUATE_BY_MATCH("D: Fn %d is more specific\n", DC.j);
    DS.fn2MoreSpecific = true;

  } else if (f1Type == f2Type && !formal1->instantiatedFrom && formal2->instantiatedFrom) {
    TRACE_DISAMBIGUATE_BY_MATCH("E: Fn %d is more specific\n", DC.i);
    DS.fn1MoreSpecific = true;

  } else if (f1Type == f2Type && formal1->instantiatedFrom && !formal2->instantiatedFrom) {
    TRACE_DISAMBIGUATE_BY_MATCH("F: Fn %d is more specific\n", DC.j);
    DS.fn2MoreSpecific = true;

  } else if (formal1->instantiatedFrom != dtAny && formal2->instantiatedFrom == dtAny) {
    TRACE_DISAMBIGUATE_BY_MATCH("G: Fn %d is more specific\n", DC.i);
    DS.fn1MoreSpecific = true;

  } else if (formal1->instantiatedFrom == dtAny && formal2->instantiatedFrom != dtAny) {
    TRACE_DISAMBIGUATE_BY_MATCH("H: Fn %d is more specific\n", DC.j);
    DS.fn2MoreSpecific = true;

  } else if (considerParamMatches(actualType, f1Type, f2Type)) {
    TRACE_DISAMBIGUATE_BY_MATCH("In first param case\n");
    // The actual matches formal1's type, but not formal2's
    if (paramWorks(actual, f2Type)) {
      // but the actual is a param and works for formal2
      if (formal1->hasFlag(FLAG_INSTANTIATED_PARAM)) {
        // the param works equally well for both, but
        // matches the first slightly better if we had to
        // decide
        registerParamPreference(DS.paramPrefers, 1, "formal1", DC);
      } else if (formal2->hasFlag(FLAG_INSTANTIATED_PARAM)) {
        registerParamPreference(DS.paramPrefers, 2, "formal2", DC);
      } else {
        // neither is a param, but formal1 is an exact type
        // match, so prefer that one
        registerParamPreference(DS.paramPrefers, 1, "formal1", DC);
      }
    } else {
      TRACE_DISAMBIGUATE_BY_MATCH("I: Fn %d is more specific\n", DC.i);
      DS.fn1MoreSpecific = true;
    }
  } else if (considerParamMatches(actualType, f2Type, f1Type)) {
    TRACE_DISAMBIGUATE_BY_MATCH("In second param case\n");
    // The actual matches formal2's type, but not formal1's
    if (paramWorks(actual, f1Type)) {
      // but the actual is a param and works for formal1
      if (formal2->hasFlag(FLAG_INSTANTIATED_PARAM)) {
        // the param works equally well for both, but
        // matches the second slightly better if we had to
        // decide
        registerParamPreference(DS.paramPrefers, 2, "formal2", DC);
      } else if (formal1->hasFlag(FLAG_INSTANTIATED_PARAM)) {
        registerParamPreference(DS.paramPrefers, 1, "formal1", DC);
      } else {
        // neither is a param, but formal1 is an exact type
        // match, so prefer that one
        registerParamPreference(DS.paramPrefers, 2, "formal2", DC);
      }
    } else {
      TRACE_DISAMBIGUATE_BY_MATCH("J: Fn %d is more specific\n", DC.j);
      DS.fn2MoreSpecific = true;
    }
<<<<<<< HEAD
  } else if (moreSpecific(fn1, formal1->type, formal2->type, DC) && formal2->type != formal1->type) {
    TRACE_DISAMBIGUATE_BY_MATCH("K: Fn %d is more specific\n", DC.i);
    DS.fn1MoreSpecific = true;

  } else if (moreSpecific(fn1, formal2->type, formal1->type, DC) && formal2->type != formal1->type) {
=======
  } else if (moreSpecific(fn1, f1Type, f2Type) && f2Type != f1Type) {
    TRACE_DISAMBIGUATE_BY_MATCH("K: Fn %d is more specific\n", DC.i);
    DS.fn1MoreSpecific = true;

  } else if (moreSpecific(fn1, f2Type, f1Type) && f2Type != f1Type) {
>>>>>>> 72ac9d33
    TRACE_DISAMBIGUATE_BY_MATCH("L: Fn %d is more specific\n", DC.j);
    DS.fn2MoreSpecific = true;

  } else if (is_int_type(f1Type) && is_uint_type(f2Type)) {
    TRACE_DISAMBIGUATE_BY_MATCH("M: Fn %d is more specific\n", DC.i);
    DS.fn1MoreSpecific = true;

  } else if (is_int_type(f2Type) && is_uint_type(f1Type)) {
    TRACE_DISAMBIGUATE_BY_MATCH("N: Fn %d is more specific\n", DC.j);
    DS.fn2MoreSpecific = true;

  } else {
    TRACE_DISAMBIGUATE_BY_MATCH("O: no information gained from argument\n");
  }
}


/** Determines if fn1 is a better match than fn2.
 *
 * This function implements the function comparison component of the
 * disambiguation procedure as detailed in section 13.14.3 of the Chapel
 * language specification (page 106).
 *
 * \param candidate1 The function on the left-hand side of the comparison.
 * \param candidate2 The function on the right-hand side of the comparison.
 * \param DC         The disambiguation context.
 *
 * \return True if fn1 is a more specific function than f2, false otherwise.
 */
static bool isBetterMatch(ResolutionCandidate* candidate1,
                          ResolutionCandidate* candidate2,
                          const DisambiguationContext& DC) {

  DisambiguationState DS;

  for (int k = 0; k < candidate1->alignedFormals.n; ++k) {
    Symbol* actual = DC.actuals->v[k];
    ArgSymbol* formal1 = candidate1->alignedFormals.v[k];
    ArgSymbol* formal2 = candidate2->alignedFormals.v[k];

    TRACE_DISAMBIGUATE_BY_MATCH("\nLooking at argument %d\n", k);

    testArgMapping(candidate1->fn, formal1, candidate2->fn, formal2, actual, DC, DS);
  }

  if (!DS.fn1Promotes && DS.fn2Promotes) {
    TRACE_DISAMBIGUATE_BY_MATCH("\nP: Fn %d does not require argument promotion; Fn %d does\n", DC.i, DC.j);
    DS.printSummary("P", DC);
    return true;
  }

  if (!(DS.fn1MoreSpecific || DS.fn2MoreSpecific)) {
    // If the decision hasn't been made based on the argument mappings...

    if (isMoreVisible(DC.scope, candidate1->fn, candidate2->fn)) {
      TRACE_DISAMBIGUATE_BY_MATCH("\nQ: Fn %d is more specific\n", DC.i);
      DS.fn1MoreSpecific = true;

    } else if (isMoreVisible(DC.scope, candidate2->fn, candidate1->fn)) {
      TRACE_DISAMBIGUATE_BY_MATCH("\nR: Fn %d is more specific\n", DC.j);
      DS.fn2MoreSpecific = true;

    } else if (DS.paramPrefers == 1) {
      TRACE_DISAMBIGUATE_BY_MATCH("\nS: Fn %d is more specific\n", DC.i);
      DS.fn1MoreSpecific = true;

    } else if (DS.paramPrefers == 2) {
      TRACE_DISAMBIGUATE_BY_MATCH("\nT: Fn %d is more specific\n", DC.j);
      DS.fn2MoreSpecific = true;

    } else if (candidate1->fn->where && !candidate2->fn->where) {
      TRACE_DISAMBIGUATE_BY_MATCH("\nU: Fn %d is more specific\n", DC.i);
      DS.fn1MoreSpecific = true;

    } else if (!candidate1->fn->where && candidate2->fn->where) {
      TRACE_DISAMBIGUATE_BY_MATCH("\nV: Fn %d is more specific\n", DC.j);
      DS.fn2MoreSpecific = true;
    }
  }

  DS.printSummary("W", DC);
  return DS.fn1MoreSpecific && !DS.fn2MoreSpecific;
}


/** Find the best candidate from a list of candidates.
 *
 * This function finds the best Chapel function from a set of candidates, given
 * a call site.  This is an implementation of 13.14.3 of the Chapel language
 * specification (page 106).
 *
 * \param candidates A list of the candidate functions, from which the best
 *                   match is selected.
 * \param DC         The disambiguation context.
 *
 * \return The result of the disambiguation process.
 */
static ResolutionCandidate*
disambiguateByMatch(Vec<ResolutionCandidate*>& candidates, DisambiguationContext DC) {

  // If index i is set then we can skip testing function F_i because we already
  // know it can not be the best match.
  std::vector<bool> notBest(candidates.n, false);

  for (int i = 0; i < candidates.n; ++i) {

    TRACE_DISAMBIGUATE_BY_MATCH("##########################\n");
    TRACE_DISAMBIGUATE_BY_MATCH("# Considering function %d #\n", i);
    TRACE_DISAMBIGUATE_BY_MATCH("##########################\n\n");

    ResolutionCandidate* candidate1 = candidates.v[i];
    bool best = true; // is fn1 the best candidate?

    TRACE_DISAMBIGUATE_BY_MATCH("%s\n\n", toString(candidate1->fn));

    if (notBest[i]) {
      TRACE_DISAMBIGUATE_BY_MATCH("Already known to not be best match.  Skipping.\n\n");
      continue;
    }

    for (int j = 0; j < candidates.n; ++j) {
      if (i == j) continue;

      TRACE_DISAMBIGUATE_BY_MATCH("Comparing to function %d\n", j);
      TRACE_DISAMBIGUATE_BY_MATCH("-----------------------\n");

      ResolutionCandidate* candidate2 = candidates.v[j];

      TRACE_DISAMBIGUATE_BY_MATCH("%s\n", toString(candidate2->fn));

      if (isBetterMatch(candidate1, candidate2, DC.forPair(i, j))) {
        TRACE_DISAMBIGUATE_BY_MATCH("X: Fn %d is a better match than Fn %d\n\n\n", i, j);
        notBest[j] = true;

      } else {
        TRACE_DISAMBIGUATE_BY_MATCH("X: Fn %d is NOT a better match than Fn %d\n\n\n", i, j);
        best = false;
        break;
      }
    }

    if (best) {
      TRACE_DISAMBIGUATE_BY_MATCH("Y: Fn %d is the best match.\n\n\n", i);
      return candidate1;

    } else {
      TRACE_DISAMBIGUATE_BY_MATCH("Y: Fn %d is NOT the best match.\n\n\n", i);
    }
  }

  TRACE_DISAMBIGUATE_BY_MATCH("Z: No non-ambiguous best match.\n\n");

  return NULL;
}


static bool
explainCallMatch(CallExpr* call) {
  if (!call->isNamed(fExplainCall))
    return false;
  if (explainCallModule && explainCallModule != call->getModule())
    return false;
  if (explainCallLine != -1 && explainCallLine != call->linenum())
    return false;
  return true;
}


static CallExpr*
userCall(CallExpr* call) {
  if (developer)
    return call;
  // If the called function is compiler-generated or is in one of the internal
  // modules, back up the stack until a call is encountered whose target
  // function is neither.
  // TODO: This function should be rewritten so each test appears only once.
  if (call->getFunction()->hasFlag(FLAG_COMPILER_GENERATED) ||
      call->getModule()->modTag == MOD_INTERNAL) {
    for (int i = callStack.n-1; i >= 0; i--) {
      if (!callStack.v[i]->getFunction()->hasFlag(FLAG_COMPILER_GENERATED) &&
          callStack.v[i]->getModule()->modTag != MOD_INTERNAL)
        return callStack.v[i];
    }
  }
  return call;
}


static void
printResolutionErrorAmbiguous(
                     Vec<FnSymbol*>& candidates,
                     CallInfo* info) {
  CallExpr* call = userCall(info->call);
  if (!strcmp("this", info->name)) {
    USR_FATAL(call, "ambiguous access of '%s' by '%s'",
              toString(info->actuals.v[1]->type),
              toString(info));
  } else {
    const char* entity = "call";
    if (!strncmp("_type_construct_", info->name, 16))
      entity = "type specifier";
    const char* str = toString(info);
    if (info->scope) {
      ModuleSymbol* mod = toModuleSymbol(info->scope->parentSymbol);
      INT_ASSERT(mod);
      str = astr(mod->name, ".", str);
    }
    USR_FATAL_CONT(call, "ambiguous %s '%s'", entity, str);
    if (developer) {
      for (int i = callStack.n-1; i>=0; i--) {
        CallExpr* cs = callStack.v[i];
        FnSymbol* f = cs->getFunction();
        if (f->instantiatedFrom)
          USR_PRINT(callStack.v[i], "  instantiated from %s", f->name);
        else
          break;
      }
    }
    bool printed_one = false;
    forv_Vec(FnSymbol, fn, candidates) {
      USR_PRINT(fn, "%s %s",
                printed_one ? "               " : "candidates are:",
                toString(fn));
      printed_one = true;
    }
    USR_STOP();
  }
}

static void
printResolutionErrorUnresolved(
                     Vec<FnSymbol*>& visibleFns,
                     CallInfo* info) {
  if( ! info ) INT_FATAL("CallInfo is NULL");
  if( ! info->call ) INT_FATAL("call is NULL");
  CallExpr* call = userCall(info->call);
  if (call->isCast() ) {
    // args are: dtMethodToken, this (from), to
    // but actuals is 0-based, so ...
    int from = 1;
    int to = 2;
    if (!info->actuals.v[to]->hasFlag(FLAG_TYPE_VARIABLE)) {
      USR_FATAL(call, "illegal cast to non-type");
    } else {
      USR_FATAL(call, "illegal cast from %s to %s",
                toString(info->actuals.v[from]->type),
                toString(info->actuals.v[to]->type));
    }
  } else if (!strcmp("free", info->name)) {
    if (info->actuals.n > 0 &&
        isRecord(info->actuals.v[2]->type))
      USR_FATAL(call, "delete not allowed on records");
  } else if (!strcmp("these", info->name)) {
    if (info->actuals.n == 2 &&
        info->actuals.v[0]->type == dtMethodToken)
    USR_FATAL(call, "cannot iterate over values of type %s",
              toString(info->actuals.v[1]->type));
  } else if (!strcmp("_type_construct__tuple", info->name)) {
    if (info->call->argList.length == 0)
      USR_FATAL(call, "tuple size must be specified");
    SymExpr* sym = toSymExpr(info->call->get(1));
    if (!sym || !sym->var->isParameter()) {
      USR_FATAL(call, "tuple size must be static");
    } else {
      USR_FATAL(call, "invalid tuple");
    }
  } else if (!strcmp("=", info->name)) {
    if (info->actuals.v[0] && !info->actuals.v[0]->hasFlag(FLAG_TYPE_VARIABLE) &&
        info->actuals.v[1] && info->actuals.v[1]->hasFlag(FLAG_TYPE_VARIABLE)) {
      USR_FATAL(call, "illegal assignment of type to value");
    } else if (info->actuals.v[0] && info->actuals.v[0]->hasFlag(FLAG_TYPE_VARIABLE) &&
               info->actuals.v[1] && !info->actuals.v[1]->hasFlag(FLAG_TYPE_VARIABLE)) {
      USR_FATAL(call, "illegal assignment of value to type");
    } else if (info->actuals.v[1]->type == dtNil) {
      USR_FATAL(call, "type mismatch in assignment from nil to %s",
                toString(info->actuals.v[0]->type));
    } else {
      USR_FATAL(call, "type mismatch in assignment from %s to %s",
                toString(info->actuals.v[1]->type),
                toString(info->actuals.v[0]->type));
    }
  } else if (!strcmp("this", info->name)) {
    Type* type = info->actuals.v[1]->getValType();
    if (type->symbol->hasFlag(FLAG_ITERATOR_RECORD)) {
      USR_FATAL(call, "illegal access of iterator or promoted expression");
    } else if (type->symbol->hasFlag(FLAG_FUNCTION_CLASS)) {
      USR_FATAL(call, "illegal access of first class function");
    } else {
      USR_FATAL(call, "unresolved access of '%s' by '%s'",
                toString(info->actuals.v[1]->type),
                toString(info));
    }
  } else {
    const char* entity = "call";
    if (!strncmp("_type_construct_", info->name, 16))
      entity = "type specifier";
    const char* str = toString(info);
    if (info->scope) {
      ModuleSymbol* mod = toModuleSymbol(info->scope->parentSymbol);
      INT_ASSERT(mod);
      str = astr(mod->name, ".", str);
    }
    USR_FATAL_CONT(call, "unresolved %s '%s'", entity, str);
    if (visibleFns.n > 0) {
      if (developer) {
        for (int i = callStack.n-1; i>=0; i--) {
          CallExpr* cs = callStack.v[i];
          FnSymbol* f = cs->getFunction();
          if (f->instantiatedFrom)
            USR_PRINT(callStack.v[i], "  instantiated from %s", f->name);
          else
            break;
        }
      }
      bool printed_one = false;
      forv_Vec(FnSymbol, fn, visibleFns) {
        // Consider "visible functions are"
        USR_PRINT(fn, "%s %s",
                  printed_one ? "               " : "candidates are:",
                  toString(fn));
        printed_one = true;
      }
    }
    if (visibleFns.n == 1 &&
        visibleFns.v[0]->numFormals() == 0
        && !strncmp("_type_construct_", info->name, 16))
      USR_PRINT(call, "did you forget the 'new' keyword?");
    USR_STOP();
  }
}

static void issueCompilerError(CallExpr* call) {
  //
  // Disable compiler warnings in internal modules that are triggered
  // within a dynamic dispatch context because of potential user
  // confusion.  Removed the following code and See the following
  // tests:
  //
  //   test/arrays/bradc/workarounds/arrayOfSpsArray.chpl
  //   test/arrays/deitz/part4/test_array_of_associative_arrays.chpl
  //   test/classes/bradc/arrayInClass/genericArrayInClass-otharrs.chpl
  //
  if (call->isPrimitive(PRIM_WARNING))
    if (inDynamicDispatchResolution)
      if (call->getModule()->modTag == MOD_INTERNAL &&
          callStack.head()->getModule()->modTag == MOD_INTERNAL)
        return;
  //
  // If an errorDepth was specified, report a diagnostic about the call
  // that deep into the callStack. The default depth is 1.
  //
  FnSymbol* fn = toFnSymbol(call->parentSymbol);
  VarSymbol* depthParam = toVarSymbol(paramMap.get(toDefExpr(fn->formals.tail)->sym));
  int64_t depth;
  bool foundDepthVal;
  if (depthParam && depthParam->immediate &&
      depthParam->immediate->const_kind == NUM_KIND_INT) {
    depth = depthParam->immediate->int_value();
    foundDepthVal = true;
  } else {
    depth = 1;
    foundDepthVal = false;
  }
  if (depth > callStack.n - 1) {
    if (foundDepthVal)
      USR_WARN(call, "compiler diagnostic depth value exceeds call stack depth");
    depth = callStack.n - 1;
  }
  if (depth < 0) {
    USR_WARN(call, "compiler diagnostic depth value can not be negative");
    depth = 0;
  }
  CallExpr* from = NULL;
  for (int i = callStack.n-1 - depth; i >= 0; i--) {
    from = callStack.v[i];
    // We report calls whose target function is not compiler-generated and is
    // not defined in one of the internal modules.
    if (from->linenum() > 0 &&
        from->getModule()->modTag != MOD_INTERNAL &&
        !from->getFunction()->hasFlag(FLAG_COMPILER_GENERATED))
      break;
  }

  const char* str = "";
  for_formals(arg, fn) {
    if (foundDepthVal && arg->defPoint == fn->formals.tail)
      continue;
    VarSymbol* var = toVarSymbol(paramMap.get(arg));
    INT_ASSERT(var && var->immediate && var->immediate->const_kind == CONST_KIND_STRING);
    str = astr(str, var->immediate->v_string);
  }
  if (call->isPrimitive(PRIM_ERROR)) {
    USR_FATAL(from, "%s", str);
  } else {
    USR_WARN(from, "%s", str);
  }
  if (FnSymbol* fn = toFnSymbol(callStack.tail()->isResolved()))
    innerCompilerWarningMap.put(fn, str);
  if (FnSymbol* fn = toFnSymbol(callStack.v[callStack.n-1 - depth]->isResolved()))
    outerCompilerWarningMap.put(fn, str);
}

static void reissueCompilerWarning(const char* str, int offset) {
  //
  // Disable compiler warnings in internal modules that are triggered
  // within a dynamic dispatch context because of potential user
  // confusion.  See note in 'issueCompileError' above.
  //
  if (inDynamicDispatchResolution)
    if (callStack.tail()->getModule()->modTag == MOD_INTERNAL &&
        callStack.head()->getModule()->modTag == MOD_INTERNAL)
      return;

  CallExpr* from = NULL;
  for (int i = callStack.n-offset; i >= 0; i--) {
    from = callStack.v[i];
    // We report calls whose target function is not compiler-generated and is
    // not defined in one of the internal modules.
    if (from->linenum() > 0 &&
        from->getModule()->modTag != MOD_INTERNAL &&
        !from->getFunction()->hasFlag(FLAG_COMPILER_GENERATED))
      break;
  }
  USR_WARN(from, "%s", str);
}

class VisibleFunctionBlock {
 public:
  Map<const char*,Vec<FnSymbol*>*> visibleFunctions;
  VisibleFunctionBlock() { }
};

static Map<BlockStmt*,VisibleFunctionBlock*> visibleFunctionMap;
static int nVisibleFunctions = 0; // for incremental build
static Map<BlockStmt*,BlockStmt*> visibilityBlockCache;
static Vec<BlockStmt*> standardModuleSet;

//
// return true if expr is a CondStmt with chpl__tryToken as its condition 
//
static bool isTryTokenCond(Expr* expr) {
  CondStmt* cond = toCondStmt(expr);
  if (!cond) return false;
  SymExpr* sym = toSymExpr(cond->condExpr);
  if (!sym) return false;
  return sym->var == gTryToken;
}


//
// return the innermost block for searching for visible functions
//
BlockStmt*
getVisibilityBlock(Expr* expr) {
  if (BlockStmt* block = toBlockStmt(expr->parentExpr)) {
    if (block->blockTag == BLOCK_SCOPELESS)
      return getVisibilityBlock(block);
    else if (block->parentExpr && isTryTokenCond(block->parentExpr)) {
      // Make the visibility block of the then and else blocks of a
      // conditional using chpl__tryToken be the block containing the
      // conditional statement.  Without this, there were some cases where
      // a function gets instantiated into one side of the conditional but
      // used in both sides, then the side with the instantiation gets
      // folded out leaving expressions with no visibility block.
      // test/functions/iterators/angeles/dynamic.chpl is an example that
      // currently fails without this.
      return getVisibilityBlock(block->parentExpr);
    } else
      return block;
  } else if (expr->parentExpr) {
    return getVisibilityBlock(expr->parentExpr);
  } else if (Symbol* s = expr->parentSymbol) {
      FnSymbol* fn = toFnSymbol(s);
      if (fn && fn->instantiationPoint)
        return fn->instantiationPoint;
      else
        return getVisibilityBlock(s->defPoint);
  } else {
    INT_FATAL(expr, "Expresion has no visibility block.");
    return NULL;
  }
}

static void buildVisibleFunctionMap() {
  for (int i = nVisibleFunctions; i < gFnSymbols.n; i++) {
    FnSymbol* fn = gFnSymbols.v[i];
    if (!fn->hasFlag(FLAG_INVISIBLE_FN) && fn->defPoint->parentSymbol && !isArgSymbol(fn->defPoint->parentSymbol)) {
      BlockStmt* block = NULL;
      if (fn->hasFlag(FLAG_AUTO_II)) {
        block = theProgram->block;
      } else {
        block = getVisibilityBlock(fn->defPoint);
        //
        // add all functions in standard modules to theProgram
        //
        if (standardModuleSet.set_in(block))
          block = theProgram->block;
      }
      VisibleFunctionBlock* vfb = visibleFunctionMap.get(block);
      if (!vfb) {
        vfb = new VisibleFunctionBlock();
        visibleFunctionMap.put(block, vfb);
      }
      Vec<FnSymbol*>* fns = vfb->visibleFunctions.get(fn->name);
      if (!fns) {
        fns = new Vec<FnSymbol*>();
        vfb->visibleFunctions.put(fn->name, fns);
      }
      fns->add(fn);
    }
  }
  nVisibleFunctions = gFnSymbols.n;
}

static BlockStmt*
getVisibleFunctions(BlockStmt* block,
                    const char* name,
                    Vec<FnSymbol*>& visibleFns,
                    Vec<BlockStmt*>& visited) {
  //
  // all functions in standard modules are stored in a single block
  //
  if (standardModuleSet.set_in(block))
    block = theProgram->block;

  //
  // avoid infinite recursion due to modules with mutual uses
  //
  if (visited.set_in(block))
    return NULL;

  if (isModuleSymbol(block->parentSymbol))
    visited.set_add(block);

  bool canSkipThisBlock = true;

  VisibleFunctionBlock* vfb = visibleFunctionMap.get(block);
  if (vfb) {
    canSkipThisBlock = false; // cannot skip if this block defines functions
    Vec<FnSymbol*>* fns = vfb->visibleFunctions.get(name);
    if (fns) {
      visibleFns.append(*fns);
    }
  }

  if (block->modUses) {
    for_actuals(expr, block->modUses) {
      SymExpr* se = toSymExpr(expr);
      INT_ASSERT(se);
      ModuleSymbol* mod = toModuleSymbol(se->var);
      INT_ASSERT(mod);
      canSkipThisBlock = false; // cannot skip if this block uses modules
      getVisibleFunctions(mod->block, name, visibleFns, visited);
    }
  }

  //
  // visibilityBlockCache contains blocks that can be skipped
  //
  if (BlockStmt* next = visibilityBlockCache.get(block)) {
    getVisibleFunctions(next, name, visibleFns, visited);
    return (canSkipThisBlock) ? next : block;
  }

  if (block != rootModule->block) {
    BlockStmt* next = getVisibilityBlock(block);
    BlockStmt* cache = getVisibleFunctions(next, name, visibleFns, visited);
    if (cache)
      visibilityBlockCache.put(block, cache);
    return (canSkipThisBlock) ? cache : block;
  }

  return NULL;
}

// Ensure 'parent' is the block before which we want to do the capturing.
static void verifyTaskFnCall(BlockStmt* parent, CallExpr* call) {
  if (call->isNamed("coforall_fn") || call->isNamed("on_fn")) {
    INT_ASSERT(parent->isForLoop());
  } else if (call->isNamed("cobegin_fn")) {
    DefExpr* first = toDefExpr(parent->getFirstExpr());
    // just documenting the current state
    INT_ASSERT(first && !strcmp(first->sym->name, "_cobeginCount"));
  } else {
    INT_ASSERT(call->isNamed("begin_fn"));
  }
}

//
// Allow invoking isConstValWillNotChange() even on formals
// with blank and 'const' intents.
//
static bool isConstValWillNotChange(Symbol* sym) {
  if (ArgSymbol* arg = toArgSymbol(sym)) {
    IntentTag cInt = concreteIntent(arg->intent, arg->type->getValType());
    return cInt == INTENT_CONST_IN;
  }
  return sym->isConstValWillNotChange();
}

//
// Returns the expression that we want to capture before.
//
// Why not just 'parent'? In users/shetag/fock/fock-dyn-prog-cntr.chpl,
// we cannot do parent->insertBefore() because parent->list is null.
// That's because we have: if ... then cobegin ..., so 'parent' is
// immediately under CondStmt. This motivated me for cobegins to capture
// inside of the 'parent' block, at the beginning of it.
//
static Expr* parentToMarker(BlockStmt* parent, CallExpr* call) {
  if (call->isNamed("cobegin_fn")) {
    // I want to be cute and keep _cobeginCount def and move
    // as the first two statements in the block.
    DefExpr* def = toDefExpr(parent->body.head);
    INT_ASSERT(def);
    // Just so we know what we are doing.
    INT_ASSERT(!strcmp((def->sym->name), "_cobeginCount"));
    CallExpr* move = toCallExpr(def->next);
    INT_ASSERT(move);
    SymExpr* arg1 = toSymExpr(move->get(1));
    INT_ASSERT(arg1->var == def->sym);
    // And this is where we want to insert:
    return move->next;
  }
  // Otherwise insert before 'parent'
  return parent;
}

// map: (block id) -> (map: sym -> sym)
typedef std::map<int, SymbolMap*> CapturedValueMap;
static CapturedValueMap capturedValues;
static void freeCache(CapturedValueMap& c) {
  for (std::map<int, SymbolMap*>::iterator it = c.begin(); it != c.end(); ++it)
    delete it->second;
}

//
// Generate code to store away the value of 'varActual' before
// the cobegin or the coforall loop starts. Use this value
// instead of 'varActual' as the actual to the task function,
// meaning (later in compilation) in the argument bundle.
//
// This is to ensure that all task functions use the same value
// for their respective formal when that has an 'in'-like intent,
// even if 'varActual' is modified between creations of
// the multiple task functions.
//
static void captureTaskIntentValues(int argNum, ArgSymbol* formal,
                                    Expr* actual, Symbol* varActual,
                                    CallInfo& info, CallExpr* call,
                                    FnSymbol* taskFn)
{
  BlockStmt* parent = toBlockStmt(call->parentExpr);
  INT_ASSERT(parent);
  if (taskFn->hasFlag(FLAG_ON) && !parent->isForLoop()) {
    // coforall ... { on ... { .... }} ==> there is an intermediate BlockStmt
    parent = toBlockStmt(parent->parentExpr);
    INT_ASSERT(parent);
  }
  if (fVerify && (argNum == 0 || (argNum == 1 && taskFn->hasFlag(FLAG_ON))))
    verifyTaskFnCall(parent, call); //assertions only
  Expr* marker = parentToMarker(parent, call);
  if (varActual->defPoint->parentExpr == parent) {
    // Index variable of the coforall loop? Do not capture it!
    if (fVerify) {
      // This is what currently happens.
      CallExpr* move = toCallExpr(varActual->defPoint->next);
      INT_ASSERT(move);
      INT_ASSERT(move->isPrimitive(PRIM_MOVE));
      SymExpr* src = toSymExpr(move->get(2));
      INT_ASSERT(src);
      INT_ASSERT(!strcmp(src->var->name, "_indexOfInterest"));
    }
    // do nothing
    return;
  }
  SymbolMap*& symap = capturedValues[parent->id];
  Symbol* captemp = NULL;
  if (symap)
    captemp = symap->get(varActual);
  else
    symap = new SymbolMap();
  if (!captemp) {
    captemp = newTemp(astr(formal->name, "_captemp"), formal->type);
    marker->insertBefore(new DefExpr(captemp));
    // todo: once AMM is in effect, drop chpl__autoCopy - do straight move
    FnSymbol* autoCopy = getAutoCopy(formal->type);
    if (autoCopy)
      marker->insertBefore("'move'(%S,%S(%S))", captemp, autoCopy, varActual);
    else if (isReferenceType(varActual->type) &&
             !isReferenceType(captemp->type))
      marker->insertBefore("'move'(%S,'deref'(%S))", captemp, varActual);
    else
      marker->insertBefore("'move'(%S,%S)", captemp, varActual);
    symap->put(varActual, captemp);
  }
  actual->replace(new SymExpr(captemp));
  Symbol*& iact = info.actuals.v[argNum];
  INT_ASSERT(iact == varActual);
  iact = captemp;
}

//
// Copy the type of the actual into the type of the corresponding formal
// of a task function. (I think resolution wouldn't make this happen
// automatically and correctly in all cases.)
// Also do captureTaskIntentValues() when needed.
//
static void handleTaskIntentArgs(CallExpr* call, FnSymbol* taskFn,
                                 CallInfo& info)
{
  INT_ASSERT(taskFn);
  if (!needsCapture(taskFn)) {
    // A task function should have args only if it needsCapture.
    if (taskFn->hasFlag(FLAG_ON)) {
      // Documenting the current state: fn_on gets a chpl_localeID_t arg.
      INT_ASSERT(call->numActuals() == 1);
    } else {
      INT_ASSERT(!isTaskFun(taskFn) || call->numActuals() == 0);
    }
    return;
  }

  int argNum = -1;
  for_formals_actuals(formal, actual, call) {
    argNum++;
    SymExpr* symexpActual = toSymExpr(actual);
    if (!symexpActual) {
      // We add NamedExpr args in propagateExtraLeaderArgs().
      NamedExpr* namedexpActual = toNamedExpr(actual);
      INT_ASSERT(namedexpActual);
      symexpActual = toSymExpr(namedexpActual->actual);
    }
    INT_ASSERT(symexpActual); // because of how we invoke a task function
    Symbol* varActual = symexpActual->var;

    // If 'call' is in a generic function, it is supposed to have been
    // instantiated by now. Otherwise our task function has to remain generic.
    INT_ASSERT(!varActual->type->symbol->hasFlag(FLAG_GENERIC));

    // Need to copy varActual->type even for type variables.
    // BTW some formals' types may have been set in createTaskFunctions().
    formal->type = varActual->type;

    // If the actual is a ref, still need to capture it => remove ref.
    if (isReferenceType(varActual->type)) {
      Type* deref = varActual->type->getValType();
      // todo: replace needsCapture() with always resolveArgIntent(formal)
      // then checking (formal->intent & INTENT_FLAG_IN)
      if (needsCapture(deref)) {
        formal->type = deref;
        // If the formal has a ref intent, DO need a ref type => restore it.
        resolveArgIntent(formal);
        if (formal->intent & INTENT_FLAG_REF) {
          formal->type = varActual->type;
        }
      }
    }

    if (varActual->hasFlag(FLAG_TYPE_VARIABLE))
      formal->addFlag(FLAG_TYPE_VARIABLE);

    // This does not capture records/strings that are passed
    // by blank or const intent. As of this writing (6'2015)
    // records and strings are (incorrectly) captured at the point
    // when the task function/arg bundle is created.
    if (taskFn->hasFlag(FLAG_COBEGIN_OR_COFORALL) &&
        !isConstValWillNotChange(varActual) &&
        (concreteIntent(formal->intent, formal->type->getValType())
         & INTENT_FLAG_IN))
      // skip dummy_locale_arg: chpl_localeID_t
      if (argNum != 0 || !taskFn->hasFlag(FLAG_ON))
        captureTaskIntentValues(argNum, formal, actual, varActual, info, call,
                                taskFn);
  }

  // Even if some formals are (now) types, if 'taskFn' remained generic,
  // gatherCandidates() would not instantiate it, for some reason.
  taskFn->removeFlag(FLAG_GENERIC);
}


// Resolves a param or type expression
static Expr*
resolve_type_expr(Expr* expr) {
  Expr* result = NULL;
  for_exprs_postorder(e, expr) {
    result = preFold(e);
    if (CallExpr* call = toCallExpr(result)) {
      if (call->parentSymbol) {
        callStack.add(call);
        resolveCall(call);
        FnSymbol* fn = call->isResolved();
        if (fn && call->parentSymbol) {
          resolveFormals(fn);
          if (fn->retTag == RET_PARAM || fn->retTag == RET_TYPE ||
              fn->retType == dtUnknown)
            resolveFns(fn);
        }
        callStack.pop();
      }
    }
    result = postFold(result);
  }
  return result;
}


static void
makeNoop(CallExpr* call) {
  if (call->baseExpr)
    call->baseExpr->remove();
  while (call->numActuals())
    call->get(1)->remove();
  call->primitive = primitives[PRIM_NOOP];
}


//
// The following several functions support const-ness checking.
// Which is tailored to how our existing Chapel code is written
// and to the current constructor story. In particular:
//
// * Const-ness of fields is not honored within constructors
// and initialize() functions
//
// * A function invoked directly from a constructor or initialize()
// are treated as if were a constructor.
//
// The implementation also tends to the case where such an invocation
// occurs inside a task function within the constructor or initialize().
//
// THESE RULES ARE INTERIM.
// They will change - and the Chapel code will need to be updated -
// for the upcoming new constructor story.
//
// Implementation note: we need to propagate the constness property
// through temp assignments, dereferences, and calls to methods with
// FLAG_REF_TO_CONST_WHEN_CONST_THIS.
//

static void findNonTaskFnParent(CallExpr* call,
                                FnSymbol*& parent, int& stackIdx) {
  // We assume that 'call' is at the top of the call stack.
  INT_ASSERT(callStack.n >= 1);
  INT_ASSERT(callStack.v[callStack.n-1] == call ||
             callStack.v[callStack.n-1] == call->parentExpr);

  int ix;
  for (ix = callStack.n-1; ix >= 0; ix--) {
    CallExpr* curr = callStack.v[ix];
    Symbol* parentSym = curr->parentSymbol;
    FnSymbol* parentFn = toFnSymbol(parentSym);
    if (!parentFn)
      break;
    if (!isTaskFun(parentFn)) {
      stackIdx = ix;
      parent = parentFn;
      return;
    }
  }
  // backup plan
  parent = toFnSymbol(call->parentSymbol);
  stackIdx = -1;
}

static bool isConstructorLikeFunction(FnSymbol* fn) {
  return fn->hasFlag(FLAG_CONSTRUCTOR) || !strcmp(fn->name, "initialize");
}

// Is 'call' in a constructor or in initialize()?
// This includes being in a task function invoked from the above.
static bool isInConstructorLikeFunction(CallExpr* call) {
  FnSymbol* parent;
  int stackIdx;
  findNonTaskFnParent(call, parent, stackIdx); // sets the args
  return parent && isConstructorLikeFunction(parent);
}

// Is the function of interest invoked from a constructor
// or initialize(), with the constructor's or intialize's 'this'
// as the receiver actual.
static bool isInvokedFromConstructorLikeFunction(int stackIdx) {
  if (stackIdx > 0) {
    CallExpr* call2 = callStack.v[stackIdx - 1];
    if (FnSymbol* parent2 = toFnSymbol(call2->parentSymbol))
     if (isConstructorLikeFunction(parent2))
      if (call2->numActuals() >= 2)
        if (SymExpr* thisArg2 = toSymExpr(call2->get(2)))
          if (thisArg2->var->hasFlag(FLAG_ARG_THIS))
            return true;
  }
  return false;
}

// Check whether the actual comes from accessing a const field of 'this'
// and the call is in a function invoked directly from this's constructor.
// In such case, fields of 'this' are not considered 'const',
// so we remove the const-ness flag.
static bool checkAndUpdateIfLegalFieldOfThis(CallExpr* call, Expr* actual,
                                             FnSymbol*& nonTaskFnParent) {
  int stackIdx;
  findNonTaskFnParent(call, nonTaskFnParent, stackIdx); // sets the args

  if (SymExpr* se = toSymExpr(actual))
    if (se->var->hasFlag(FLAG_REF_FOR_CONST_FIELD_OF_THIS))
      if (isInvokedFromConstructorLikeFunction(stackIdx)) {
          // Yes, this is the case we are looking for.
          se->var->removeFlag(FLAG_REF_TO_CONST);
          return true;
      }

  return false;
}


// little helper
static Symbol* getBaseSymForConstCheck(CallExpr* call) {
  // ensure this is a method call
  INT_ASSERT(call->get(1)->typeInfo() == dtMethodToken);
  SymExpr* baseExpr = toSymExpr(call->get(2));
  INT_ASSERT(baseExpr); // otherwise, cannot do the checking
  return baseExpr->var;
}
 

// If 'call' is an access to a const thing, for example a const field
// or a field of a const record, set const flag(s) on the symbol
// that stores the result of 'call'.
static void setFlagsAndCheckForConstAccess(Symbol* dest,
                                         CallExpr* call, FnSymbol* resolvedFn)
{
  // Is the outcome of 'call' a reference to a const?
  bool refConst = resolvedFn->hasFlag(FLAG_REF_TO_CONST);
  // Another flag that's relevant.
  const bool constWCT = resolvedFn->hasFlag(FLAG_REF_TO_CONST_WHEN_CONST_THIS);
  // The second flag does not make sense when the first flag is set.
  INT_ASSERT(!(refConst && constWCT));

  // The symbol whose field is accessed, if applicable:
  Symbol* baseSym = NULL;

  if (refConst) {
    if (resolvedFn->hasFlag(FLAG_FIELD_ACCESSOR) &&
        // promotion wrappers are not handled currently
        !resolvedFn->hasFlag(FLAG_PROMOTION_WRAPPER)
        )
      baseSym = getBaseSymForConstCheck(call);

  } else if (constWCT) {
    baseSym = getBaseSymForConstCheck(call);
    if (baseSym->isConstant()               ||
        baseSym->hasFlag(FLAG_REF_TO_CONST) ||
        baseSym->hasFlag(FLAG_CONST)
       )
      refConst = true;
    else
      // The result is not constant.
      baseSym = NULL;

  } else if (dest->hasFlag(FLAG_ARRAY_ALIAS)        &&
             resolvedFn->hasFlag(FLAG_AUTO_COPY_FN) &&
             !dest->hasFlag(FLAG_CONST))
  {
    // We are creating a var alias - ensure aliasee is not const either.
    SymExpr* aliaseeSE = toSymExpr(call->get(1));
    INT_ASSERT(aliaseeSE);
    if (aliaseeSE->var->isConstant() ||
        aliaseeSE->var->hasFlag(FLAG_CONST))
      USR_FATAL_CONT(call, "creating a non-const alias '%s' of a const array or domain", dest->name);
  }

  // Do not consider it const if it is an access to 'this'
  // in a constructor. Todo: will need to reconcile with UMM.
  // btw (baseSym != NULL) ==> (refConst == true).
  if (baseSym) {
    // Aside: at this point 'baseSym' can have reference or value type,
    // seemingly without a particular rule.
    if (baseSym->hasFlag(FLAG_ARG_THIS)   &&
        isInConstructorLikeFunction(call)
        )
      refConst = false;
  }

  if (refConst) {
    if (isReferenceType(dest->type))
      dest->addFlag(FLAG_REF_TO_CONST);
    else
      dest->addFlag(FLAG_CONST);

    if (baseSym && baseSym->hasFlag(FLAG_ARG_THIS))
      // 'call' can be a field accessor or an array element accessor or ?
      dest->addFlag(FLAG_REF_FOR_CONST_FIELD_OF_THIS);

    // Propagate this flag.  btw (recConst && constWCT) ==> (baseSym != NULL)
    if (constWCT && baseSym->hasFlag(FLAG_REF_FOR_CONST_FIELD_OF_THIS))
      dest->addFlag(FLAG_REF_FOR_CONST_FIELD_OF_THIS);
  }
}


// Report an error when storing a sync or single variable into a tuple.
// This is because currently we deallocate memory excessively in this case.
static void checkForStoringIntoTuple(CallExpr* call, FnSymbol* resolvedFn)
{
  // Do not perform the checks if:
      // not building a tuple
  if (!resolvedFn->hasFlag(FLAG_BUILD_TUPLE) ||
      // sync/single tuples are used in chpl__autoCopy(x: _tuple), allow them
      resolvedFn->hasFlag(FLAG_ALLOW_REF)    ||
      // sync/single tuple *types* and params seem OK
      resolvedFn->retTag != RET_VALUE)
    return;

  for_formals_actuals(formal, actual, call)
    if (isSyncType(formal->type)) {
      const char* name = "";
      if (SymExpr* aSE = toSymExpr(actual))
        if (!aSE->var->hasFlag(FLAG_TEMP))
          name = aSE->var->name;
      USR_FATAL_CONT(actual, "storing a sync or single variable %s in a tuple is not currently implemented - apply readFE() or readFF()", name);
    }
}


// If 'fn' is the default assignment for a record type, return
// the name of that record type; otherwise return NULL.
static const char* defaultRecordAssignmentTo(FnSymbol* fn) {
  if (!strcmp("=", fn->name)) {
    if (fn->hasFlag(FLAG_COMPILER_GENERATED)) {
      Type* desttype = fn->getFormal(1)->type->getValType();
      INT_ASSERT(desttype != dtUnknown); // otherwise this test is unreliable
      if (isRecord(desttype) || isUnion(desttype))
        return desttype->symbol->name;
    }
  }
  return NULL;
}


//
// special case cast of class w/ type variables that is not generic
//   i.e. type variables are type definitions (have default types)
//
static void
resolveDefaultGenericType(CallExpr* call) {
  SET_LINENO(call);
  for_actuals(actual, call) {
    if (NamedExpr* ne = toNamedExpr(actual))
      actual = ne->actual;
    if (SymExpr* te = toSymExpr(actual)) {
      if (TypeSymbol* ts = toTypeSymbol(te->var)) {
        if (AggregateType* ct = toAggregateType(ts->type)) {
          if (ct->symbol->hasFlag(FLAG_GENERIC)) {
            CallExpr* cc = new CallExpr(ct->defaultTypeConstructor->name);
            te->replace(cc);
            resolveCall(cc);
            cc->replace(new SymExpr(cc->typeInfo()->symbol));
          }
        }
      }
      if (VarSymbol* vs = toVarSymbol(te->var)) {
        // Fix for complicated extern vars like
        // extern var x: c_ptr(c_int);
        if( vs->hasFlag(FLAG_EXTERN) && vs->hasFlag(FLAG_TYPE_VARIABLE) &&
            vs->defPoint && vs->defPoint->init ) {
          if( CallExpr* def = toCallExpr(vs->defPoint->init) ) {
            vs->defPoint->init = resolveExpr(def);
            te->replace(new SymExpr(vs->defPoint->init->typeInfo()->symbol));
          }
        }
      }
    }
  }
}


static void
gatherCandidates(Vec<ResolutionCandidate*>& candidates,
                 Vec<FnSymbol*>& visibleFns,
                 CallInfo& info) {

  // Search user-defined (i.e. non-compiler-generated) functions first.
  forv_Vec(FnSymbol, visibleFn, visibleFns) {
    if (visibleFn->hasFlag(FLAG_COMPILER_GENERATED)) {
      continue;
    }

    if (info.call->methodTag &&
        ! (visibleFn->hasFlag(FLAG_NO_PARENS) ||
           visibleFn->hasFlag(FLAG_TYPE_CONSTRUCTOR))) {
      continue;
    }

    if (fExplainVerbose &&
        ((explainCallLine && explainCallMatch(info.call)) ||
         info.call->id == explainCallID))
    {
      USR_PRINT(visibleFn, "Considering function: %s", toString(visibleFn));
    }

    filterCandidate(candidates, visibleFn, info);
  }

  // Return if we got a successful match with user-defined functions.
  if (candidates.n) {
    return;
  }

  // No.  So search compiler-defined functions.
  forv_Vec(FnSymbol, visibleFn, visibleFns) {
    if (!visibleFn->hasFlag(FLAG_COMPILER_GENERATED)) {
      continue;
    }

    if (info.call->methodTag &&
        ! (visibleFn->hasFlag(FLAG_NO_PARENS) ||
           visibleFn->hasFlag(FLAG_TYPE_CONSTRUCTOR))) {
      continue;
    }

    if (fExplainVerbose &&
        ((explainCallLine && explainCallMatch(info.call)) ||
         info.call->id == explainCallID))
    {
      USR_PRINT(visibleFn, "Considering function: %s", toString(visibleFn));
    }

    filterCandidate(candidates, visibleFn, info);
  }
}


void
resolveCall(CallExpr* call)
{
  if (call->primitive)
  {
    switch (call->primitive->tag)
    {
     default:                       /* do nothing */                    break;
     case PRIM_TUPLE_AND_EXPAND:    resolveTupleAndExpand(call);        break;
     case PRIM_TUPLE_EXPAND:        resolveTupleExpand(call);           break;
     case PRIM_SET_MEMBER:          resolveSetMember(call);             break;
     case PRIM_MOVE:                resolveMove(call);                  break;
     case PRIM_TYPE_INIT:
     case PRIM_INIT:                resolveDefaultGenericType(call);    break;
     case PRIM_NO_INIT:             resolveDefaultGenericType(call);    break;
     case PRIM_NEW:                 resolveNew(call);                   break;
    }
  }
  else
  {
    resolveNormalCall(call);
  }
}


FnSymbol* tryResolveCall(CallExpr* call) {
  return resolveNormalCall(call, true);
}

// if checkonly is provided, don't print any errors; just check
// to see if the particular function could be resolved.
// returns the result of resolving - or NULL if we couldn't do it.
// If checkonly is set, NULL can be returned - otherwise that would
// be a fatal error.
FnSymbol* resolveNormalCall(CallExpr* call, bool checkonly) {

  if( call->id == 1240246 )
    gdbShouldBreakHere();

  resolveDefaultGenericType(call);

  CallInfo info(call, checkonly);

  Vec<FnSymbol*> visibleFns; // visible functions

  //
  // update visible function map as necessary
  //
  if (gFnSymbols.n != nVisibleFunctions) {
    buildVisibleFunctionMap();
  }

  if (!call->isResolved()) {
    if (!info.scope) {
      Vec<BlockStmt*> visited;
      getVisibleFunctions(getVisibilityBlock(call), info.name, visibleFns, visited);
    } else {
      if (VisibleFunctionBlock* vfb = visibleFunctionMap.get(info.scope)) {
        if (Vec<FnSymbol*>* fns = vfb->visibleFunctions.get(info.name)) {
          visibleFns.append(*fns);
        }
      }
    }
  } else {
    visibleFns.add(call->isResolved());
    handleTaskIntentArgs(call, call->isResolved(), info);
  }

  if ((explainCallLine && explainCallMatch(call)) ||
      call->id == explainCallID)
  {
    USR_PRINT(call, "call: %s", toString(&info));
    if (visibleFns.n == 0)
      USR_PRINT(call, "no visible functions found");
    bool first = true;
    forv_Vec(FnSymbol, visibleFn, visibleFns) {
      USR_PRINT(visibleFn, "%s %s",
                first ? "visible functions are:" : "                      ",
                toString(visibleFn));
      first = false;
    }
  }

  Vec<ResolutionCandidate*> candidates;
  gatherCandidates(candidates, visibleFns, info);

  if ((explainCallLine && explainCallMatch(info.call)) ||
      call->id == explainCallID)
  {
    if (candidates.n == 0) {
      USR_PRINT(info.call, "no candidates found");

    } else {
      bool first = true;
      forv_Vec(ResolutionCandidate*, candidate, candidates) {
        USR_PRINT(candidate->fn, "%s %s",
                  first ? "candidates are:" : "               ",
                  toString(candidate->fn));
        first = false;
      }
    }
  }

  Expr* scope = (info.scope) ? info.scope : getVisibilityBlock(call);
  bool explain = fExplainVerbose &&
    ((explainCallLine && explainCallMatch(info.call)) ||
     call->id == explainCallID);
  DisambiguationContext DC(call, &info.actuals, scope, explain);

  ResolutionCandidate* best = disambiguateByMatch(candidates, DC);

  if (best && best->fn) {
    /*
     * Finish instantiating the body.  This is a noop if the function wasn't
     * partially instantiated.
     */

    instantiateBody(best->fn);

    if (explainCallLine && explainCallMatch(call)) {
      USR_PRINT(best->fn, "best candidate is: %s", toString(best->fn));
    }
  }

  // Future work note: the repeated check to best and best->fn means that we
  // could probably restructure this function to a better form.
  if (call->partialTag && (!best || !best->fn ||
                           !best->fn->hasFlag(FLAG_NO_PARENS))) {
    if (best != NULL) {
      delete best;
      best = NULL;
    }
  } else if (!best) {
    if (tryStack.n) {
      // MPF -- doesn't this leak memory for the ResolutionCandidates?
      if( ! checkonly ) tryFailure = true;
      return NULL;

    } else {
      // if we're just checking, don't print errors
      if( ! checkonly ) {

        if (candidates.n > 0) {
          Vec<FnSymbol*> candidateFns;
          forv_Vec(ResolutionCandidate*, candidate, candidates) {
            candidateFns.add(candidate->fn);
          }

          printResolutionErrorAmbiguous(candidateFns, &info);
        } else {
          printResolutionErrorUnresolved(visibleFns, &info);
        }
      }
    }
  } else {
    best->fn = defaultWrap(best->fn, &best->alignedFormals, &info);
    reorderActuals(best->fn, &best->alignedFormals, &info);
    coerceActuals(best->fn, &info);
    best->fn = promotionWrap(best->fn, &info);
  }

  FnSymbol* resolvedFn = best != NULL ? best->fn : NULL;

  forv_Vec(ResolutionCandidate*, candidate, candidates) {
    delete candidate;
  }

  if (call->partialTag) {
    if (!resolvedFn) {
      return NULL;
    }
    call->partialTag = false;
  }


  if( ! checkonly ) {
    if (resolvedFn &&
        !strcmp("=", resolvedFn->name) &&
        isRecord(resolvedFn->getFormal(1)->type) &&
        resolvedFn->getFormal(2)->type == dtNil) {
      USR_FATAL(userCall(call), "type mismatch in assignment from nil to %s",
                toString(resolvedFn->getFormal(1)->type));
    }

    if (!resolvedFn) {
      INT_FATAL(call, "unable to resolve call");
    }
  }

  if (resolvedFn && call->parentSymbol) {
    SET_LINENO(call);
    call->baseExpr->replace(new SymExpr(resolvedFn));
  }

  if( ! checkonly ) {
    if (resolvedFn->hasFlag(FLAG_MODIFIES_CONST_FIELDS))
      // Not allowed if it is not called directly from a constructor.
      if (!isInConstructorLikeFunction(call) ||
          !getBaseSymForConstCheck(call)->hasFlag(FLAG_ARG_THIS)
          )
        USR_FATAL_CONT(call, "illegal call to %s() - it modifies 'const' fields of 'this', therefore it can be invoked only directly from a constructor on the object being constructed", resolvedFn->name);

    lvalueCheck(call);
    checkForStoringIntoTuple(call, resolvedFn);

    if (const char* str = innerCompilerWarningMap.get(resolvedFn)) {
      reissueCompilerWarning(str, 2);
      if (callStack.n >= 2)
        if (FnSymbol* fn = toFnSymbol(callStack.v[callStack.n-2]->isResolved()))
          outerCompilerWarningMap.put(fn, str);
    }

    if (const char* str = outerCompilerWarningMap.get(resolvedFn)) {
      reissueCompilerWarning(str, 1);
    }
  }

  return resolvedFn;
}


static void lvalueCheck(CallExpr* call)
{
  // Check to ensure the actual supplied to an OUT, INOUT or REF argument
  // is an lvalue.
  for_formals_actuals(formal, actual, call) {
    bool errorMsg = false;
    switch (formal->intent) {
     case INTENT_BLANK:
     case INTENT_IN:
     case INTENT_CONST:
     case INTENT_CONST_IN:
     case INTENT_PARAM:
     case INTENT_TYPE:
      // not checking them here
      break;

     case INTENT_INOUT:
     case INTENT_OUT:
     case INTENT_REF:
      if (!isLegalLvalueActualArg(formal, actual))
        errorMsg = true;
      break;

     case INTENT_CONST_REF:
      if (!isLegalConstRefActualArg(formal, actual))
        errorMsg = true;
      break;

     default:
      // all intents should be covered above
      INT_ASSERT(false);
      break;
    }
    FnSymbol* nonTaskFnParent = NULL;
    if (errorMsg &&
        // sets nonTaskFnParent
        checkAndUpdateIfLegalFieldOfThis(call, actual, nonTaskFnParent)
    ) {
      errorMsg = false;
      nonTaskFnParent->addFlag(FLAG_MODIFIES_CONST_FIELDS);
    }
    if (errorMsg) {
      if (nonTaskFnParent->hasFlag(FLAG_SUPPRESS_LVALUE_ERRORS))
        // we are asked to ignore errors here
        return;
      FnSymbol* calleeFn = call->isResolved();
      INT_ASSERT(calleeFn == formal->defPoint->parentSymbol); // sanity
      if (calleeFn->hasFlag(FLAG_ASSIGNOP)) {
        // This assert is FYI. Perhaps can remove it if it fails.
        INT_ASSERT(callStack.n > 0 && callStack.v[callStack.n-1] == call);
        const char* recordName =
          defaultRecordAssignmentTo(toFnSymbol(call->parentSymbol));
        if (recordName && callStack.n >= 2)
          // blame on the caller of the caller, if available
          USR_FATAL_CONT(callStack.v[callStack.n-2],
                         "cannot assign to a record of the type %s"
                         " using the default assignment operator"
                         " because it has 'const' field(s)", recordName);
        else
          USR_FATAL_CONT(actual, "illegal lvalue in assignment");
      }
      else
      {
        ModuleSymbol* mod = calleeFn->getModule();
        char cn1 = calleeFn->name[0];
        const char* calleeParens = (isalpha(cn1) || cn1 == '_') ? "()" : "";
        // Should this be the same condition as in insertLineNumber() ?
        if (developer || mod->modTag == MOD_USER) {
          USR_FATAL_CONT(actual, "non-lvalue actual is passed to %s formal '%s'"
                         " of %s%s", formal->intentDescrString(), formal->name,
                         calleeFn->name, calleeParens);
        } else {
          USR_FATAL_CONT(actual, "non-lvalue actual is passed to a %s formal of"
                         " %s%s", formal->intentDescrString(),
                         calleeFn->name, calleeParens);
        }
      }
    }
  }
}


// We do some const-related work upon PRIM_MOVE
static void setConstFlagsAndCheckUponMove(Symbol* lhs, Expr* rhs) {
  // If this assigns into a loop index variable from a non-var iterator,
  // mark the variable constant.
  if (SymExpr* rhsSE = toSymExpr(rhs)) {
    // If RHS is this special variable...
    if (rhsSE->var->hasFlag(FLAG_INDEX_OF_INTEREST)) {
      INT_ASSERT(lhs->hasFlag(FLAG_INDEX_VAR));
      // ... and not of a reference type
      // todo: differentiate based on ref-ness, not _ref type
      // todo: not all const if it is zippered and one of iterators is var
      if (!isReferenceType(rhsSE->var->type))
       // ... and not an array (arrays are always yielded by reference)
       if (!rhsSE->var->type->symbol->hasFlag(FLAG_ARRAY))
        // ... then mark LHS constant.
        lhs->addFlag(FLAG_CONST);
    }
  } else if (CallExpr* rhsCall = toCallExpr(rhs)) {
    if (rhsCall->isPrimitive(PRIM_GET_MEMBER)) {
      if (SymExpr* rhsBase = toSymExpr(rhsCall->get(1))) {
        if (rhsBase->var->hasFlag(FLAG_CONST) ||
            rhsBase->var->hasFlag(FLAG_REF_TO_CONST)
            )
          lhs->addFlag(FLAG_REF_TO_CONST);
      } else {
        INT_ASSERT(false); // PRIM_GET_MEMBER of a non-SymExpr??
      }
    } else if (FnSymbol* resolvedFn = rhsCall->isResolved()) {
        setFlagsAndCheckForConstAccess(lhs, rhsCall, resolvedFn);
    }
  }
}


static void resolveTupleAndExpand(CallExpr* call) {
  SymExpr* se = toSymExpr(call->get(1));
  int size = 0;
  for (int i = 0; i < se->var->type->substitutions.n; i++) {
    if (se->var->type->substitutions.v[i].key) {
      if (!strcmp("size", se->var->type->substitutions.v[i].key->name)) {
        size = toVarSymbol(se->var->type->substitutions.v[i].value)->immediate->int_value();
        break;
      }
    }
  }
  INT_ASSERT(size);
  CallExpr* noop = new CallExpr(PRIM_NOOP);
  call->getStmtExpr()->insertBefore(noop);
  VarSymbol* tmp = gTrue;
  for (int i = 1; i <= size; i++) {
    VarSymbol* tmp1 = newTemp("_tuple_and_expand_tmp_");
    tmp1->addFlag(FLAG_MAYBE_PARAM);
    tmp1->addFlag(FLAG_MAYBE_TYPE);
    VarSymbol* tmp2 = newTemp("_tuple_and_expand_tmp_");
    tmp2->addFlag(FLAG_MAYBE_PARAM);
    tmp2->addFlag(FLAG_MAYBE_TYPE);
    VarSymbol* tmp3 = newTemp("_tuple_and_expand_tmp_");
    tmp3->addFlag(FLAG_MAYBE_PARAM);
    tmp3->addFlag(FLAG_MAYBE_TYPE);
    VarSymbol* tmp4 = newTemp("_tuple_and_expand_tmp_");
    tmp4->addFlag(FLAG_MAYBE_PARAM);
    tmp4->addFlag(FLAG_MAYBE_TYPE);
    call->getStmtExpr()->insertBefore(new DefExpr(tmp1));
    call->getStmtExpr()->insertBefore(new DefExpr(tmp2));
    call->getStmtExpr()->insertBefore(new DefExpr(tmp3));
    call->getStmtExpr()->insertBefore(new DefExpr(tmp4));
    call->getStmtExpr()->insertBefore(
      new CallExpr(PRIM_MOVE, tmp1,
                   new CallExpr(se->copy(), new_IntSymbol(i))));
    CallExpr* query = new CallExpr(PRIM_QUERY, tmp1);
    for (int i = 2; i < call->numActuals(); i++)
      query->insertAtTail(call->get(i)->copy());
    call->getStmtExpr()->insertBefore(new CallExpr(PRIM_MOVE, tmp2, query));
    call->getStmtExpr()->insertBefore(
      new CallExpr(PRIM_MOVE, tmp3,
                   new CallExpr("==", tmp2, call->get(3)->copy())));
    call->getStmtExpr()->insertBefore(
      new CallExpr(PRIM_MOVE, tmp4,
                   new CallExpr("&", tmp3, tmp)));
    tmp = tmp4;
  }
  call->replace(new SymExpr(tmp));
  noop->replace(call); // put call back in ast for function resolution
  makeNoop(call);
}

static void resolveTupleExpand(CallExpr* call) {
  SymExpr* sym = toSymExpr(call->get(1));
  Type* type = sym->var->getValType();

  if (!type->symbol->hasFlag(FLAG_TUPLE))
    USR_FATAL(call, "invalid tuple expand primitive");

  int size = 0;
  for (int i = 0; i < type->substitutions.n; i++) {
    if (type->substitutions.v[i].key) {
      if (!strcmp("size", type->substitutions.v[i].key->name)) {
        size = toVarSymbol(type->substitutions.v[i].value)->immediate->int_value();
        break;
      }
    }
  }
  if (size == 0)
    INT_FATAL(call, "Invalid tuple expand primitive");
  CallExpr* parent = toCallExpr(call->parentExpr);
  CallExpr* noop = new CallExpr(PRIM_NOOP);
  call->getStmtExpr()->insertBefore(noop);
  for (int i = 1; i <= size; i++) {
    VarSymbol* tmp = newTemp("_tuple_expand_tmp_");
    tmp->addFlag(FLAG_MAYBE_TYPE);
    DefExpr* def = new DefExpr(tmp);
    call->getStmtExpr()->insertBefore(def);
    CallExpr* e = NULL;
    if (!call->parentSymbol->hasFlag(FLAG_EXPAND_TUPLES_WITH_VALUES)) {
      e = new CallExpr(sym->copy(), new_IntSymbol(i));
    } else {
      e = new CallExpr(PRIM_GET_MEMBER_VALUE, sym->copy(),
                       new_StringSymbol(astr("x", istr(i))));
    }
    CallExpr* move = new CallExpr(PRIM_MOVE, tmp, e);
    call->getStmtExpr()->insertBefore(move);
    call->insertBefore(new SymExpr(tmp));
  }
  call->remove();
  noop->replace(call); // put call back in ast for function resolution
  makeNoop(call);
  // increase tuple rank
  if (parent && parent->isNamed("_type_construct__tuple")) {
    parent->get(1)->replace(new SymExpr(new_IntSymbol(parent->numActuals()-1)));
  }
}

static void resolveSetMember(CallExpr* call) {
  // Get the field name.
  SymExpr* sym = toSymExpr(call->get(2));
  if (!sym)
    INT_FATAL(call, "bad set member primitive");
  VarSymbol* var = toVarSymbol(sym->var);
  if (!var || !var->immediate)
    INT_FATAL(call, "bad set member primitive");
  const char* name = var->immediate->v_string;

  // Special case: An integer field name is actually a tuple member index.
  {
    int64_t i;
    if (get_int(sym, &i)) {
      name = astr("x", istr(i));
      call->get(2)->replace(new SymExpr(new_StringSymbol(name)));
    }
  }

  AggregateType* ct = toAggregateType(call->get(1)->typeInfo());
  if (!ct)
    INT_FATAL(call, "bad set member primitive");

  Symbol* fs = NULL;
  for_fields(field, ct) {
    if (!strcmp(field->name, name)) {
      fs = field; break;
    }
  }

  if (!fs)
    INT_FATAL(call, "bad set member primitive");

  Type* t = call->get(3)->typeInfo();
  // I think this never happens, so can be turned into an assert. <hilde>
  if (t == dtUnknown)
    INT_FATAL(call, "Unable to resolve field type");

  if (t == dtNil && fs->type == dtUnknown)
    USR_FATAL(call->parentSymbol, "unable to determine type of field from nil");
  if (fs->type == dtUnknown)
    fs->type = t;

  if (t != fs->type && t != dtNil && t != dtObject) {
    USR_FATAL(userCall(call),
              "cannot assign expression of type %s to field of type %s",
              toString(t), toString(fs->type));
  }
}



static void resolveMove(CallExpr* call) {
  Expr* rhs = call->get(2);
  Symbol* lhs = NULL;
  if (SymExpr* se = toSymExpr(call->get(1)))
    lhs = se->var;
  INT_ASSERT(lhs);

  FnSymbol* fn = toFnSymbol(call->parentSymbol);
  bool isReturn = fn ? lhs == fn->getReturnSymbol() : false;

  if (lhs->hasFlag(FLAG_TYPE_VARIABLE) && !isTypeExpr(rhs)) {
    if (isReturn) {
      if (!call->parentSymbol->hasFlag(FLAG_RUNTIME_TYPE_INIT_FN))
        USR_FATAL(call, "illegal return of value where type is expected");
    } else {
      USR_FATAL(call, "illegal assignment of value to type");
    }
  }

  if (!lhs->hasFlag(FLAG_TYPE_VARIABLE) && !lhs->hasFlag(FLAG_MAYBE_TYPE) && isTypeExpr(rhs)) {
    if (isReturn) {
      USR_FATAL(call, "illegal return of type where value is expected");
    } else {
      USR_FATAL(call, "illegal assignment of type to value");
    }
  }

  // do not resolve function return type yet
  // except for constructors
  if (fn && call->parentExpr != fn->where && call->parentExpr != fn->retExprType &&
      isReturn && fn->_this != lhs) {

    if (fn->retType == dtUnknown) {
      return;
    }
  }

  Type* rhsType = rhs->typeInfo();

  if (rhsType == dtVoid) {
    if (isReturn && (lhs->type == dtVoid || lhs->type == dtUnknown))
    {
      // It is OK to assign void to the return value variable as long as its
      // type is void or is not yet established.
    }
    else
    {
      if (CallExpr* rhsFn = toCallExpr(rhs)) {
        if (FnSymbol* rhsFnSym = rhsFn->isResolved()) {
          USR_FATAL(userCall(call),
                    "illegal use of function that does not return a value: '%s'",
                    rhsFnSym->name);
        }
      }
      USR_FATAL(userCall(call),
                "illegal use of function that does not return a value");
    }
  }

  if (lhs->type == dtUnknown || lhs->type == dtNil)
    lhs->type = rhsType;

  Type* lhsType = lhs->type;

  setConstFlagsAndCheckUponMove(lhs, rhs);

  if (CallExpr* call = toCallExpr(rhs)) {
    if (FnSymbol* fn = call->isResolved()) {
      if (rhsType == dtUnknown) {
        USR_FATAL_CONT(fn, "unable to resolve return type of function '%s'", fn->name);
        USR_FATAL(rhs, "called recursively at this point");
      }
    }
  }
  if (rhsType == dtUnknown)
    USR_FATAL(call, "unable to resolve type");

  if (rhsType == dtNil && lhsType != dtNil && !isClass(lhsType))
    USR_FATAL(userCall(call), "type mismatch in assignment from nil to %s",
              toString(lhsType));
  Type* lhsBaseType = lhsType->getValType();
  Type* rhsBaseType = rhsType->getValType();
  bool isChplHereAlloc = false;
  // Fix up calls inserted by callChplHereAlloc()
  if (CallExpr* rhsCall = toCallExpr(rhs)) {
    // Here we are going to fix up calls inserted by
    // callChplHereAlloc() and callChplHereFree()
    //
    // Currently this code assumes that such primitives are only
    // inserted by the compiler.  TODO: Add a check to make sure
    // these are the ones added by the above functions.
    //
    if (rhsCall->isPrimitive(PRIM_SIZEOF)) {
      // Fix up arg to sizeof(), as we may not have known the
      // type earlier
      SymExpr* sizeSym = toSymExpr(rhsCall->get(1));
      INT_ASSERT(sizeSym);
      rhs->replace(new CallExpr(PRIM_SIZEOF, sizeSym->var->typeInfo()->symbol));
      return;
    } else if (rhsCall->isPrimitive(PRIM_CAST_TO_VOID_STAR)) {
      if (isReferenceType(rhsCall->get(1)->typeInfo())) {
        // Add a dereference as needed, as we did not have complete
        // type information earlier
        SymExpr* castVar = toSymExpr(rhsCall->get(1));
        INT_ASSERT(castVar);
        VarSymbol* derefTmp = newTemp("castDeref", castVar->typeInfo()->getValType());
        call->insertBefore(new DefExpr(derefTmp));
        call->insertBefore(new CallExpr(PRIM_MOVE, derefTmp,
                                        new CallExpr(PRIM_DEREF,
                                                     new SymExpr(castVar->var))));
        rhsCall->replace(new CallExpr(PRIM_CAST_TO_VOID_STAR,
                                      new SymExpr(derefTmp)));
      }
    } else if (rhsCall->isResolved() == gChplHereAlloc) {
      // Insert cast below for calls to chpl_here_*alloc()
      isChplHereAlloc = true;
    }
  }
  if (!isChplHereAlloc && rhsType != dtNil &&
      rhsBaseType != lhsBaseType &&
      !isDispatchParent(rhsBaseType, lhsBaseType))
    USR_FATAL(userCall(call), "type mismatch in assignment from %s to %s",
              toString(rhsType), toString(lhsType));
  if (isChplHereAlloc ||
      (rhsType != lhsType && isDispatchParent(rhsBaseType, lhsBaseType))) {
    Symbol* tmp = newTemp("cast_tmp", rhsType);
    call->insertBefore(new DefExpr(tmp));
    call->insertBefore(new CallExpr(PRIM_MOVE, tmp, rhs->remove()));
    call->insertAtTail(new CallExpr(PRIM_CAST,
                                    isChplHereAlloc ? lhs->type->symbol :
                                    lhsBaseType->symbol, tmp));
  }
}


// Some new expressions are converted in normalize().  For example, a call to a
// type function is resolved at this point.
// The syntax supports calling the result of a type function as a constructor,
// but this is not fully implemented.
static void
resolveNew(CallExpr* call)
{
  // This is a 'new' primitive, so we expect the argument to be a constructor
  // call.
  CallExpr* ctor = toCallExpr(call->get(1));

  // May need to resolve ctor here.
  if (FnSymbol* fn = ctor->isResolved())
  {
    // If the function is a constructor, just bridge out the 'new' primitive
    // and call the constructor.  Done.
    if (fn->hasFlag(FLAG_CONSTRUCTOR))
    {
      call->replace(ctor);
      return;
    }

    // Not a constructor, so issue an error.
    USR_FATAL(call, "invalid use of 'new' on %s", fn->name);
    return;
  }

  if (UnresolvedSymExpr* urse = toUnresolvedSymExpr(ctor->baseExpr))
  {
    USR_FATAL(call, "invalid use of 'new' on %s", urse->unresolved);
    return;
  }

  USR_FATAL(call, "invalid use of 'new'");
}


//
// This tells us whether we can rely on the compiler's back end (e.g.,
// C) to provide the copy for us for 'in' or 'const in' intents when
// passing an argument of type 't'.
//
static bool backendRequiresCopyForIn(Type* t) {
  return (isRecord(t) ||
          t->symbol->hasFlag(FLAG_ARRAY) ||
          t->symbol->hasFlag(FLAG_DOMAIN));
}


// Returns true if the formal needs an internal temporary, false otherwise.
static bool
formalRequiresTemp(ArgSymbol* formal) {
  //
  // get the formal's function
  //
  FnSymbol* fn = toFnSymbol(formal->defPoint->parentSymbol);
  INT_ASSERT(fn);

  return
    //
    // 'out' and 'inout' intents are passed by ref at the C level, so we
    // need to make an explicit copy in the codegen'd function */
    //
    (formal->intent == INTENT_OUT ||
     formal->intent == INTENT_INOUT ||
     //
     // 'in' and 'const in' also require a copy, but for simple types
     // (like ints or class references), we can rely on C's copy when
     // passing the argument, as long as the routine is not
     // inlined.
     //
     ((formal->intent == INTENT_IN || formal->intent == INTENT_CONST_IN) &&
      (backendRequiresCopyForIn(formal->type) || !fn->hasFlag(FLAG_INLINE)))
     //
     // The following case reduces memory leaks for zippered forall
     // leader/follower pairs where the communicated intermediate
     // result is a tuple of ranges, but I can't explain why it'd be
     // needed.  Tom has said that iterators haven't really been
     // bolted down in terms of memory leaks, so future work would be
     // to remove this hack and close the leak properly.
     //
     || strcmp(formal->name, "followThis") == 0
     );
}

static void
insertFormalTemps(FnSymbol* fn) {
  SymbolMap formals2vars;
  for_formals(formal, fn) {
    if (formalRequiresTemp(formal)) {
      SET_LINENO(formal);
      VarSymbol* tmp = newTemp(astr("_formal_tmp_", formal->name));
      formals2vars.put(formal, tmp);
    }
  }
  if (formals2vars.n > 0) {
    // The names of formals in the body of this function are replaced with the
    // names of their corresponding local temporaries.
    update_symbols(fn->body, &formals2vars);

    // Add calls to chpl__initCopy to create local copies as necessary.
    // Add writeback code for out and inout intents.
    addLocalCopiesAndWritebacks(fn, formals2vars);
  }
}


// Given the map from formals to local "_formal_tmp_" variables, this function
// adds code as necessary
//  - to copy the formal into the temporary at the start of the function
//  - and copy it back when done.
// The copy in is needed for "inout", "in" and "const in" intents.
// The copy out is needed for "inout" and "out" intents.
// Blank intent is treated like "const", and normally copies the formal through
// chpl__autoCopy.
// Note that autoCopy is called in this case, but not for "inout", "in" and "const in".
// Either record-wrapped types are always passed by ref, or some unexpected
// behavior will result by applying "in" intents to them.
static void addLocalCopiesAndWritebacks(FnSymbol* fn, SymbolMap& formals2vars)
{
  // Enumerate the formals that have local temps.
  form_Map(SymbolMapElem, e, formals2vars) {
    ArgSymbol* formal = toArgSymbol(e->key); // Get the formal.
    Symbol* tmp = e->value; // Get the temp.

    SET_LINENO(formal);

    // TODO: Move this closer to the location (in code) where we determine
    // whether tmp owns its value or not.  That is, push setting these flags
    // (or not) into the cases below, as appropriate.
    Type* formalType = formal->type->getValType();
    if ((formal->intent == INTENT_BLANK ||
         formal->intent == INTENT_CONST ||
         formal->intent == INTENT_CONST_IN) &&
        !isSyncType(formalType) &&
        !isRefCountedType(formalType))
    {
      tmp->addFlag(FLAG_CONST);
      tmp->addFlag(FLAG_INSERT_AUTO_DESTROY);
    }

    // This switch adds the extra code inside the current function necessary
    // to implement the ref-to-value semantics, where needed.
    switch (formal->intent)
    {
      // Make sure we handle every case.
     default:
      INT_FATAL("Unhandled INTENT case.");
      break;

      // These cases are weeded out by formalRequiresTemp() above.
     case INTENT_PARAM:
     case INTENT_TYPE:
     case INTENT_REF:
     case INTENT_CONST_REF:
      INT_FATAL("Unexpected INTENT case.");
      break;

     case INTENT_OUT:
      if (formal->defaultExpr && formal->defaultExpr->body.tail->typeInfo() != dtTypeDefaultToken) {
        BlockStmt* defaultExpr = formal->defaultExpr->copy();
        fn->insertAtHead(new CallExpr(PRIM_MOVE, tmp, defaultExpr->body.tail->remove()));
        fn->insertAtHead(defaultExpr);
      } else {
        VarSymbol* refTmp = newTemp("_formal_ref_tmp_");
        VarSymbol* typeTmp = newTemp("_formal_type_tmp_");
        typeTmp->addFlag(FLAG_MAYBE_TYPE);
        fn->insertAtHead(new CallExpr(PRIM_MOVE, tmp, new CallExpr(PRIM_INIT, typeTmp)));
        fn->insertAtHead(new CallExpr(PRIM_MOVE, typeTmp, new CallExpr(PRIM_TYPEOF, refTmp)));
        fn->insertAtHead(new CallExpr(PRIM_MOVE, refTmp, new CallExpr(PRIM_DEREF, formal)));
        fn->insertAtHead(new DefExpr(refTmp));
        fn->insertAtHead(new DefExpr(typeTmp));
      }
      break;

     case INTENT_INOUT:
     case INTENT_IN:
     case INTENT_CONST_IN:
      // TODO: Adding a formal temp for INTENT_CONST_IN is conservative.
      // If the compiler verifies in a separate pass that it is never written,
      // we don't have to copy it.
      fn->insertAtHead(new CallExpr(PRIM_MOVE, tmp, new CallExpr("chpl__initCopy", formal)));
      tmp->addFlag(FLAG_INSERT_AUTO_DESTROY);
      break;

     case INTENT_BLANK:
     case INTENT_CONST:
     {
       TypeSymbol* ts = formal->type->symbol;

       if (!getRecordWrappedFlags(ts).any() &&
           !ts->hasFlag(FLAG_ITERATOR_CLASS) &&
           !ts->hasFlag(FLAG_ITERATOR_RECORD) &&
           !getSyncFlags(ts).any()) {
         if (fn->hasFlag(FLAG_BEGIN)) {
           // autoCopy/autoDestroy will be added later, in parallel pass
           // by insertAutoCopyDestroyForTaskArg()
           fn->insertAtHead(new CallExpr(PRIM_MOVE, tmp, formal));
           tmp->removeFlag(FLAG_INSERT_AUTO_DESTROY);
         } else {
           // Note that because we reject the case of record-wrapped types above,
           // the only way we can get a formal whose call to chpl__autoCopy does
           // anything different from calling chpl__initCopy is if the formal is a
           // tuple containing a record-wrapped type.  This is probably not
           // intentional: It gives tuple-wrapped record-wrapped types different
           // behavior from bare record-wrapped types.
           fn->insertAtHead(new CallExpr(PRIM_MOVE, tmp, new CallExpr("chpl__autoCopy", formal)));
           // WORKAROUND:
           // This is a temporary bug fix that results in leaked memory.
           //
           // Here we avoid calling the destructor for any formals that
           //  are records or have records because the call may result
           //  in repeatedly freeing memory if the user defined
           //  destructor calls delete on any fields.  I think we
           //  probably need a similar change in the INOUT/IN case
           //  above.  See test/types/records/sungeun/destructor3.chpl
           //  and test/users/recordbug3.chpl.
           //
           // For records, this problem should go away if/when we
           //  implement 'const ref' intents and make them the default
           //  for records.
           //
           // Another solution (and the one that would fix records in
           //  classes) is to call the user record's default
           //  constructor if it takes no arguments.  This is not the
           //  currently described behavior in the spec.  This would
           //  require the user to implement a default constructor if
           //  explicit memory allocation is required.
           //
           if (!isAggregateType(formal->type) ||
               (isRecord(formal->type) &&
                ((formal->type->getModule()->modTag==MOD_INTERNAL) ||
                 (formal->type->getModule()->modTag==MOD_STANDARD))) ||
               !typeHasRefField(formal->type))
             tmp->addFlag(FLAG_INSERT_AUTO_DESTROY);
         }
       } else
       {
         fn->insertAtHead(new CallExpr(PRIM_MOVE, tmp, formal));
         // If this is a simple move, then we did not call chpl__autoCopy to
         // create tmp, so then it is a bad idea to insert a call to
         // chpl__autodestroy later.
         tmp->removeFlag(FLAG_INSERT_AUTO_DESTROY);
       }
       break;
     }
    }

    fn->insertAtHead(new DefExpr(tmp));

    // For inout or out intent, this assigns the modified value back to the
    // formal at the end of the function body.
    if (formal->intent == INTENT_INOUT || formal->intent == INTENT_OUT) {
      fn->insertBeforeReturnAfterLabel(new CallExpr("=", formal, tmp));
    }
  }
}

//
//
//

static Expr* dropUnnecessaryCast(CallExpr* call) {
  // Check for and remove casts to the original type and size
  Expr* result = call;
  if (! call->isCast() )
    INT_FATAL("dropUnnecessaryCasts called on non cast call");

  if (SymExpr* sym = toSymExpr(call->castFrom())) {
    if (VarSymbol* var = toVarSymbol(sym->var)) {
      if (SymExpr* sym = toSymExpr(call->castTo())) {
        Type* oldType = var->type;
        Type* newType = sym->var->type;

        if (newType == oldType) {
          result = new SymExpr(var);
          call->replace(result);
        }
      }
    } else if (EnumSymbol* e = toEnumSymbol(sym->var)) {
      if (SymExpr* sym = toSymExpr(call->castFrom())) {
        EnumType* oldType = toEnumType(e->type);
        EnumType* newType = toEnumType(sym->var->type);
        if (newType && oldType == newType) {
          result = new SymExpr(e);
          call->replace(result);
        }
      }
    }
  }
  return result;
}

/*
  Creates the parent class which will represent the function's type.  Children of the parent class will capture different functions which
  happen to share the same function type.  By using the parent class we can assign new values onto variable that match the function type
  but may currently be pointing at a different function.
*/
static AggregateType* createAndInsertFunParentClass(CallExpr *call, const char *name) {
  AggregateType *parent = new AggregateType(AGGREGATE_CLASS);
  TypeSymbol *parent_ts = new TypeSymbol(name, parent);

  parent_ts->addFlag(FLAG_FUNCTION_CLASS);

  // Because this function type needs to be globally visible (because we don't know the modules it will be passed to), we put
  // it at the highest scope
  theProgram->block->body.insertAtTail(new DefExpr(parent_ts));

  parent->dispatchParents.add(dtObject);
  dtObject->dispatchChildren.add(parent);
  VarSymbol* parent_super = new VarSymbol("super", dtObject);
  parent_super->addFlag(FLAG_SUPER_CLASS);
  parent->fields.insertAtHead(new DefExpr(parent_super));
  build_constructors(parent);
  buildDefaultDestructor(parent);

  return parent;
}

/*
  To mimic a function call, we create a .this method for the parent class.  This will allow the object to look and feel like a
  first-class function, by both being an object and being invoked using parentheses syntax.  Children of the parent class will
  override this method and wrap the function that is being used as a first-class value.

  To focus on just the types of the arguments and not their names or default values, we use the parent method's names and types
  as the basis for all children which override it.

  The function is put at the highest scope so that all functions of a given type will share the same parent class.
*/
static FnSymbol* createAndInsertFunParentMethod(CallExpr *call, AggregateType *parent, AList &arg_list, bool isFormal, Type *retType) {
  FnSymbol* parent_method = new FnSymbol("this");
  parent_method->addFlag(FLAG_FIRST_CLASS_FUNCTION_INVOCATION);
  parent_method->insertFormalAtTail(new ArgSymbol(INTENT_BLANK, "_mt", dtMethodToken));
  parent_method->addFlag(FLAG_METHOD);
  ArgSymbol* thisParentSymbol = new ArgSymbol(INTENT_BLANK, "this", parent);
  thisParentSymbol->addFlag(FLAG_ARG_THIS);
  parent_method->insertFormalAtTail(thisParentSymbol);
  parent_method->_this = thisParentSymbol;

  int i = 0, alength = arg_list.length;

  //We handle the arg list differently depending on if it's a list of formal args or actual args
  if (isFormal) {

    for_alist(formalExpr, arg_list) {
      DefExpr* dExp = toDefExpr(formalExpr);
      ArgSymbol* fArg = toArgSymbol(dExp->sym);

      if (fArg->type != dtVoid) {
        ArgSymbol* newFormal = new ArgSymbol(INTENT_BLANK, fArg->name, fArg->type);
        if (fArg->typeExpr)
          newFormal->typeExpr = fArg->typeExpr->copy();

        parent_method->insertFormalAtTail(newFormal);
      }
    }
  }
  else {
    char name_buffer[100];
    int name_index = 0;

    for_alist(actualExpr, arg_list) {
      sprintf(name_buffer, "name%i", name_index++);
      if (i != (alength-1)) {
        SymExpr* sExpr = toSymExpr(actualExpr);
        if (sExpr->var->type != dtVoid) {
          ArgSymbol* newFormal = new ArgSymbol(INTENT_BLANK, name_buffer, sExpr->var->type);

          parent_method->insertFormalAtTail(newFormal);
        }
      }
      ++i;
    }
  }

  if (retType != dtVoid) {
    VarSymbol *tmp = newTemp("_return_tmp_", retType);
    parent_method->insertAtTail(new DefExpr(tmp));
    parent_method->insertAtTail(new CallExpr(PRIM_RETURN, tmp));
  }

  // Because this function type needs to be globally visible (because we don't know the modules it will be passed to), we put
  // it at the highest scope
  theProgram->block->body.insertAtTail(new DefExpr(parent_method));

  normalize(parent_method);

  parent->methods.add(parent_method);

  return parent_method;
}

/*
  Builds up the name of the parent for lookup by looking through the types of the arguments, either formal or actual
*/
static std::string buildParentName(AList &arg_list, bool isFormal, Type *retType) {
  std::ostringstream oss;
  oss << "chpl__fcf_type_";

  bool isFirst = true;

  if (isFormal) {
    if (arg_list.length == 0) {
      oss << "void";
    }
    else {
      for_alist(formalExpr, arg_list) {
        DefExpr* dExp = toDefExpr(formalExpr);
        ArgSymbol* fArg = toArgSymbol(dExp->sym);

        if (!isFirst)
          oss << "_";

        oss << fArg->type->symbol->cname;

        isFirst = false;
      }
    }
    oss << "_";
    oss << retType->symbol->cname;
  }
  else {
    int i = 0, alength = arg_list.length;

    if (alength == 1) {
      oss << "void_";
    }

    for_alist(actualExpr, arg_list) {
      if (!isFirst)
        oss << "_";

      SymExpr* sExpr = toSymExpr(actualExpr);

      ++i;

      oss << sExpr->var->type->symbol->cname;

      isFirst = false;
    }
  }

  return oss.str();
}

/*
  Helper function for creating or finding the parent class for a given function type specified
  by the type signature.  The last type given in the signature is the return type, the remainder
  represent arguments to the function.
*/
static AggregateType* createOrFindFunTypeFromAnnotation(AList &arg_list, CallExpr *call) {
  AggregateType *parent;

  SymExpr *retTail = toSymExpr(arg_list.tail);
  Type *retType = retTail->var->type;

  std::string parent_name = buildParentName(arg_list, false, retType);

  if (functionTypeMap.find(parent_name) != functionTypeMap.end()) {
    parent = functionTypeMap[parent_name].first;

  } else {
    parent                  = createAndInsertFunParentClass(call, parent_name.c_str());
    FnSymbol* parent_method = createAndInsertFunParentMethod(call, parent, arg_list, false, retType);

    functionTypeMap[parent_name] = std::pair<AggregateType*, FnSymbol*>(parent, parent_method);
  }

  return parent;
}

/*
  Captures a function as a first-class value by creating an object that will represent the function.  The class is
  created at the same scope as the function being referenced.  Each class is unique and shared among all
  uses of that function as a value.  Once built, the class will override the .this method of the parent and wrap
  the call to the function being captured as a value.  Then, an instance of the class is instantiated and returned.
*/
static Expr*
createFunctionAsValue(CallExpr *call) {
  static int unique_fcf_id = 0;
  UnresolvedSymExpr* use = toUnresolvedSymExpr(call->get(1));
  INT_ASSERT(use);
  const char *flname = use->unresolved;

  Vec<FnSymbol*> visibleFns;
  Vec<BlockStmt*> visited;
  getVisibleFunctions(getVisibilityBlock(call), flname, visibleFns, visited);

  if (visibleFns.n > 1) {
    USR_FATAL(call, "%s: can not capture overloaded functions as values",
                    visibleFns.v[0]->name);
  }

  INT_ASSERT(visibleFns.n == 1);

  FnSymbol* captured_fn = visibleFns.head();

  //Check to see if we've already cached the capture somewhere
  if (functionCaptureMap.find(captured_fn) != functionCaptureMap.end()) {
    return new CallExpr(functionCaptureMap[captured_fn]);
  }

  resolveFormals(captured_fn);
  resolveFns(captured_fn);

  AggregateType *parent;
  FnSymbol *thisParentMethod;

  std::string parent_name = buildParentName(captured_fn->formals, true, captured_fn->retType);

  if (functionTypeMap.find(parent_name) != functionTypeMap.end()) {
    std::pair<AggregateType*, FnSymbol*> ctfs = functionTypeMap[parent_name];
    parent = ctfs.first;
    thisParentMethod = ctfs.second;
  }
  else {
    parent = createAndInsertFunParentClass(call, parent_name.c_str());
    thisParentMethod = createAndInsertFunParentMethod(call, parent, captured_fn->formals, true, captured_fn->retType);
    functionTypeMap[parent_name] = std::pair<AggregateType*, FnSymbol*>(parent, thisParentMethod);
  }

  AggregateType *ct = new AggregateType(AGGREGATE_CLASS);
  std::ostringstream fcf_name;
  fcf_name << "_chpl_fcf_" << unique_fcf_id++ << "_" << flname;

  TypeSymbol *ts = new TypeSymbol(astr(fcf_name.str().c_str()), ct);

  call->parentExpr->insertBefore(new DefExpr(ts));

  ct->dispatchParents.add(parent);
  bool inserted = parent->dispatchChildren.add_exclusive(ct);
  INT_ASSERT(inserted);
  VarSymbol* super = new VarSymbol("super", parent);
  super->addFlag(FLAG_SUPER_CLASS);
  ct->fields.insertAtHead(new DefExpr(super));

  build_constructors(ct);
  buildDefaultDestructor(ct);

  FnSymbol *thisMethod = new FnSymbol("this");
  thisMethod->addFlag(FLAG_FIRST_CLASS_FUNCTION_INVOCATION);
  thisMethod->insertFormalAtTail(new ArgSymbol(INTENT_BLANK, "_mt", dtMethodToken));
  thisMethod->addFlag(FLAG_METHOD);
  ArgSymbol *thisSymbol = new ArgSymbol(INTENT_BLANK, "this", ct);
  thisSymbol->addFlag(FLAG_ARG_THIS);
  thisMethod->insertFormalAtTail(thisSymbol);
  thisMethod->_this = thisSymbol;

  CallExpr *innerCall = new CallExpr(captured_fn);

  int skip = 2;
  for_alist(formalExpr, thisParentMethod->formals) {
    //Skip the first two arguments from the parent, which are _mt and this
    if (skip) {
      --skip;
      continue;
    }

    DefExpr* dExp = toDefExpr(formalExpr);
    ArgSymbol* fArg = toArgSymbol(dExp->sym);

    ArgSymbol* newFormal = new ArgSymbol(INTENT_BLANK, fArg->name, fArg->type);
    if (fArg->typeExpr)
      newFormal->typeExpr = fArg->typeExpr->copy();
    SymExpr* argSym = new SymExpr(newFormal);
    innerCall->insertAtTail(argSym);

    thisMethod->insertFormalAtTail(newFormal);
  }

  std::vector<CallExpr*> calls;
  collectCallExprs(captured_fn, calls);

  for_vector(CallExpr, cl, calls) {
    if (cl->isPrimitive(PRIM_YIELD)) {
      USR_FATAL_CONT(cl, "Iterators not allowed in first class functions");
    }
  }

  if (captured_fn->retType == dtVoid) {
    thisMethod->insertAtTail(innerCall);
  }
  else {
    VarSymbol *tmp = newTemp("_return_tmp_");
    thisMethod->insertAtTail(new DefExpr(tmp));
    thisMethod->insertAtTail(new CallExpr(PRIM_MOVE, tmp, innerCall));

    thisMethod->insertAtTail(new CallExpr(PRIM_RETURN, tmp));
  }

  call->parentExpr->insertBefore(new DefExpr(thisMethod));
  normalize(thisMethod);

  ct->methods.add(thisMethod);

  FnSymbol *wrapper = new FnSymbol("wrapper");
  wrapper->addFlag(FLAG_INLINE);

  wrapper->insertAtTail(new CallExpr(PRIM_RETURN, new CallExpr(PRIM_CAST, parent->symbol, new CallExpr(ct->defaultInitializer))));

  call->getStmtExpr()->insertBefore(new DefExpr(wrapper));

  normalize(wrapper);

  CallExpr *call_wrapper = new CallExpr(wrapper);
  functionCaptureMap[captured_fn] = wrapper;

  return call_wrapper;
}

//
// returns true if the symbol is defined in an outer function to fn
// third argument not used at call site
//
static bool
isOuterVar(Symbol* sym, FnSymbol* fn, Symbol* parent /* = NULL*/) {
  if (!parent)
    parent = fn->defPoint->parentSymbol;
  if (!isFnSymbol(parent))
    return false;
  else if (sym->defPoint->parentSymbol == parent)
    return true;
  else
    return isOuterVar(sym, fn, parent->defPoint->parentSymbol);
}


//
// finds outer vars directly used in a function
//
static bool
usesOuterVars(FnSymbol* fn, Vec<FnSymbol*> &seen) {
  std::vector<BaseAST*> asts;
  collect_asts(fn, asts);
  for_vector(BaseAST, ast, asts) {
    if (toCallExpr(ast)) {
      CallExpr *call = toCallExpr(ast);

      //dive into calls
      Vec<FnSymbol*> visibleFns;
      Vec<BlockStmt*> visited;

      getVisibleFunctions(getVisibilityBlock(call), call->parentSymbol->name, visibleFns, visited);

      forv_Vec(FnSymbol, called_fn, visibleFns) {
        bool seen_this_fn = false;
        forv_Vec(FnSymbol, seen_fn, seen) {
          if (called_fn == seen_fn) {
            seen_this_fn = true;
            break;
          }
        }
        if (!seen_this_fn) {
          seen.add(called_fn);
          if (usesOuterVars(called_fn, seen)) {
            return true;
          }
        }
      }
    }
    if (SymExpr* symExpr = toSymExpr(ast)) {
      Symbol* sym = symExpr->var;

      if (isLcnSymbol(sym)) {
        if (isOuterVar(sym, fn))
          return true;
      }
    }
  }
  return false;
}

static bool
isNormalField(Symbol* field)
{
  if( field->hasFlag(FLAG_IMPLICIT_ALIAS_FIELD) ) return false;
  if( field->hasFlag(FLAG_TYPE_VARIABLE) ) return false;
  if( field->hasFlag(FLAG_SUPER_CLASS) ) return false;
  // TODO -- this will break user fields named outer!
  if( 0 == strcmp("outer", field->name)) return false;

  return true;
}

static CallExpr* toPrimToLeaderCall(Expr* expr) {
  if (CallExpr* call = toCallExpr(expr))
    if (call->isPrimitive(PRIM_TO_LEADER) ||
        call->isPrimitive(PRIM_TO_STANDALONE))
      return call;
  return NULL;
}

// Recursively resolve typedefs
static Type* resolveTypeAlias(SymExpr* se)
{
  if (! se)
    return NULL;

  // Quick exit if the type is already known.
  Type* result = se->getValType();
  if (result != dtUnknown)
    return result;

  VarSymbol* var = toVarSymbol(se->var);
  if (! var)
    return NULL;

  DefExpr* def = var->defPoint;
  SET_LINENO(def);
  Expr* typeExpr = resolve_type_expr(def->init);
  SymExpr* tse = toSymExpr(typeExpr);

  return resolveTypeAlias(tse);
}


// Returns NULL if no substitution was made.  Otherwise, returns the expression
// that replaced 'call'.
static Expr* resolveTupleIndexing(CallExpr* call, Symbol* baseVar)
{
  if (call->numActuals() != 3)
    USR_FATAL(call, "illegal tuple indexing expression");
  Type* indexType = call->get(3)->getValType();
  if (!is_int_type(indexType) && !is_uint_type(indexType))
    USR_FATAL(call, "tuple indexing expression is not of integral type");

  AggregateType* baseType = toAggregateType(baseVar->getValType());
  int64_t index;
  uint64_t uindex;
  char field[8];

  if (get_int(call->get(3), &index)) {
    sprintf(field, "x%" PRId64, index);
    if (index <= 0 || index >= baseType->fields.length)
      USR_FATAL(call, "tuple index out-of-bounds error (%ld)", index);
  } else if (get_uint(call->get(3), &uindex)) {
    sprintf(field, "x%" PRIu64, uindex);
    if (uindex <= 0 || uindex >= (unsigned long)baseType->fields.length)
      USR_FATAL(call, "tuple index out-of-bounds error (%lu)", uindex);
  } else {
    return NULL; // not a tuple indexing expression
  }

  Type* fieldType = baseType->getField(field)->type;

  // Decomposing into a loop index variable from a non-var iterator?
  // In some cases, extract the value and mark constant.
  // See e.g. test/statements/vass/index-variable-const-errors.chpl
  bool intoIndexVarByVal = false;

  // If decomposing this special variable
  // or another tuple that we just decomposed.
  if (baseVar->hasFlag(FLAG_INDEX_OF_INTEREST)) {
    // Find the destination.
    CallExpr* move = toCallExpr(call->parentExpr);
    INT_ASSERT(move && move->isPrimitive(PRIM_MOVE));
    SymExpr* destSE = toSymExpr(move->get(1));
    INT_ASSERT(destSE);

    if (!isReferenceType(baseVar->type) &&
        !isReferenceType(fieldType)) {
      if (destSE->var->hasFlag(FLAG_INDEX_VAR)) {
        // The destination is constant only if both the tuple
        // and the current component are non-references.
        // And it's not an array (arrays are always yielded by reference)
        // - see boundaries() in release/examples/benchmarks/miniMD/miniMD.
        if (!fieldType->symbol->hasFlag(FLAG_ARRAY)) {
          destSE->var->addFlag(FLAG_CONST);
        }
      } else {
        INT_ASSERT(destSE->var->hasFlag(FLAG_TEMP));
        // We are detupling into another tuple,
        // which will be detupled later.
        destSE->var->addFlag(FLAG_INDEX_OF_INTEREST);
      }
    }

    if (!isReferenceType(baseVar->type))
      // If either a non-var iterator or zippered,
      // extract with PRIM_GET_MEMBER_VALUE.
      intoIndexVarByVal = true;
  }

  Expr* result;
  if (isReferenceType(fieldType) || intoIndexVarByVal)
    result = new CallExpr(PRIM_GET_MEMBER_VALUE, baseVar, new_StringSymbol(field));
  else
    result = new CallExpr(PRIM_GET_MEMBER, baseVar, new_StringSymbol(field));

  call->replace(result);
  return result;
}


// Returns NULL if no substitution was made.  Otherwise, returns the expression
// that replaced the PRIM_INIT (or PRIM_NO_INIT) expression.
// Here, "replaced" means that the PRIM_INIT (or PRIM_NO_INIT) primitive is no
// longer in the tree.
static Expr* resolvePrimInit(CallExpr* call)
{
  Expr* result = NULL;

  // ('init' foo) --> A default value or the result of an initializer call.
  // ('no_init' foo) --> Ditto, only in some cases a simpler default value.

  // The argument is expected to be a type variable.
  SymExpr* se = toSymExpr(call->get(1));
  INT_ASSERT(se);
  if (!se->var->hasFlag(FLAG_TYPE_VARIABLE))
    USR_FATAL(call, "invalid type specification");

  Type* type = resolveTypeAlias(se);

  // Do not resolve PRIM_INIT on extern types.
  // These are removed later.
  // It is useful to leave them in the tree, because PRIM_INIT behaves like an
  // expression and has a type.
  if (type->symbol->hasFlag(FLAG_EXTERN))
  {
    CallExpr* stmt = toCallExpr(call->parentExpr);
    INT_ASSERT(stmt->isPrimitive(PRIM_MOVE));
//    makeNoop(stmt);
//    result = stmt;
    return result;
  }

  // Do not resolve runtime type values yet.
  // Let these flow through to replaceInitPrims().
  if (type->symbol->hasFlag(FLAG_HAS_RUNTIME_TYPE))
    return result;

  SET_LINENO(call);

  if (type->defaultValue ||
      type->symbol->hasFlag(FLAG_TUPLE)) {
    // Very special case for the method token.
    // Unfortunately, dtAny cannot (currently) bind to dtMethodToken, so
    // inline proc _defaultOf(type t) where t==_MT cannot be written in module
    // code.
    // Maybe it would be better to indicate which calls are method calls
    // through the use of a flag.  Until then, we just fake in the needed
    // result and short-circuit the resolution of _defaultOf(type _MT).
    if (type == dtMethodToken)
    {
      result = new SymExpr(gMethodToken);
      call->replace(result);
      return result;
    }
  }

  if (type->defaultInitializer)
  {
    if (type->symbol->hasFlag(FLAG_ITERATOR_RECORD))
      // defaultInitializers for iterator record types cannot be called as
      // default constructors.  So give up now!
      return result;
  }

  CallExpr* defOfCall = new CallExpr("_defaultOf", type->symbol);
  call->replace(defOfCall);
  resolveCall(defOfCall);
  resolveFns(defOfCall->isResolved());
  result = postFold(defOfCall);
  return result;
}


static Expr*
preFold(Expr* expr) {
  Expr* result = expr;
  if (CallExpr* call = toCallExpr(expr)) {
    // Match calls that look like:  (<type-symbol> <immediate-integer>)
    // and replace them with:       <new-type-symbol>
    // <type-symbol> is in {dtBools, dtInt, dtUint, dtReal, dtImag, dtComplex}.
    // This replaces, e.g. ( dtInt[INT_SIZE_DEFAULT] 32) with dtInt[INT_SIZE_32].
    if (SymExpr* sym = toSymExpr(call->baseExpr)) {
      if (TypeSymbol* type = toTypeSymbol(sym->var)) {
        if (call->numActuals() == 1) {
          if (SymExpr* arg = toSymExpr(call->get(1))) {
            if (VarSymbol* var = toVarSymbol(arg->var)) {
              if (var->immediate) {
                if (NUM_KIND_INT == var->immediate->const_kind ||
                    NUM_KIND_UINT == var->immediate->const_kind) {
                  int size;
                  if (NUM_KIND_INT == var->immediate->const_kind) {
                    size = var->immediate->int_value();
                  } else {
                    size = (int)var->immediate->uint_value();
                  }
                  TypeSymbol* tsize = NULL;
                  if (type == dtBools[BOOL_SIZE_SYS]->symbol) {
                    switch (size) {
                    case 8: tsize = dtBools[BOOL_SIZE_8]->symbol; break;
                    case 16: tsize = dtBools[BOOL_SIZE_16]->symbol; break;
                    case 32: tsize = dtBools[BOOL_SIZE_32]->symbol; break;
                    case 64: tsize = dtBools[BOOL_SIZE_64]->symbol; break;
                    default:
                      USR_FATAL( call, "illegal size %d for bool", size);
                    }
                    result = new SymExpr(tsize);
                    call->replace(result);
                  } else if (type == dtInt[INT_SIZE_DEFAULT]->symbol) {
                    switch (size) {
                    case 8: tsize = dtInt[INT_SIZE_8]->symbol; break;
                    case 16: tsize = dtInt[INT_SIZE_16]->symbol; break;
                    case 32: tsize = dtInt[INT_SIZE_32]->symbol; break;
                    case 64: tsize = dtInt[INT_SIZE_64]->symbol; break;
                    default:
                      USR_FATAL( call, "illegal size %d for int", size);
                    }
                    result = new SymExpr(tsize);
                    call->replace(result);
                  } else if (type == dtUInt[INT_SIZE_DEFAULT]->symbol) {
                    switch (size) {
                    case  8: tsize = dtUInt[INT_SIZE_8]->symbol;  break;
                    case 16: tsize = dtUInt[INT_SIZE_16]->symbol; break;
                    case 32: tsize = dtUInt[INT_SIZE_32]->symbol; break;
                    case 64: tsize = dtUInt[INT_SIZE_64]->symbol; break;
                    default:
                      USR_FATAL( call, "illegal size %d for uint", size);
                    }
                    result = new SymExpr(tsize);
                    call->replace(result);
                  } else if (type == dtReal[FLOAT_SIZE_64]->symbol) {
                    switch (size) {
                    case 32:  tsize = dtReal[FLOAT_SIZE_32]->symbol;  break;
                    case 64:  tsize = dtReal[FLOAT_SIZE_64]->symbol;  break;
                    default:
                      USR_FATAL( call, "illegal size %d for real", size);
                    }
                    result = new SymExpr(tsize);
                    call->replace(result);
                  } else if (type == dtImag[FLOAT_SIZE_64]->symbol) {
                    switch (size) {
                    case 32:  tsize = dtImag[FLOAT_SIZE_32]->symbol;  break;
                    case 64:  tsize = dtImag[FLOAT_SIZE_64]->symbol;  break;
                    default:
                      USR_FATAL( call, "illegal size %d for imag", size);
                    }
                    result = new SymExpr(tsize);
                    call->replace(result);
                  } else if (type == dtComplex[COMPLEX_SIZE_128]->symbol) {
                    switch (size) {
                    case 64:  tsize = dtComplex[COMPLEX_SIZE_64]->symbol;  break;
                    case 128: tsize = dtComplex[COMPLEX_SIZE_128]->symbol; break;
                    default:
                      USR_FATAL( call, "illegal size %d for complex", size);
                    }
                    result = new SymExpr(tsize);
                    call->replace(result);
                  }
                }
              }
            }
          }
        }
      }
    }

    if (SymExpr* sym = toSymExpr(call->baseExpr)) {
      if (isLcnSymbol(sym->var)) {
        Expr* base = call->baseExpr;
        base->replace(new UnresolvedSymExpr("this"));
        call->insertAtHead(base);
        call->insertAtHead(gMethodToken);
      }
    }

    if (CallExpr* base = toCallExpr(call->baseExpr)) {
      if (base->partialTag) {
        for_actuals_backward(actual, base) {
          actual->remove();
          call->insertAtHead(actual);
        }
        base->replace(base->baseExpr->remove());
      } else {
        VarSymbol* this_temp = newTemp("_this_tmp_");
        this_temp->addFlag(FLAG_EXPR_TEMP);
        base->replace(new UnresolvedSymExpr("this"));
        CallExpr* move = new CallExpr(PRIM_MOVE, this_temp, base);
        call->insertAtHead(new SymExpr(this_temp));
        call->insertAtHead(gMethodToken);
        call->getStmtExpr()->insertBefore(new DefExpr(this_temp));
        call->getStmtExpr()->insertBefore(move);
        result = move;
        return result;
      }
    }

    if (call->isNamed("this")) {
      SymExpr* base = toSymExpr(call->get(2));
      INT_ASSERT(base);
      if (isVarSymbol(base->var) && base->var->hasFlag(FLAG_TYPE_VARIABLE)) {
        if (call->numActuals() == 2)
          USR_FATAL(call, "illegal call of type");
        int64_t index;
        if (!get_int(call->get(3), &index))
          USR_FATAL(call, "illegal type index expression");
        char field[8];
        sprintf(field, "x%" PRId64, index);
        result = new SymExpr(base->var->type->getField(field)->type->symbol);
        call->replace(result);
      } else if (base && isLcnSymbol(base->var)) {
        //
        // resolve tuple indexing by an integral parameter
        //
        Type* t = base->var->getValType();
        if (t->symbol->hasFlag(FLAG_TUPLE))
          if (Expr* expr = resolveTupleIndexing(call, base->var))
            result = expr;  // call was replaced by expr
      }
    }
    else if (call->isPrimitive(PRIM_INIT))
    {
      if (Expr* expr = resolvePrimInit(call))
      {
        // call was replaced by expr.
        result = expr;
      }
      // No default value yet, so defer resolution of this init
      // primitive until record initializer resolution.
    } else if (call->isPrimitive(PRIM_NO_INIT)) {
      // Lydia note: fUseNoinit does not control this section.  This was
      // necessary because with the definition of type defaults in the module
      // code, return temporary variables would cause an infinite loop by
      // trying to default initialize within the default initialization
      // definition.  (It is safe for these temporaries to skip default
      // initialization, as they will always be assigned a value before they
      // are returned.)  Thus noinit must remain attached to these temporaries,
      // even if --no-use-noinit is thrown.  This is an implementation detail
      // that the user does not need to care about.

      // fUseNoinit controls the insertion of PRIM_NO_INIT statements in the
      // normalize pass.
      SymExpr* se = toSymExpr(call->get(1));
      INT_ASSERT(se);
      if (!se->var->hasFlag(FLAG_TYPE_VARIABLE))
        USR_FATAL(call, "invalid type specification");
      Type* type = call->get(1)->getValType();
      if (isAggregateType(type)) {
        if (type->symbol->hasFlag(FLAG_IGNORE_NOINIT)) {
          // These types deal with their uninitialized fields differently than
          // normal records/classes.  They may require special case
          // implementations, but were capable of being isolated from the new
          // cases that do work.

          bool nowarn = false;
          // In the case of temporary variables that use noinit (at this point
          // only return variables), it is not useful to warn the user we are
          // still default initializing the values as they weren't the ones to
          // tell us to use noinit in the first place.  So squash the warning
          // in this case.
          if (call->parentExpr) {
            CallExpr* parent = toCallExpr(call->parentExpr);
            if (parent && parent->isPrimitive(PRIM_MOVE)) {
              // Should always be true, but just in case...
              if (SymExpr* holdsDest = toSymExpr(parent->get(1))) {
                Symbol* dest = holdsDest->var;
                if (dest->hasFlag(FLAG_TEMP) && !strcmp(dest->name, "ret")) {
                  nowarn = true;
                }
              }
            }
          }
          if (!nowarn)
            USR_WARN("type %s does not currently support noinit, using default initialization", type->symbol->name);
          result = new CallExpr(PRIM_INIT, call->get(1)->remove());
          call->replace(result);
          inits.add((CallExpr *)result);
        } else {
          result = call;
          inits.add(call);
        }
      }

    } else if (call->isPrimitive(PRIM_TYPEOF)) {
      Type* type = call->get(1)->getValType();
      if (type->symbol->hasFlag(FLAG_HAS_RUNTIME_TYPE)) {
        result = new CallExpr("chpl__convertValueToRuntimeType", call->get(1)->remove());
        call->replace(result);

        // If this call is inside a BLOCK_TYPE_ONLY, it will be removed and the
        // runtime type will not be initialized. Unset this bit to fix.
        //
        // Assumption: The block we need to modify is either the parent or
        // grandparent expression of the call.
        BlockStmt* blk = NULL;
        if ((blk = toBlockStmt(result->parentExpr))) {
          // If the call's parent expression is a block, we assume it to
          // be a scopeless type_only block.
          INT_ASSERT(blk->blockTag & BLOCK_TYPE);
        } else {
          // The grandparent block doesn't necessarily have the BLOCK_TYPE_ONLY
          // flag.
          blk = toBlockStmt(result->parentExpr->parentExpr);
        }
        if (blk) {
          (unsigned&)(blk->blockTag) &= ~(unsigned)BLOCK_TYPE_ONLY;
        }
      }
    } else if (call->isPrimitive(PRIM_QUERY)) {
      Symbol* field = determineQueriedField(call);
      if (field && (field->hasFlag(FLAG_PARAM) || field->hasFlag(FLAG_TYPE_VARIABLE))) {
        result = new CallExpr(field->name, gMethodToken, call->get(1)->remove());
        call->replace(result);
      } else if (isInstantiatedField(field)) {
        VarSymbol* tmp = newTemp("_instantiated_field_tmp_");
        call->getStmtExpr()->insertBefore(new DefExpr(tmp));
        if (call->get(1)->typeInfo()->symbol->hasFlag(FLAG_TUPLE) && field->name[0] == 'x')
          result = new CallExpr(PRIM_GET_MEMBER_VALUE, call->get(1)->remove(), new_StringSymbol(field->name));
        else
          result = new CallExpr(field->name, gMethodToken, call->get(1)->remove());
        call->getStmtExpr()->insertBefore(new CallExpr(PRIM_MOVE, tmp, result));
        call->replace(new CallExpr(PRIM_TYPEOF, tmp));
      } else
        USR_FATAL(call, "invalid query -- queried field must be a type or parameter");
    } else if (call->isPrimitive(PRIM_CAPTURE_FN)) {
      result = createFunctionAsValue(call);
      call->replace(result);
    } else if (call->isPrimitive(PRIM_CREATE_FN_TYPE)) {
      AggregateType *parent = createOrFindFunTypeFromAnnotation(call->argList, call);

      result = new SymExpr(parent->symbol);
      call->replace(result);
    } else if (call->isNamed("chpl__initCopy") ||
               call->isNamed("chpl__autoCopy")) {
      if (call->numActuals() == 1) {
        if (SymExpr* symExpr = toSymExpr(call->get(1))) {
          if (VarSymbol* var = toVarSymbol(symExpr->var)) {
            if (var->immediate) {
              result = new SymExpr(var);
              call->replace(result);
            }
          } else {
            if (EnumSymbol* var = toEnumSymbol(symExpr->var)) {
              // Treat enum values as immediates
              result = new SymExpr(var);
              call->replace(result);
            }
          }
        }
      }
    } else if (call->isCast()) {
      result = dropUnnecessaryCast(call);
      if (result == call) {
        // The cast was not dropped.  Remove integer casts on immediate values.
        if (SymExpr* sym = toSymExpr(call->castFrom())) {
          if (VarSymbol* var = toVarSymbol(sym->var)) {
            if (var->immediate) {
              if (SymExpr* sym = toSymExpr(call->castTo())) {
                Type* oldType = var->type;
                Type* newType = sym->var->type;
                if ((is_int_type(oldType) || is_uint_type(oldType) ||
                     is_bool_type(oldType)) &&
                    (is_int_type(newType) || is_uint_type(newType) ||
                     is_bool_type(newType) || is_enum_type(newType) ||
                     (newType == dtStringC))) {
                  VarSymbol* typevar = toVarSymbol(newType->defaultValue);
                  EnumType* typeenum = toEnumType(newType);
                  if (typevar) {
                    if (!typevar->immediate)
                      INT_FATAL("unexpected case in cast_fold");

                    Immediate coerce = *typevar->immediate;
                    coerce_immediate(var->immediate, &coerce);
                    result = new SymExpr(new_ImmediateSymbol(&coerce));
                    call->replace(result);
                  } else if (typeenum) {
                    int64_t value, count = 0;
                    bool replaced = false;
                    if (!get_int(call->castFrom(), &value)) {
                      INT_FATAL("unexpected case in cast_fold");
                    }
                    for_enums(constant, typeenum) {
                      if (!get_int(constant->init, &count)) {
                        count++;
                      }
                      if (count == value) {
                        result = new SymExpr(constant->sym);
                        call->replace(result);
                        replaced = true;
                        break;
                      }
                    }
                    if (!replaced) {
                      USR_FATAL(call->castFrom(), "enum cast out of bounds");
                    }
                  } else { // error out here.
                    INT_FATAL("unexpected case in cast_fold");
                  }
                }
              }
            }
          } else if (EnumSymbol* enumSym = toEnumSymbol(sym->var)) {
            if (SymExpr* sym = toSymExpr(call->castTo())) {
              Type* newType = sym->var->type;
              if (newType == dtStringC) {
                result = new SymExpr(new_StringSymbol(enumSym->name));
                call->replace(result);
              }
            }
          }
        }
      }
    } else if (call->isNamed("==")) {
      if (isTypeExpr(call->get(1)) && isTypeExpr(call->get(2))) {
        Type* lt = call->get(1)->getValType();
        Type* rt = call->get(2)->getValType();
        if (lt != dtUnknown && rt != dtUnknown &&
            !lt->symbol->hasFlag(FLAG_GENERIC) &&
            !rt->symbol->hasFlag(FLAG_GENERIC)) {
          result = (lt == rt) ? new SymExpr(gTrue) : new SymExpr(gFalse);
          call->replace(result);
        }
      }
    } else if (call->isNamed("!=")) {
      if (isTypeExpr(call->get(1)) && isTypeExpr(call->get(2))) {
        Type* lt = call->get(1)->getValType();
        Type* rt = call->get(2)->getValType();
        if (lt != dtUnknown && rt != dtUnknown &&
            !lt->symbol->hasFlag(FLAG_GENERIC) &&
            !rt->symbol->hasFlag(FLAG_GENERIC)) {
          result = (lt != rt) ? new SymExpr(gTrue) : new SymExpr(gFalse);
          call->replace(result);
        }
      }
    } else if (call->isNamed("_type_construct__tuple") && !call->isResolved()) {
      if (SymExpr* sym = toSymExpr(call->get(1))) {
        if (VarSymbol* var = toVarSymbol(sym->var)) {
          if (var->immediate) {
            int rank = var->immediate->int_value();
            if (rank != call->numActuals() - 1) {
              if (call->numActuals() != 2)
                INT_FATAL(call, "bad homogeneous tuple");
              Expr* actual = call->get(2);
              for (int i = 1; i < rank; i++) {
                call->insertAtTail(actual->copy());
              }
            }
          }
        }
      }
    } else if (call->isPrimitive(PRIM_BLOCK_PARAM_LOOP)) {
      ParamForLoop* paramLoop = toParamForLoop(call->parentExpr);

      result = paramLoop->foldForResolve();
    } else if (call->isPrimitive(PRIM_LOGICAL_FOLDER)) {
      bool removed = false;
      SymExpr* sym1 = toSymExpr(call->get(1));
      if (VarSymbol* sym = toVarSymbol(sym1->var)) {
        if (sym->immediate || paramMap.get(sym)) {
          CallExpr* mvCall = toCallExpr(call->parentExpr);
          SymExpr* sym = toSymExpr(mvCall->get(1));
          VarSymbol* var = toVarSymbol(sym->var);
          removed = true;
          var->addFlag(FLAG_MAYBE_PARAM);
          result = call->get(2)->remove();
          call->replace(result);
        }
      }
      if (!removed) {
        result = call->get(2)->remove();
        call->replace(result);
      }
    } else if (call->isPrimitive(PRIM_ADDR_OF)) {
      // remove set ref if already a reference
      if (call->get(1)->typeInfo()->symbol->hasFlag(FLAG_REF)) {
        result = call->get(1)->remove();
        call->replace(result);
      } else {
        // This test is turned off if we are in a wrapper function.
        FnSymbol* fn = call->getFunction();
        if (!fn->hasFlag(FLAG_WRAPPER)) {
          SymExpr* lhs = NULL;
          // check legal var function return
          if (CallExpr* move = toCallExpr(call->parentExpr)) {
            if (move->isPrimitive(PRIM_MOVE)) {
              lhs = toSymExpr(move->get(1));
              if (lhs && lhs->var == fn->getReturnSymbol()) {
                SymExpr* ret = toSymExpr(call->get(1));
                INT_ASSERT(ret);
                if (ret->var->defPoint->getFunction() == move->getFunction() &&
                    !ret->var->type->symbol->hasFlag(FLAG_ITERATOR_RECORD) &&
                    !ret->var->type->symbol->hasFlag(FLAG_ARRAY))
                  // Should this conditional include domains, distributions, sync and/or single?
                  USR_FATAL(ret, "illegal expression to return by ref");
                if (ret->var->isConstant() || ret->var->isParameter())
                  USR_FATAL(ret, "function cannot return constant by ref");
              }
            }
          }
          //
          // check that the operand of 'addr of' is a legal lvalue.
          if (SymExpr* rhs = toSymExpr(call->get(1))) {
            if (!(lhs && lhs->var->hasFlag(FLAG_REF_VAR) && lhs->var->hasFlag(FLAG_CONST))) {
              if (rhs->var->hasFlag(FLAG_EXPR_TEMP) || rhs->var->isConstant() || rhs->var->isParameter()) {
                if (lhs && lhs->var->hasFlag(FLAG_REF_VAR)) {
                  if (rhs->var->isImmediate()) {
                    USR_FATAL_CONT(call, "Cannot set a non-const reference to a literal value.");
                  } else {
                    // We should not fall into this case... should be handled in normalize
                    INT_FATAL(call, "Cannot set a non-const reference to a const variable.");
                  }
                } else {
                  // This probably indicates that an invalid 'addr of' primitive
                  // was inserted, which would be the compiler's fault, not the
                  // user's.
                  // At least, we might perform the check at or before the 'addr
                  // of' primitive is inserted.
                  INT_FATAL(call, "A non-lvalue appears where an lvalue is expected.");
                }
              }
            }
          }
        }
      }
    } else if (call->isPrimitive(PRIM_DEREF)) {
      // remove deref if arg is already a value
      if (!call->get(1)->typeInfo()->symbol->hasFlag(FLAG_REF)) {
        result = call->get(1)->remove();
        call->replace(result);
      }
    } else if (call->isPrimitive(PRIM_TYPE_TO_STRING)) {
      SymExpr* se = toSymExpr(call->get(1));
      INT_ASSERT(se && se->var->hasFlag(FLAG_TYPE_VARIABLE));
      result = new SymExpr(new_StringSymbol(se->var->type->symbol->name));
      call->replace(result);
    } else if (call->isPrimitive(PRIM_WIDE_GET_LOCALE) ||
               call->isPrimitive(PRIM_WIDE_GET_NODE)) {
      Type* type = call->get(1)->getValType();

      //
      // ensure .locale (and on) are applied to lvalues or classes
      // (locale type is a class)
      //
      SymExpr* se = toSymExpr(call->get(1));
      if (se->var->hasFlag(FLAG_EXPR_TEMP) && !isClass(type))
        USR_WARN(se, "accessing the locale of a local expression");

      //
      // if .locale is applied to an expression of array, domain, or distribution
      // wrapper type, apply .locale to the _value field of the
      // wrapper
      //
      if (isRecordWrappedType(type)) {
        VarSymbol* tmp = newTemp("_locale_tmp_");
        call->getStmtExpr()->insertBefore(new DefExpr(tmp));
        result = new CallExpr("_value", gMethodToken, call->get(1)->remove());
        call->getStmtExpr()->insertBefore(new CallExpr(PRIM_MOVE, tmp, result));
        call->insertAtTail(tmp);
      }
    } else if (call->isPrimitive(PRIM_TO_STANDALONE)) {
      FnSymbol* iterator = call->get(1)->typeInfo()->defaultInitializer->getFormal(1)->type->defaultInitializer;
     CallExpr* standaloneCall = new CallExpr(iterator->name);
      for_formals(formal, iterator) {
        standaloneCall->insertAtTail(new NamedExpr(formal->name, new SymExpr(formal)));
      }
      // "tag" should be placed at the end of the formals in the source code as
      // well, to avoid insertion of an order wrapper.
      standaloneCall->insertAtTail(new NamedExpr("tag", new SymExpr(gStandaloneTag)));
      call->replace(standaloneCall);
      result = standaloneCall;
    } else if (call->isPrimitive(PRIM_TO_LEADER)) {
      FnSymbol* iterator = call->get(1)->typeInfo()->defaultInitializer->getFormal(1)->type->defaultInitializer;
      CallExpr* leaderCall;
      if (FnSymbol* leader = iteratorLeaderMap.get(iterator))
        leaderCall = new CallExpr(leader);
      else
        leaderCall = new CallExpr(iterator->name);
      for_formals(formal, iterator) {
        leaderCall->insertAtTail(new NamedExpr(formal->name, new SymExpr(formal)));
      }
      // "tag" should be placed at the end of the formals in the source code as
      // well, to avoid insertion of an order wrapper.
      leaderCall->insertAtTail(new NamedExpr("tag", new SymExpr(gLeaderTag)));
      call->replace(leaderCall);
      result = leaderCall;
    } else if (call->isPrimitive(PRIM_TO_FOLLOWER)) {
      FnSymbol* iterator = call->get(1)->typeInfo()->defaultInitializer->getFormal(1)->type->defaultInitializer;
      CallExpr* followerCall;
      if (FnSymbol* follower = iteratorFollowerMap.get(iterator))
        followerCall = new CallExpr(follower);
      else
        followerCall = new CallExpr(iterator->name);
      for_formals(formal, iterator) {
        followerCall->insertAtTail(new NamedExpr(formal->name, new SymExpr(formal)));
      }
      // "tag", "followThis" and optionally "fast" should be placed at the end
      // of the formals in the source code as well, to avoid insertion of an
      // order wrapper.
      followerCall->insertAtTail(new NamedExpr("tag", new SymExpr(gFollowerTag)));
      followerCall->insertAtTail(new NamedExpr(iterFollowthisArgname, call->get(2)->remove()));
      if (call->numActuals() > 1) {
        followerCall->insertAtTail(new NamedExpr("fast", call->get(2)->remove()));
      }
      call->replace(followerCall);
      result = followerCall;
    } else if (call->isPrimitive(PRIM_NUM_FIELDS)) {
      AggregateType* classtype = toAggregateType(toSymExpr(call->get(1))->var->type);
      INT_ASSERT( classtype != NULL );
      classtype = toAggregateType(classtype->getValType());
      INT_ASSERT( classtype != NULL );

      int fieldcount = 0;

      for_fields(field, classtype) {
        if( ! isNormalField(field) ) continue;

        fieldcount++;
      }

      result = new SymExpr(new_IntSymbol(fieldcount));

      call->replace(result);
    } else if (call->isPrimitive(PRIM_FIELD_NUM_TO_NAME)) {
      AggregateType* classtype = toAggregateType(toSymExpr(call->get(1))->var->type);
      INT_ASSERT( classtype != NULL );
      classtype = toAggregateType(classtype->getValType());
      INT_ASSERT( classtype != NULL );

      VarSymbol* var = toVarSymbol(toSymExpr(call->get(2))->var);

      INT_ASSERT( var != NULL );

      int fieldnum = var->immediate->int_value();
      int fieldcount = 0;
      const char* name = NULL;
      for_fields(field, classtype) {
        if( ! isNormalField(field) ) continue;

        fieldcount++;
        if (fieldcount == fieldnum) {
          name = field->name;
        }
      }
      if (!name) {
        // In this case, we ran out of fields without finding the number
        // specified.  This is the user's error.
        USR_FATAL(call, "'%d' is not a valid field number", fieldnum);
      }
      result = new SymExpr(new_StringSymbol(name));
      call->replace(result);
    } else if (call->isPrimitive(PRIM_FIELD_VALUE_BY_NUM)) {
      AggregateType* classtype = toAggregateType(call->get(1)->typeInfo());
      INT_ASSERT( classtype != NULL );
      classtype = toAggregateType(classtype->getValType());
      INT_ASSERT( classtype != NULL );

      VarSymbol* var = toVarSymbol(toSymExpr(call->get(2))->var);

      INT_ASSERT( var != NULL );

      int fieldnum = var->immediate->int_value();
      int fieldcount = 0;

      for_fields(field, classtype) {
        if( ! isNormalField(field) ) continue;

        fieldcount++;
        if (fieldcount == fieldnum) {
          result = new CallExpr(PRIM_GET_MEMBER, call->get(1)->copy(),
                                new_StringSymbol(field->name));
          break;
        }
      }
      call->replace(result);
    } else if (call->isPrimitive(PRIM_FIELD_ID_BY_NUM)) {
      AggregateType* classtype = toAggregateType(call->get(1)->typeInfo());
      INT_ASSERT( classtype != NULL );
      classtype = toAggregateType(classtype->getValType());
      INT_ASSERT( classtype != NULL );

      VarSymbol* var = toVarSymbol(toSymExpr(call->get(2))->var);

      INT_ASSERT( var != NULL );

      int fieldnum = var->immediate->int_value();
      int fieldcount = 0;
      for_fields(field, classtype) {
        if( ! isNormalField(field) ) continue;

        fieldcount++;
        if (fieldcount == fieldnum) {
          result = new SymExpr(new_IntSymbol(field->id));
          break;
        }
      }
      call->replace(result);
    } else if (call->isPrimitive(PRIM_FIELD_VALUE_BY_NAME)) {
      AggregateType* classtype = toAggregateType(call->get(1)->typeInfo());
      INT_ASSERT( classtype != NULL );
      classtype = toAggregateType(classtype->getValType());
      INT_ASSERT( classtype != NULL );

      VarSymbol* var = toVarSymbol(toSymExpr(call->get(2))->var);
      INT_ASSERT( var != NULL );

      Immediate* imm = var->immediate;

      INT_ASSERT( classtype != NULL );
      // fail horribly if immediate is not a string .
      INT_ASSERT(imm->const_kind == CONST_KIND_STRING);

      const char* fieldname = imm->v_string;
      int fieldcount = 0;
      for_fields(field, classtype) {
        if( ! isNormalField(field) ) continue;

        fieldcount++;
        if ( 0 == strcmp(field->name,  fieldname) ) {
          result = new CallExpr(PRIM_GET_MEMBER, call->get(1)->copy(),
                                new_StringSymbol(field->name));
          break;
        }
      }
      call->replace(result);
    } else if (call->isPrimitive(PRIM_CALL_RESOLVES) ||
               call->isPrimitive(PRIM_METHOD_CALL_RESOLVES)) {
      Expr* fnName = NULL;
      Expr* callThis = NULL;

      // this would be easier if we had a non-normalized AST!
      // That is, if this call could contain a whole expression subtree.
      int first_arg;
      if( call->isPrimitive(PRIM_METHOD_CALL_RESOLVES) ) {
        // get(1) should be a a receiver
        // get(2) should be a string function name.
        callThis = call->get(1);
        fnName = call->get(2);
        first_arg = 3;
      } else {
        // get(1) should be a string function name.
        fnName = call->get(1);
        first_arg = 2;
      }
      VarSymbol* var = toVarSymbol(toSymExpr(fnName)->var);
      INT_ASSERT( var != NULL );
      // the rest are arguments.
      Immediate* imm = var->immediate;
      // fail horribly if immediate is not a string .
      INT_ASSERT(imm && imm->const_kind == CONST_KIND_STRING);
      const char* name = imm->v_string;

      // temporarily add a call to try resolving.
      CallExpr* tryCall = NULL;
      if( call->isPrimitive(PRIM_METHOD_CALL_RESOLVES) ) {
        tryCall = new CallExpr(new UnresolvedSymExpr(name),
                               gMethodToken,
                               callThis->copy());
      } else {
        tryCall = new CallExpr(name);
      }

      // Add our new call to the AST temporarily.
      call->getStmtExpr()->insertAfter(tryCall);
      // normalize it (important for methods)
      //normalize(tryCall);

      // copy actual args into tryCall.
      int i = 1;
      for_actuals(actual, call) {
        if( i >= first_arg ) { // skip fn name, maybe method receiver
          tryCall->insertAtTail(actual->copy());
        }
        i++;
      }

      // Try to resolve it.
      if( tryResolveCall(tryCall) ) {
        result = new SymExpr(gTrue);
      } else {
        result = new SymExpr(gFalse);
      }

      // remove the call from the AST
      tryCall->remove();

      call->replace(result);
    } else if (call->isPrimitive(PRIM_ENUM_MIN_BITS) || call->isPrimitive(PRIM_ENUM_IS_SIGNED)) {
      EnumType* et = toEnumType(toSymExpr(call->get(1))->var->type);


      ensureEnumTypeResolved(et);

      result = NULL;
      if( call->isPrimitive(PRIM_ENUM_MIN_BITS) ) {
        result = new SymExpr(new_IntSymbol(get_width(et->integerType)));
      } else if( call->isPrimitive(PRIM_ENUM_IS_SIGNED) ) {
        if( is_int_type(et->integerType) )
          result = new SymExpr(gTrue);
        else
          result = new SymExpr(gFalse);
      }
      call->replace(result);
    } else if (call->isPrimitive(PRIM_IS_UNION_TYPE)) {
      AggregateType* classtype = toAggregateType(call->get(1)->typeInfo());

      if( isUnion(classtype) )
        result = new SymExpr(gTrue);
      else
        result = new SymExpr(gFalse);
      call->replace(result);

    } else if (call->isPrimitive(PRIM_IS_ATOMIC_TYPE)) {
      if (isAtomicType(call->get(1)->typeInfo()))
        result = new SymExpr(gTrue);
      else
        result = new SymExpr(gFalse);
      call->replace(result);

    } else if (call->isPrimitive(PRIM_IS_SYNC_TYPE)) {
      Type* syncType = call->get(1)->typeInfo();
      if (syncType->symbol->hasFlag(FLAG_SYNC))
        result = new SymExpr(gTrue);
      else
        result = new SymExpr(gFalse);
      call->replace(result);
    } else if (call->isPrimitive(PRIM_IS_SINGLE_TYPE)) {
      Type* singleType = call->get(1)->typeInfo();
      if (singleType->symbol->hasFlag(FLAG_SINGLE))
        result = new SymExpr(gTrue);
      else
        result = new SymExpr(gFalse);
      call->replace(result);
    } else if (call->isPrimitive(PRIM_IS_TUPLE_TYPE)) {
      Type* tupleType = call->get(1)->typeInfo();
      if (tupleType->symbol->hasFlag(FLAG_TUPLE))
        result = new SymExpr(gTrue);
      else
        result = new SymExpr(gFalse);
      call->replace(result);
    } else if (call->isPrimitive(PRIM_IS_STAR_TUPLE_TYPE)) {
      Type* tupleType = call->get(1)->typeInfo();
      INT_ASSERT(tupleType->symbol->hasFlag(FLAG_TUPLE));
      if (tupleType->symbol->hasFlag(FLAG_STAR_TUPLE))
        result = new SymExpr(gTrue);
      else
        result = new SymExpr(gFalse);
      call->replace(result);
    }
  }
  //
  // ensure result of pre-folding is in the AST
  //
  INT_ASSERT(result->parentSymbol);
  return result;
}

static void foldEnumOp(int op, EnumSymbol *e1, EnumSymbol *e2, Immediate *imm) {
  int64_t val1 = -1, val2 = -1, count = 0;
  // ^^^ This is an assumption that "long" on the compiler host is at
  // least as big as "int" on the target.  This is not guaranteed to be true.
  EnumType *type1, *type2;

  type1 = toEnumType(e1->type);
  type2 = toEnumType(e2->type);
  INT_ASSERT(type1 && type2);

  // Loop over the enum values to find the int value of e1
  for_enums(constant, type1) {
    if (!get_int(constant->init, &count)) {
      count++;
    }
    if (constant->sym == e1) {
      val1 = count;
      break;
    }
  }
  // Loop over the enum values to find the int value of e2
  count = 0;
  for_enums(constant, type2) {
    if (!get_int(constant->init, &count)) {
      count++;
    }
    if (constant->sym == e2) {
      val2 = count;
      break;
    }
  }

  // All operators on enum types result in a bool
  imm->const_kind = NUM_KIND_BOOL;
  imm->num_index = BOOL_SIZE_SYS;
  switch (op) {
    default: INT_FATAL("fold constant op not supported"); break;
    case P_prim_equal:
      imm->v_bool = val1 == val2;
      break;
    case P_prim_notequal:
      imm->v_bool = val1 != val2;
      break;
    case P_prim_less:
      imm->v_bool = val1 < val2;
      break;
    case P_prim_lessorequal:
      imm->v_bool = val1 <= val2;
      break;
    case P_prim_greater:
      imm->v_bool = val1 > val2;
      break;
    case P_prim_greaterorequal:
      imm->v_bool = val1 >= val2;
      break;
  }
}

#define FOLD_CALL1(prim)                                                \
  if (SymExpr* sym = toSymExpr(call->get(1))) {            \
    if (VarSymbol* lhs = toVarSymbol(sym->var)) {          \
      if (lhs->immediate) {                                             \
        Immediate i3;                                                   \
        fold_constant(prim, lhs->immediate, NULL, &i3);                 \
        result = new SymExpr(new_ImmediateSymbol(&i3));                 \
        call->replace(result);                                          \
      }                                                                 \
    }                                                                   \
  }

#define FOLD_CALL2(prim)                                                \
  if (SymExpr* sym = toSymExpr(call->get(1))) {            \
    if (VarSymbol* lhs = toVarSymbol(sym->var)) {          \
      if (lhs->immediate) {                                             \
        if (SymExpr* sym = toSymExpr(call->get(2))) {      \
          if (VarSymbol* rhs = toVarSymbol(sym->var)) {    \
            if (rhs->immediate) {                                       \
              Immediate i3;                                             \
              fold_constant(prim, lhs->immediate, rhs->immediate, &i3); \
              result = new SymExpr(new_ImmediateSymbol(&i3));           \
              call->replace(result);                                    \
            }                                                           \
          }                                                             \
        }                                                               \
      }                                                                 \
    } else if (EnumSymbol* lhs = toEnumSymbol(sym->var)) { \
      if (SymExpr* sym = toSymExpr(call->get(2))) {        \
        if (EnumSymbol* rhs = toEnumSymbol(sym->var)) {    \
          Immediate imm;                                                \
          foldEnumOp(prim, lhs, rhs, &imm);                             \
          result = new SymExpr(new_ImmediateSymbol(&imm));              \
          call->replace(result);                                        \
        }                                                               \
      }                                                                 \
    }                                                                   \
  }

static bool
isSubType(Type* sub, Type* super) {
  if (sub == super)
    return true;
  forv_Vec(Type, parent, sub->dispatchParents) {
    if (isSubType(parent, super))
      return true;
  }
  return false;
}

static void
insertValueTemp(Expr* insertPoint, Expr* actual) {
  if (SymExpr* se = toSymExpr(actual)) {
    if (!se->var->type->refType) {
      VarSymbol* tmp = newTemp("_value_tmp_", se->var->getValType());
      insertPoint->insertBefore(new DefExpr(tmp));
      insertPoint->insertBefore(new CallExpr(PRIM_MOVE, tmp, new CallExpr(PRIM_DEREF, se->var)));
      se->var = tmp;
    }
  }
}


//
// returns resolved function if the function requires an implicit
// destroy of its returned value (i.e. reference count)
//
// Currently, FLAG_DONOR_FN is only relevant when placed on
// chpl__autoCopy().
//
FnSymbol*
requiresImplicitDestroy(CallExpr* call) {
  if (FnSymbol* fn = call->isResolved()) {
    FnSymbol* parent = call->getFunction();
    INT_ASSERT(parent);

    if (!parent->hasFlag(FLAG_DONOR_FN) &&
        // No autocopy/destroy calls in a donor function (this might
        // need to change when this flag is used more generally)).
        // Currently, this assumes we have thoughtfully written
        // chpl__autoCopy functions.

        // Return type is a record (which includes array, record, and
        // dist) or a ref counted type that is passed by reference
        (isRecord(fn->retType) ||
         (fn->retType->symbol->hasFlag(FLAG_REF) &&
          isRefCountedType(fn->retType->getValType()))) &&

        // These are special functions where we don't want to destroy
        // the result
        !fn->hasFlag(FLAG_NO_IMPLICIT_COPY) &&
        !fn->isIterator() &&
        !fn->retType->symbol->hasFlag(FLAG_RUNTIME_TYPE_VALUE) &&
        !fn->hasFlag(FLAG_DONOR_FN) &&
        !fn->hasFlag(FLAG_INIT_COPY_FN) &&
        strcmp(fn->name, "=") &&
        strcmp(fn->name, "_defaultOf") &&
        !fn->hasFlag(FLAG_AUTO_II) &&
        !fn->hasFlag(FLAG_CONSTRUCTOR) &&
        !fn->hasFlag(FLAG_TYPE_CONSTRUCTOR)) {
      return fn;
    }
  }
  return NULL;
}


static Expr*
postFold(Expr* expr) {
  Expr* result = expr;
  if (!expr->parentSymbol)
    return result;
  SET_LINENO(expr);
  if (CallExpr* call = toCallExpr(expr)) {
    if (FnSymbol* fn = call->isResolved()) {
      if (fn->retTag == RET_PARAM || fn->hasFlag(FLAG_MAYBE_PARAM)) {
        VarSymbol* ret = toVarSymbol(fn->getReturnSymbol());
        if (ret && ret->immediate) {
          result = new SymExpr(ret);
          expr->replace(result);
        } else if (EnumSymbol* es = toEnumSymbol(fn->getReturnSymbol())) {
          result = new SymExpr(es);
          expr->replace(result);
        } else if (fn->retTag == RET_PARAM) {
          USR_FATAL(call, "param function does not resolve to a param symbol");
        }
      }
      if (fn->hasFlag(FLAG_MAYBE_TYPE) && fn->getReturnSymbol()->hasFlag(FLAG_TYPE_VARIABLE))
        fn->retTag = RET_TYPE;
      if (fn->retTag == RET_TYPE) {
        Symbol* ret = fn->getReturnSymbol();
        if (!ret->type->symbol->hasFlag(FLAG_HAS_RUNTIME_TYPE)) {
          result = new SymExpr(ret->type->symbol);
          expr->replace(result);
        }
      }
    } else if (call->isPrimitive(PRIM_QUERY_TYPE_FIELD) ||
               call->isPrimitive(PRIM_QUERY_PARAM_FIELD)) {
      SymExpr* classWrap = toSymExpr(call->get(1));
      // Really should be a symExpr
      INT_ASSERT(classWrap);
      AggregateType* ct = toAggregateType(classWrap->var->type);
      if (!ct) {
        USR_FATAL(call, "Attempted to obtain field of a type that was not a record or class");
      }
      const char* memberName = get_string(call->get(2));

      // Finds the field matching the specified name.
      Vec<Symbol *> keys;
      ct->substitutions.get_keys(keys);
      forv_Vec(Symbol, key, keys) {
        if (!strcmp(memberName, key->name)) {
          // If there is a substitution for it, replace this call with that
          // substitution
          if (Symbol* value = ct->substitutions.get(key)) {
              result = new SymExpr(value);
              expr->replace(result);
          }
        }
      }
    }
    // param initialization should not involve PRIM_ASSIGN or "=".
    else if (call->isPrimitive(PRIM_MOVE)) {
      bool set = false;
      if (SymExpr* lhs = toSymExpr(call->get(1))) {
        if (lhs->var->hasFlag(FLAG_MAYBE_PARAM) || lhs->var->isParameter()) {
          if (paramMap.get(lhs->var))
            INT_FATAL(call, "parameter set multiple times");
          VarSymbol* lhsVar = toVarSymbol(lhs->var);
          // We are expecting the LHS to be a var (what else could it be?
          if (lhsVar->immediate) {
            // The value of the LHS of this move has already been
            // established, most likely through a construct like
            // if (cond) return x;
            // return y;
            // In this case, the first 'true' conditional that hits a return
            // can fast-forward to the end of the routine, and some
            // resolution time can be saved.
            // Re-enable the fatal error to catch this case; the correct
            // solution is to ensure that the containing expression is never
            // resolved, using the abbreviated resolution suggested above.
            // INT_ASSERT(!lhsVar->immediate);
            set = true; // That is, set previously.
          } else {
            if (SymExpr* rhs = toSymExpr(call->get(2))) {
              if (VarSymbol* rhsVar = toVarSymbol(rhs->var)) {
                if (rhsVar->immediate) {
                  paramMap.put(lhs->var, rhsVar);
                  lhs->var->defPoint->remove();
                  makeNoop(call);
                  set = true;
                }
              }
              if (EnumSymbol* rhsv = toEnumSymbol(rhs->var)) {
                paramMap.put(lhs->var, rhsv);
                lhs->var->defPoint->remove();
                makeNoop(call);
                set = true;
              }
            }
          }
          if (!set && lhs->var->isParameter())
            USR_FATAL(call, "Initializing parameter '%s' to value not known at compile time", lhs->var->name);
        }
        if (!set) {
          if (lhs->var->hasFlag(FLAG_MAYBE_TYPE)) {
            // Add FLAG_TYPE_VARIABLE when relevant
            if (SymExpr* rhs = toSymExpr(call->get(2))) {
              if (rhs->var->hasFlag(FLAG_TYPE_VARIABLE))
                lhs->var->addFlag(FLAG_TYPE_VARIABLE);
            } else if (CallExpr* rhs = toCallExpr(call->get(2))) {
              if (FnSymbol* fn = rhs->isResolved()) {
                if (fn->retTag == RET_TYPE)
                  lhs->var->addFlag(FLAG_TYPE_VARIABLE);
              } else if (rhs->isPrimitive(PRIM_DEREF)) {
                if (isTypeExpr(rhs->get(1)))
                  lhs->var->addFlag(FLAG_TYPE_VARIABLE);
              }
            }
          }
          if (CallExpr* rhs = toCallExpr(call->get(2))) {
            if (rhs->isPrimitive(PRIM_TYPEOF)) {
              lhs->var->addFlag(FLAG_TYPE_VARIABLE);
            }
            if (FnSymbol* fn = rhs->isResolved()) {
              if (!strcmp(fn->name, "=") && fn->retType == dtVoid) {
                call->replace(rhs->remove());
                result = rhs;
                set = true;
              }
            }
          }
        }
        if (!set) {
          if (lhs->var->hasFlag(FLAG_EXPR_TEMP) &&
              !lhs->var->hasFlag(FLAG_TYPE_VARIABLE)) {
            if (CallExpr* rhsCall = toCallExpr(call->get(2))) {
              if (requiresImplicitDestroy(rhsCall)) {
                lhs->var->addFlag(FLAG_INSERT_AUTO_COPY);
                lhs->var->addFlag(FLAG_INSERT_AUTO_DESTROY);
              }
            }
          }

          if (isReferenceType(lhs->var->type) ||
              lhs->var->type->symbol->hasFlag(FLAG_REF_ITERATOR_CLASS) ||
              lhs->var->type->symbol->hasFlag(FLAG_ARRAY))
            // Should this conditional include domains, distributions, sync and/or single?
            lhs->var->removeFlag(FLAG_EXPR_TEMP);
        }
        if (!set) {
          if (CallExpr* rhs = toCallExpr(call->get(2))) {
            if (rhs->isPrimitive(PRIM_NO_INIT)) {
              // If the lhs is a primitive, then we can safely just remove this
              // value.  Otherwise the type needs to be resolved a little
              // further and so this statement can't be removed until
              // resolveRecordInitializers
              if (!isAggregateType(rhs->get(1)->getValType())) {
                makeNoop(call);
              }
            }
          }
        }
      }
    } else if (call->isPrimitive(PRIM_GET_MEMBER)) {
      Type* baseType = call->get(1)->getValType();
      const char* memberName = get_string(call->get(2));
      Symbol* sym = baseType->getField(memberName);
      SymExpr* left = toSymExpr(call->get(1));
      if (left && left->var->hasFlag(FLAG_TYPE_VARIABLE)) {
        result = new SymExpr(sym->type->symbol);
        call->replace(result);
      } else if (sym->isParameter()) {
        Vec<Symbol*> keys;
        baseType->substitutions.get_keys(keys);
        forv_Vec(Symbol, key, keys) {
          if (!strcmp(sym->name, key->name)) {
            if (Symbol* value = baseType->substitutions.get(key)) {
              result = new SymExpr(value);
              call->replace(result);
            }
          }
        }
      }
    } else if (call->isPrimitive(PRIM_IS_SUBTYPE)) {
      if (isTypeExpr(call->get(1)) || isTypeExpr(call->get(2))) {
        Type* lt = call->get(2)->getValType(); // a:t cast is cast(t,a)
        Type* rt = call->get(1)->getValType();
        if (lt != dtUnknown && rt != dtUnknown && lt != dtAny &&
            rt != dtAny && !lt->symbol->hasFlag(FLAG_GENERIC)) {
          bool is_true = false;
          if (lt->instantiatedFrom == rt)
            is_true = true;
          if (isSubType(lt, rt))
            is_true = true;
          result = (is_true) ? new SymExpr(gTrue) : new SymExpr(gFalse);
          call->replace(result);
        }
      }
    } else if (call->isPrimitive(PRIM_CAST)) {
      Type* t= call->get(1)->typeInfo();
      if (t == dtUnknown)
        INT_FATAL(call, "Unable to resolve type");
      call->get(1)->replace(new SymExpr(t->symbol));
    } else if (call->isPrimitive("string_compare")) {
      SymExpr* lhs = toSymExpr(call->get(1));
      SymExpr* rhs = toSymExpr(call->get(2));
      INT_ASSERT(lhs && rhs);
      if (lhs->var->isParameter() && rhs->var->isParameter()) {
        const char* lstr = get_string(lhs);
        const char* rstr = get_string(rhs);
        int comparison = strcmp(lstr, rstr);
        result = new SymExpr(new_IntSymbol(comparison));
        call->replace(result);
      }
    } else if (call->isPrimitive("string_concat")) {
      SymExpr* lhs = toSymExpr(call->get(1));
      SymExpr* rhs = toSymExpr(call->get(2));
      INT_ASSERT(lhs && rhs);
      if (lhs->var->isParameter() && rhs->var->isParameter()) {
        const char* lstr = get_string(lhs);
        const char* rstr = get_string(rhs);
        result = new SymExpr(new_StringSymbol(astr(lstr, rstr)));
        call->replace(result);
      }
    } else if (call->isPrimitive("string_length")) {
      SymExpr* se = toSymExpr(call->get(1));
      INT_ASSERT(se);
      if (se->var->isParameter()) {
        const char* str = get_string(se);
        result = new SymExpr(new_IntSymbol(strlen(str), INT_SIZE_DEFAULT));
        call->replace(result);
      }
    } else if (call->isPrimitive("ascii")) {
      SymExpr* se = toSymExpr(call->get(1));
      INT_ASSERT(se);
      if (se->var->isParameter()) {
        const char* str = get_string(se);
        result = new SymExpr(new_IntSymbol((int)str[0], INT_SIZE_DEFAULT));
        call->replace(result);
      }
    } else if (call->isPrimitive("string_contains")) {
      SymExpr* lhs = toSymExpr(call->get(1));
      SymExpr* rhs = toSymExpr(call->get(2));
      INT_ASSERT(lhs && rhs);
      if (lhs->var->isParameter() && rhs->var->isParameter()) {
        const char* lstr = get_string(lhs);
        const char* rstr = get_string(rhs);
        result = new SymExpr(strstr(lstr, rstr) ? gTrue : gFalse);
        call->replace(result);
      }
    } else if (call->isPrimitive(PRIM_UNARY_MINUS)) {
      FOLD_CALL1(P_prim_minus);
    } else if (call->isPrimitive(PRIM_UNARY_PLUS)) {
      FOLD_CALL1(P_prim_plus);
    } else if (call->isPrimitive(PRIM_UNARY_NOT)) {
      FOLD_CALL1(P_prim_not);
    } else if (call->isPrimitive(PRIM_UNARY_LNOT)) {
      FOLD_CALL1(P_prim_lnot);
    } else if (call->isPrimitive(PRIM_ADD)) {
      FOLD_CALL2(P_prim_add);
    } else if (call->isPrimitive(PRIM_SUBTRACT)) {
      FOLD_CALL2(P_prim_subtract);
    } else if (call->isPrimitive(PRIM_MULT)) {
      FOLD_CALL2(P_prim_mult);
    } else if (call->isPrimitive(PRIM_DIV)) {
      FOLD_CALL2(P_prim_div);
    } else if (call->isPrimitive(PRIM_MOD)) {
      FOLD_CALL2(P_prim_mod);
    } else if (call->isPrimitive(PRIM_EQUAL)) {
      FOLD_CALL2(P_prim_equal);
    } else if (call->isPrimitive(PRIM_NOTEQUAL)) {
      FOLD_CALL2(P_prim_notequal);
    } else if (call->isPrimitive(PRIM_LESSOREQUAL)) {
      FOLD_CALL2(P_prim_lessorequal);
    } else if (call->isPrimitive(PRIM_GREATEROREQUAL)) {
      FOLD_CALL2(P_prim_greaterorequal);
    } else if (call->isPrimitive(PRIM_LESS)) {
      FOLD_CALL2(P_prim_less);
    } else if (call->isPrimitive(PRIM_GREATER)) {
      FOLD_CALL2(P_prim_greater);
    } else if (call->isPrimitive(PRIM_AND)) {
      FOLD_CALL2(P_prim_and);
    } else if (call->isPrimitive(PRIM_OR)) {
      FOLD_CALL2(P_prim_or);
    } else if (call->isPrimitive(PRIM_XOR)) {
      FOLD_CALL2(P_prim_xor);
    } else if (call->isPrimitive(PRIM_POW)) {
      FOLD_CALL2(P_prim_pow);
    } else if (call->isPrimitive(PRIM_LSH)) {
      FOLD_CALL2(P_prim_lsh);
    } else if (call->isPrimitive(PRIM_RSH)) {
      FOLD_CALL2(P_prim_rsh);
    } else if (call->isPrimitive(PRIM_ARRAY_ALLOC) ||
               call->isPrimitive(PRIM_SYNC_INIT) ||
               call->isPrimitive(PRIM_SYNC_LOCK) ||
               call->isPrimitive(PRIM_SYNC_UNLOCK) ||
               call->isPrimitive(PRIM_SYNC_WAIT_FULL) ||
               call->isPrimitive(PRIM_SYNC_WAIT_EMPTY) ||
               call->isPrimitive(PRIM_SYNC_SIGNAL_FULL) ||
               call->isPrimitive(PRIM_SYNC_SIGNAL_EMPTY) ||
               call->isPrimitive(PRIM_SINGLE_INIT) ||
               call->isPrimitive(PRIM_SINGLE_LOCK) ||
               call->isPrimitive(PRIM_SINGLE_UNLOCK) ||
               call->isPrimitive(PRIM_SINGLE_WAIT_FULL) ||
               call->isPrimitive(PRIM_SINGLE_SIGNAL_FULL) ||
               call->isPrimitive(PRIM_WRITEEF) ||
               call->isPrimitive(PRIM_WRITEFF) ||
               call->isPrimitive(PRIM_WRITEXF) ||
               call->isPrimitive(PRIM_READFF) ||
               call->isPrimitive(PRIM_READFE) ||
               call->isPrimitive(PRIM_READXX) ||
               call->isPrimitive(PRIM_SYNC_IS_FULL) ||
               call->isPrimitive(PRIM_SINGLE_WRITEEF) ||
               call->isPrimitive(PRIM_SINGLE_READFF) ||
               call->isPrimitive(PRIM_SINGLE_READXX) ||
               call->isPrimitive(PRIM_SINGLE_IS_FULL) ||
               call->isPrimitive(PRIM_EXECUTE_TASKS_IN_LIST) ||
               call->isPrimitive(PRIM_FREE_TASK_LIST) ||
               (call->primitive &&
                (!strncmp("_fscan", call->primitive->name, 6) ||
                 !strcmp("_readToEndOfLine", call->primitive->name) ||
                 !strcmp("_now_timer", call->primitive->name)))) {
      //
      // these primitives require temps to dereference actuals
      //   why not do this to all primitives?
      //
      for_actuals(actual, call) {
        insertValueTemp(call->getStmtExpr(), actual);
      }
    }
  } else if (SymExpr* sym = toSymExpr(expr)) {
    if (Symbol* val = paramMap.get(sym->var)) {
      CallExpr* call = toCallExpr(sym->parentExpr);
      if (call && call->get(1) == sym) {
        // This is a place where param substitution has already determined the
        // value of a move or assignment, so we can just ignore the update.
        if (call->isPrimitive(PRIM_MOVE)) {
          makeNoop(call);
          return result;
        }

        // The substitution usually happens before resolution, so for
        // assignment, we key off of the name :-(
        if (call->isNamed("="))
        {
          makeNoop(call);
          return result;
        }
      }

      if (sym->var->type != dtUnknown && sym->var->type != val->type) {
        CallExpr* cast = createCastCallPostNormalize(val, sym->var);
        sym->replace(cast);
        result = preFold(cast);
      } else {
        sym->var = val;
      }
    }
  }

  if (CondStmt* cond = toCondStmt(result->parentExpr)) {
    if (cond->condExpr == result) {
      if (Expr* expr = cond->foldConstantCondition()) {
        result = expr;
      } else {
        //
        // push try block
        //
        if (SymExpr* se = toSymExpr(result))
          if (se->var == gTryToken)
            tryStack.add(cond);
      }
    }
  }

  //
  // pop try block and delete else
  //
  if (tryStack.n) {
    if (BlockStmt* block = toBlockStmt(result)) {
      if (tryStack.tail()->thenStmt == block) {
        tryStack.tail()->replace(block->remove());
        tryStack.pop();
      }
    }
  }

  return result;
}


static bool is_param_resolved(FnSymbol* fn, Expr* expr) {
  if (BlockStmt* block = toBlockStmt(expr)) {
    if (block->isWhileStmt() == true) {
      USR_FATAL(expr, "param function cannot contain a non-param while loop");

    } else if (block->isForLoop() == true) {
      USR_FATAL(expr, "param function cannot contain a non-param for loop");

    } else if (block->isLoopStmt() == true) {
      USR_FATAL(expr, "param function cannot contain a non-param loop");
    }
  }

  if (BlockStmt* block = toBlockStmt(expr->parentExpr)) {
    if (isCondStmt(block->parentExpr)) {
      USR_FATAL(block->parentExpr,
                "param function cannot contain a non-param conditional");
    }
  }

  if (paramMap.get(fn->getReturnSymbol())) {
    CallExpr* call = toCallExpr(fn->body->body.tail);
    INT_ASSERT(call);
    INT_ASSERT(call->isPrimitive(PRIM_RETURN));
    call->get(1)->replace(new SymExpr(paramMap.get(fn->getReturnSymbol())));
    return true; // param function is resolved
  }

  return false;
}


// Resolves an expression and manages the callStack and tryStack.
// On success, returns the call that was passed in.
// On a try failure, returns either the expression preceding the elseStmt,
// substituted for the body of the param condition (if that substitution could
// be made), or NULL.
// If null, then resolution of the current block should be aborted.  tryFailure
// is true in this case, so the search for a matching elseStmt continue in the
// surrounding block or call.
static Expr*
resolveExpr(Expr* expr) {
  Expr* const origExpr = expr;
  FnSymbol*   fn       = toFnSymbol(expr->parentSymbol);

  SET_LINENO(expr);

  if (SymExpr* se = toSymExpr(expr)) {
    if (se->var) {
      makeRefType(se->var->type);
    }
  }

  expr = preFold(expr);

  if (fn && fn->retTag == RET_PARAM) {
    if (is_param_resolved(fn, expr)) {
      return expr;
    }
  }

  if (DefExpr* def = toDefExpr(expr)) {
    if (def->init) {
      Expr* init = preFold(def->init);
      init = resolveExpr(init);
      // expr is unchanged, so is treated as "resolved".
    }

    if (def->sym->hasFlag(FLAG_CHPL__ITER)) {
      implementForallIntents1(def);
    }
  }

  if (CallExpr* call = toCallExpr(expr)) {
    if (call->isPrimitive(PRIM_ERROR) ||
        call->isPrimitive(PRIM_WARNING)) {
      issueCompilerError(call);
    }

    // Resolve expressions of the form:  <type> ( args )
    // These will be constructor calls (or type constructor calls) that slipped
    // past normalization due to the use of typedefs.
    if (SymExpr* se = toSymExpr(call->baseExpr)) {
      if (TypeSymbol* ts = toTypeSymbol(se->var)) {
        if (call->numActuals() == 0 ||
            (call->numActuals() == 2 && isSymExpr(call->get(1)) &&
             toSymExpr(call->get(1))->var == gMethodToken)) {
          // This looks like a typedef, so ignore it.

        } else {
          // More needed here ... .
          INT_FATAL(ts, "not yet implemented.");
        }
      }
    }

    callStack.add(call);

    resolveCall(call);

    if (!tryFailure && call->isResolved()) {
      if (CallExpr* origToLeaderCall = toPrimToLeaderCall(origExpr))
        // ForallLeaderArgs: process the leader that 'call' invokes.
        implementForallIntents2(call, origToLeaderCall);

      resolveFns(call->isResolved());
    }

    if (tryFailure) {
      if (tryStack.tail()->parentSymbol == fn) {
        // The code in the 'true' branch of a tryToken conditional has failed
        // to resolve fully. Roll the callStack back to the function where
        // the nearest tryToken conditional is and replace the entire
        // conditional with the 'false' branch then continue resolution on
        // it.  If the 'true' branch did fully resolve, we would replace the
        // conditional with the 'true' branch instead.
        while (callStack.n > 0 &&
               callStack.tail()->isResolved() !=
               tryStack.tail()->elseStmt->parentSymbol) {
          callStack.pop();
        }

        BlockStmt* block = tryStack.tail()->elseStmt;

        tryStack.tail()->replace(block->remove());
        tryStack.pop();

        if (!block->prev)
          block->insertBefore(new CallExpr(PRIM_NOOP));

        return block->prev;
      } else {
        return NULL;
      }

    }

    callStack.pop();
  }

  if (SymExpr* sym = toSymExpr(expr)) {
    // Avoid record constructors via cast
    // should be fixed by out-of-order resolution
    CallExpr* parent = toCallExpr(sym->parentExpr);

    if (!parent ||
        !parent->isPrimitive(PRIM_IS_SUBTYPE) ||
        !sym->var->hasFlag(FLAG_TYPE_VARIABLE)) {

      if (AggregateType* ct = toAggregateType(sym->typeInfo())) {
        if (!ct->symbol->hasFlag(FLAG_GENERIC) &&
            !ct->symbol->hasFlag(FLAG_ITERATOR_CLASS) &&
            !ct->symbol->hasFlag(FLAG_ITERATOR_RECORD)) {
          resolveFormals(ct->defaultTypeConstructor);
          if (resolvedFormals.set_in(ct->defaultTypeConstructor)) {
            if (ct->defaultTypeConstructor->hasFlag(FLAG_PARTIAL_COPY))
              instantiateBody(ct->defaultTypeConstructor);
            resolveFns(ct->defaultTypeConstructor);
          }
        }
      }
    }
  }

  return postFold(expr);
}


void
resolveBlockStmt(BlockStmt* blockStmt) {
  for_exprs_postorder(expr, blockStmt) {
    expr = resolveExpr(expr);

    if (tryFailure) {
      if (expr == NULL)
        return;

      tryFailure = false;
    }
  }
}


static void
computeReturnTypeParamVectors(BaseAST* ast,
                              Symbol* retSymbol,
                              Vec<Type*>& retTypes,
                              Vec<Symbol*>& retParams) {
  if (CallExpr* call = toCallExpr(ast)) {
    if (call->isPrimitive(PRIM_MOVE)) {
      if (SymExpr* sym = toSymExpr(call->get(1))) {
        if (sym->var == retSymbol) {
          if (SymExpr* sym = toSymExpr(call->get(2)))
            retParams.add(sym->var);
          else
            retParams.add(NULL);
          retTypes.add(call->get(2)->typeInfo());
        }
      }
    }
  }

  AST_CHILDREN_CALL(ast, computeReturnTypeParamVectors, retSymbol, retTypes, retParams);
}


static void
replaceSetterArgWithTrue(BaseAST* ast, FnSymbol* fn) {
  if (SymExpr* se = toSymExpr(ast)) {
    if (se->var == fn->setter->sym) {
      se->var = gTrue;
      if (fn->isIterator())
        USR_WARN(fn, "setter argument is not supported in iterators");
    }
  }
  AST_CHILDREN_CALL(ast, replaceSetterArgWithTrue, fn);
}


static void
replaceSetterArgWithFalse(BaseAST* ast, FnSymbol* fn, Symbol* ret) {
  if (SymExpr* se = toSymExpr(ast)) {
    if (se->var == fn->setter->sym)
      se->var = gFalse;
    else if (se->var == ret) {
      if (CallExpr* move = toCallExpr(se->parentExpr))
        if (move->isPrimitive(PRIM_MOVE))
          if (CallExpr* call = toCallExpr(move->get(2)))
            if (call->isPrimitive(PRIM_ADDR_OF))
              call->primitive = primitives[PRIM_DEREF];
    }
  }
  AST_CHILDREN_CALL(ast, replaceSetterArgWithFalse, fn, ret);
}


static void
insertCasts(BaseAST* ast, FnSymbol* fn, Vec<CallExpr*>& casts) {
  if (CallExpr* call = toCallExpr(ast)) {
    if (call->parentSymbol == fn) {
      if (call->isPrimitive(PRIM_MOVE)) {
        if (SymExpr* lhs = toSymExpr(call->get(1))) {
          Type* lhsType = lhs->var->type;
          if (lhsType != dtUnknown) {
          Expr* rhs = call->get(2);
          Type* rhsType = rhs->typeInfo();
          if (rhsType != lhsType &&
              rhsType->refType != lhsType &&
              rhsType != lhsType->refType) {
            SET_LINENO(rhs);
            rhs->remove();
            Symbol* tmp = NULL;
            if (SymExpr* se = toSymExpr(rhs)) {
              tmp = se->var;
            } else {
              tmp = newTemp("_cast_tmp_", rhs->typeInfo());
              call->insertBefore(new DefExpr(tmp));
              call->insertBefore(new CallExpr(PRIM_MOVE, tmp, rhs));
            }
            CallExpr* cast = createCastCallPostNormalize(
                                          tmp, lhsType->symbol);
            call->insertAtTail(cast);
            casts.add(cast);
          }
          }
        }
      }
    }
  }
  AST_CHILDREN_CALL(ast, insertCasts, fn, casts);
}


static void instantiate_default_constructor(FnSymbol* fn) {
  //
  // instantiate initializer
  //
  if (fn->instantiatedFrom) {
    INT_ASSERT(!fn->retType->defaultInitializer);
    FnSymbol* instantiatedFrom = fn->instantiatedFrom;
    while (instantiatedFrom->instantiatedFrom)
      instantiatedFrom = instantiatedFrom->instantiatedFrom;
    CallExpr* call = new CallExpr(instantiatedFrom->retType->defaultInitializer);
    for_formals(formal, fn) {
      if (formal->type == dtMethodToken || formal == fn->_this) {
        call->insertAtTail(formal);
      } else if (paramMap.get(formal)) {
        call->insertAtTail(new NamedExpr(formal->name, new SymExpr(paramMap.get(formal))));
      } else {
        Symbol* field = fn->retType->getField(formal->name);
        if (instantiatedFrom->hasFlag(FLAG_TUPLE)) {
          call->insertAtTail(field);
        } else {
          call->insertAtTail(new NamedExpr(formal->name, new SymExpr(field)));
        }
      }
    }
    fn->insertBeforeReturn(call);
    resolveCall(call);
    fn->retType->defaultInitializer = call->isResolved();
    INT_ASSERT(fn->retType->defaultInitializer);
    //      resolveFns(fn->retType->defaultInitializer);
    call->remove();
  }
}


static void buildValueFunction(FnSymbol* fn) {
  if (!fn->isIterator()) {
    FnSymbol* copy;
    bool valueFunctionExists = fn->valueFunction;
    if (!valueFunctionExists) {
      // Build the value function when it does not already exist.
      copy = fn->copy();
      copy->removeFlag(FLAG_RESOLVED);
      copy->addFlag(FLAG_INVISIBLE_FN);
      if (fn->hasFlag(FLAG_NO_IMPLICIT_COPY))
        copy->addFlag(FLAG_NO_IMPLICIT_COPY);
      copy->retTag = RET_VALUE;   // Change ret flag to value (not ref).
      fn->defPoint->insertBefore(new DefExpr(copy));
      fn->valueFunction = copy;
      Symbol* ret = copy->getReturnSymbol();
      replaceSetterArgWithFalse(copy, copy, ret);
      replaceSetterArgWithTrue(fn, fn);
    } else {
      copy = fn->valueFunction;
    }
    resolveFns(copy);
  } else {
    replaceSetterArgWithTrue(fn, fn);
  }
}


static void resolveReturnType(FnSymbol* fn)
{
  // Resolve return type.
  Symbol* ret = fn->getReturnSymbol();
  Type* retType = ret->type;

  if (retType == dtUnknown) {

    Vec<Type*> retTypes;
    Vec<Symbol*> retParams;
    computeReturnTypeParamVectors(fn, ret, retTypes, retParams);

    if (retTypes.n == 1)
      retType = retTypes.head();
    else if (retTypes.n > 1) {
      for (int i = 0; i < retTypes.n; i++) {
        bool best = true;
        for (int j = 0; j < retTypes.n; j++) {
          if (retTypes.v[i] != retTypes.v[j]) {
            bool requireScalarPromotion = false;
            if (!canDispatch(NULL, retTypes.v[j], retParams.v[j], retTypes.v[i], fn, &requireScalarPromotion))
              best = false;
            if (requireScalarPromotion)
              best = false;
          }
        }
        if (best) {
          retType = retTypes.v[i];
          break;
        }
      }
    }
    if (!fn->iteratorInfo) {
      if (retTypes.n == 0)
        retType = dtVoid;
    }
  }

  ret->type = retType;
  if (!fn->iteratorInfo) {
    if (retType == dtUnknown)
      USR_FATAL(fn, "unable to resolve return type");
    fn->retType = retType;
  }

}

// Simple wrappers to check if a function is a specific type of iterator
static bool isIteratorOfType(FnSymbol* fn, Symbol* iterTag) {
  if (fn->isIterator()) {
    for_formals(formal, fn) {
      if (formal->type == iterTag->type && paramMap.get(formal) == iterTag) {
        return true;
      }
    }
  }
  return false;
}
static bool isLeaderIterator(FnSymbol* fn) {
  return isIteratorOfType(fn, gLeaderTag);
}
static bool isFollowerIterator(FnSymbol* fn) {
  return isIteratorOfType(fn, gFollowerTag);
}
static bool isStandaloneIterator(FnSymbol* fn) {
  return isIteratorOfType(fn, gStandaloneTag);
}

void
resolveFns(FnSymbol* fn) {
  if (fn->isResolved())
    return;

  fn->addFlag(FLAG_RESOLVED);

  if (fn->hasFlag(FLAG_EXTERN)) {
    resolveBlockStmt(fn->body);
    resolveReturnType(fn);
    return;
  }

  if (fn->hasFlag(FLAG_FUNCTION_PROTOTYPE))
    return;

  //
  // Mark serial loops that yield inside of follower and standalone iterators
  // as order independent. By using a forall loop, a user is asserting that
  // their loop is order independent. Here we just mark the serial loops inside
  // of the "follower" with this information. Note that only loops that yield
  // are marked since other loops are not necessarily order independent. Only
  // the inner most loop of a loop nest will be marked.
  //
  if (isFollowerIterator(fn) || isStandaloneIterator(fn)) {
    std::vector<CallExpr*> callExprs;
    collectCallExprs(fn->body, callExprs);

    for_vector(CallExpr, call, callExprs) {
      if (call->isPrimitive(PRIM_YIELD)) {
        if (LoopStmt* loop = LoopStmt::findEnclosingLoop(call)) {
          if (loop->isCoforallLoop() == false) {
            loop->orderIndependentSet(true);
          }
        }
      }
    }
  }

  //
  // Mark leader and standalone parallel iterators for inlining. Also stash a
  // pristine copy of the iterator (required by forall intents)
  //
  if (isLeaderIterator(fn) || isStandaloneIterator(fn)) {
    fn->addFlag(FLAG_INLINE_ITERATOR);
    stashPristineCopyOfLeaderIter(fn, /*ignore_isResolved:*/ true);
  }

  if (fn->retTag == RET_REF) {
    buildValueFunction(fn);
  }

  insertFormalTemps(fn);

  resolveBlockStmt(fn->body);

  if (tryFailure) {
    fn->removeFlag(FLAG_RESOLVED);
    return;
  }

  if (fn->hasFlag(FLAG_TYPE_CONSTRUCTOR)) {
    AggregateType* ct = toAggregateType(fn->retType);
    if (!ct)
      INT_FATAL(fn, "Constructor has no class type");
    setScalarPromotionType(ct);
    fixTypeNames(ct);
  }

  resolveReturnType(fn);

  //
  // insert casts as necessary
  //
  if (fn->retTag != RET_PARAM) {
    Vec<CallExpr*> casts;
    insertCasts(fn->body, fn, casts);
    forv_Vec(CallExpr, cast, casts) {
      resolveCall(cast);
      if (cast->isResolved()) {
        resolveFns(cast->isResolved());
      }
    }
  }

  if (fn->isIterator() && !fn->iteratorInfo) {
    protoIteratorClass(fn);
  }

  // Resolve base class type constructors as well.
  if (fn->hasFlag(FLAG_TYPE_CONSTRUCTOR)) {
    forv_Vec(Type, parent, fn->retType->dispatchParents) {
      if (toAggregateType(parent) && parent != dtValue && parent != dtObject && parent->defaultTypeConstructor) {
        resolveFormals(parent->defaultTypeConstructor);
        if (resolvedFormals.set_in(parent->defaultTypeConstructor)) {
          resolveFns(parent->defaultTypeConstructor);
        }
      }
    }

    if (AggregateType* ct = toAggregateType(fn->retType)) {
      for_fields(field, ct) {
        if (AggregateType* fct = toAggregateType(field->type)) {
          if (fct->defaultTypeConstructor) {
            resolveFormals(fct->defaultTypeConstructor);
            if (resolvedFormals.set_in(fct->defaultTypeConstructor)) {
              resolveFns(fct->defaultTypeConstructor);
            }
          }
        }
      }
    }

    // This instantiates the default constructor for the corresponding type constructor.
    instantiate_default_constructor(fn);

    //
    // resolve destructor
    //
    if (AggregateType* ct = toAggregateType(fn->retType)) {
      if (!ct->destructor &&
          !ct->symbol->hasFlag(FLAG_REF)) {
        VarSymbol* tmp = newTemp(ct);
        CallExpr* call = new CallExpr("~chpl_destroy", gMethodToken, tmp);

        // In case resolveCall drops other stuff into the tree ahead of the
        // call, we wrap everything in a block for safe removal.
        BlockStmt* block = new BlockStmt();
        block->insertAtHead(call);

        fn->insertAtHead(block);
        fn->insertAtHead(new DefExpr(tmp));
        resolveCall(call);

        resolveFns(call->isResolved());
        ct->destructor = call->isResolved();

        block->remove();
        tmp->defPoint->remove();
      }
    }
  }

  //
  // mark privatized classes
  //
  if (fn->hasFlag(FLAG_PRIVATIZED_CLASS)) {
    if (fn->getReturnSymbol() == gTrue) {
      fn->getFormal(1)->type->symbol->addFlag(FLAG_PRIVATIZED_CLASS);
    }
  }
}


static bool
possible_signature_match(FnSymbol* fn, FnSymbol* gn) {
  if (fn->name != gn->name)
    return false;
  if (fn->numFormals() != gn->numFormals())
    return false;
  for (int i = 3; i <= fn->numFormals(); i++) {
    ArgSymbol* fa = fn->getFormal(i);
    ArgSymbol* ga = gn->getFormal(i);
    if (strcmp(fa->name, ga->name))
      return false;
  }
  return true;
}


static bool
signature_match(FnSymbol* fn, FnSymbol* gn) {
  if (fn->name != gn->name)
    return false;
  if (fn->numFormals() != gn->numFormals())
    return false;
  for (int i = 3; i <= fn->numFormals(); i++) {
    ArgSymbol* fa = fn->getFormal(i);
    ArgSymbol* ga = gn->getFormal(i);
    if (strcmp(fa->name, ga->name))
      return false;
    if (fa->type != ga->type)
      return false;
  }
  return true;
}


//
// add to vector icts all types instantiated from ct
//
static void
collectInstantiatedAggregateTypes(Vec<Type*>& icts, Type* ct) {
  forv_Vec(TypeSymbol, ts, gTypeSymbols) {
    if (ts->type->defaultTypeConstructor)
      if (!ts->hasFlag(FLAG_GENERIC) &&
          ts->type->defaultTypeConstructor->instantiatedFrom ==
          ct->defaultTypeConstructor)
        icts.add(ts->type);
  }
}


//
// return true if child overrides parent in dispatch table
//
static bool
isVirtualChild(FnSymbol* child, FnSymbol* parent) {
  if (Vec<FnSymbol*>* children = virtualChildrenMap.get(parent)) {
    forv_Vec(FnSymbol*, candidateChild, *children) {
      if (candidateChild == child)
        return true;
    }
  }
  return false;
}


static void
addToVirtualMaps(FnSymbol* pfn, AggregateType* ct) {
  forv_Vec(FnSymbol, cfn, ct->methods) {
    if (cfn && !cfn->instantiatedFrom && possible_signature_match(pfn, cfn)) {
      Vec<Type*> types;
      if (ct->symbol->hasFlag(FLAG_GENERIC))
        collectInstantiatedAggregateTypes(types, ct);
      else
        types.add(ct);

      forv_Vec(Type, type, types) {
        SymbolMap subs;
        if (ct->symbol->hasFlag(FLAG_GENERIC))
          subs.put(cfn->getFormal(2), type->symbol);
        for (int i = 3; i <= cfn->numFormals(); i++) {
          ArgSymbol* arg = cfn->getFormal(i);
          if (arg->intent == INTENT_PARAM) {
            subs.put(arg, paramMap.get(pfn->getFormal(i)));
          } else if (arg->type->symbol->hasFlag(FLAG_GENERIC)) {
            subs.put(arg, pfn->getFormal(i)->type->symbol);
          }
        }
        FnSymbol* fn = cfn;
        if (subs.n) {
          fn = instantiate(fn, subs, NULL);
          if (fn) {
            if (type->defaultTypeConstructor->instantiationPoint)
              fn->instantiationPoint = type->defaultTypeConstructor->instantiationPoint;
            else
              fn->instantiationPoint = toBlockStmt(type->defaultTypeConstructor->defPoint->parentExpr);
            INT_ASSERT(fn->instantiationPoint);
          }
        }
        if (fn) {
          resolveFormals(fn);
          if (signature_match(pfn, fn)) {
            resolveFns(fn);
            if (fn->retType->symbol->hasFlag(FLAG_ITERATOR_RECORD) &&
                pfn->retType->symbol->hasFlag(FLAG_ITERATOR_RECORD)) {
              if (!isSubType(fn->retType->defaultInitializer->iteratorInfo->getValue->retType,
                  pfn->retType->defaultInitializer->iteratorInfo->getValue->retType)) {
                USR_FATAL_CONT(pfn, "conflicting return type specified for '%s: %s'", toString(pfn),
                               pfn->retType->defaultInitializer->iteratorInfo->getValue->retType->symbol->name);
                USR_FATAL_CONT(fn, "  overridden by '%s: %s'", toString(fn),
                               fn->retType->defaultInitializer->iteratorInfo->getValue->retType->symbol->name);
                USR_STOP();
              } else {
                pfn->retType->dispatchChildren.add_exclusive(fn->retType);
                fn->retType->dispatchParents.add_exclusive(pfn->retType);
                Type* pic = pfn->retType->defaultInitializer->iteratorInfo->iclass;
                Type* ic = fn->retType->defaultInitializer->iteratorInfo->iclass;
                INT_ASSERT(ic->symbol->hasFlag(FLAG_ITERATOR_CLASS));

                // Iterator classes are created as normal top-level classes (inheriting
                // from dtObject).  Here, we want to re-parent ic with pic, so
                // we need to remove and replace the object base class.
                INT_ASSERT(ic->dispatchParents.n == 1);
                Type* parent = ic->dispatchParents.only();
                if (parent == dtObject)
                {
                  int item = parent->dispatchChildren.index(ic);
                  parent->dispatchChildren.remove(item);
                  ic->dispatchParents.remove(0);
                }
                pic->dispatchChildren.add_exclusive(ic);
                ic->dispatchParents.add_exclusive(pic);
                continue; // do not add to virtualChildrenMap; handle in _getIterator
              }
            } else if (!isSubType(fn->retType, pfn->retType)) {
              USR_FATAL_CONT(pfn, "conflicting return type specified for '%s: %s'", toString(pfn), pfn->retType->symbol->name);
              USR_FATAL_CONT(fn, "  overridden by '%s: %s'", toString(fn), fn->retType->symbol->name);
              USR_STOP();
            }
            {
              Vec<FnSymbol*>* fns = virtualChildrenMap.get(pfn);
              if (!fns) fns = new Vec<FnSymbol*>();
              fns->add(fn);
              virtualChildrenMap.put(pfn, fns);
              fn->addFlag(FLAG_VIRTUAL);
              pfn->addFlag(FLAG_VIRTUAL);
            }
            {
              Vec<FnSymbol*>* fns = virtualRootsMap.get(fn);
              if (!fns) fns = new Vec<FnSymbol*>();
              bool added = false;

              //
              // check if parent or child already exists in vector
              //
              for (int i = 0; i < fns->n; i++) {
                //
                // if parent already exists, do not add child to vector
                //
                if (isVirtualChild(pfn, fns->v[i])) {
                  added = true;
                  break;
                }

                //
                // if child already exists, replace with parent
                //
                if (isVirtualChild(fns->v[i], pfn)) {
                    fns->v[i] = pfn;
                    added = true;
                    break;
                }
              }

              if (!added)
                fns->add(pfn);

              virtualRootsMap.put(fn, fns);
            }
          }
        }
      }
    }
  }
}


static void
addAllToVirtualMaps(FnSymbol* fn, AggregateType* ct) {
  forv_Vec(Type, t, ct->dispatchChildren) {
    AggregateType* ct = toAggregateType(t);
    if (ct->defaultTypeConstructor &&
        (ct->defaultTypeConstructor->hasFlag(FLAG_GENERIC) ||
         ct->defaultTypeConstructor->isResolved()))
      addToVirtualMaps(fn, ct);

    if (!ct->instantiatedFrom)
      addAllToVirtualMaps(fn, ct);
  }
}


static void
buildVirtualMaps() {
  forv_Vec(FnSymbol, fn, gFnSymbols) {
    if (fn->hasFlag(FLAG_WRAPPER))
      // Only "true" functions are used to populate virtual maps.
      continue;

    if (! fn->isResolved())
      // Only functions that are actually used go into the virtual map.
      continue;

    if (fn->hasFlag(FLAG_NO_PARENS))
      // Parenthesesless functions are statically bound; that is, they are not
      // dispatched through the virtual table.
      continue;

    if (fn->retTag == RET_PARAM || fn->retTag == RET_TYPE)
      // Only run-time functions populate the virtual map.
      continue;

    if (fn->numFormals() > 1 && fn->getFormal(1)->type == dtMethodToken) {
      // Only methods go in the virtual function table.
      if (AggregateType* pt = toAggregateType(fn->getFormal(2)->type)) {
        if (isClass(pt) && !pt->symbol->hasFlag(FLAG_GENERIC)) {
          addAllToVirtualMaps(fn, pt);
        }
      }
    }
  }
}


static void
addVirtualMethodTableEntry(Type* type, FnSymbol* fn, bool exclusive /*= false*/) {
  Vec<FnSymbol*>* fns = virtualMethodTable.get(type);
  if (!fns) fns = new Vec<FnSymbol*>();
  if (exclusive) {
    forv_Vec(FnSymbol, f, *fns) {
      if (f == fn)
        return;
    }
  }
  fns->add(fn);
  virtualMethodTable.put(type, fns);
}


void
parseExplainFlag(char* flag, int* line, ModuleSymbol** module) {
  *line = 0;
  if (strcmp(flag, "")) {
    char *token, *str1 = NULL, *str2 = NULL;
    token = strstr(flag, ":");
    if (token) {
      *token = '\0';
      str1 = token+1;
      token = strstr(str1, ":");
      if (token) {
        *token = '\0';
        str2 = token + 1;
      }
    }
    if (str1) {
      if (str2 || !atoi(str1)) {
        forv_Vec(ModuleSymbol, mod, allModules) {
          if (!strcmp(mod->name, str1)) {
            *module = mod;
            break;
          }
        }
        if (!*module)
          USR_FATAL("invalid module name '%s' passed to --explain-call flag", str1);
      } else
        *line = atoi(str1);
      if (str2)
        *line = atoi(str2);
    }
    if (*line == 0)
      *line = -1;
  }
}


static void resolveExternVarSymbols()
{
  forv_Vec(VarSymbol, vs, gVarSymbols)
  {
    if (! vs->hasFlag(FLAG_EXTERN))
      continue;

    DefExpr* def = vs->defPoint;
    Expr* init = def->next;
    // We expect the expression following the DefExpr for an extern to be a
    // type block that initializes the variable.
    BlockStmt* block = toBlockStmt(init);
    if (block)
      resolveBlockStmt(block);
  }
}


static void resolveTypedefedArgTypes(FnSymbol* fn)
{
  for_formals(formal, fn)
  {
    INT_ASSERT(formal->type); // Should be *something*.
    if (formal->type != dtUnknown)
      continue;

    if (BlockStmt* block = formal->typeExpr)
    {
      if (SymExpr* se = toSymExpr(block->body.first()))
      {
        if (se->var->hasFlag(FLAG_TYPE_VARIABLE))
        {
          Type* type = resolveTypeAlias(toSymExpr(se));
          INT_ASSERT(type);
          formal->type = type;
        }
      }
    }
  }
}


static void
computeStandardModuleSet() {
  standardModuleSet.set_add(rootModule->block);
  standardModuleSet.set_add(theProgram->block);

  Vec<ModuleSymbol*> stack;
  stack.add(standardModule);

  while (ModuleSymbol* mod = stack.pop()) {
    if (mod->block->modUses) {
      for_actuals(expr, mod->block->modUses) {
        SymExpr* se = toSymExpr(expr);
        INT_ASSERT(se);
        ModuleSymbol* use = toModuleSymbol(se->var);
        INT_ASSERT(use);
        if (!standardModuleSet.set_in(use->block)) {
          stack.add(use);
          standardModuleSet.set_add(use->block);
        }
      }
    }
  }
}


void
resolve() {
  parseExplainFlag(fExplainCall, &explainCallLine, &explainCallModule);

  computeStandardModuleSet();

  // call _nilType nil so as to not confuse the user
  dtNil->symbol->name = gNil->name;

  bool changed = true;
  while (changed) {
    changed = false;
    forv_Vec(FnSymbol, fn, gFnSymbols) {
      changed = fn->tag_generic() || changed;
    }
  }

  unmarkDefaultedGenerics();

  resolveExternVarSymbols();

  // --ipe does not build a mainModule
  if (mainModule)
    resolveUses(mainModule);

  // --ipe does not build printModuleInitModule
  if (printModuleInitModule)
    resolveUses(printModuleInitModule);

  // --ipe does not build chpl_gen_main
  if (chpl_gen_main)
    resolveFns(chpl_gen_main);

  USR_STOP();

  resolveExports();
  resolveEnumTypes();
  resolveDynamicDispatches();

  insertRuntimeTypeTemps();

  resolveAutoCopies();
  resolveRecordInitializers();
  resolveOther();

  insertDynamicDispatchCalls();
  insertReturnTemps();

  handleRuntimeTypes();

  pruneResolvedTree();

  freeCache(ordersCache);
  freeCache(defaultsCache);
  freeCache(genericsCache);
  freeCache(coercionsCache);
  freeCache(promotionsCache);
  freeCache(capturedValues);

  Vec<VisibleFunctionBlock*> vfbs;
  visibleFunctionMap.get_values(vfbs);
  forv_Vec(VisibleFunctionBlock, vfb, vfbs) {
    Vec<Vec<FnSymbol*>*> vfns;
    vfb->visibleFunctions.get_values(vfns);
    forv_Vec(Vec<FnSymbol*>, vfn, vfns) {
      delete vfn;
    }
    delete vfb;
  }
  visibleFunctionMap.clear();
  visibilityBlockCache.clear();

  forv_Vec(BlockStmt, stmt, gBlockStmts) {
    stmt->moduleUseClear();
  }

  resolved = true;
}

static void unmarkDefaultedGenerics() {
  //
  // make it so that arguments with types that have default values for
  // all generic arguments used those defaults
  //
  // FLAG_MARKED_GENERIC is used to identify places where the user inserted
  // '?' (queries) to mark such a type as generic.
  //
  forv_Vec(FnSymbol, fn, gFnSymbols) {
    if (!fn->inTree())
      continue;

    bool unmark = fn->hasFlag(FLAG_GENERIC);
    for_formals(formal, fn) {
      if (formal->type->hasGenericDefaults) {
        if (!formal->hasFlag(FLAG_MARKED_GENERIC) &&
            formal != fn->_this &&
            !formal->hasFlag(FLAG_IS_MEME)) {
          SET_LINENO(formal);
          formal->typeExpr = new BlockStmt(new CallExpr(formal->type->defaultTypeConstructor));
          insert_help(formal->typeExpr, NULL, formal);
          formal->type = dtUnknown;
        } else {
          unmark = false;
        }
      } else if (formal->type->symbol->hasFlag(FLAG_GENERIC) || formal->intent == INTENT_PARAM) {
        unmark = false;
      }
    }
    if (unmark) {
      fn->removeFlag(FLAG_GENERIC);
      INT_ASSERT(false);
    }
  }
}

// Resolve uses in postorder (removing back-links).
// We have to resolve modules in dependency order,
// so that the types of globals are ready when we need them.
static void resolveUses(ModuleSymbol* mod)
{
  static Vec<ModuleSymbol*> initMods;
  static int module_resolution_depth = 0;

  // Test and set to break loops and prevent infinite recursion.
  if (initMods.set_in(mod))
    return;
  initMods.set_add(mod);

  ++module_resolution_depth;

  // I use my parent implicitly.
  if (ModuleSymbol* parent = mod->defPoint->getModule())
    if (parent != theProgram && parent != rootModule)
      resolveUses(parent);

  // Now, traverse my use statements, and call the initializer for each
  // module I use.
  forv_Vec(ModuleSymbol, usedMod, mod->modUseList)
    resolveUses(usedMod);

  // Finally, myself.
  if (fPrintModuleResolution)
    fprintf(stderr, "%2d Resolving module %s ...", module_resolution_depth, mod->name);

  FnSymbol* fn = mod->initFn;
  resolveFormals(fn);
  resolveFns(fn);

  if (fPrintModuleResolution)
    putc('\n', stderr);

  --module_resolution_depth;
}

static void resolveExports() {
  // We need to resolve any additional functions that will be exported.
  forv_Vec(FnSymbol, fn, gFnSymbols) {
    if (fn->hasFlag(FLAG_EXPORT)) {
      SET_LINENO(fn);
      resolveFormals(fn);
      resolveFns(fn);
    }
  }
}

static void resolveEnumTypes() {
  // need to handle enumerated types better
  forv_Vec(TypeSymbol, type, gTypeSymbols) {
    if (EnumType* et = toEnumType(type->type)) {
      ensureEnumTypeResolved(et);
    }
  }
}

static void resolveDynamicDispatches() {
  inDynamicDispatchResolution = true;
  int num_types;
  do {
    num_types = gTypeSymbols.n;
    {
      Vec<Vec<FnSymbol*>*> values;
      virtualChildrenMap.get_values(values);
      forv_Vec(Vec<FnSymbol*>, value, values) {
        delete value;
      }
    }
    virtualChildrenMap.clear();
    {
      Vec<Vec<FnSymbol*>*> values;
      virtualRootsMap.get_values(values);
      forv_Vec(Vec<FnSymbol*>, value, values) {
        delete value;
      }
    }
    virtualRootsMap.clear();
    buildVirtualMaps();
  } while (num_types != gTypeSymbols.n);

  for (int i = 0; i < virtualRootsMap.n; i++) {
    if (virtualRootsMap.v[i].key) {
      for (int j = 0; j < virtualRootsMap.v[i].value->n; j++) {
        FnSymbol* root = virtualRootsMap.v[i].value->v[j];
        addVirtualMethodTableEntry(root->_this->type, root, true);
      }
    }
  }

  Vec<Type*> ctq;
  ctq.add(dtObject);
  forv_Vec(Type, ct, ctq) {
    if (Vec<FnSymbol*>* parentFns = virtualMethodTable.get(ct)) {
      forv_Vec(FnSymbol, pfn, *parentFns) {
        Vec<Type*> childSet;
        if (Vec<FnSymbol*>* childFns = virtualChildrenMap.get(pfn)) {
          forv_Vec(FnSymbol, cfn, *childFns) {
            forv_Vec(Type, pt, cfn->_this->type->dispatchParents) {
              if (pt == ct) {
                if (!childSet.set_in(cfn->_this->type)) {
                  addVirtualMethodTableEntry(cfn->_this->type, cfn);
                  childSet.set_add(cfn->_this->type);
                }
                break;
              }
            }
          }
        }
        forv_Vec(Type, childType, ct->dispatchChildren) {
          if (!childSet.set_in(childType)) {
            addVirtualMethodTableEntry(childType, pfn);
          }
        }
      }
    }
    forv_Vec(Type, child, ct->dispatchChildren) {
      ctq.add(child);
    }
  }

  for (int i = 0; i < virtualMethodTable.n; i++) {
    if (virtualMethodTable.v[i].key) {
      virtualMethodTable.v[i].value->reverse();
      for (int j = 0; j < virtualMethodTable.v[i].value->n; j++) {
        virtualMethodMap.put(virtualMethodTable.v[i].value->v[j], j);
      }
    }
  }
  inDynamicDispatchResolution = false;

  if (fPrintDispatch) {
    printf("Dynamic dispatch table:\n");
    for (int i = 0; i < virtualMethodTable.n; i++) {
      if (Type* t = virtualMethodTable.v[i].key) {
        printf("  %s\n", toString(t));
        for (int j = 0; j < virtualMethodTable.v[i].value->n; j++) {
          printf("    %s\n", toString(virtualMethodTable.v[i].value->v[j]));
        }
      }
    }
  }
}

static void insertRuntimeTypeTemps() {
  forv_Vec(TypeSymbol, ts, gTypeSymbols) {
    if (ts->defPoint &&
        ts->defPoint->parentSymbol &&
        ts->hasFlag(FLAG_HAS_RUNTIME_TYPE) &&
        !ts->hasFlag(FLAG_GENERIC)) {
      SET_LINENO(ts);
      VarSymbol* tmp = newTemp("_runtime_type_tmp_", ts->type);
      ts->type->defaultInitializer->insertBeforeReturn(new DefExpr(tmp));
      CallExpr* call = new CallExpr("chpl__convertValueToRuntimeType", tmp);
      ts->type->defaultInitializer->insertBeforeReturn(call);
      resolveCall(call);
      resolveFns(call->isResolved());
      valueToRuntimeTypeMap.put(ts->type, call->isResolved());
      call->remove();
      tmp->defPoint->remove();
    }
  }
}

static void resolveAutoCopies() {
  forv_Vec(TypeSymbol, ts, gTypeSymbols) {
    if (!ts->defPoint->parentSymbol)
      continue; // Type is not in tree
    if (ts->hasFlag(FLAG_GENERIC))
      continue; // Consider only concrete types.
    if (ts->hasFlag(FLAG_SYNTACTIC_DISTRIBUTION))
      continue; // Skip the "dmapped" pseudo-type.

    if (isRecord(ts->type) || getSyncFlags(ts).any())
    {
      resolveAutoCopy(ts->type);
      resolveAutoDestroy(ts->type);
    }
  }
}

static void resolveRecordInitializers() {
  //
  // resolve PRIM_INITs for records
  //
  forv_Vec(CallExpr, init, inits)
  {
    // Ignore if dead.
    if (!init->parentSymbol)
      continue;

    Type* type = init->get(1)->typeInfo();

    // Don't resolve initializers for runtime types.
    // These have to be resolved after runtime types are replaced by values in
    // insertRuntimeInitTemps().
    if (type->symbol->hasFlag(FLAG_HAS_RUNTIME_TYPE))
      continue;

    // Extract the value type.
    if (type->symbol->hasFlag(FLAG_REF))
      type = type->getValType();

    // Resolve the AggregateType that has noinit used on it.
    if (init->isPrimitive(PRIM_NO_INIT)) {
      // Replaces noinit with a call to the defaultTypeConstructor,
      // providing the param and type arguments necessary to allocate
      // space for the instantiation of this (potentially) generic type.
      // defaultTypeConstructor calls are already cleaned up at the end of
      // function resolution, so the noinit cleanup would be redundant.
      SET_LINENO(init);
      CallExpr* res = new CallExpr(type->defaultTypeConstructor);
      for_formals(formal, type->defaultTypeConstructor) {
        Vec<Symbol *> keys;
        // Finds each named argument in the type constructor and inserts
        // the substitution provided.
        type->substitutions.get_keys(keys);
        // I don't think we can guarantee that the substitutions will be
        // in the same order as the arguments for the defaultTypeConstructor.
        // That would make this O(n) instead of potentially O(n*n)
        forv_Vec(Symbol, key, keys) {
          if (!strcmp(formal->name, key->name)) {
            Symbol* formalVal = type->substitutions.get(key);
            res->insertAtTail(new NamedExpr(formal->name,
                                            new SymExpr(formalVal)));
          }
        }
      }
      init->get(1)->replace(res);
      resolveCall(res);
      makeNoop((CallExpr *)init->parentExpr);
      // Now that we've resolved the type constructor and thus resolved the
      // generic type of the variable we were assigning to, the outer move
      // is no longer needed, so remove it and continue to the next init.
      continue;
    }

    // This could be an assert...
    if (type->defaultValue)
      INT_FATAL(init, "PRIM_INIT should have been replaced already");

    SET_LINENO(init);
    if (type->symbol->hasFlag(FLAG_DISTRIBUTION)) {
      // This initialization cannot be replaced by a _defaultOf function
      // earlier in the compiler, there is not enough information to build a
      // default function for it.  When we have the ability to call a
      // constructor from a type alias, it can be moved directly into module
      // code
      Symbol* tmp = newTemp("_distribution_tmp_");
      init->getStmtExpr()->insertBefore(new DefExpr(tmp));
      CallExpr* classCall = new CallExpr(type->getField("_valueType")->type->defaultInitializer);
      CallExpr* move = new CallExpr(PRIM_MOVE, tmp, classCall);
      init->getStmtExpr()->insertBefore(move);
      resolveCall(classCall);
      resolveFns(classCall->isResolved());
      resolveCall(move);
      CallExpr* distCall = new CallExpr("chpl__buildDistValue", tmp);
      init->replace(distCall);
      resolveCall(distCall);
      resolveFns(distCall->isResolved());
    } else {
      CallExpr* call = new CallExpr("_defaultOf", type->symbol);
      init->replace(call);
      resolveNormalCall(call);
      // At this point in the compiler, we can resolve the _defaultOf function
      // for the type, so do so.
      if (call->isResolved())
        resolveFns(call->isResolved());
    }
  }
}

//
// Resolve other things we might want later
//
static void resolveOther() {
  //
  // When compiling with --minimal-modules, gPrintModuleInitFn is not
  // defined.
  //
  if (gPrintModuleInitFn) {
    // Resolve the function that will print module init order
    resolveFns(gPrintModuleInitFn);
  }
}


static void insertDynamicDispatchCalls() {
  // Select resolved calls whose function appears in the virtualChildrenMap.
  // These are the dynamically-dispatched calls.
  forv_Vec(CallExpr, call, gCallExprs) {
    if (!call->parentSymbol) continue;
    if (!call->getStmtExpr()) continue;

    FnSymbol* key = call->isResolved();
    if (!key) continue;

    Vec<FnSymbol*>* fns = virtualChildrenMap.get(key);
    if (!fns) continue;

    SET_LINENO(call);

    //Check to see if any of the overridden methods reference outer variables.  If they do, then when we later change the
    //signature in flattenFunctions, the vtable style will break (function signatures will no longer match).  To avoid this
    //we switch to the if-block style in the case where outer variables are discovered.
    //Note: This is conservative, as we haven't finished resolving functions and calls yet, we check all possibilities.

    bool referencesOuterVars = false;

    Vec<FnSymbol*> seen;
    referencesOuterVars = usesOuterVars(key, seen);

    if (!referencesOuterVars) {
      for (int i = 0; i < fns->n; ++i) {
        seen.clear();
        if ( (referencesOuterVars = usesOuterVars(key, seen)) ) {
          break;
        }
      }
    }

    if ((fns->n + 1 > fConditionalDynamicDispatchLimit) && (!referencesOuterVars)) {
      //
      // change call of root method into virtual method call;
      // Insert function SymExpr and virtual method temp at head of argument
      // list.
      //
      // N.B.: The following variable must have the same size as the type of
      // chpl__class_id / chpl_cid_* -- otherwise communication will cause
      // problems when it tries to read the cid of a remote class.  See
      // test/classes/sungeun/remoteDynamicDispatch.chpl (on certain
      // machines and configurations).
      VarSymbol* cid = newTemp("_virtual_method_tmp_", dtInt[INT_SIZE_32]);
      call->getStmtExpr()->insertBefore(new DefExpr(cid));
      call->getStmtExpr()->insertBefore(new CallExpr(PRIM_MOVE, cid, new CallExpr(PRIM_GETCID, call->get(2)->copy())));
      call->get(1)->insertBefore(new SymExpr(cid));
      // "remove" here means VMT calls are not really "resolved".
      // That is, calls to isResolved() return NULL.
      call->get(1)->insertBefore(call->baseExpr->remove());
      call->primitive = primitives[PRIM_VIRTUAL_METHOD_CALL];
      // This clause leads to necessary reference temporaries not being inserted,
      // while the clause below works correctly. <hilde>
      // Increase --conditional-dynamic-dispatch-limit to see this.
    } else {
      forv_Vec(FnSymbol, fn, *fns) {
        Type* type = fn->getFormal(2)->type;
        CallExpr* subcall = call->copy();
        SymExpr* tmp = new SymExpr(gNil);

      // Build the IF block.
        BlockStmt* ifBlock = new BlockStmt();
        VarSymbol* cid = newTemp("_dynamic_dispatch_tmp_", dtBool);
        ifBlock->insertAtTail(new DefExpr(cid));
        ifBlock->insertAtTail(new CallExpr(PRIM_MOVE, cid,
                                new CallExpr(PRIM_TESTCID,
                                             call->get(2)->copy(),
                                             type->symbol)));
        VarSymbol* _ret = NULL;
        if (key->retType != dtVoid) {
          _ret = newTemp("_return_tmp_", key->retType);
          ifBlock->insertAtTail(new DefExpr(_ret));
        }
      // Build the TRUE block.
        BlockStmt* trueBlock = new BlockStmt();
        if (fn->retType == key->retType) {
          if (_ret)
            trueBlock->insertAtTail(new CallExpr(PRIM_MOVE, _ret, subcall));
          else
            trueBlock->insertAtTail(subcall);
        } else if (isSubType(fn->retType, key->retType)) {
          // Insert a cast to the overridden method's return type
          VarSymbol* castTemp = newTemp("_cast_tmp_", fn->retType);
          trueBlock->insertAtTail(new DefExpr(castTemp));
          trueBlock->insertAtTail(new CallExpr(PRIM_MOVE, castTemp,
                                               subcall));
          INT_ASSERT(_ret);
          trueBlock->insertAtTail(new CallExpr(PRIM_MOVE, _ret,
                                    new CallExpr(PRIM_CAST,
                                                 key->retType->symbol,
                                                 castTemp)));
        } else
          INT_FATAL(key, "unexpected case");

      // Build the FALSE block.
        BlockStmt* falseBlock = NULL;
        if (_ret)
          falseBlock = new BlockStmt(new CallExpr(PRIM_MOVE, _ret, tmp));
        else
          falseBlock = new BlockStmt(tmp);

        ifBlock->insertAtTail(new CondStmt(
                                new SymExpr(cid),
                                trueBlock,
                                falseBlock));
        if (key->retType == dtUnknown)
          INT_FATAL(call, "bad parent virtual function return type");
        call->getStmtExpr()->insertBefore(ifBlock);
        if (_ret)
          call->replace(new SymExpr(_ret));
        else
          call->remove();
        tmp->replace(call);
        subcall->baseExpr->replace(new SymExpr(fn));
        if (SymExpr* se = toSymExpr(subcall->get(2))) {
          VarSymbol* tmp = newTemp("_cast_tmp_", type);
          se->getStmtExpr()->insertBefore(new DefExpr(tmp));
          se->getStmtExpr()->insertBefore(new CallExpr(PRIM_MOVE, tmp, new CallExpr(PRIM_CAST, type->symbol, se->var)));
          se->replace(new SymExpr(tmp));
        } else if (CallExpr* ce = toCallExpr(subcall->get(2)))
          if (ce->isPrimitive(PRIM_CAST))
            ce->get(1)->replace(new SymExpr(type->symbol));
          else
            INT_FATAL(subcall, "unexpected");
        else
          INT_FATAL(subcall, "unexpected");
      }
    }
  }
}

static Type*
buildRuntimeTypeInfo(FnSymbol* fn) {
  SET_LINENO(fn);
  AggregateType* ct = new AggregateType(AGGREGATE_RECORD);
  TypeSymbol* ts = new TypeSymbol(astr("_RuntimeTypeInfo"), ct);
  for_formals(formal, fn) {
    if (formal->hasFlag(FLAG_INSTANTIATED_PARAM))
      continue;

    VarSymbol* field = new VarSymbol(formal->name, formal->type);
    ct->fields.insertAtTail(new DefExpr(field));

    if (formal->hasFlag(FLAG_TYPE_VARIABLE))
      field->addFlag(FLAG_TYPE_VARIABLE);
  }
  theProgram->block->insertAtTail(new DefExpr(ts));
  ct->symbol->addFlag(FLAG_RUNTIME_TYPE_VALUE);
  makeRefType(ts->type); // make sure the new type has a ref type.
  return ct;
}


static void insertReturnTemps() {
  //
  // Insert return temps for functions that return values if no
  // variable captures the result. If the value is a sync/single var or a
  // reference to a sync/single var, pass it through the _statementLevelSymbol
  // function to get the semantics of reading a sync/single var. If the value
  // is an iterator pass it through another overload of
  // _statementLevelSymbol to iterate through it for side effects.
  // Note that we do not do this for --minimal-modules compilation
  // because we do not support sync/singles for minimal modules.
  //
  forv_Vec(CallExpr, call, gCallExprs) {
    if (call->parentSymbol) {
      if (FnSymbol* fn = call->isResolved()) {
        if (fn->retType != dtVoid) {
          CallExpr* parent = toCallExpr(call->parentExpr);
          if (!parent && !isDefExpr(call->parentExpr)) { // no use
            SET_LINENO(call); // TODO: reset_ast_loc() below?
            VarSymbol* tmp = newTemp("_return_tmp_", fn->retType);
            DefExpr* def = new DefExpr(tmp);
            call->insertBefore(def);
            if (!fMinimalModules &&
                ((fn->retType->getValType() &&
                  isSyncType(fn->retType->getValType())) ||
                 isSyncType(fn->retType) ||
                 fn->isIterator())) {
              CallExpr* sls = new CallExpr("_statementLevelSymbol", tmp);
              call->insertBefore(sls);
              reset_ast_loc(sls, call);
              resolveCall(sls);
              INT_ASSERT(sls->isResolved());
              resolveFns(sls->isResolved());
            }
            def->insertAfter(new CallExpr(PRIM_MOVE, tmp, call->remove()));
          }
        }
      }
    }
  }
}


//
// insert code to initialize a class or record
//
static void
initializeClass(Expr* stmt, Symbol* sym) {
  AggregateType* ct = toAggregateType(sym->type);
  INT_ASSERT(ct);
  for_fields(field, ct) {
    if (!field->hasFlag(FLAG_SUPER_CLASS)) {
      SET_LINENO(field);
      if (field->type->defaultValue) {
        stmt->insertBefore(new CallExpr(PRIM_SET_MEMBER, sym, field, field->type->defaultValue));
      } else if (isRecord(field->type)) {
        VarSymbol* tmp = newTemp("_init_class_tmp_", field->type);
        stmt->insertBefore(new DefExpr(tmp));
        initializeClass(stmt, tmp);
        stmt->insertBefore(new CallExpr(PRIM_SET_MEMBER, sym, field, tmp));
      }
    }
  }
}


static void handleRuntimeTypes()
{
  // insertRuntimeTypeTemps is also called earlier in resolve().  That call
  // can insert variables that need autoCopies and inserting autoCopies can
  // insert things that need runtime type temps.  These need to be fixed up
  // by insertRuntimeTypeTemps before buildRuntimeTypeInitFns is called to
  // update the type -> runtimeType mapping.  Without this, there is an
  // actual/formal type mismatch (with --verify) for the code:
  // record R { var A: [1..1][1..1] real; }
  insertRuntimeTypeTemps();
  buildRuntimeTypeInitFns();
  replaceValuesWithRuntimeTypes();
  replaceReturnedValuesWithRuntimeTypes();
  insertRuntimeInitTemps();
}


//
// pruneResolvedTree -- prunes and cleans the AST after all of the
// function calls and types have been resolved
//
static void
pruneResolvedTree() {

  removeUnusedFunctions();
  if (fRemoveUnreachableBlocks)
    deadBlockElimination();
  removeRandomPrimitives();
  replaceTypeArgsWithFormalTypeTemps();
  removeParamArgs();

  removeUnusedGlobals();
  removeUnusedTypes();
  removeActualNames();
  removeFormalTypeAndInitBlocks();
  removeTypeBlocks();
  removeInitFields();
  removeWhereClauses();
  removeMootFields();
  expandInitFieldPrims();
  removeCompilerWarnings();
}

static void clearDefaultInitFns(FnSymbol* unusedFn) {
  // Before removing an unused function, check if it is a defaultInitializer.
  // If unusedFn is a defaultInitializer, its retType's defaultInitializer
  // field will be unusedFn. Set the defaultInitializer field to NULL so the
  // removed function doesn't leave behind a garbage pointer.
  if (unusedFn->retType->defaultInitializer == unusedFn) {
    unusedFn->retType->defaultInitializer = NULL;
  }
}

static void removeUnusedFunctions() {
  // Remove unused functions
  forv_Vec(FnSymbol, fn, gFnSymbols) {
    if (fn->hasFlag(FLAG_PRINT_MODULE_INIT_FN)) continue;
    if (fn->defPoint && fn->defPoint->parentSymbol) {
      if (! fn->isResolved() || fn->retTag == RET_PARAM) {
        clearDefaultInitFns(fn);
        fn->defPoint->remove();
      }
    }
  }
}

static void removeCompilerWarnings() {
  // Warnings have now been issued, no need to keep the function around.
  // Remove calls to compilerWarning and let dead code elimination handle
  // the rest.
  typedef MapElem<FnSymbol*, const char*> FnSymbolElem;
  form_Map(FnSymbolElem, el, innerCompilerWarningMap) {
    forv_Vec(CallExpr, call, *(el->key->calledBy)) {
      call->remove();
    }
  }
}

static bool
isUnusedClass(AggregateType *ct) {
  // Special case for global types.
  if (ct->symbol->hasFlag(FLAG_GLOBAL_TYPE_SYMBOL))
    return false;

  // Runtime types are assumed to be always used.
  if (ct->symbol->hasFlag(FLAG_RUNTIME_TYPE_VALUE))
    return false;

  // Uses of iterator records get inserted in lowerIterators
  if (ct->symbol->hasFlag(FLAG_ITERATOR_RECORD))
    return false;

  // FALSE if initializers are used
  if (ct->defaultInitializer && ct->defaultInitializer->isResolved())
    return false;

  // FALSE if the type constructor is used.
  if (ct->defaultTypeConstructor && ct->defaultTypeConstructor->isResolved())
    return false;

  bool allChildrenUnused = true;
  forv_Vec(Type, child, ct->dispatchChildren) {
    AggregateType* childClass = toAggregateType(child);
    INT_ASSERT(childClass);
    if (!isUnusedClass(childClass)) {
      allChildrenUnused = false;
      break;
    }
  }
  return allChildrenUnused;
}

// Remove unused types
static void removeUnusedTypes() {

  // Remove unused aggregate types.
  forv_Vec(TypeSymbol, type, gTypeSymbols) {
    if (type->defPoint && type->defPoint->parentSymbol)
    {
      // Skip ref and runtime value types:
      //  ref types are handled below;
      //  runtime value types are assumed to be always used.
      if (type->hasFlag(FLAG_REF))
        continue;
      if (type->hasFlag(FLAG_RUNTIME_TYPE_VALUE))
        continue;

      if (AggregateType* ct = toAggregateType(type->type))
        if (isUnusedClass(ct))
          ct->symbol->defPoint->remove();
    }
  }

  // Remove unused ref types.
  forv_Vec(TypeSymbol, type, gTypeSymbols) {
    if (type->defPoint && type->defPoint->parentSymbol) {
      if (type->hasFlag(FLAG_REF)) {
        // Get the value type of the ref type.
        if (AggregateType* ct = toAggregateType(type->getValType())) {
          if (isUnusedClass(ct)) {
            // If the value type is unused, its ref type can also be removed.
            type->defPoint->remove();
          }
        }
        // If the default type constructor for this ref type is in the tree, it
        // can be removed.
        if (type->type->defaultTypeConstructor->defPoint->parentSymbol)
          type->type->defaultTypeConstructor->defPoint->remove();
      }
    }
  }
}

static void removeUnusedGlobals()
{
  forv_Vec(DefExpr, def, gDefExprs)
  {
    // Remove unused global variables
    if (toVarSymbol(def->sym))
      if (toModuleSymbol(def->parentSymbol))
        if (def->sym->type == dtUnknown)
          def->remove();
  }
}

static void removeRandomPrimitive(CallExpr* call)
{
  if (! call->primitive)
    // TODO: This is weird.
    // Calls which trigger this case appear as the init clause of a type
    // variable.
    // The parent module or function may be resolved, but apparently the type
    // variable is resolved only if it is used.
    // Generally speaking, we resolve a declaration only if it is used.
    // But right now, we only apply this test to functions.
    // The test should be extended to variable declarations as well.  That is,
    // variables need only be resolved if they are actually used.
    return;

  // A primitive.
  switch (call->primitive->tag)
  {
    default: /* do nothing */ break;

    case PRIM_NOOP:
      call->remove();
      break;

    case PRIM_TYPEOF:
    {
      // Remove move(x, PRIM_TYPEOF(y)) calls -- useless after this
      CallExpr* parentCall = toCallExpr(call->parentExpr);
      if (parentCall && parentCall->isPrimitive(PRIM_MOVE) &&
          parentCall->get(2) == call) {
        parentCall->remove();
      } else {
        // Replace PRIM_TYPEOF with argument
        call->replace(call->get(1)->remove());
      }
    }
    break;

    case PRIM_CAST:
      // Remove trivial casts.
      if (call->get(1)->typeInfo() == call->get(2)->typeInfo())
        call->replace(call->get(2)->remove());
       break;

    case PRIM_SET_MEMBER:
    case PRIM_GET_MEMBER:
    case PRIM_GET_MEMBER_VALUE:
    {
      // Remove member accesses of types
      // Replace string literals with field symbols in member primitives
      Type* baseType = call->get(1)->typeInfo();
      if (baseType->symbol->hasFlag(FLAG_RUNTIME_TYPE_VALUE))
        break;

      if (!call->parentSymbol->hasFlag(FLAG_REF) &&
          baseType->symbol->hasFlag(FLAG_REF))
        baseType = baseType->getValType();

      const char* memberName = get_string(call->get(2));

      Symbol* sym = baseType->getField(memberName);
      if (sym->hasFlag(FLAG_TYPE_VARIABLE) ||
          !strcmp(sym->name, "_promotionType") ||
          sym->isParameter())
        call->getStmtExpr()->remove();
      else {
        SET_LINENO(call->get(2));
        call->get(2)->replace(new SymExpr(sym));
      }
    }
    break;

    // Maybe this can be pushed into the following case, where a PRIM_MOVE gets
    // removed if its rhs is a type symbol.  That is, resolution of a
    // PRIM_TYPE_INIT replaces the primitive with symexpr that contains a type symbol.
    case PRIM_TYPE_INIT:
    {
      // A "type init" call that is in the tree should always have a callExpr
      // parent, as guaranteed by CallExpr::verify().
      CallExpr* parent = toCallExpr(call->parentExpr);
      // We expect all PRIM_TYPE_INIT primitives to have a PRIM_MOVE
      // parent, following the insertion of call temps.
      if (parent->isPrimitive(PRIM_MOVE))
        parent->remove();
      else
        INT_FATAL(parent, "expected parent of PRIM_TYPE_EXPR to be a PRIM_MOVE");
    }
    break;

    case PRIM_MOVE:
    {
      // Remove types to enable --baseline
      SymExpr* sym = toSymExpr(call->get(2));
      if (sym && isTypeSymbol(sym->var))
        call->remove();
    }
    break;
  }
}


// Remove the method token, parameter and type arguments from
// function signatures and corresponding calls.
static void removeParamArgs()
{
  compute_call_sites();

  forv_Vec(FnSymbol, fn, gFnSymbols)
  {
    if (! fn->isResolved())
      // Don't bother with unresolved functions.
      // They will be removed from the tree.
      continue;

    for_formals(formal, fn)
    {
      if (formal->hasFlag(FLAG_INSTANTIATED_PARAM) ||
          formal->type == dtMethodToken)
      {
        // Remove the argument from the call site.
        forv_Vec(CallExpr, call, *fn->calledBy)
        {
          // Don't bother with calls that are not in the tree.
          if (! call->parentSymbol)
            continue;

          // Performance note: AList::get(int) also performs a linear search.
          for_formals_actuals(cf, ca, call)
          {
            if (cf == formal)
            {
              ca->remove();
              break;
            }
          }
        }
        formal->defPoint->remove();
      }
    }
  }
}


static void removeRandomPrimitives()
{
  forv_Vec(CallExpr, call, gCallExprs)
  {
    // Don't bother with calls that are not in the tree.
    if (! call->parentSymbol)
      continue;

    // Ignore calls to actual functions.
    if (call->isResolved())
      continue;

    // Only primitives remain.
    removeRandomPrimitive(call);
  }
}

static void removeActualNames()
{
  forv_Vec(NamedExpr, named, gNamedExprs)
  {
    if (! named->parentSymbol)
      continue;
    // Remove names of named actuals
    Expr* actual = named->actual;
    actual->remove();
    named->replace(actual);
  }
}

static void removeTypeBlocks()
{
  forv_Vec(BlockStmt, block, gBlockStmts)
  {
    if (! block->parentSymbol)
      continue;

    // Remove type blocks--code that exists only to determine types
    if (block->blockTag & BLOCK_TYPE_ONLY)
    {
      block->remove();
    }
  }
}

//
// buildRuntimeTypeInitFns: Build a 'chpl__convertRuntimeTypeToValue'
// (value) function for all functions tagged as runtime type
// initialization functions.  Also, build a function to return the
// runtime type for all runtime type initialization functions.
//
// Functions flagged with the "runtime type init fn" pragma
// (FLAG_RUNTIME_TYPE_INIT_FN during compilation) are designed to
// specify to the compiler how to create a new value of a given type
// from the arguments to the function.  These arguments effectively
// supply whatever static and/or runtime information is required to
// build such a value (and therefore effectively represent the
// "type").  Any non-static arguments are bundled into a runtime type
// (record) by the compiler and passed around to represent the type at
// execution time.
//
// The actual type specified is fully-resolved during function resolution.  So
// the "runtime type" mechanism is a way to create a parameterized type, but up
// to a point handle it uniformly in the compiler.
// Perhaps a more complete implementation of generic types with inheritance
// would get rid of the need for this specialized machinery.
//
// In practice, we currently use these to create
// runtime types for domains and arrays (via procedures named
// 'chpl__buildDomainRuntimeType' and 'chpl__buildArrayRuntimeType',
// respectively).
//
// For each such flagged function:
//
//   - Clone the function, naming it 'chpl__convertRuntimeTypeToValue'
//     and change it to a value function
//
//   - Replace the body of the original function with a new function
//     that returns the dynamic runtime type info
//
// Subsequently, the functions as written in the modules are now
// called 'chpl__convertRuntimeTypeToValue' and used to initialize
// variables with runtime types later in insertRuntimeInitTemps().
//
// Notice also that the original functions had been marked as type
// functions during parsing even though they were not written as such
// (see addPragmaFlags() in build.cpp for more info).  Now they are
// actually type functions.
//
static void buildRuntimeTypeInitFns() {
  forv_Vec(FnSymbol, fn, gFnSymbols) {
    if (fn->defPoint && fn->defPoint->parentSymbol) {
      // Look only at functions flagged as "runtime type init fn".
      if (fn->hasFlag(FLAG_RUNTIME_TYPE_INIT_FN)) {

        // Look only at resolved instances.
        if (! fn->isResolved())
          continue;

        INT_ASSERT(fn->retType->symbol->hasFlag(FLAG_HAS_RUNTIME_TYPE));
        SET_LINENO(fn);

        // Build a new runtime type for this function
        Type* runtimeType = buildRuntimeTypeInfo(fn);
        runtimeTypeMap.put(fn->retType, runtimeType);

        // Build chpl__convertRuntimeTypeToValue() instance.
        buildRuntimeTypeInitFn(fn, runtimeType);
      }
    }
  }
}

// Build a function to return the runtime type by modifying
// the original function.
static void buildRuntimeTypeInitFn(FnSymbol* fn, Type* runtimeType)
{
  // Clone the original function and call the clone chpl__convertRuntimeTypeToValue.
  FnSymbol* runtimeTypeToValueFn = fn->copy();
  INT_ASSERT(runtimeTypeToValueFn->hasFlag(FLAG_RESOLVED));
  runtimeTypeToValueFn->name = astr("chpl__convertRuntimeTypeToValue");
  runtimeTypeToValueFn->cname = runtimeTypeToValueFn->name;

  // Remove this flag from the clone.
  runtimeTypeToValueFn->removeFlag(FLAG_RUNTIME_TYPE_INIT_FN);

  // Make the clone a value function.
  runtimeTypeToValueFn->getReturnSymbol()->removeFlag(FLAG_TYPE_VARIABLE);
  runtimeTypeToValueFn->retTag = RET_VALUE;
  fn->defPoint->insertBefore(new DefExpr(runtimeTypeToValueFn));

  // Remove static arguments from the RTTV function.
  for_formals(formal, runtimeTypeToValueFn)
  {
    if (formal->hasFlag(FLAG_INSTANTIATED_PARAM))
      formal->defPoint->remove();

    if (formal->hasFlag(FLAG_TYPE_VARIABLE))
    {
      Symbol* field = runtimeType->getField(formal->name);
      if (! field->type->symbol->hasFlag(FLAG_HAS_RUNTIME_TYPE))
        formal->defPoint->remove();
    }
  }

  // Insert the clone (convertRuntimeTypeToValue) into the runtimeTypeToValueMap.
  runtimeTypeToValueMap.put(runtimeType, runtimeTypeToValueFn);

  // Change the return type of the original function.
  fn->retType = runtimeType;
  fn->getReturnSymbol()->type = runtimeType;

  // Build a new body for the original function.
  BlockStmt* block = new BlockStmt();
  VarSymbol* var = newTemp("_return_tmp_", fn->retType);
  block->insertAtTail(new DefExpr(var));

  // Bundle all non-static arguments into the runtime type record.
  // Remove static arguments from this specialized buildRuntimeType function.
  for_formals(formal, fn)
  {
    if (formal->hasFlag(FLAG_INSTANTIATED_PARAM))
      continue;

    Symbol* field = runtimeType->getField(formal->name);

    if (formal->hasFlag(FLAG_TYPE_VARIABLE) &&
        ! field->type->symbol->hasFlag(FLAG_HAS_RUNTIME_TYPE))
      continue;

    block->insertAtTail(new CallExpr(PRIM_SET_MEMBER, var, field, formal));
  }

  block->insertAtTail(new CallExpr(PRIM_RETURN, var));

  // Replace the body of the orignal chpl__buildRuntime...Type() function.
  fn->body->replace(block);
}

static void removeFormalTypeAndInitBlocks()
{
  forv_Vec(FnSymbol, fn, gFnSymbols) {
    if (fn->defPoint && fn->defPoint->parentSymbol) {
      for_formals(formal, fn) {
        // Remove formal default values
        if (formal->defaultExpr)
          formal->defaultExpr->remove();
        // Remove formal type expressions
        if (formal->typeExpr)
          formal->typeExpr->remove();
      }
    }
  }
}

static void replaceTypeArgsWithFormalTypeTemps()
{
  compute_call_sites();

  forv_Vec(FnSymbol, fn, gFnSymbols) {
    if (! fn->isResolved())
      // Don't bother with unresolved functions.
      // They will be removed from the tree.
      continue;

    // Skip this function if it is not in the tree.
    if (! fn->defPoint)
      continue;
    if (! fn->defPoint->parentSymbol)
      continue;

    // We do not remove type args from extern functions
    // TODO: Find out if we really support type args in extern functions.
    if (fn->hasFlag(FLAG_EXTERN))
      continue;

    for_formals(formal, fn)
    {
      // We are only interested in type formals
      if (! formal->hasFlag(FLAG_TYPE_VARIABLE))
        continue;

      // Replace the formal with a _formal_type_tmp_.
      SET_LINENO(formal);
      VarSymbol* tmp = newTemp("_formal_type_tmp_", formal->type);
      fn->insertAtHead(new DefExpr(tmp));
      subSymbol(fn, formal, tmp);

      // Remove the corresponding actual from all call sites.
      forv_Vec(CallExpr, call, *fn->calledBy)
      {
        for_formals_actuals(cf, ca, call)
        {
          if (cf == formal)
          {
            ca->remove();
            break;
          }
        }
      }
      formal->defPoint->remove();
    }
  }
}

static void replaceValuesWithRuntimeTypes()
{
  forv_Vec(FnSymbol, fn, gFnSymbols) {
    if (fn->defPoint && fn->defPoint->parentSymbol) {
      for_formals(formal, fn) {
        if (formal->hasFlag(FLAG_TYPE_VARIABLE) &&
            formal->type->symbol->hasFlag(FLAG_HAS_RUNTIME_TYPE)) {
          if (FnSymbol* fn = valueToRuntimeTypeMap.get(formal->type)) {
            Type* rt = (fn->retType->symbol->hasFlag(FLAG_RUNTIME_TYPE_VALUE)) ?
                        fn->retType : runtimeTypeMap.get(fn->retType);
            INT_ASSERT(rt);
            formal->type =  rt;
            formal->removeFlag(FLAG_TYPE_VARIABLE);
          }
        }
      }
    }
  }
}

static void removeWhereClauses()
{
  forv_Vec(FnSymbol, fn, gFnSymbols) {
    if (fn->defPoint && fn->defPoint->parentSymbol) {
      if (fn->where)
        fn->where->remove();
    }
  }
}

static void replaceReturnedValuesWithRuntimeTypes()
{
  forv_Vec(FnSymbol, fn, gFnSymbols) {
    if (fn->defPoint && fn->defPoint->parentSymbol) {
      if (fn->retTag == RET_TYPE) {
        VarSymbol* ret = toVarSymbol(fn->getReturnSymbol());
        if (ret && ret->type->symbol->hasFlag(FLAG_HAS_RUNTIME_TYPE)) {
          if (FnSymbol* rtfn = valueToRuntimeTypeMap.get(ret->type)) {
            Type* rt = (rtfn->retType->symbol->hasFlag(FLAG_RUNTIME_TYPE_VALUE)) ?
                        rtfn->retType : runtimeTypeMap.get(rtfn->retType);
            INT_ASSERT(rt);
            ret->type = rt;
            fn->retType = ret->type;
            fn->retTag = RET_VALUE;
          }
        }
      }
    }
  }
}


static void replaceInitPrims(std::vector<BaseAST*>& asts)
{
  for_vector(BaseAST, ast, asts) {
    if (CallExpr* call = toCallExpr(ast)) {
      // We are only interested in INIT primitives.
      if (call->isPrimitive(PRIM_INIT)) {
        FnSymbol* parent = toFnSymbol(call->parentSymbol);

        // Call must be in the tree and lie in a resolved function.
        if (! parent || ! parent->isResolved())
          continue;

        SymExpr* se = toSymExpr(call->get(1));
        Type* rt = se->var->type;

        if (rt->symbol->hasFlag(FLAG_RUNTIME_TYPE_VALUE)) {
          // ('init' foo), where typeof(foo) has flag "runtime type value"
          //
          // ==>
          //
          // (var _runtime_type_tmp_1)
          // ('move' _runtime_type_tmp_1 ('.v' foo "field1"))
          // (var _runtime_type_tmp_2)
          // ('move' _runtime_type_tmp_2 ('.v' foo "field2"))
          // (chpl__convertRuntimeTypeToValue _runtime_type_tmp_1 _rtt_2 ... )
          SET_LINENO(call);
          FnSymbol* runtimeTypeToValueFn = runtimeTypeToValueMap.get(rt);
          INT_ASSERT(runtimeTypeToValueFn);
          CallExpr* runtimeTypeToValueCall = new CallExpr(runtimeTypeToValueFn);
          for_formals(formal, runtimeTypeToValueFn) {
            Symbol* field = rt->getField(formal->name);
            INT_ASSERT(field);
            VarSymbol* tmp = newTemp("_runtime_type_tmp_", field->type);
            call->getStmtExpr()->insertBefore(new DefExpr(tmp));
            call->getStmtExpr()->insertBefore(new CallExpr(PRIM_MOVE, tmp,
                                                           new CallExpr(PRIM_GET_MEMBER_VALUE, se->var, field)));
            if (formal->hasFlag(FLAG_TYPE_VARIABLE))
              tmp->addFlag(FLAG_TYPE_VARIABLE);
            runtimeTypeToValueCall->insertAtTail(tmp);
          }
          VarSymbol* tmp = newTemp("_runtime_type_tmp_", runtimeTypeToValueFn->retType);
          call->getStmtExpr()->insertBefore(new DefExpr(tmp));
          call->getStmtExpr()->insertBefore(new CallExpr(PRIM_MOVE, tmp, runtimeTypeToValueCall));
          INT_ASSERT(autoCopyMap.get(tmp->type));
          call->replace(new CallExpr(autoCopyMap.get(tmp->type), tmp));
        } else if (rt->symbol->hasFlag(FLAG_HAS_RUNTIME_TYPE)) {
          //
          // This is probably related to a comment that used to handle
          // this case elsewhere:
          //
          // special handling of tuple constructor to avoid
          // initialization of array based on an array type symbol
          // rather than a runtime array type
          //
          // this code added during the introduction of the new
          // keyword; it should be removed when possible
          //
          call->getStmtExpr()->remove();
        }
        else
        {
          Expr* expr = resolvePrimInit(call);

          if (! expr)
          {
            // This PRIM_INIT could not be resolved.

            // But that's OK if it's an extern type.
            // (We don't expect extern types to have initializers.)
            // Also, we don't generate initializers for iterator records.
            // Maybe we can avoid adding PRIM_INIT for these cases in the first
            // place....
            if (rt->symbol->hasFlag(FLAG_EXTERN) ||
                rt->symbol->hasFlag(FLAG_ITERATOR_RECORD))
            {
              INT_ASSERT(toCallExpr(call->parentExpr)->isPrimitive(PRIM_MOVE));
              makeNoop(toCallExpr(call->parentExpr));
              continue;
            }

            INT_FATAL(call, "PRIM_INIT should have already been handled");
          }
        }
      }
    }
  }
}


static void insertRuntimeInitTemps() {
  std::vector<BaseAST*> asts;
  collect_asts_postorder(rootModule, asts);

  // Collect asts which are definitions of VarSymbols that are type variables
  // and are flagged as runtime types.
  for_vector(BaseAST, ast, asts) {
    if (DefExpr* def = toDefExpr(ast)) {
      if (isVarSymbol(def->sym) &&
          def->sym->hasFlag(FLAG_TYPE_VARIABLE) &&
          def->sym->type->symbol->hasFlag(FLAG_HAS_RUNTIME_TYPE)) {

        // Collapse these through the runtimeTypeMap ...
        Type* rt = runtimeTypeMap.get(def->sym->type);
        INT_ASSERT(rt);
        def->sym->type = rt;

        // ... and remove the type variable flag
        // (Make these declarations look like normal vars.)
        def->sym->removeFlag(FLAG_TYPE_VARIABLE);
      }
    }
  }

  replaceInitPrims(asts);

  for_vector(BaseAST, ast1, asts) {
    if (SymExpr* se = toSymExpr(ast1)) {

      // remove dead type expressions
      if (se->getStmtExpr() == se)
        if (se->var->hasFlag(FLAG_TYPE_VARIABLE))
          se->remove();

    }
  }
}

// Remove typedef definitions
static void removeInitFields()
{
  forv_Vec(DefExpr, def, gDefExprs)
  {
    if (! def->inTree()) continue;
    if (! def->init) continue;
    if (! def->sym->hasFlag(FLAG_TYPE_VARIABLE)) continue;
    def->init->remove();
    def->init = NULL;
  }
}

static void removeMootFields() {
  // Remove type fields, parameter fields, and _promotionType field
  forv_Vec(TypeSymbol, type, gTypeSymbols) {
    if (type->defPoint && type->defPoint->parentSymbol) {
      if (AggregateType* ct = toAggregateType(type->type)) {
        for_fields(field, ct) {
          if (field->hasFlag(FLAG_TYPE_VARIABLE) ||
              field->isParameter() ||
              !strcmp(field->name, "_promotionType"))
            field->defPoint->remove();
        }
      }
    }
  }
}

static void expandInitFieldPrims()
{
  forv_Vec(CallExpr, call, gCallExprs) {
    if (call->isPrimitive(PRIM_INIT_FIELDS))
    {
      initializeClass(call, toSymExpr(call->get(1))->var);
      call->remove();
    }
  }
}


static void
fixTypeNames(AggregateType* ct)
{
  const char default_domain_name[] = "DefaultRectangularDom";

  if (!ct->symbol->hasFlag(FLAG_BASE_ARRAY) && isArrayClass(ct))
  {
    const char* domain_type = ct->getField("dom")->type->symbol->name;
    const char* elt_type = ct->getField("eltType")->type->symbol->name;
    ct->symbol->name = astr("[", domain_type, "] ", elt_type);
  }
  if (ct->instantiatedFrom &&
      !strcmp(ct->instantiatedFrom->symbol->name, default_domain_name)) {
    ct->symbol->name = astr("domain", ct->symbol->name+strlen(default_domain_name));
  }
  if (isRecordWrappedType(ct)) {
    ct->symbol->name = ct->getField("_valueType")->type->symbol->name;
  }
}


static void
setScalarPromotionType(AggregateType* ct) {
  for_fields(field, ct) {
    if (!strcmp(field->name, "_promotionType"))
      ct->scalarPromotionType = field->type;
  }
}<|MERGE_RESOLUTION|>--- conflicted
+++ resolved
@@ -2168,11 +2168,7 @@
   TRACE_DISAMBIGUATE_BY_MATCH("Actual's type: %s\n", toString(actualType));
 
   bool formal1Promotes = false;
-<<<<<<< HEAD
-  canDispatch(DC.call, actual->type, actual, formal1->type, fn1, &formal1Promotes);
-=======
-  canDispatch(actualType, actual, f1Type, fn1, &formal1Promotes);
->>>>>>> 72ac9d33
+  canDispatch(DC.call, actualType, actual, f1Type, fn1, &formal1Promotes);
   DS.fn1Promotes |= formal1Promotes;
 
   TRACE_DISAMBIGUATE_BY_MATCH("Formal 1's type: %s\n", toString(f1Type));
@@ -2189,11 +2185,7 @@
   }
 
   bool formal2Promotes = false;
-<<<<<<< HEAD
-  canDispatch(DC.call, actual->type, actual, formal2->type, fn1, &formal2Promotes);
-=======
-  canDispatch(actualType, actual, f2Type, fn1, &formal2Promotes);
->>>>>>> 72ac9d33
+  canDispatch(DC.call, actualType, actual, f2Type, fn1, &formal2Promotes);
   DS.fn2Promotes |= formal2Promotes;
 
   TRACE_DISAMBIGUATE_BY_MATCH("Formal 2's type: %s\n", toString(f2Type));
@@ -2283,19 +2275,11 @@
       TRACE_DISAMBIGUATE_BY_MATCH("J: Fn %d is more specific\n", DC.j);
       DS.fn2MoreSpecific = true;
     }
-<<<<<<< HEAD
-  } else if (moreSpecific(fn1, formal1->type, formal2->type, DC) && formal2->type != formal1->type) {
+  } else if (moreSpecific(fn1, f1Type, f2Type, DC) && f2Type != f1Type) {
     TRACE_DISAMBIGUATE_BY_MATCH("K: Fn %d is more specific\n", DC.i);
     DS.fn1MoreSpecific = true;
 
-  } else if (moreSpecific(fn1, formal2->type, formal1->type, DC) && formal2->type != formal1->type) {
-=======
-  } else if (moreSpecific(fn1, f1Type, f2Type) && f2Type != f1Type) {
-    TRACE_DISAMBIGUATE_BY_MATCH("K: Fn %d is more specific\n", DC.i);
-    DS.fn1MoreSpecific = true;
-
-  } else if (moreSpecific(fn1, f2Type, f1Type) && f2Type != f1Type) {
->>>>>>> 72ac9d33
+  } else if (moreSpecific(fn1, f2Type, f1Type, DC) && f2Type != f1Type) {
     TRACE_DISAMBIGUATE_BY_MATCH("L: Fn %d is more specific\n", DC.j);
     DS.fn2MoreSpecific = true;
 
