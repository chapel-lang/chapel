--- conflicted
+++ resolved
@@ -1513,7 +1513,6 @@
     if (actualSym && actualSym->isImmediate())
       return true;
 
-<<<<<<< HEAD
   return false;
 }
 
@@ -1575,8 +1574,6 @@
 
   }
 
-=======
->>>>>>> daa7230d
   return false;
 }
 
