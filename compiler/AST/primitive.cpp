--- conflicted
+++ resolved
@@ -85,12 +85,8 @@
   return QualifiedType(dtInt[INT_SIZE_64], QUAL_VAL);
 }
 
-<<<<<<< HEAD
 /*
-static Type*
-=======
-static QualifiedType
->>>>>>> e6f32a6e
+static QualifiedType
 returnInfoUInt64(CallExpr* call) {
   return QualifiedType(dtUInt[INT_SIZE_64], QUAL_VAL);
 }
