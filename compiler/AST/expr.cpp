--- conflicted
+++ resolved
@@ -4183,49 +4183,6 @@
           codegenAssign(get(1), call->get(1));
           break;
          }
-<<<<<<< HEAD
-=======
-         case PRIM_STRING_FROM_C_STRING:
-         // string = string_from_c_string(ptr, haslen, len, lineno, filename);
-         {
-          GenRet dst = get(1)->codegen();
-          /*** if (get(1)->typeInfo()->refType) { ***/
-            dst = codegenAddrOf(dst);
-            /*** }***/
-          if (get(1)->typeInfo()->symbol->hasFlag(FLAG_WIDE_CLASS)) {
-            // The destination is a wide string.
-            codegenCall("wide_string_from_c_string", dst,
-                        call->get(1), call->get(2), call->get(3),
-                        call->get(4), call->get(5));
-          } else {
-            codegenCall("string_from_c_string", dst,
-                        call->get(1), call->get(2), call->get(3),
-                        call->get(4), call->get(5));
-          }
-          break;
-         }
-         case PRIM_C_STRING_FROM_STRING:
-         // c_string = c_string_from_string(src, lineno, filename)
-         {
-          const char* literal = NULL;
-          if( get_string(call->get(1), &literal) ) {
-            // it's a string literal... which is already a C string.
-            codegenAssign(get(1), call->get(1));
-          } else {
-            GenRet dst = codegenLocalAddrOf(get(1)->codegen());
-            GenRet src = codegenAddrOf(call->get(1));
-            if (call->get(1)->typeInfo()->symbol->hasFlag(FLAG_WIDE_CLASS)) {
-              // The source is a wide string.
-              codegenCall("c_string_from_wide_string",
-                          dst, src, info->lineno, info->filename);
-            } else {
-              codegenCall("c_string_from_string",
-                          dst, src, call->get(2), call->get(3));
-            }
-          }
-          break;
-         }
->>>>>>> 21dc6214
          default:
           // OK, we did not handle the RHS as a special case.
           handled = false;
