/*
 * Copyright 2004-2015 Cray Inc.
 * Other additional copyright holders may be indicated within.
 *
 * The entirety of this work is licensed under the Apache License,
 * Version 2.0 (the "License"); you may not use this file except
 * in compliance with the License.
 *
 * You may obtain a copy of the License at
 *
 *     http://www.apache.org/licenses/LICENSE-2.0
 *
 * Unless required by applicable law or agreed to in writing, software
 * distributed under the License is distributed on an "AS IS" BASIS,
 * WITHOUT WARRANTIES OR CONDITIONS OF ANY KIND, either express or implied.
 * See the License for the specific language governing permissions and
 * limitations under the License.
 */

#ifndef __STDC_FORMAT_MACROS
#define __STDC_FORMAT_MACROS
#endif

#include "expr.h"

#include "alist.h"
#include "astutil.h"
#include "AstVisitor.h"
#include "codegen.h"
#include "ForLoop.h"
#include "genret.h"
#include "misc.h"
#include "passes.h"
#include "stmt.h"
#include "stringutil.h"
#include "type.h"
#include "WhileStmt.h"


#include <cstdio>
#include <cstdlib>
#include <cstring>
#include <inttypes.h>
#include <ostream>
#include <stack>

class FnSymbol;

// some prototypes
static GenRet codegenCallExpr(const char* fnName);
static void codegenAssign(GenRet to_ptr, GenRet from);
static GenRet codegenCast(Type* t, GenRet value, bool Cparens = true);
static GenRet codegenCast(const char* typeName, GenRet value, bool Cparens = true);
static GenRet codegenCastToVoidStar(GenRet value);
static GenRet codegenCastToCharStar(GenRet value);
static GenRet createTempVar(Type* t);
#define createTempRef(t) createTempVar(t)

// These functions operate on wide pointers. There are several different
// kinds of wide pointers:
//  1 wide reference to something
//    (wide.chplType->symbol->hasFlag(FLAG_WIDE_REF))
//  2 wide class pointer
//    (wide.chplType->symbol->hasFlag(FLAG_WIDE_CLASS))
//  3 wide result of codegenFieldPtr or codegenElementPtr etc
//    (wide.isLVPtr == GEN_WIDE_PTR)
// These functions need to handle all of these cases, but they
//  may transform the last case into the 1st. They can't transform
//  case 2 into case 3 because we wouldn't have a Chapel type for
//  the body of a class.
static GenRet codegenRaddr(GenRet wide);
static GenRet codegenRlocale(GenRet wide);
static GenRet codegenRnode(GenRet wide);

static GenRet codegenAddrOf(GenRet r);

/* Note well the difference between codegenCall and codegenCallExpr.
 * codegenCallExpr always returns the call as an expression in the
 * returned GenRet. But codegenCall instead adds the call to the
 * generated statements. If one uses codegenCallExpr instead of codegenCall,
 * the C backend will never actually emit the call, since it won't
 * be added to the list of statements.
 */
static GenRet codegenCallExpr(GenRet function, std::vector<GenRet> & args, FnSymbol* fSym, bool defaultToValues);
static GenRet codegenCallExpr(const char* fnName, std::vector<GenRet> & args, bool defaultToValues = true);
static GenRet codegenCallExpr(const char* fnName);
static GenRet codegenCallExpr(const char* fnName, GenRet a1);
static GenRet codegenCallExpr(const char* fnName, GenRet a1, GenRet a2);
static GenRet codegenCallExpr(const char* fnName, GenRet a1, GenRet a2, GenRet a3);
static GenRet codegenCallExpr(const char* fnName, GenRet a1, GenRet a2, GenRet a3, GenRet a4);
static GenRet codegenCallExpr(const char* fnName, GenRet a1, GenRet a2, GenRet a3, GenRet a4, GenRet a5);
static void codegenCall(const char* fnName, std::vector<GenRet> & args, bool defaultToValues = true);
static void codegenCall(const char* fnName, GenRet a1);
static void codegenCall(const char* fnName, GenRet a1, GenRet a2);
static void codegenCall(const char* fnName, GenRet a1, GenRet a2, GenRet a3);
//static void codegenCallNotValues(const char* fnName, GenRet a1, GenRet a2, GenRet a3);
static void codegenCall(const char* fnName, GenRet a1, GenRet a2, GenRet a3, GenRet a4);
static void codegenCall(const char* fnName, GenRet a1, GenRet a2, GenRet a3, GenRet a4, GenRet a5);

static GenRet codegenZero();
static GenRet codegenOne();
static GenRet codegenNullPointer();

static GenRet codegenFieldPtr(GenRet base, const char* field);

static int codegen_tmp = 1;

/************************************ | *************************************
*                                                                           *
*                                                                           *
************************************* | ************************************/

Expr::Expr(AstTag astTag) :
  BaseAST(astTag),
  parentSymbol(NULL),
  parentExpr(NULL),
  list(NULL),
  prev(NULL),
  next(NULL)
{ }

Expr::~Expr() {

}

bool Expr::isStmt() const {
  return false;
}

// IPE: Provide the name of the symbol/variable being defined
const char* DefExpr::name() const {
  const char* retval = 0;

  if (isLcnSymbol(sym)    == true ||
      isTypeSymbol(sym)   == true ||
      isFnSymbol(sym)     == true ||
      isModuleSymbol(sym) == true) {
    retval = sym->name;
  }

  return retval;
}

// Return true if this expression is a ModuleDefinition i.e. it
// is a DefExpr and the referenced symbol is a Module Symbol

bool Expr::isModuleDefinition() {
  bool retval = false;

#if 1
  //  MDN 2014/07/02
  //  Leaving the old definition here until the scope-less BlockStmt
  //  change is stable.
  if (BlockStmt* block = toBlockStmt(this))
    if (block->length() == 1)
      if (DefExpr* def = toDefExpr(block->body.only()))
        if (isModuleSymbol(def->sym))
          retval = true;
#endif

  if (DefExpr* def = toDefExpr(this))
    if (isModuleSymbol(def->sym))
      retval = true;

  return retval;
}

bool Expr::isStmtExpr() const {
  bool retval = false;

  if (isStmt() == true) {
    retval = true;

  // NOAKES 2014/11/28 A WhileStmt is currently a BlockStmt
  // but needs special handling
  } else if (WhileStmt* parent = toWhileStmt(parentExpr)) {
    retval = (parent->condExprGet() != this) ? true : false;

  // NOAKES 2014/11/30 A ForLoop is currently a BlockStmt
  // but needs special handling
  } else if (ForLoop* parent = toForLoop(parentExpr)) {
    retval = (parent->indexGet() != this && parent->iteratorGet() != this) ? true : false;

  } else {
    retval = isBlockStmt(parentExpr);
  }

  return retval;
}

Expr* Expr::getStmtExpr() {
  for (Expr* expr = this; expr; expr = expr->parentExpr) {
    if (expr->isStmt() == true) {
      return expr;

    // NOAKES 2014/11/28 A WhileStmt is currently a BlockStmt
    // but needs special handling
    } else if (WhileStmt* parent = toWhileStmt(expr->parentExpr)) {
      if (parent->condExprGet() != expr) {
        return expr;
      }

    // NOAKES 2014/11/30 A ForLoop is currently a BlockStmt
    // but needs special handling
    } else if (ForLoop* parent = toForLoop(parentExpr)) {
      if (parent->indexGet() != this && parent->iteratorGet() != this)
        return expr;

    } else if (isBlockStmt(expr->parentExpr) == true) {
      return expr;
    }
  }

  return NULL;
}


// Returns the nearest enclosing block statement (excluding 'this') that
// contains 'this' and is a scoped block.
// Returns NULL if no such scope exists (which probably represents an error in
// the structure of the AST.
BlockStmt* Expr::getScopeBlock()
{
  Expr* expr = this;
  while ((expr = expr->parentExpr))
  {
    BlockStmt* block = toBlockStmt(expr);
    if (block && ! (block->blockTag & BLOCK_SCOPELESS))
      // This is a scoped block containing the Expr, so this is what we want.
      return block;
  }

  // The symbol has no scope associated with it.  Maybe we can add an assert
  // here.
  return NULL;
}


Expr* Expr::getNextExpr(Expr* expr) {
  return this;
}

void Expr::verify() {
  if (prev || next)
    if (!list)
      INT_FATAL(this, "Expr is in list but does not point at it");

  if (prev && prev->next != this)
    INT_FATAL(this, "Bad Expr->prev->next");

  if (next && next->prev != this)
    INT_FATAL(this, "Bad Expr->next->prev");

  if (!parentSymbol)
    INT_FATAL(this, "Expr::parentSymbol is NULL");

  if (parentExpr && parentExpr->parentSymbol != parentSymbol)
    INT_FATAL(this, "Bad Expr::parentSymbol");
}


bool Expr::inTree() {
  if (parentSymbol)
    return parentSymbol->inTree();
  else
    return false;
}


Type* Expr::typeInfo() {
  INT_FATAL(this, "Illegal call to Expr::typeInfo()");
  return NULL;
}

bool Expr::isNoInitExpr() const {
  return false;
}

static void
callReplaceChild(Expr* expr, Expr* newAst) {

  if (expr->parentExpr) {
    expr->parentExpr->replaceChild(expr, newAst);


  } else if (expr->parentSymbol) {
    expr->parentSymbol->replaceChild(expr, newAst);


  } else {
    INT_FATAL(expr, "Expr %12d does not have a parent", expr->id);
  }
}

void Expr::prettyPrint(std::ostream *o) {
  if (BlockStmt *stmt = toBlockStmt(this))
    printf("blockstmt %s", stmt->userLabel);

  else if (CondStmt *stmt = toCondStmt(this))
    printf("condstmt %s", stmt->condExpr->parentSymbol->name);

  else if (GotoStmt *stmt = toGotoStmt(this))
    printf("gotostmt %s", stmt->label->parentSymbol->name);

  printf("Oh no! This method hasn't been defined for this class!\n");
}

Expr* Expr::remove() {
  if (list) {
    if (next)
      next->prev = prev;
    else
      list->tail = prev;

    if (prev)
      prev->next = next;
    else
      list->head = next;

    list->length--;

    next = NULL;
    prev = NULL;
    list = NULL;
  } else {
    callReplaceChild(this, NULL);
  }

  if (parentSymbol) {
    remove_help(this, 'r');
  } else {
    trace_remove(this, 'R');
  }

  return this;
}


void Expr::replace(Expr* new_ast) {
  if (new_ast->parentSymbol || new_ast->parentExpr)
    INT_FATAL(new_ast, "Argument is already in AST in Expr::replace");
  if (new_ast->list)
    INT_FATAL(new_ast, "Argument is in a list in Expr::replace");
  if (list) {
    new_ast->next = next;
    new_ast->prev = prev;
    new_ast->list = list;
    if (next)
      next->prev = new_ast;
    else
      list->tail = new_ast;
    if (prev)
      prev->next = new_ast;
    else
      list->head = new_ast;
    next = NULL;
    prev = NULL;
    list = NULL;
  } else {
    callReplaceChild(this, new_ast);
  }

  Symbol* myParentSymbol = parentSymbol;
  Expr* myParentExpr = parentExpr;
  remove_help(this, 'p');
  insert_help(new_ast, myParentExpr, myParentSymbol);
}


void Expr::insertBefore(Expr* new_ast) {
  if (new_ast->parentSymbol || new_ast->parentExpr)
    INT_FATAL(new_ast, "Argument is already in AST in Expr::insertBefore");
  if (!list)
    INT_FATAL(this, "Cannot call insertBefore on Expr not in a list");
  if (new_ast->list)
    INT_FATAL(new_ast, "Argument is in a list in Expr::insertBefore");
  new_ast->prev = prev;
  new_ast->next = this;
  new_ast->list = list;
  if (prev)
    prev->next = new_ast;
  else
    list->head = new_ast;
  prev = new_ast;
  if (parentSymbol)
    sibling_insert_help(this, new_ast);
  list->length++;
}


void Expr::insertAfter(Expr* new_ast) {
  if (new_ast->parentSymbol || new_ast->parentExpr)
    INT_FATAL(new_ast, "Argument is already in AST in Expr::insertAfter");
  if (!list)
    INT_FATAL(this, "Cannot call insertAfter on Expr not in a list");
  if (new_ast->list)
    INT_FATAL(new_ast, "Argument is in a list in Expr::insertAfter");
  new_ast->prev = this;
  new_ast->next = next;
  new_ast->list = list;
  if (next)
    next->prev = new_ast;
  else
    list->tail = new_ast;
  next = new_ast;
  if (parentSymbol)
    sibling_insert_help(this, new_ast);
  list->length++;
}


void
Expr::replace(const char* format, ...) {
  va_list args;

  va_start(args, format);
  replace(new_Expr(format, args));
  va_end(args);
}


void
Expr::insertBefore(const char* format, ...) {
  va_list args;

  va_start(args, format);
  insertBefore(new_Expr(format, args));
  va_end(args);
}


void
Expr::insertAfter(const char* format, ...) {
  va_list args;

  va_start(args, format);
  insertAfter(new_Expr(format, args));
  va_end(args);
}


/************************************ | *************************************
*                                                                           *
*                                                                           *
************************************* | ************************************/

SymExpr::SymExpr(Symbol* init_var) :
  Expr(E_SymExpr),
  var(init_var)
{
  if (!init_var)
    INT_FATAL(this, "Bad call to SymExpr");
  gSymExprs.add(this);
}

bool SymExpr::isNoInitExpr() const {
  return var == gNoInit;
}

void SymExpr::replaceChild(Expr* old_ast, Expr* new_ast) {
  INT_FATAL(this, "Unexpected case in SymExpr::replaceChild");
}

Expr* SymExpr::getFirstExpr() {
  return this;
}

Expr* SymExpr::getFirstChild() {
  return NULL;
}

void SymExpr::verify() {
  Expr::verify();

  if (astTag != E_SymExpr)
    INT_FATAL(this, "SymExpr::verify %12d: Bad astTag", id);

  if (var == NULL)
    INT_FATAL(this, "SymExpr::verify %12d: var is NULL", id);

  if (var != NULL && var->defPoint != NULL && var->defPoint->parentSymbol == NULL)
    INT_FATAL(this, "SymExpr::verify %12d:  var->defPoint is not in AST", id);
}

SymExpr* SymExpr::copyInner(SymbolMap* map) {
  return new SymExpr(var);
}

Type* SymExpr::typeInfo(void) {
  return var->type;
}


GenRet SymExpr::codegen() {
  GenInfo* info = gGenInfo;
  FILE* outfile = info->cfile;
  GenRet ret;
  if( outfile ) {
    if (getStmtExpr() && getStmtExpr() == this)
      codegenStmt(this);
    ret = var->codegen();
  } else {
#ifdef HAVE_LLVM
    if(isVarSymbol(var)) {
      ret = toVarSymbol(var)->codegen();
    } else if(isArgSymbol(var)) {
      ret = info->lvt->getValue(var->cname);
    } else if(isTypeSymbol(var)) {
      ret.type = toTypeSymbol(var)->codegen().type;
    } else if(isFnSymbol(var) ){
      ret = toFnSymbol(var)->codegen();
    } else {
      ret = info->lvt->getValue(var->cname);
      if( ! ret.val ) {
        INT_FATAL(this, "!!!!!!! UNHANDLED SYM EXPR !!!!!!!");
      }
    }
#endif
  }
  return ret;
}


void SymExpr::prettyPrint(std::ostream *o) {
  if (strcmp(var->name, "nil") != 0) {
    if (var->isImmediate()) {
      if (VarSymbol *sym = toVarSymbol(var)) {
        if (sym->immediate->const_kind == CONST_KIND_STRING)
          *o << "\"" << sym->immediate->v_string << "\"";
        else if (sym->immediate->const_kind == NUM_KIND_BOOL)
          *o << sym->immediate->bool_value();
        else if (sym->immediate->const_kind == NUM_KIND_INT)
          *o << sym->immediate->int_value();
        else if (sym->immediate->const_kind == NUM_KIND_UINT)
          *o << sym->immediate->uint_value();
      }
    } else {
      *o << var->name;
    }
  }
}

void SymExpr::accept(AstVisitor* visitor) {
  visitor->visitSymExpr(this);
}

/************************************ | *************************************
*                                                                           *
*                                                                           *
************************************* | ************************************/

UnresolvedSymExpr::UnresolvedSymExpr(const char* i_unresolved) :
  Expr(E_UnresolvedSymExpr),
  unresolved(astr(i_unresolved))
{
  if (!i_unresolved)
    INT_FATAL(this, "bad call to UnresolvedSymExpr");
  gUnresolvedSymExprs.add(this);
}

void
UnresolvedSymExpr::replaceChild(Expr* old_ast, Expr* new_ast) {
  INT_FATAL(this, "unexpected case in UnresolvedSymExpr::replaceChild");
}


Expr* UnresolvedSymExpr::getFirstExpr() {
  return this;
}

Expr* UnresolvedSymExpr::getFirstChild() {
  return NULL;
}

void
UnresolvedSymExpr::verify() {
  Expr::verify();
  if (astTag != E_UnresolvedSymExpr)
    INT_FATAL(this, "bad UnresolvedSymExpr::astTag");
  if (!unresolved)
    INT_FATAL(this, "UnresolvedSymExpr::unresolved is NULL");
}


UnresolvedSymExpr*
UnresolvedSymExpr::copyInner(SymbolMap* map) {
  return new UnresolvedSymExpr(unresolved);
}


Type* UnresolvedSymExpr::typeInfo(void) {
  return dtUnknown;
}


GenRet UnresolvedSymExpr::codegen() {
  GenInfo* info = gGenInfo;
  FILE* outfile = info->cfile;
  GenRet ret;
  INT_FATAL(this, "UnresolvedSymExpr::codegen called");
  if( outfile ) fprintf(outfile, "%s /* unresolved symbol */", unresolved);
  return ret;
}

void UnresolvedSymExpr::prettyPrint(std::ostream *o) {
  *o << unresolved;
}

void UnresolvedSymExpr::accept(AstVisitor* visitor) {
  visitor->visitUsymExpr(this);
}

/************************************ | *************************************
*                                                                           *
*                                                                           *
************************************* | ************************************/

DefExpr::DefExpr(Symbol* initSym, BaseAST* initInit, BaseAST* initExprType) :
  Expr(E_DefExpr),
  sym(initSym),
  init(NULL),
  exprType(NULL)
{
  if (sym)
    sym->defPoint = this;

  if (Expr* a = toExpr(initInit)) {
    init = a;
  } else if (Symbol* a = toSymbol(initInit))
    init = new SymExpr(a);
  else if (initInit)
    INT_FATAL(this, "DefExpr initialized with bad init ast");

  if (Expr* a = toExpr(initExprType))
    exprType = a;
  else if (Symbol* a = toSymbol(initExprType))
    exprType = new SymExpr(a);
  else if (initExprType)
    INT_FATAL(this, "DefExpr initialized with bad exprType ast");

  if (init && init->parentSymbol)
    INT_FATAL(this, "DefExpr initialized with init already in tree");

  if (exprType && exprType->parentSymbol)
    INT_FATAL(this, "DefExpr initialized with exprType already in tree");

  if (isArgSymbol(sym) && (exprType || init))
    INT_FATAL(this, "DefExpr of ArgSymbol cannot have either exprType or init");

  gDefExprs.add(this);
}

Expr* DefExpr::getFirstExpr() {
  return this;
}

Expr* DefExpr::getFirstChild() {
  return NULL;
}

void DefExpr::verify() {
  Expr::verify();
  if (astTag != E_DefExpr) {
    INT_FATAL(this, "Bad DefExpr::astTag");
  }
  if (!sym) {
    INT_FATAL(this, "DefExpr has no sym");
  }
  if (toFnSymbol(sym) && (exprType || init))
    INT_FATAL(this, "Bad FnSymbol::defPoint");
  if (toArgSymbol(sym) && (exprType || init))
    INT_FATAL(this, "Bad ArgSymbol::defPoint");
  if (init && init->parentExpr != this)
    INT_FATAL(this, "Bad DefExpr::init::parentExpr");
  if (exprType && exprType->parentExpr != this)
    INT_FATAL(this, "Bad DefExpr::exprType::parentExpr");
  if (sym->defPoint != this)
    INT_FATAL(this, "Bad DefExpr::sym->defPoint");
}


DefExpr*
DefExpr::copyInner(SymbolMap* map) {
  return new DefExpr(COPY_INT(sym), COPY_INT(init), COPY_INT(exprType));
}


void DefExpr::replaceChild(Expr* old_ast, Expr* new_ast) {
  if (old_ast == init) {
    init = new_ast;
  } else if (old_ast == exprType) {
    exprType = new_ast;
  } else {
    INT_FATAL(this, "Unexpected case in DefExpr::replaceChild");
  }
}


Type* DefExpr::typeInfo(void) {
  INT_FATAL(this, "Illegal call to DefExpr::typeInfo()");
  return NULL;
}


GenRet DefExpr::codegen() {
  GenInfo* info = gGenInfo;
  GenRet ret;
  if( info->cfile ) {
    if (toLabelSymbol(sym)) {
      std::string str = sym->cname;
      str += ":;\n"; // ; avoids 'label at end of compound statement' error
      info->cStatements.push_back(str);
    }
  } else {
#ifdef HAVE_LLVM
    if (toLabelSymbol(sym)) {
      llvm::Function *func = info->builder->GetInsertBlock()->getParent();

      llvm::BasicBlock *blockLabel;

      if(!(blockLabel = info->lvt->getBlock(sym->cname))) {
        blockLabel = llvm::BasicBlock::Create(
            info->module->getContext(), sym->cname);
        info->lvt->addBlock(sym->cname, blockLabel);
      }

      info->builder->CreateBr(blockLabel);

      func->getBasicBlockList().push_back(blockLabel);
      info->builder->SetInsertPoint(blockLabel);
    }
#endif
  }
  return ret;
}

void DefExpr::accept(AstVisitor* visitor) {
  if (visitor->enterDefExpr(this) == true) {
    if (init)
      init->accept(visitor);

    if (exprType)
      exprType->accept(visitor);

    if (sym)
      sym->accept(visitor);

    visitor->exitDefExpr(this);
  }
}

/************************************ | *************************************
*                                                                           *
*                                                                           *
************************************* | ************************************/

#ifdef HAVE_LLVM
// Easier-to-use versions of functions in llvmUtil.h, not
// defined there because we didn't want llvmUtil.h to depend on
// Chapel's codegen.h
llvm::Value* createTempVarLLVM(llvm::Type* type, const char* name)
{
  GenInfo* info = gGenInfo;
  return createTempVarLLVM(info->builder, type, name);
}

static
llvm::Value *convertValueToType(llvm::Value *value, llvm::Type *newType, bool isSigned = false, bool force = false)
{
  GenInfo* info = gGenInfo;
  return convertValueToType(info->builder, info->targetData, value, newType, isSigned, force);
}

static
PromotedPair convertValuesToLarger(llvm::Value *value1, llvm::Value *value2, bool isSigned1 = false, bool isSigned2 = false)
{
  GenInfo* info = gGenInfo;
  return convertValuesToLarger(info->builder,
                               value1, value2, isSigned1, isSigned2);
}
#endif

#define WIDE_GEP_LOC 0
#define WIDE_GEP_ADDR 1
#define WIDE_GEP_SIZE 2

static const char* wide_fields[] = {"locale", "addr", "size", NULL};

// Generates code to load the wide version of an address and returns an
// expression that evaluates to this address.
//
// The wide address is generated by a call to the runtime support
// function chpl_build_wide_ptr_loc.
//
// The type can be passed here in case the raddr does not have a Chapel type
// or in case it would be difficult to compute it. It used to be the case that
// it was sometimes impossible to reference types for some arguments but
// getOrMakeRefTypeDuringCodegen/getOrMakeWideTypeDuringCodegen may cover
// all the cases.
static
GenRet codegenWideAddr(GenRet locale, GenRet raddr, Type* wideType = NULL)
{
  GenRet ret;
  GenInfo* info = gGenInfo;
  Type* wideRefType = NULL;

  if( locale.chplType ) INT_ASSERT(locale.chplType == dtLocaleID->typeInfo());

  if( raddr.chplType && !wideType ) {
    INT_ASSERT(raddr.isLVPtr != GEN_WIDE_PTR);
    Type* refType;
    if( raddr.isLVPtr == GEN_VAL ) {
      // Then we should have a ref or a class.
      INT_ASSERT(raddr.chplType == dtNil ||
                 isClass(raddr.chplType) ||
                 raddr.chplType->symbol->hasFlag(FLAG_REF));
      refType = raddr.chplType;
    } else {
      // GEN_REF
      refType = getOrMakeRefTypeDuringCodegen(raddr.chplType);
    }
    wideRefType = getOrMakeWideTypeDuringCodegen(refType);
    INT_ASSERT(wideRefType);
  } else {
    wideRefType = wideType;
  }

  INT_ASSERT(wideRefType);

  locale = codegenValue(locale);
  if( widePointersStruct ) {
    // Create a stack-local stored wide pointer
    // of the appropriate type.
    ret = createTempVar(wideRefType);
    if( info->cfile ) {
      std::string localeAssign;
      std::string addrAssign;
      ret = codegenValue(ret); // remove the & part.
      localeAssign = ret.c + ".locale = " + locale.c + ";\n";
      info->cStatements.push_back(localeAssign);
      addrAssign = ret.c + ".addr = " + raddr.c + ";\n";
      info->cStatements.push_back(addrAssign);
    } else {
#ifdef HAVE_LLVM
      llvm::Value* adr = info->builder->CreateStructGEP(ret.val, WIDE_GEP_ADDR);
      llvm::Value* loc = info->builder->CreateStructGEP(ret.val, WIDE_GEP_LOC);

      // cast address if needed. This is necessary for building a wide
      // NULL pointer since NULL is actually an i8*.
      llvm::Type* addrType = adr->getType()->getPointerElementType();
      llvm::Value* addrVal = raddr.val;
      if (raddr.val->getType() != addrType){
        addrVal = convertValueToType(addrVal, addrType);
      }
      INT_ASSERT(addrVal);

      info->builder->CreateStore(addrVal, adr);
      info->builder->CreateStore(locale.val, loc);
#endif
    }
    // Load whatever we stored...
    ret = codegenValue(ret);
  } else {
    if( fLLVMWideOpt ) {
#ifdef HAVE_LLVM
      GenRet wideTy = wideRefType; // get the LLVM type for the wide ref.
      llvm::PointerType *addrType = llvm::cast<llvm::PointerType>(wideTy.type);

      // call GLOBAL_FN_GLOBAL_MAKE dummy function
      llvm::Function* fn = getMakeFn(info->module, &info->globalToWideInfo,
                                     addrType);
      INT_ASSERT(fn);
      llvm::Type* eltType = addrType->getElementType();
      llvm::Type* locAddrType = llvm::PointerType::getUnqual(eltType);
      // Null pointers require us to possibly cast to the pointer type
      // we are supposed to have since null has type void*.
      llvm::Value* locAddr = raddr.val;
      locAddr = info->builder->CreatePointerCast(locAddr, locAddrType);
      ret.val = info->builder->CreateCall2(fn, locale.val, locAddr);
#endif
    } else {
      // Packed wide pointers.
      ret = codegenCallExpr("chpl_return_wide_ptr_loc",
                            locale, codegenCastToVoidStar(raddr));
      ret = codegenCast(wideRefType, ret);
    }
  }

  ret.chplType = wideRefType->getValType();
  ret.isLVPtr = GEN_WIDE_PTR;
  return ret;
}

// Generates a new version of a wide address which has a different
// .addr part, leaving the locale part alone.
static
GenRet codegenWideAddrWithAddr(GenRet base, GenRet newAddr, Type* wideType = NULL)
{
  // NOTE - if computing the entire localeID becomes one day
  // expensive, and it can be inferred from the pointer part,
  // update this to just use the node part.
  return codegenWideAddr(codegenRlocale(base), newAddr, wideType);
}

#ifdef HAVE_LLVM

// Set USE_TBAA to 0 to disable the emission of Type Based Alias Analysis
// metadata when generating LLVM loads or stores.
// Set USE_TBAA to 1 to emit TBAA metadata with loads and stores.
#define USE_TBAA 1

// Create an LLVM store instruction possibly adding
// appropriate metadata based upon the Chapel type of val.
//
static
llvm::StoreInst* codegenStoreLLVM(llvm::Value* val,
                                  llvm::Value* ptr,
                                  Type* valType = NULL)
{
  GenInfo *info = gGenInfo;
  llvm::StoreInst* ret = info->builder->CreateStore(val, ptr);
  llvm::MDNode* tbaa = NULL;
  if( USE_TBAA && valType ) tbaa = valType->symbol->llvmTbaaNode;
  if( tbaa ) ret->setMetadata(llvm::LLVMContext::MD_tbaa, tbaa);
  return ret;
}


static
llvm::StoreInst* codegenStoreLLVM(GenRet val,
                                  GenRet ptr,
                                  Type* valType = NULL)
{
  if( val.chplType && !valType ) valType = val.chplType;
  if( ptr.chplType && !valType ) {
    if( ptr.isLVPtr ) valType = ptr.chplType;
    else valType = ptr.chplType->getValType();
  }

  llvm::Type* ptrValType = llvm::cast<llvm::PointerType>(
                                      ptr.val->getType())->getElementType();
 
  // implicit cast in C, needs to be made explicit in LLVM
  // e.g. T3 = alloca i8; 
  //      T3 = (T == T2);   // not actual LLVM syntax
  // in LLVM, boolean type is i1
  if (val.val->getType() != ptrValType){
    val.val = convertValueToType(val.val, ptrValType, !val.isUnsigned);
    INT_ASSERT(val.val);
  }

  return codegenStoreLLVM(val.val, ptr.val, valType);
}
// Create an LLVM load instruction possibly adding
// appropriate metadata based upon the Chapel type of ptr.
static
llvm::LoadInst* codegenLoadLLVM(llvm::Value* ptr,
                                Type* valType = NULL,
                                bool isConst = false)
{
  GenInfo* info = gGenInfo;
  llvm::LoadInst* ret = info->builder->CreateLoad(ptr);
  llvm::MDNode* tbaa = NULL;
  if( USE_TBAA && valType ) {
    if( isConst ) tbaa = valType->symbol->llvmConstTbaaNode;
    else tbaa = valType->symbol->llvmTbaaNode;
  }
  if( tbaa ) ret->setMetadata(llvm::LLVMContext::MD_tbaa, tbaa);
  return ret;
}

static
llvm::LoadInst* codegenLoadLLVM(GenRet ptr,
                                Type* valType = NULL,
                                bool isConst = false)
{
  if( ptr.chplType && !valType ) {
    if( ptr.isLVPtr ) valType = ptr.chplType;
    else valType = ptr.chplType->getValType();
  }

  return codegenLoadLLVM(ptr.val, valType, isConst);
}

#endif

static
GenRet codegenUseGlobal(const char* global)
{
  GenInfo* info = gGenInfo;
  GenRet ret;
  if( info->cfile ) {
    ret.c = global;
  } else {
#ifdef HAVE_LLVM
    ret = info->lvt->getValue(global);
    if( ! ret.val )
      INT_FATAL("Could not find global %s, "
                "perhaps it is missing or is complicated macro?", global);
    assert( ret.isLVPtr != GEN_WIDE_PTR );
    if( ret.isLVPtr == GEN_PTR ) {
      ret.val = codegenLoadLLVM(ret);
    }
    INT_ASSERT(ret.val);
#endif
  }
  ret.isLVPtr = GEN_VAL;
  return ret;
}

static
GenRet codegenLocaleForNode(GenRet node)
{
  Type* localeType = LOCALE_ID_TYPE;
  GenRet ret;

  ret.chplType = localeType;
  node = codegenValue(node);

  GenRet tmp = createTempVar(localeType);
  GenRet anySublocale = codegenUseGlobal("c_sublocid_any");
  codegenCall("chpl_buildLocaleID", node, anySublocale, codegenAddrOf(tmp),
              codegenZero(), codegenNullPointer());
  return tmp;
}


static
GenRet codegenUseCid(Type* classType)
{
  std::string varname;
  varname = varname + "chpl__cid_" + classType->symbol->cname;
  GenRet ret = codegenUseGlobal(varname.c_str());
  ret.chplType = CLASS_ID_TYPE;
  return ret;
}

// A construct which gives the current node ID (int32_t).
static
GenRet codegenGetNodeID(void)
{
  GenRet ret =  codegenUseGlobal("chpl_nodeID");
  ret.chplType = NODE_ID_TYPE;
  return ret;
}

// A construct which gives the current locale ID.
static
GenRet codegenGetLocaleID(void)
{
  GenRet ret =  codegenCallExpr("chpl_gen_getLocaleID");
  ret.chplType = LOCALE_ID_TYPE;
#ifdef HAVE_LLVM
  GenInfo* info = gGenInfo;
  if (!info->cfile ) {
    // Make sure that the result of gen_getLocaleID is
    // the right type (since clang likes to fold int32/int32 into int32).
    GenRet expectType = LOCALE_ID_TYPE;
    ret.val = convertValueToType(ret.val, expectType.type);
    assert(ret.val);
  }
#endif
  return ret;
}


static
GenRet codegenUseGlobal(std::string str)
{
  return codegenUseGlobal(str.c_str());
}

static
GenRet codegenWideHere(GenRet addr, Type* wideType = NULL)
{
  GenRet locale = codegenGetLocaleID();
  GenRet addrVal = codegenValue(addr);
  GenRet ret = codegenWideAddr(locale, addrVal, wideType);
  return ret;
}

static bool isWide(GenRet x)
{
  if( x.isLVPtr == GEN_WIDE_PTR ) return true;
  if( x.chplType && x.chplType->symbol->hasEitherFlag(FLAG_WIDE_REF,FLAG_WIDE_CLASS) ) return true;
  return false;
}

// This function takes in something already code-generated that should be some
// sort of wide thing (isLVPtr == GEN_WIDE_PTR, or wide ref or wide class).
// It returns the local reference type and sets *wideRefTypeOut
// to the wide reference type.
static
Type* getRefTypesForWideThing(GenRet wide, Type** wideRefTypeOut)
{
  Type* ret = NULL;
  Type* wideRefType = NULL;
  if( wide.chplType ) {
    // Set the resulting Chapel type.
    if( wide.isLVPtr == GEN_WIDE_PTR ) {
      // wide lv-pointer, e.g. to int,
      // so we return a reference to int.
      ret = getOrMakeRefTypeDuringCodegen(wide.chplType);
      wideRefType = getOrMakeWideTypeDuringCodegen(ret);
    } else {
      // local lv-pointer or value; in such cases they are wide
      // only if they are a wide reference or a wide class.
      // Then the wide type is the current Chapel type.
      if( wide.chplType->symbol->hasEitherFlag(FLAG_WIDE_REF,FLAG_WIDE_CLASS) ) {
        ret = wide.chplType->getField("addr")->typeInfo();
        wideRefType = wide.chplType;
      } else {
        INT_ASSERT(0);
      }
    }
  }
  if( wideRefTypeOut ) *wideRefTypeOut = wideRefType;
  return ret;
}

// This function casts a wide pointer to a void* wide pointer (ie wide_ptr_t)
// for use with packed wide pointers.
static GenRet codegenCastWideToVoid(GenRet wide) {

  INT_ASSERT(wide.isLVPtr == GEN_WIDE_PTR ||
             (wide.chplType &&
              wide.chplType->symbol->hasEitherFlag(FLAG_WIDE_REF,FLAG_WIDE_CLASS)));

  // If we have a local pointer to a wide reference,
  // codegen value it.
  if( wide.isLVPtr == GEN_PTR ) {
    wide = codegenValue(wide);
  }

  // If we don't already have a wide reference - that is, if
  // wide.isLVPtr == GEN_WIDE_PTR - convert it to a Chapel reference in order
  // to create a temporary variable and have fewer cases below.
  if( wide.isLVPtr == GEN_WIDE_PTR ) {
    wide = codegenAddrOf(wide);
    // The result is wide.isLVPtr == GEN_VAL but wide.chplType is a wide ref
  }

  return codegenCast("wide_ptr_t", wide);
}

// Extract a field of a wide string/ptr, returning an lvalue-pointer to the that
// field if we have a pointer to the wide string/ptr.  We need this function
// because codegenRaddr and friends now work with void wide pointer data-types
// (and wide strings are not the same as other wide types), and because
// codegenFieldPtr doesn't work to extract wide string fields (since it thinks
// it's supposed to be extracting fields from the class rather than from the
// wide ptr).
//
// Works for wide strings or wide pointers.
//
// field is WIDE_GEP_LOC, WIDE_GEP_ADDR, or WIDE_GEP_SIZE.
static GenRet codegenWideThingField(GenRet ws, int field)
{
  GenRet ret;
  GenInfo* info = gGenInfo;

  INT_ASSERT(field == WIDE_GEP_LOC ||
             field == WIDE_GEP_ADDR ||
             field == WIDE_GEP_SIZE );

  const char* fname = wide_fields[field];

  if( info->cfile ) {
    if (ws.isLVPtr == GEN_PTR) {
      ret.isLVPtr = GEN_PTR;
      ret.c += "&((" + ws.c + ")->" + fname + ")";
    } else {
      // This case handles GEN_WIDE_PTR or GEN_VAL
      // we don't have an l-value for this one.
      // Could be wide lv-ptr or GEN_VAL wide ref.
      ret.isLVPtr = GEN_PTR;
      ret.c += "&((" + ws.c + ")." + fname + ")";
    }
  } else {
#ifdef HAVE_LLVM
    if (ws.val->getType()->isPointerTy()){
      ret.isLVPtr = GEN_PTR;
      ret.val = info->builder->CreateConstInBoundsGEP2_32(ws.val, 0, field);
    } else {
      ret.isLVPtr = GEN_VAL;
      ret.val = info->builder->CreateExtractValue(ws.val, field);
    }
    assert(ret.val);
#endif
  }

  if( field == WIDE_GEP_SIZE ) {
    ret.chplType = SIZE_TYPE;
  } else if( field == WIDE_GEP_LOC ) {
    ret.chplType = LOCALE_ID_TYPE;
  }

  return ret;
}

// Generates code to load the remote address from a wide address.
// Always returns the address portion of the wide pointer as a value.
// The .chplType of the result will be a reference or class type.
GenRet codegenRaddr(GenRet wide)
{
  GenRet ret;
  Type* wideRefType = NULL;
  Type* type = NULL;
 
  type = getRefTypesForWideThing(wide, &wideRefType);

  if( widePointersStruct ) {
    ret = codegenValue(codegenWideThingField(wide, WIDE_GEP_ADDR));
  } else {
    if( fLLVMWideOpt ) {
#ifdef HAVE_LLVM
      GenInfo* info = gGenInfo;
      if (wide.isLVPtr == GEN_PTR) wide = codegenValue(wide);
      GenRet wideTy = wideRefType; // get the LLVM type for the wide ref.
      llvm::PointerType *addrType = llvm::cast<llvm::PointerType>(wideTy.type);

      // call GLOBAL_FN_GLOBAL_ADDR dummy function 
      llvm::Function* fn = getAddrFn(info->module, &info->globalToWideInfo,
                                     addrType);
      INT_ASSERT(fn);
      ret.val = info->builder->CreateCall(fn, wide.val);
#endif
    } else {
      // Packed wide pointers
      ret = codegenCallExpr("chpl_wide_ptr_get_address",
                            codegenCastWideToVoid(wide));
    }
    ret = codegenCast(type, ret);
  }
  ret.chplType = type;
  return ret;
}

// Generates code to load the remote locale from a wide address
static GenRet codegenRlocale(GenRet wide)
{
  GenRet ret;
  Type* type = LOCALE_ID_TYPE;

  if( widePointersStruct ) {
    ret = codegenWideThingField(wide, WIDE_GEP_LOC);
  } else {
    if( fLLVMWideOpt ) {
#ifdef HAVE_LLVM
      Type* wideRefType = NULL;
      GenInfo* info = gGenInfo;
      getRefTypesForWideThing(wide, &wideRefType);
      if (wide.isLVPtr == GEN_PTR) wide = codegenValue(wide);
      GenRet wideTy = wideRefType; // get the LLVM type for the wide ref.
      llvm::PointerType *addrType = llvm::cast<llvm::PointerType>(wideTy.type);

      // call GLOBAL_FN_GLOBAL_LOCID dummy function 
      llvm::Function* fn = getLocFn(info->module, &info->globalToWideInfo, addrType);
      INT_ASSERT(fn);
      ret.val = info->builder->CreateCall(fn, wide.val);
#endif
    } else {

      // Packed wide pointers
      ret = codegenCallExpr("chpl_wide_ptr_get_localeID",
                            codegenCastWideToVoid(wide));
#ifdef HAVE_LLVM
      assert(ret.val);
      GenRet expectType = LOCALE_ID_TYPE;
      ret.val = convertValueToType(ret.val, expectType.type);
      assert(ret.val);
#endif
    }
  }
  ret.chplType = type;
  return ret;
}

static GenRet codegenRnode(GenRet wide){
  GenRet ret;
  Type* type = NODE_ID_TYPE;

  if( widePointersStruct ) {
    ret = codegenCallExpr("chpl_nodeFromLocaleID",
                          codegenAddrOf(codegenValuePtr(codegenWideThingField(wide,WIDE_GEP_LOC))), codegenZero(), codegenNullPointer());
  } else {
    if( fLLVMWideOpt ) {
#ifdef HAVE_LLVM
      Type* wideRefType = NULL;
      GenInfo* info = gGenInfo;
      getRefTypesForWideThing(wide, &wideRefType);
      if (wide.isLVPtr == GEN_PTR) wide = codegenValue(wide);
      GenRet wideTy = wideRefType; // get the LLVM type for the wide ref.
      llvm::PointerType *addrType = llvm::cast<llvm::PointerType>(wideTy.type);

      // call GLOBAL_FN_GLOBAL_NODEID dummy function 
      llvm::Function* fn = getNodeFn(info->module, &info->globalToWideInfo, addrType);
      INT_ASSERT(fn);
      ret.val = info->builder->CreateCall(fn, wide.val);
#endif
    } else {
      // Packed wide pointers
      ret = codegenCallExpr("chpl_wide_ptr_get_node",
                            codegenCastWideToVoid(wide));
    }
  }

  ret.chplType = type;
  return ret;
}

static const int field_normal = 0;
static const int field_cid = 1;
static const int field_uid = 2;
static const int field_other = 3;

// Generates code to produce a pointer to the member (ie a field).
// Does not normally do any loads,stores,puts,or gets;
//  just does address arithmetic. The exception is if it has
//  to read an lvalue or when we have a reference to a class.
//
// This function handles the following cases:
//  1 base.chplType is a Chapel class
//  2 base.chplType is a Chapel wide class
//  3 base.chplType is a Chapel record and base.isLVPtr is set
//  4 base.chplType is a Chapel union and base.isLVPtr is set
//  5 base.chplType is a Chapel reference or wide reference type to a record
//  6 base.chplType is a Chapel reference or wide reference type to a union
//  7 base.chplType is a Chapel reference or wide reference to
//    a class or wide class (* causes a load)
//
//  In addition, it handles some special cases which are not reflected
//   in the Chapel type system, like getting the class ID or union ID
//   fields.
//
//  In any case, returns a GEN_PTR or GEN_WIDE_PTR to the field.
//
//  This is equivalent to C (assuming x has ptr type e.g. struct mystruct*)
//    & x->myfield
//
static
GenRet codegenFieldPtr(
    GenRet base,
    const char *c_field_name,
    const char* chpl_field_name,
    int special /* field_normal,field_cid, or field_uid */ ) {
  GenInfo* info = gGenInfo;
  GenRet ret;
  Type* baseType = base.chplType;
  AggregateType* ct = NULL;
  Type* castType = NULL;
  
  if( special == field_normal ) {
    INT_ASSERT(baseType);
  }

  if( baseType ) {
    // Reduce the Chapel reference or wide reference cases
    // to GEN_PTR or GEN_WIDE_PTR cases.
    if (baseType->symbol->hasEitherFlag(FLAG_REF,FLAG_WIDE_REF)) {
      base = codegenDeref(base);
      return codegenFieldPtr(base, c_field_name, chpl_field_name, special);
    }
  }

  if( ! fLLVMWideOpt ) {
    // Reduce GEN_WIDE_PTR or FLAG_WIDE_CLASS cases to local versions
    // and rebuild addresses.
    if( base.isLVPtr == GEN_WIDE_PTR ||
        (baseType && baseType->symbol->hasFlag(FLAG_WIDE_CLASS)) ) {
      GenRet addr;
      addr = codegenRaddr(base);
      addr = codegenFieldPtr(addr, c_field_name, chpl_field_name, special);
      ret = codegenWideAddrWithAddr(base, addr);
      return ret;
    }
  }

  if( baseType ) {
    // At this point, baseType should be a record, union, class, or wide class
    // All of these types are in the AggregateType AST node.
    ct = toAggregateType(baseType);
    INT_ASSERT(ct);

    if ( isClass(ct) ) {
      // ok, we have a class type. We should codegenValue
      // to make sure we have no extra indirection.
      base = codegenValue(base);
    } else if ( baseType->symbol->hasFlag(FLAG_WIDE_CLASS)) {
      // Get the local version of the class (because it has the fields)
      base = codegenValue(base);
      baseType = baseType->getField("addr")->typeInfo();
      ct = toAggregateType(baseType);
    } else {
      // Must be a record or union type, and we must have an
      // lvalue-ptr to one of them.
      INT_ASSERT(isRecord(ct) || isUnion(ct));
      INT_ASSERT( base.isLVPtr != GEN_VAL );
    }
  }

  // No Chapel field name? it must be special.
  if( !chpl_field_name && !special ) special = field_other;

  if( special ) {
    if( special == field_cid ) {
      INT_ASSERT( ct && isClass(ct) );
      ret.chplType = CLASS_ID_TYPE;
      castType = dtObject;
    } else if( special == field_uid ) {
      ret.chplType = UNION_ID_TYPE;
    } else {
      ret.chplType = NULL;
    }
  } else if( ct ) {
    // The field might be in a base class, so we
    // cast to the right base class type. If the field
    // is in the class, there is no need to cast.
    Symbol* fieldSymbol = ct->getField(chpl_field_name);
    if( isClass(ct) ) {
      castType = fieldSymbol->defPoint->parentSymbol->typeInfo();
      if( castType == ct ) castType = NULL;
    }
    ret.chplType = fieldSymbol->typeInfo();
  }

  if( fLLVMWideOpt && castType && isWide(base) ) {
    // for fLLVMWideOpt
    castType = getOrMakeWideTypeDuringCodegen(castType);
  }

  ret.isLVPtr = GEN_PTR;
  // with LLVMWideOpt, we might return a wide ptr.
  if( fLLVMWideOpt && isWide(base) ) ret.isLVPtr = GEN_WIDE_PTR;

  if (isClass(ct) ) {
    base = codegenValue(base);
  } else {
    // not a class. base is a lvalue pointer.
    if( !fLLVMWideOpt ) INT_ASSERT(base.isLVPtr == GEN_PTR);
    else INT_ASSERT(base.isLVPtr != GEN_VAL);
  }
  if( info->cfile ) {
    ret.c = '&';
    ret.c += "(";
    if( castType ) ret.c += codegenCast(castType,base).c;
    else ret.c += "(" + base.c + ")";
    ret.c += "->";
    if (isUnion(ct) && !special)
      ret.c += "_u.";
    ret.c += c_field_name;
    ret.c += ")";
  } else {
#ifdef HAVE_LLVM
    // LLVM codegen
    llvm::Value* baseValue = base.val;

    // cast if needed
    if (castType) {
      llvm::Type* castTypeLLVM = castType->codegen().type;
      baseValue = convertValueToType(base.val, castTypeLLVM, !base.isUnsigned);
      INT_ASSERT(baseValue);
    }

    AggregateType *cBaseType = toAggregateType(baseType);

    if( isUnion(ct) && !special ) {
      // Get a pointer to the union data then cast it to the right type
      ret.val = info->builder->CreateConstInBoundsGEP2_32(
          baseValue, 0, cBaseType->getMemberGEP("_u"));
      GenRet retType = ret.chplType;
      llvm::PointerType* ty =
        llvm::PointerType::get(retType.type,
                               baseValue->getType()->getPointerAddressSpace());
      // Now cast it to the right type.
      ret.val = convertValueToType(ret.val, ty, false);
      INT_ASSERT(ret.val);
    } else {
      // Normally, we just use a GEP.
      ret.val = info->builder->CreateConstInBoundsGEP2_32(
          baseValue, 0, cBaseType->getMemberGEP(c_field_name));
    }
#endif
  }
  return ret;
}

void DefExpr::prettyPrint(std::ostream *o) {
  *o << "<DefExprType>";
}

static
GenRet codegenFieldPtr(GenRet base, Expr* field) {
  const char* cname = NULL;
  const char* name = NULL;
  if(DefExpr *de = toDefExpr(field)) {
    cname = de->sym->cname;
    name = de->sym->name;
  } else if(SymExpr *se = toSymExpr(field)) {
    VarSymbol* var = toVarSymbol(se->var);
    if (var && var->immediate) {
      cname = name = var->immediate->v_string;
    } else {
      cname = se->var->cname;
      name = se->var->name;
    }
  } else if(NamedExpr *ne = toNamedExpr(field)) {
    cname = name = ne->name;
  } else {
    INT_FATAL("Unknown field in codegenFieldPtr");
  }
  return codegenFieldPtr(base, cname, name, field_normal);
}

static
GenRet codegenFieldPtr(GenRet base, const char* field) {
  const char* cname = NULL;
  const char* name = NULL;
  cname = field;
  name = field;
  return codegenFieldPtr(base, cname, name, field_normal);
}

static
GenRet codegenFieldCidPtr(GenRet base) {
  GenRet ret = codegenFieldPtr(base, "chpl__cid", NULL, field_cid);
  //if( ! ret.chplType ) ret.chplType = CLASS_ID_TYPE;
  return ret;
}

static
GenRet codegenFieldUidPtr(GenRet base) {
  GenRet ret = codegenFieldPtr(base, "_uid", NULL, field_uid);
  //if( ! ret.chplType ) ret.chplType = UNION_ID_TYPE;
  return ret;
}


// Generates code to produce a pointer an array element.
//
// Handles the following cases:
//  1 base.chplType is a data class (ie _ddata)
//  2 base.chplType is a wide data class
//  3 base.chplType is a homogeneous tuple (aka star tuple) and isLVPtr != 0
//  4 base.chplType is a Chapel reference or wide reference
//    to a data class, wide data class, or homogeneous tuple.
//
// In any case, returns a GEN_PTR or GEN_WIDE_PTR to the field.
//
// This is equivalent to C (assuming ptr is a pointer type)
//   ptr + i
// If ddataPtr is true, we return a pointer to the element.  This is
//  currently only used for the PRIM_ARRAY_SHIFT_BASE_POINTER case.
//
static
GenRet codegenElementPtr(GenRet base, GenRet index, bool ddataPtr=false) {
  GenRet ret;
  GenInfo* info = gGenInfo;
  Type* baseType = NULL;
  Type* eltType = NULL;
  std::string addr;
  bool isStarTuple = false;

  INT_ASSERT(base.chplType);

  // Handle references to arrays or star tuples
  // by converting them to isLVPtr != GEN_VAL
  if( base.chplType->symbol->hasEitherFlag(FLAG_REF,FLAG_WIDE_REF) ) {
    base = codegenDeref(base);
  }

  baseType = base.chplType;

  // Now we should either have:
  //  - wide data class
  //  - data class
  //  - star tuple with isLVPtr != 0

  if( ! fLLVMWideOpt ) {
    // Convert wide pointer operations to the local counterparts.
    if( base.isLVPtr == GEN_WIDE_PTR ||
        baseType->symbol->hasFlag(FLAG_WIDE_CLASS) ) {
      GenRet newAddr = codegenElementPtr(codegenRaddr(base), index, ddataPtr);
      if (ddataPtr) {
        GenRet ret = codegenWideAddrWithAddr(base, newAddr, baseType);
        // Tell the compiler this is a ddata pointer not a ref to an element
        ret.isLVPtr = GEN_PTR;
        ret.chplType = base.chplType;
        ret.isUnsigned = true;
        return ret;
      } else {
        return codegenWideAddrWithAddr(base, newAddr);
      }
    }
  }

  ret.isLVPtr = GEN_PTR;
  if( fLLVMWideOpt && isWide(base) ) ret.isLVPtr = GEN_WIDE_PTR;

  if( baseType->symbol->hasFlag(FLAG_STAR_TUPLE) ) {
    eltType = baseType->getField("x1")->typeInfo();
    isStarTuple = true;
    // Star tuples should only be passed by reference here...
    INT_ASSERT(base.isLVPtr != GEN_VAL);
  } else if( baseType->symbol->hasFlag(FLAG_DATA_CLASS) ) {
    eltType = getDataClassType(baseType->symbol)->typeInfo();
    isStarTuple = false;
  }

  if (ddataPtr) {
    // Tell the compiler this is a ddata pointer not a ref to an element
    ret.chplType = baseType;
    ret.isUnsigned = true;
  } else {
    ret.chplType = eltType;
  }

  index = codegenValue(index);
  if( !isStarTuple ) base = codegenValue(base);

  if( info->cfile ) {
    base = codegenValue(base); // even for tuple, for style.
    ret.c = "(" + base.c + " + " + index.c + ")";
  } else {
#ifdef HAVE_LLVM
    // in LLVM, arrays are not pointers and cannot be used in
    // calls to CreateGEP, CreateCall, CreateStore, etc.
    // so references to arrays must be used instead
    // (i.e. if it is a reference to an array, do not deref)
    std::vector<llvm::Value *> GEPLocs;

    // add zero as first index if tuple
    if (isStarTuple){
      GEPLocs.push_back(
          llvm::Constant::getNullValue(
            llvm::IntegerType::getInt64Ty(info->module->getContext())));
    }
    GEPLocs.push_back(index.val);

    ret.val = info->builder->CreateInBoundsGEP(base.val, GEPLocs);
#endif
  }

  return ret;
}

#ifdef HAVE_LLVM

llvm::Value* createTempVarLLVM(llvm::Type* type)
{
  char name[32];
  sprintf(name, "chpl_macro_tmp_%d", codegen_tmp++);
  return createTempVarLLVM(type, name);
}

#endif

static
GenRet createTempVar(const char* ctype)
{
  GenInfo* info = gGenInfo;
  GenRet ret;
  char name[32];
  sprintf(name, "chpl_macro_tmp_%d", codegen_tmp++);
  
  ret.isLVPtr = GEN_PTR;
  if( info->cfile ) {
    // Add a temporary variable
    info->cLocalDecls.push_back(std::string(ctype) + " " + name);
    ret.c = std::string("&") + name;
  } else {
#ifdef HAVE_LLVM
    llvm::Type* llTy = info->lvt->getType(ctype);
    INT_ASSERT(llTy);
    ret.val = createTempVarLLVM(llTy, name);
#endif
  }
  return ret;
}

// use this function for chplTypes
static GenRet createTempVar(Type* t)
{
  GenInfo* info = gGenInfo;
  GenRet ret;
  if( info->cfile ) {
    // Just use the C-name.
    ret = createTempVar(t->symbol->cname);
  } else {
#ifdef HAVE_LLVM
    // We need to code-generate the type in the event
    // that it does not exist. That happens for some
    // types that are constructed during code generation
    // (to do with references and references pointers)
    // It's not a problem for C since the type will
    // be added to the header before the C compiler runs.
    GenRet tmp = t;
    llvm::Type* llTy = tmp.type;
    INT_ASSERT(llTy);
    ret.isLVPtr = GEN_PTR;
    ret.val = createTempVarLLVM(llTy);
#endif
  }
  ret.chplType = t;
  return ret;
}

GenRet createTempVarWith(GenRet v)
{
  GenInfo* info = gGenInfo;
  Type* t = v.chplType;
  INT_ASSERT(t);
  GenRet ret = createTempRef(t);
  ret.isUnsigned = v.isUnsigned;
  // now store into the temp var the value we have.
  if( info->cfile ) {
    std::string stmt = codegenValue(ret).c + " = " + codegenValue(v).c + ";\n";
    info->cStatements.push_back(stmt);
  } else {
#ifdef HAVE_LLVM
    codegenStoreLLVM(codegenValue(v), ret);
#endif
  }
  return ret;
}


// For C code generation
// Codegen *(ptr), but we optimize away
// & or &(something)
// if GenRet is a wide pointer, we will emit a 'get'.
// For a star tuple, if we have a reference to a star tuple,
// returns the base address.
GenRet codegenValue(GenRet r)
{
  GenInfo* info = gGenInfo;
  GenRet ret = r;
  ret.isLVPtr = GEN_VAL;

  if( r.isLVPtr == GEN_VAL ) return ret;
  if( r.isLVPtr == GEN_WIDE_PTR && !fLLVMWideOpt) {
    // with fLLVMWideOpt, we can just load directly below.
    assert(r.chplType);
 
    // Emit a temporary.
    // Assign from wide pointer value into temporary
    // Return local pointer to temporary
    ret = createTempRef(r.chplType);
    codegenAssign(ret, r);
    return codegenValue(ret);
  }

  // At this point r.isPtr == GEN_PTR.
  if( r.chplType ) {
    // If we have a Chapel type, propagate it.
    ret.chplType = r.chplType;
    // NOT value type if it's a reference, since
    // codegenValue on a Chapel reference just returns the pointer!
  }

  if( info->cfile ) {
    INT_ASSERT(r.c.length() > 0);
    if( r.c[0] == '&' ) {
      if( r.c[1] == '(' && r.c[r.c.length()-1] == ')' ) {
        // we have &(something)
        ret.c = r.c.substr(2, r.c.length()-3);
      } else {
        // we have &something
        ret.c = r.c.substr(1, r.c.length()-1);
      }
    } else if( r.c[0] == '(' && r.c[r.c.length()-1] == ')') {
      // we have (something)
      ret.c = "*" + r.c;
    } else {
      ret.c = "*(" + r.c + ")";
    }
  } else {
#ifdef HAVE_LLVM
    if (r.isLVPtr) {
      // But don't dereference star tuples (since C views these as arrays)
      if( r.chplType && r.chplType->symbol->hasFlag(FLAG_STAR_TUPLE) ) {
        ret.val = r.val;
        ret.isLVPtr = r.isLVPtr;
      } else ret.val = codegenLoadLLVM(r); // TODO - is r pointer to const?
    } else {
      ret.val = r.val;
    }
#endif
  }
  return ret;
}

// Create a temporary
// value holding r and return a pointer to it.
// If r is already a pointer, do nothing.
// Does not handle homogeneous tuples.
// Does not handle wide pointers.
GenRet codegenValuePtr(GenRet r)
{
  GenRet ret = r;

  // In codegen, 'nil' has to be treated like literal value.  Specifically,
  // in remote puts, it has to be copied into a temporary first, and the address
  // of the temporary used as the local buffer address in chpl_gen_comm_put().
  if( ret.isLVPtr == GEN_PTR && r.chplType != dtNil)
    return ret;

  if( r.chplType ) {
    bool isStarTuple = r.chplType->symbol->hasFlag(FLAG_STAR_TUPLE);
    INT_ASSERT(!isStarTuple);
  } 

  INT_ASSERT(r.isLVPtr != GEN_WIDE_PTR);
  ret = createTempVarWith(r);
  return ret;
}


// Converts an L-value pointer into a
// pointer value, so that it can for example
// be stored in another pointer.
static GenRet codegenAddrOf(GenRet r)
{
  GenRet ret = r;

  if (r.isLVPtr == GEN_WIDE_PTR) {
    if(r.chplType) {
      Type* refType = getOrMakeRefTypeDuringCodegen(r.chplType);
      ret.chplType = getOrMakeWideTypeDuringCodegen(refType);
    }
    ret.isLVPtr = GEN_VAL;
    return ret;
  } else if( r.isLVPtr == GEN_PTR ) {
    if(r.chplType) ret.chplType = getOrMakeRefTypeDuringCodegen(r.chplType);
    ret.isLVPtr = GEN_VAL;
  } else {
    INT_FATAL("misuse of codegenAddrOf");
  }

  return ret;
}
// Converts an L-value pointer into a
// pointer value, so that it can for example
// be stored in another pointer.
// If we start with a wide pointer, we just discard
// the locale portion (ie assume it is local).
static
GenRet codegenLocalAddrOf(GenRet r)
{
  if (r.isLVPtr == GEN_WIDE_PTR) {
    return codegenRaddr(r);
  }
  return codegenAddrOf(r);
}



GenRet codegenLocalDeref(GenRet r)
{
  GenRet ret;
  // LocalDeref on a wide pointer should just give
  // the address field as a reference.
  if( r.chplType && r.chplType->symbol->hasFlag(FLAG_WIDE_REF) ) {
    ret = codegenRaddr(r);
    return ret;
  }
  // For some reason, ArgSymbol might not have a real Chapel
  // reference type, so we have this function as a workaround
  // (instead of running codegenDeref with chplType=type->refType )
  ret = codegenValue(r);
  ret.isLVPtr = GEN_PTR;
  if( r.chplType ) ret.chplType = r.chplType->getValType();
  return ret;
}

// codegenValue(r) to remove & or add * (if & already removed) and sets isLVPtr
GenRet codegenDeref(GenRet r)
{
  GenRet ret;

  INT_ASSERT(r.chplType);
  if (r.chplType->symbol->hasEitherFlag(FLAG_WIDE_REF, FLAG_WIDE_CLASS)) {
    ret = codegenValue(r);
    ret.isLVPtr = GEN_WIDE_PTR;
    ret.chplType = r.chplType->getValType();
  } else if ( r.chplType->symbol->hasFlag(FLAG_REF) ){
    return codegenLocalDeref(r);
  } else {
    INT_ASSERT(0); // not a reference.
  }

  return ret;
}

static
GenRet codegenEquals(GenRet a, GenRet b)
{
  GenInfo* info = gGenInfo;
  GenRet ret;
  GenRet av = codegenValue(a);
  GenRet bv = codegenValue(b);
  ret.chplType = dtBool;
  if( info->cfile ) ret.c = "(" + av.c + " == " + bv.c + ")";
  else {
#ifdef HAVE_LLVM
   // if type mismatch, create cast on RHS
   if (av.val->getType() != bv.val->getType()){
     bv.val = convertValueToType(bv.val, av.val->getType(), !bv.isUnsigned);
     INT_ASSERT(bv.val);
   }
   if( av.val->getType()->isFPOrFPVectorTy() ) {
     ret.val = info->builder->CreateFCmpOEQ(av.val, bv.val);
   } else {
     ret.val = info->builder->CreateICmpEQ(av.val, bv.val);
   }
#endif
  }
  return ret;
}

static
GenRet codegenNotEquals(GenRet a, GenRet b)
{
  GenInfo* info = gGenInfo;
  GenRet ret;
  GenRet av = codegenValue(a);
  GenRet bv = codegenValue(b);
  ret.chplType = dtBool;
  if( info->cfile ) ret.c = "(" + av.c + " != " + bv.c + ")";
  else {
#ifdef HAVE_LLVM
   // if type mismatch, create cast on RHS
   if (av.val->getType() != bv.val->getType()){
     bv.val = convertValueToType(bv.val, av.val->getType(), !bv.isUnsigned);   
     INT_ASSERT(bv.val);
   }
   if( av.val->getType()->isFPOrFPVectorTy() ) {
     ret.val = info->builder->CreateFCmpONE(av.val, bv.val);
   } else {
     ret.val = info->builder->CreateICmpNE(av.val, bv.val);
   }
#endif
  }
  return ret;
}

static
GenRet codegenLogicalOr(GenRet a, GenRet b)
{
  GenInfo* info = gGenInfo;
  GenRet ret;
  GenRet av = codegenValue(a);
  GenRet bv = codegenValue(b);
  ret.chplType = dtBool;
  if( info->cfile ) ret.c = "(" + av.c + " || " + bv.c + ")";
  else {
#ifdef HAVE_LLVM
    ret.val = info->builder->CreateOr(info->builder->CreateIsNotNull(av.val),
                                      info->builder->CreateIsNotNull(bv.val));
#endif
  }
  return ret;
}
static
GenRet codegenLogicalAnd(GenRet a, GenRet b)
{
  GenInfo* info = gGenInfo;
  GenRet ret;
  GenRet av = codegenValue(a);
  GenRet bv = codegenValue(b);
  ret.chplType = dtBool;
  if( info->cfile ) ret.c = "(" + av.c + " && " + bv.c + ")";
  else {
#ifdef HAVE_LLVM
    ret.val = info->builder->CreateAnd(info->builder->CreateIsNotNull(av.val),
                                       info->builder->CreateIsNotNull(bv.val));
#endif
  }
  return ret;
}

static
GenRet codegenAdd(GenRet a, GenRet b)
{
  GenInfo* info = gGenInfo;
  GenRet ret;
  GenRet av = codegenValue(a);
  GenRet bv = codegenValue(b);
  bool handle_void_star = false;

  // allow primitive + to apply to void *
  // which isn't allowed by all C compilers,
  // so we cast to char* and back.
  // This feature is used so the compiler can generate
  // calls to autoSerialize, etc.
  if( av.chplType == dtCVoidPtr ) {
    handle_void_star = true;
    av = codegenCastToCharStar(av);
  }

  if( info->cfile ) ret.c = "(" + av.c + " + " + bv.c + ")";
  else {
#ifdef HAVE_LLVM
    bool a_signed = false;
    bool b_signed = false;
    if( av.chplType ) a_signed = is_signed(av.chplType);
    if( bv.chplType ) b_signed = is_signed(bv.chplType);
    PromotedPair values =
      convertValuesToLarger(av.val, bv.val, a_signed, b_signed);
    if(values.a->getType()->isFPOrFPVectorTy()) {
      ret.val = info->builder->CreateFAdd(values.a, values.b);
    } else {
      ret.val = info->builder->CreateAdd(values.a, values.b);
    }
    ret.isUnsigned = !values.isSigned;
#endif
  }

  if( handle_void_star ) {
    ret = codegenCastToVoidStar(ret);
  }

  return ret;
}

static
GenRet codegenSub(GenRet a, GenRet b)
{
  GenInfo* info = gGenInfo;
  GenRet ret;
  GenRet av = codegenValue(a);
  GenRet bv = codegenValue(b);
  if( info->cfile ) ret.c = "(" + av.c + " - " + bv.c + ")";
  else {
#ifdef HAVE_LLVM
    bool a_signed = false;
    bool b_signed = false;
    if( av.chplType ) a_signed = is_signed(av.chplType);
    if( bv.chplType ) b_signed = is_signed(bv.chplType);
    PromotedPair values =
      convertValuesToLarger(av.val, bv.val, a_signed, b_signed);
    if(values.a->getType()->isFPOrFPVectorTy()) {
      ret.val = info->builder->CreateFSub(values.a, values.b);
    } else {
      ret.val = info->builder->CreateSub(values.a, values.b);
    }
    ret.isUnsigned = !values.isSigned;
#endif
  }
  return ret;
}

static
GenRet codegenNeg(GenRet a)
{
  GenInfo* info = gGenInfo;
  GenRet ret;
  GenRet av = codegenValue(a);
  if( info->cfile ) ret.c = "(-" + av.c + ")";
  else {
#ifdef HAVE_LLVM
    llvm::Value *value = av.val;
    if(value->getType()->isFPOrFPVectorTy()) {
      ret.val = info->builder->CreateFNeg(value);
    } else {
      ret.val = info->builder->CreateNeg(value);
    }
    ret.isUnsigned = false;
#endif
  }
  return ret;
}


static
GenRet codegenMul(GenRet a, GenRet b)
{
  GenInfo* info = gGenInfo;
  GenRet ret;
  GenRet av = codegenValue(a);
  GenRet bv = codegenValue(b);
  if( info->cfile ) ret.c = "(" + av.c + " * " + bv.c + ")";
  else {
#ifdef HAVE_LLVM
    bool a_signed = false;
    bool b_signed = false;
    if( av.chplType ) a_signed = is_signed(av.chplType);
    if( bv.chplType ) b_signed = is_signed(bv.chplType);
    PromotedPair values =
      convertValuesToLarger(av.val, bv.val, a_signed, b_signed);
    if(values.a->getType()->isFPOrFPVectorTy()) {
      ret.val = info->builder->CreateFMul(values.a, values.b);
    } else {
      ret.val = info->builder->CreateMul(values.a, values.b);
    }
    ret.isUnsigned = !values.isSigned;
#endif
  }
  return ret;
}


static
GenRet codegenDiv(GenRet a, GenRet b)
{
  GenInfo* info = gGenInfo;
  GenRet ret;
  GenRet av = codegenValue(a);
  GenRet bv = codegenValue(b);
  if( info->cfile ) ret.c = "(" + av.c + " / " + bv.c + ")";
  else {
#ifdef HAVE_LLVM
    PromotedPair values =
      convertValuesToLarger(av.val, bv.val, 
                            is_signed(av.chplType), 
                            is_signed(bv.chplType));
    if(values.a->getType()->isFPOrFPVectorTy()) {
      ret.val = info->builder->CreateFDiv(values.a, values.b);
    } else {
      if(!values.isSigned) {
        ret.val = info->builder->CreateUDiv(values.a, values.b);
      } else {
        ret.val = info->builder->CreateSDiv(values.a, values.b);
      }
    }
#endif
  }
  return ret;
}

static
GenRet codegenMod(GenRet a, GenRet b)
{
  GenInfo* info = gGenInfo;
  GenRet ret;
  GenRet av = codegenValue(a);
  GenRet bv = codegenValue(b);
  if( info->cfile ) ret.c = "(" + av.c + " % " + bv.c + ")";
  else {
#ifdef HAVE_LLVM
    PromotedPair values =
      convertValuesToLarger(av.val, bv.val,
                            is_signed(av.chplType), 
                            is_signed(bv.chplType));
    if(values.a->getType()->isFPOrFPVectorTy()) {
      ret.val = info->builder->CreateFRem(values.a, values.b);
    } else {
      if(!values.isSigned) {
        ret.val = info->builder->CreateURem(values.a, values.b);
      } else {
        ret.val = info->builder->CreateSRem(values.a, values.b);
      }
    }
#endif
  }
  return ret;
}


static
GenRet codegenLsh(GenRet a, GenRet b)
{
  GenInfo* info = gGenInfo;
  GenRet ret;
  GenRet av = codegenValue(a);
  GenRet bv = codegenValue(b);
  if( info->cfile ) ret.c = "(" + av.c + " << " + bv.c + ")";
  else {
#ifdef HAVE_LLVM
    llvm::Value* amt = convertValueToType(bv.val, av.val->getType(),
                                          is_signed(bv.chplType));
    ret.val = info->builder->CreateShl(av.val, amt);
#endif
  }
  return ret;
}

static
GenRet codegenRsh(GenRet a, GenRet b)
{
  GenInfo* info = gGenInfo;
  GenRet ret;
  GenRet av = codegenValue(a);
  GenRet bv = codegenValue(b);
  if( info->cfile ) ret.c = "(" + av.c + " >> " + bv.c + ")";
  else {
    
#ifdef HAVE_LLVM
    llvm::Value* amt = convertValueToType(bv.val, av.val->getType(),
                                          is_signed(bv.chplType));
    if(!is_signed(a.chplType)) {
      ret.val = info->builder->CreateLShr(av.val, amt);
    } else {
      ret.val = info->builder->CreateAShr(av.val, amt);
    }
#endif
  }
  return ret;
}

static
GenRet codegenAnd(GenRet a, GenRet b)
{
  GenInfo* info = gGenInfo;
  GenRet ret;
  GenRet av = codegenValue(a);
  GenRet bv = codegenValue(b);
  if( info->cfile ) ret.c = "(" + av.c + " & " + bv.c + ")";
  else {
#ifdef HAVE_LLVM
    PromotedPair values =
      convertValuesToLarger(av.val, bv.val,
                            is_signed(av.chplType), 
                            is_signed(bv.chplType));
    ret.val = info->builder->CreateAnd(values.a, values.b);
#endif
  }
  return ret;
}

static
GenRet codegenOr(GenRet a, GenRet b)
{
  GenInfo* info = gGenInfo;
  GenRet ret;
  GenRet av = codegenValue(a);
  GenRet bv = codegenValue(b);
  if( info->cfile ) ret.c = "(" + av.c + " | " + bv.c + ")";
  else {
#ifdef HAVE_LLVM
    PromotedPair values =
      convertValuesToLarger(av.val, bv.val,
                            is_signed(av.chplType), 
                            is_signed(bv.chplType));
    ret.val = info->builder->CreateOr(values.a, values.b);
#endif
  }
  return ret;
}

static
GenRet codegenXor(GenRet a, GenRet b)
{
  GenInfo* info = gGenInfo;
  GenRet ret;
  GenRet av = codegenValue(a);
  GenRet bv = codegenValue(b);
  if( info->cfile ) ret.c = "(" + av.c + " ^ " + bv.c + ")";
  else {
#ifdef HAVE_LLVM
    PromotedPair values =
      convertValuesToLarger(av.val, bv.val,
                            is_signed(av.chplType), 
                            is_signed(bv.chplType));
    ret.val = info->builder->CreateXor(values.a, values.b);
#endif
  }
  return ret;
}



static
GenRet codegenTernary(GenRet cond, GenRet ifTrue, GenRet ifFalse)
{
  GenInfo* info = gGenInfo;
  GenRet ret;
  Type* type = ifTrue.chplType;
  if( ! type ) type = ifFalse.chplType;
  ret.chplType = type;
#ifdef HAVE_LLVM
  bool ifTrueSigned = !ifTrue.isUnsigned;
  bool ifFalseSigned = !ifFalse.isUnsigned;
  if( ifTrue.chplType ) ifTrueSigned = is_signed(ifTrue.chplType);
  if( ifFalse.chplType ) ifFalseSigned = is_signed(ifFalse.chplType);
#endif

  if( info->cfile ) {
    ret.c = "(" + cond.c + ")?(" + ifTrue.c + "):(" + ifFalse.c + ")";
  } else {
#ifdef HAVE_LLVM
    llvm::Function *func = info->builder->GetInsertBlock()->getParent();

    llvm::BasicBlock *blockIfTrue =llvm::BasicBlock::Create(
        info->module->getContext(), "ternaryBlockIfTrue");
    llvm::BasicBlock *blockIfFalse = llvm::BasicBlock::Create(
        info->module->getContext(), "ternaryBlockIfFalse");
    llvm::BasicBlock *blockEnd = llvm::BasicBlock::Create(
        info->module->getContext(), "ternaryBlockEnd");

    GenRet ifTrueVal = codegenValue(ifTrue);
    GenRet ifFalseVal = codegenValue(ifFalse);
    PromotedPair values = convertValuesToLarger(
        ifTrueVal.val, ifFalseVal.val, ifTrueSigned, ifFalseSigned);

    char name[32];
    sprintf(name, "chpl_macro_tmp_tv_%d", codegen_tmp++);

    llvm::Value* tmp = createTempVarLLVM(values.a->getType(), name);

    info->builder->CreateCondBr(
        codegenValue(cond).val, blockIfTrue, blockIfFalse);

    func->getBasicBlockList().push_back(blockIfTrue);
    info->builder->SetInsertPoint(blockIfTrue);
    info->builder->CreateStore(values.a, tmp);
    info->builder->CreateBr(blockEnd);

    func->getBasicBlockList().push_back(blockIfFalse);
    info->builder->SetInsertPoint(blockIfFalse);
    info->builder->CreateStore(values.b, tmp);
    info->builder->CreateBr(blockEnd);

    func->getBasicBlockList().push_back(blockEnd);
    info->builder->SetInsertPoint(blockEnd);
    ret.val = info->builder->CreateLoad(tmp);
    ret.isUnsigned = !values.isSigned;
#endif
  }
  return ret;
}

// AKA == null
static
GenRet codegenIsZero(GenRet x)
{
  GenInfo* info = gGenInfo;
  GenRet ret;
  if (x.chplType->symbol->hasEitherFlag(FLAG_WIDE_REF,FLAG_WIDE_CLASS) ) {
    x = codegenRaddr(x);
    if (info->cfile) {
      ret.c = x.c;
      ret.c += " == nil";
    } else {
#ifdef HAVE_LLVM
      ret.val = info->builder->CreateIsNull(x.val);
#endif
    }
  } else {
    GenRet xv = codegenValue(x);
    if( info->cfile ) ret.c = "(! " + xv.c + ")";
    else {
#ifdef HAVE_LLVM
      ret.val = info->builder->CreateIsNull(xv.val);
#endif
    }
  }

  return ret;
}

// AKA != null
static
GenRet codegenIsNotZero(GenRet x)
{
  GenInfo* info = gGenInfo;
  GenRet ret;
  if (x.chplType->symbol->hasEitherFlag(FLAG_WIDE_REF,FLAG_WIDE_CLASS) ) {
    x = codegenRaddr(x);
    if (info->cfile) {
      ret.c = x.c;
      ret.c += " != nil";
    } else {
#ifdef HAVE_LLVM
      ret.val = info->builder->CreateIsNotNull(x.val);
#endif
    }
  } else { 
    GenRet xv = codegenValue(x);
    if( info->cfile ) ret.c = "(!(! " + xv.c + "))";
    else {
#ifdef HAVE_LLVM
      ret.val = info->builder->CreateIsNotNull(xv.val);
#endif
    }
  }
  return ret;
}

static
GenRet codegenDynamicCastCheck(GenRet cid, Type* type)
{
  GenRet ret = codegenEquals(cid, codegenUseCid(type));
  forv_Vec(Type, child, type->dispatchChildren) {
    ret = codegenLogicalOr(ret, codegenDynamicCastCheck(cid, child));
  }
  return ret;
}

#ifdef HAVE_LLVM
static 
void convertArgumentForCall(llvm::FunctionType *fnType,
                            GenRet arg,
                            std::vector<llvm::Value*> & outArgs)
{
  GenInfo* info = gGenInfo;

  llvm::Value* v = arg.val;
  llvm::Type* t = v->getType();


  bool isSigned = false;
  if( arg.chplType ) isSigned = is_signed(arg.chplType);

  llvm::Type* targetType = NULL;
  if( outArgs.size() < fnType->getNumParams() ) {
    targetType = fnType->getParamType(outArgs.size());
  }

  // Check that we're not casting between global address
  // space and local address space pointers (since that
  // would be invalid!)
  if( targetType ) {
    llvm::PointerType* tgtPtr = llvm::dyn_cast<llvm::PointerType>(targetType);
    llvm::PointerType* tPtr = llvm::dyn_cast<llvm::PointerType>(t);
    if( tgtPtr && tPtr ) {
      bool tgtGlobal =
        tgtPtr->getAddressSpace() == info->globalToWideInfo.globalSpace;
      bool tGlobal =
        tPtr->getAddressSpace() == info->globalToWideInfo.globalSpace;
      INT_ASSERT(tgtGlobal == tGlobal);
    }
  }

  llvm::Value* out;
  if( targetType ) out = convertValueToType(v, targetType, isSigned, false);
  else out = v; // no target type means we just emit it.

  if( out ) {
    // OK, we were able to emit it...
    outArgs.push_back(out);
  } else if( t->isEmptyTy() ) {
    // OK, just don't emit an argument at all.
  } else if( t->isStructTy() || t->isArrayTy() || t->isVectorTy() ) {
    // We might need to put the arguments in one-at-a-time,
    // in order to put up with structure expansion done by clang
    // (see canExpandIndirectArgument)
    // TODO - this should actually depend on the clang ABI,
    // or else we should find a way to disable the optimization in clang.
    //   It should be possible to get the necessariy information from clang
    //   with cgModule->getTypes()->arrangeFunctionDeclaration(FunctionDecl)


    // Work with a prefix of the structure/vector argument.
    llvm::Type* int8_type;
    llvm::Type* int8_ptr_type;
    llvm::Type* dst_ptr_type;
    
    llvm::Value* arg_ptr;
    llvm::Value* arg_i8_ptr;
    llvm::Value* cur_ptr;
    llvm::Value* casted_ptr;
    llvm::Value* cur;
    int64_t offset = 0;
    int64_t cur_size = 0;
    int64_t arg_size = 0;

    int8_type = llvm::Type::getInt8Ty(info->llvmContext);
    int8_ptr_type = int8_type->getPointerTo();

    arg_size = getTypeSizeInBytes(info->targetData, t);
    assert(arg_size >= 0);

    // Allocate space on the stack...
    arg_ptr = createTempVarLLVM(info->builder, t, "");
    arg_i8_ptr = info->builder->CreatePointerCast(arg_ptr, int8_ptr_type, "");

    // Copy the value to the stack...
    info->builder->CreateStore(v, arg_ptr);

    while(offset < arg_size) {
      if( outArgs.size() >= fnType->getNumParams() ) {
        INT_FATAL("Could not convert arguments for call");
      }
      targetType = fnType->getParamType(outArgs.size());
      dst_ptr_type = targetType->getPointerTo();
      cur_size = getTypeSizeInBytes(info->targetData, targetType);

      assert(cur_size > 0);

      if( offset + cur_size > arg_size ) {
        INT_FATAL("Could not convert arguments for call");
      }

      // Now load cur_size bytes from pointer into the argument.
      cur_ptr = info->builder->CreateConstInBoundsGEP1_64(arg_i8_ptr,
                                                          offset);
      casted_ptr = info->builder->CreatePointerCast(cur_ptr, dst_ptr_type);

      cur = info->builder->CreateLoad(casted_ptr);
      
      outArgs.push_back(cur);

      //printf("offset was %i\n", (int) offset);
      offset = getTypeFieldNext(info->targetData, t, offset + cur_size - 1);
      //printf("offset now %i\n", (int) offset);
    }
  } else {
    INT_FATAL("Could not convert arguments for call");
  }
}

#endif

static
GenRet codegenArgForFormal(GenRet arg,
                           ArgSymbol* formal,
                           bool defaultToValues,
                           bool isExtern)
{
  // NOTE -- VMT call had add & if arg isRecord.
  if( formal ) {
    if (!isExtern &&
        formal->requiresCPtr() &&
        !formal->type->symbol->hasFlag(FLAG_REF)) { 
      if( arg.isLVPtr == GEN_VAL ) {
        arg = codegenValuePtr(arg);
      }
    } else {
      if( arg.isLVPtr != GEN_VAL ) {
        arg = codegenValue(arg);
      }
    }
  } else {
    if( defaultToValues ) {
      if( arg.isLVPtr != GEN_VAL ) {
        arg = codegenValue(arg);
      }
    } // otherwise, leave it be.
  }
  return arg;
}

// if fSym is non-NULL, we use that to decide what to dereference.
// Otherwise, if defaultToValues=true, we will codegenValue() the arguments,
//            and if it is false, they will pass by reference if they
//            are references.
static
GenRet codegenCallExpr(GenRet function,
                       std::vector<GenRet> & args,
                       FnSymbol* fSym,
                       bool defaultToValues)
{
  GenInfo* info = gGenInfo;
  GenRet ret;


  if( info->cfile ) {
    ret.c = function.c;
    ret.c += '(';
    bool first_actual = true;
    for( size_t i = 0; i < args.size(); i++ ) {
      {
        // Convert formals if we have fSym
        ArgSymbol* formal = NULL;
        bool isExtern = true;
        if( fSym ) {
          Expr* e = fSym->formals.get(i + 1);
          DefExpr* de = toDefExpr(e);
          formal = toArgSymbol(de->sym);
          INT_ASSERT(formal);
          if (!fSym->hasFlag(FLAG_EXTERN))
            isExtern = false;
        }
        args[i] =
          codegenArgForFormal(args[i], formal, defaultToValues, isExtern);
      }

      if (first_actual)
        first_actual = false;
      else
        ret.c += ", ";
      ret.c += args[i].c;
    }
    ret.c += ')';
  } else {
#ifdef HAVE_LLVM
    INT_ASSERT(function.val);
    llvm::Value *val = function.val;
    // Maybe function is bit-cast to a pointer?
    llvm::Function *func = llvm::dyn_cast<llvm::Function>(val);
    llvm::FunctionType *fnType;
    if (func){
      fnType = func->getFunctionType();
    } else {
      fnType = llvm::cast<llvm::FunctionType>(
          val->getType()->getPointerElementType());
    }

    std::vector<llvm::Value *> llArgs;
    llvm::Value* sret = NULL;

    // We might be doing 'structure return'
    if( fnType->getReturnType()->isVoidTy() &&
        fnType->getNumParams() >= 1 &&
        func && func->hasStructRetAttr() ) {
      // We must allocate a temporary to store the return value
      llvm::PointerType* ptrToRetTy = llvm::cast<llvm::PointerType>(
          fnType->getParamType(0));
      llvm::Type* retTy = ptrToRetTy->getElementType();
      sret = createTempVarLLVM(retTy);
      llArgs.push_back(sret);
    }

    for( size_t i = 0; i < args.size(); i++ ) {
      // If we are passing byval, get the pointer to the
      // argument
      if( llArgs.size() < fnType->getNumParams() &&
          func &&
          llvm_fn_param_has_attr(func,llArgs.size()+1,LLVM_ATTRIBUTE::ByVal) ){
        args[i] = codegenAddrOf(codegenValuePtr(args[i]));
        // TODO -- this is not working!
      }

      // Convert formals if we have fSym
      {
        ArgSymbol* formal = NULL;
        bool isExtern = true;
        if( fSym ) {
          Expr* e = fSym->formals.get(i + 1);
          DefExpr* de = toDefExpr(e);
          formal = toArgSymbol(de->sym);
          INT_ASSERT(formal);
          if (!fSym->hasFlag(FLAG_EXTERN))
            isExtern = false;
        }
        args[i] =
          codegenArgForFormal(args[i], formal, defaultToValues, isExtern);
      }

      // Handle structure expansion done by clang.
      convertArgumentForCall(fnType, args[i], llArgs);
    }
    
    if (func) { 
      ret.val = info->builder->CreateCall(func, llArgs);
    } else {
      ret.val = info->builder->CreateCall(val, llArgs);
    }

    if( sret ) {
      ret.val = codegenLoadLLVM(sret, fSym?(fSym->retType):(NULL));
    }
#endif
  }
  return ret;
}

static
GenRet codegenCallExpr(const char* fnName,
                       std::vector<GenRet> & args,
                       bool defaultToValues)
{
  GenInfo* info = gGenInfo;
  GenRet fn;
  if( info->cfile ) fn.c = fnName;
  else {
#ifdef HAVE_LLVM
    fn.val = getFunctionLLVM(fnName);
    INT_ASSERT(fn.val);
#endif
  }
  return codegenCallExpr(fn, args, NULL, defaultToValues);
}

static
void codegenCall(const char* fnName, std::vector<GenRet> & args, bool defaultToValues)
{
  GenInfo* info = gGenInfo;
  GenRet ret = codegenCallExpr(fnName, args, defaultToValues);
  if( info->cfile ) {
    info->cStatements.push_back(ret.c + ";\n");
  }
}

/* These overloads of codegenCall are a bit boring-looking,
 * but they make it much easier to write the primitive call
 * generation in Expr::codegen
 */
static
GenRet codegenCallExpr(const char* fnName)
{
  std::vector<GenRet> args;
  return codegenCallExpr(fnName, args);
}
static
GenRet codegenCallExpr(const char* fnName, GenRet a1)
{
  std::vector<GenRet> args;
  args.push_back(a1);
  return codegenCallExpr(fnName, args);
}
static
GenRet codegenCallExpr(const char* fnName, GenRet a1, GenRet a2)
{
  std::vector<GenRet> args;
  args.push_back(a1);
  args.push_back(a2);
  return codegenCallExpr(fnName, args);
}
static
GenRet codegenCallExpr(const char* fnName, GenRet a1, GenRet a2, GenRet a3)
{
  std::vector<GenRet> args;
  args.push_back(a1);
  args.push_back(a2);
  args.push_back(a3);
  return codegenCallExpr(fnName, args);
}
static
GenRet codegenCallExpr(const char* fnName, GenRet a1, GenRet a2, GenRet a3,
                       GenRet a4)
{
  std::vector<GenRet> args;
  args.push_back(a1);
  args.push_back(a2);
  args.push_back(a3);
  args.push_back(a4);
  return codegenCallExpr(fnName, args);
}
static
GenRet codegenCallExpr(const char* fnName, GenRet a1, GenRet a2, GenRet a3,
                       GenRet a4, GenRet a5)
{
  std::vector<GenRet> args;
  args.push_back(a1);
  args.push_back(a2);
  args.push_back(a3);
  args.push_back(a4);
  args.push_back(a5);
  return codegenCallExpr(fnName, args);
}


/* static
void codegenCall(const char* fnName)
{
  std::vector<GenRet> args;
  codegenCall(fnName, args);
}*/
static
void codegenCall(const char* fnName, GenRet a1)
{
  std::vector<GenRet> args;
  args.push_back(a1);
  codegenCall(fnName, args);
}
static
void codegenCall(const char* fnName, GenRet a1, GenRet a2)
{
  std::vector<GenRet> args;
  args.push_back(a1);
  args.push_back(a2);
  codegenCall(fnName, args);
}
static
void codegenCall(const char* fnName, GenRet a1, GenRet a2, GenRet a3)
{
  std::vector<GenRet> args;
  args.push_back(a1);
  args.push_back(a2);
  args.push_back(a3);
  codegenCall(fnName, args);
}
static
void codegenCall(const char* fnName, GenRet a1, GenRet a2, GenRet a3, GenRet a4)
{
  std::vector<GenRet> args;
  args.push_back(a1);
  args.push_back(a2);
  args.push_back(a3);
  args.push_back(a4);
  codegenCall(fnName, args);
}
static
void codegenCall(const char* fnName, GenRet a1, GenRet a2, GenRet a3,
                 GenRet a4, GenRet a5)
{
  std::vector<GenRet> args;
  args.push_back(a1);
  args.push_back(a2);
  args.push_back(a3);
  args.push_back(a4);
  args.push_back(a5);
  codegenCall(fnName, args);
}
/* Commented out to avoid an unsued function, this probably should be varargs
static
void codegenCall(const char* fnName, GenRet a1, GenRet a2, GenRet a3,
                 GenRet a4, GenRet a5, GenRet a6)
{
  std::vector<GenRet> args;
  args.push_back(a1);
  args.push_back(a2);
  args.push_back(a3);
  args.push_back(a4);
  args.push_back(a5);
  args.push_back(a6);
  codegenCall(fnName, args);
}*/

static
void codegenCall(const char* fnName, GenRet a1, GenRet a2, GenRet a3,
                 GenRet a4, GenRet a5, GenRet a6, GenRet a7)
{
  std::vector<GenRet> args;
  args.push_back(a1);
  args.push_back(a2);
  args.push_back(a3);
  args.push_back(a4);
  args.push_back(a5);
  args.push_back(a6);
  args.push_back(a7);
  codegenCall(fnName, args);
}

static
void codegenCall(const char* fnName, GenRet a1, GenRet a2, GenRet a3,
                 GenRet a4, GenRet a5, GenRet a6, GenRet a7, GenRet a8)
{
  std::vector<GenRet> args;
  args.push_back(a1);
  args.push_back(a2);
  args.push_back(a3);
  args.push_back(a4);
  args.push_back(a5);
  args.push_back(a6);
  args.push_back(a7);
  args.push_back(a8);
  codegenCall(fnName, args);
}

/*
static
void codegenCall(const char* fnName, GenRet a1, GenRet a2, GenRet a3,
                 GenRet a4, GenRet a5, GenRet a6, GenRet a7, GenRet a8,
                 GenRet a9)
{
  std::vector<GenRet> args;
  args.push_back(a1);
  args.push_back(a2);
  args.push_back(a3);
  args.push_back(a4);
  args.push_back(a5);
  args.push_back(a6);
  args.push_back(a7);
  args.push_back(a8);
  args.push_back(a9);
  codegenCall(fnName, args);
}*/
/*static
void codegenCall(const char* fnName, GenRet a1, GenRet a2, GenRet a3,
                 GenRet a4, GenRet a5, GenRet a6, GenRet a7, GenRet a8,
                 GenRet a9, GenRet a10)
{
  std::vector<GenRet> args;
  args.push_back(a1);
  args.push_back(a2);
  args.push_back(a3);
  args.push_back(a4);
  args.push_back(a5);
  args.push_back(a6);
  args.push_back(a7);
  args.push_back(a8);
  args.push_back(a9);
  args.push_back(a10);
  codegenCall(fnName, args);
}*/

static
void codegenCall(const char* fnName, GenRet a1, GenRet a2, GenRet a3,
                 GenRet a4, GenRet a5, GenRet a6, GenRet a7, GenRet a8,
                 GenRet a9, GenRet a10, GenRet a11)
{
  std::vector<GenRet> args;
  args.push_back(a1);
  args.push_back(a2);
  args.push_back(a3);
  args.push_back(a4);
  args.push_back(a5);
  args.push_back(a6);
  args.push_back(a7);
  args.push_back(a8);
  args.push_back(a9);
  args.push_back(a10);
  args.push_back(a11);
  codegenCall(fnName, args);
}

static 
GenRet codegenBasicPrimitiveExpr(CallExpr* call) {
  std::vector<GenRet> args;

  for_actuals(actual, call) {
    GenRet gen = actual;

    // Make wide pointers/classes local
    if (actual->typeInfo()->symbol->hasFlag(FLAG_WIDE_CLASS) ||
        actual->typeInfo()->symbol->hasFlag(FLAG_WIDE_REF))
      gen = codegenRaddr(gen);

    // Dereference reference or now-local wide reference
    if (actual->typeInfo()->symbol->hasFlag(FLAG_REF) ||
        actual->typeInfo()->symbol->hasFlag(FLAG_WIDE_REF))
      gen = codegenDeref(gen);

    gen = codegenValue(gen);
    args.push_back(gen);
  }
 
  return codegenCallExpr(call->primitive->name, args);
}


static
GenRet codegenZero()
{
  return new_IntSymbol(0, INT_SIZE_64)->codegen();
}

static
GenRet codegenOne()
{
  return new_IntSymbol(1, INT_SIZE_64)->codegen();
}

static
GenRet codegenNullPointer()
{
  GenInfo* info = gGenInfo;
  GenRet ret;
  ret.chplType = dtNil;
  if( info->cfile ) {
    ret.c = "NULL";
  } else {
#ifdef HAVE_LLVM
    ret.val = llvm::Constant::getNullValue(info->builder->getInt8PtrTy());
#endif
  }
  return ret;
}

// Create a memcpy call copying size bytes from src to dest.
// If we are copying a single type known to the compiler (e.g. a whole
// record), pointedToType can contain the single element type. If we
// are copying (or possibly copying) multiple elements, pointedToType
// should be NULL. pointedToType is used to emit alias analysis information.
static 
void codegenCallMemcpy(GenRet dest, GenRet src, GenRet size,
                       Type* pointedToType) {
  GenInfo *info = gGenInfo;

  // Must call with two real pointer arguments
  //  (and not any lvalues)
  INT_ASSERT(dest.isLVPtr == GEN_VAL);
  INT_ASSERT(src.isLVPtr == GEN_VAL);

  if( info->cfile ) {
    codegenCall("memcpy", dest, src, size);
  } else {
#ifdef HAVE_LLVM

    // Caller should use e.g. codegenAddrOf, this function does
    // not operate on lvalues.
    dest = codegenValue(dest);
    src = codegenValue(src);
    size = codegenValue(size);

    llvm::Type *int8Ty = llvm::Type::getInt8Ty(info->llvmContext);
    llvm::Type *types[3];
    unsigned addrSpaceDest = llvm::cast<llvm::PointerType>(dest.val->getType())->getAddressSpace();
    unsigned addrSpaceSrc = llvm::cast<llvm::PointerType>(src.val->getType())->getAddressSpace();
    types[0] = llvm::PointerType::get(int8Ty, addrSpaceDest);
    types[1] = llvm::PointerType::get(int8Ty, addrSpaceSrc);
    types[2] = llvm::Type::getInt64Ty(info->llvmContext);
    //types[3] = llvm::Type::getInt32Ty(info->llvmContext);
    //types[4] = llvm::Type::getInt1Ty(info->llvmContext);

    llvm::Function *func = llvm::Intrinsic::getDeclaration(info->module, llvm::Intrinsic::memcpy, types);
    //llvm::FunctionType *fnType = func->getFunctionType();
    llvm::Value* llArgs[5];

    llArgs[0] = convertValueToType(dest.val, types[0], false);
    llArgs[1] = convertValueToType(src.val, types[1], false);
    llArgs[2] = convertValueToType(size.val, types[2], false);

    // LLVM memcpy intrinsic has additional arguments alignment, isvolatile
    // alignment
    llArgs[3] = llvm::ConstantInt::get(llvm::Type::getInt32Ty(info->module->getContext()), 0, false);
    // isVolatile?
    llArgs[4] = llvm::ConstantInt::get(llvm::Type::getInt1Ty(info->module->getContext()), 0, false);

    // We can't use IRBuilder::CreateMemCpy because that adds
    //  a cast to i8 (in address space 0).
    llvm::CallInst* CI = info->builder->CreateCall(func, llArgs);

    llvm::MDNode* tbaaTag = NULL;
    llvm::MDNode* tbaaStructTag = NULL;
    if( pointedToType ) {
      tbaaTag = pointedToType->symbol->llvmTbaaNode;
      tbaaStructTag = pointedToType->symbol->llvmTbaaStructNode;
    }
    // For structures, ONLY set the tbaa.struct metadata, since
    // generally speaking simple tbaa tags don't make sense for structs.
    if( tbaaStructTag )
      CI->setMetadata(llvm::LLVMContext::MD_tbaa_struct, tbaaStructTag);
    else if( tbaaTag )
      CI->setMetadata(llvm::LLVMContext::MD_tbaa, tbaaTag);
#endif
  }
}
#ifdef HAVE_LLVM
static
GenRet codegenSizeof(llvm::Type* type)
{
  GenRet ret;
  ret.chplType = SIZE_TYPE;
  ret.val = codegenSizeofLLVM(type);
  return ret;
}
#endif

static
GenRet codegenSizeof(const char* name)
{
  GenInfo* info = gGenInfo;
  GenRet ret;
  ret.chplType = SIZE_TYPE;
  if( info->cfile ) {
    ret.c = "sizeof(";
    ret.c += name;
    ret.c += ')';
  } else {
#ifdef HAVE_LLVM
    ret.val = codegenSizeofLLVM(getTypeLLVM(name));
#endif
  }
  return ret;
}


static
GenRet codegenSizeof(Type* t)
{
  return codegenSizeof(t->symbol->cname);
}

static
GenRet codegenSizeof(Symbol* var)
{
  GenInfo* info = gGenInfo;
  GenRet ret;
  ret.chplType = SIZE_TYPE;
  if( info->cfile ) {
    ret.c = "sizeof(";
    ret.c += var->cname;
    ret.c += ')';
  } else {
#ifdef HAVE_LLVM
    GenRet arg = var;
    ret.val = codegenSizeofLLVM(var->val->getType());
#endif
  }
  return ret;
}


// dest dest must have isLVPtr set. This function implements
// part of codegenAssign.
static
void codegenCopy(GenRet dest, GenRet src, Type* chplType=NULL)
{
  assert( dest.isLVPtr );

  if( ! chplType ) chplType = src.chplType;
  if( ! chplType ) chplType = dest.chplType;

  // This does handle isLVPtr being wide but only
  // if we're using fLLVMWideOpt.
  if( ! fLLVMWideOpt ) {
    assert( dest.isLVPtr != GEN_WIDE_PTR );
    assert( src.isLVPtr != GEN_WIDE_PTR );
  }

#ifdef HAVE_LLVM
  GenInfo *info = gGenInfo;
  if( ! info->cfile ) {
    bool useMemcpy = false;

    if( chplType && chplType->symbol->llvmTbaaStructNode ) {
      // Always use memcpy for things for which we've developed LLVM
      // struct nodes for alias analysis, since as far as we know, we
      // can't use tbaa.struct for load/store.
      useMemcpy = true;
    } else if( src.isLVPtr ) {
      // Consider using memcpy instead of stack allocating a possibly
      // large structure.

      llvm::Type* ptrTy = src.val->getType();
      llvm::Type* eltTy = ptrTy->getPointerElementType();

      if( chplType && chplType->symbol->hasFlag(FLAG_STAR_TUPLE) ) {
        // Always use memcpy for star tuples.
        useMemcpy = true;
      } else if( isTypeSizeSmallerThan(info->targetData, eltTy, 
                                       256 /* max bytes to load/store */)) {
        // OK
      } else {
        useMemcpy = true;
      }
    }

    if( !useMemcpy ) {
      // Do it with store(load(src_ptr), dst_ptr)
      src = codegenValue(src);
      codegenStoreLLVM(src, dest);
      return;
    }
  }
#endif

  // Otherwise call memcpy.
  dest = codegenAddrOf(dest);
  if( ! src.isLVPtr ) src = codegenValuePtr(src);
  src = codegenAddrOf(src);
  GenRet size = codegenSizeof(chplType);
  codegenCallMemcpy(dest, src, size, chplType);
}

static bool
isTupleOfTuple(BaseAST *e) {
  return (e->typeInfo()->symbol->hasFlag(FLAG_STAR_TUPLE) &&
          toDefExpr(toAggregateType(e->typeInfo())->fields.head)->sym->
               type->symbol->hasFlag(FLAG_TUPLE));
}


// MPF - perhaps this should always call codegenValue
// and return isLVPtr = GEN_VAL.
GenRet codegenCast(Type* t, GenRet value, bool Cparens)
{
  GenInfo* info = gGenInfo;
  GenRet ret;
  ret.chplType = t;
  ret.isLVPtr = value.isLVPtr;

  // If we are casting to bool, set it to != 0.
  if( is_bool_type(t) ) return codegenNotEquals(value, codegenZero());

  // if we are casting a C99 wide pointer, parens around the value
  // will result in an error, hence the Cparens parameter
  // e.g. ((chpl____wide_DefaultRectangularArr_locale_1_int64_t_F)(
  //         { .locale = chpl_nodeID, .addr = nil }))
  // won't compile
 
  if (info->cfile){
    ret.c = "((" + t->codegen().c + ")";
    if (Cparens){
      ret.c += "(";
    }
    ret.c += value.c;
    if (Cparens){
      ret.c += ")";
    }
    ret.c += ")";
  } else {
#ifdef HAVE_LLVM
    llvm::Type* castType = t->codegen().type;

    ret.val = convertValueToType(value.val, castType, !value.isUnsigned);
    INT_ASSERT(ret.val);
#endif
  }
  return ret;
}


static
GenRet codegenCast(const char* typeName, GenRet value, bool Cparens)
{
  GenInfo* info = gGenInfo;
  GenRet ret;
  ret.isLVPtr = value.isLVPtr;
  ret.chplType = getNamedType(std::string(typeName));
     
  if( info->cfile ) {
    ret.c = "((";
    ret.c += typeName; 
    ret.c += ")";
    
    if (Cparens){
      ret.c += "(";
    }
    ret.c += value.c;
    if (Cparens){
      ret.c += ")";
    }
    ret.c += ")";

    /*ret.c = "((";
    ret.c += typeName;
    ret.c += ")(";
    ret.c += value.c;
    ret.c += "))";*/
  } else {
#ifdef HAVE_LLVM
    GenRet really = codegenValue(value);
    llvm::Type* castType = getTypeLLVM(typeName);
    ret.val = convertValueToType(really.val, castType, !really.isUnsigned);
    INT_ASSERT(ret.val);
#endif
  }
  return ret;
}

static
GenRet codegenCastToVoidStar(GenRet value)
{
  GenInfo* info = gGenInfo;
  GenRet ret;

  if( info->cfile ) {
    ret.c = "((void*)(";
    ret.c += value.c;
    ret.c += "))";
  } else {
#ifdef HAVE_LLVM
    llvm::Type* castType = info->builder->getInt8PtrTy();
    ret.val = convertValueToType(value.val, castType, !value.isUnsigned);
    INT_ASSERT(ret.val);
#endif
  }
  return ret;
}

static
GenRet codegenCastToCharStar(GenRet value)
{
  GenInfo* info = gGenInfo;
  GenRet ret;

  if( info->cfile ) {
    ret.c = "((char*)(";
    ret.c += value.c;
    ret.c += "))";
  } else {
#ifdef HAVE_LLVM
    llvm::Type* castType = info->builder->getInt8PtrTy();
    ret.val = convertValueToType(value.val, castType, !value.isUnsigned);
    INT_ASSERT(ret.val);
#endif
  }
  return ret;
}


// Generates code to perform an "assignment" operation, given
//  a destination pointer and a value.
// That's basically
//  (*)to_ptr = (*)from
// but for a homogeneous tuple, we will copy element-by-element
// or possibly call memcpy (in order to copy more that the first element).
// 
// If to_ptr or from_ptr is a wide reference type (but not both),
// we will generate a PUT or a GET.
//
// from_type is used (in C) to create a temporary in case that
// is needed.
// 
// This function will always copy some value. If that is not
// desired, other functions should be used.
//
// This function should have lvalues according to what should
// be copied; that is to_ptr should have isLVPtr set, and from
// can optionally have isLVPtr set.
static
void codegenAssign(GenRet to_ptr, GenRet from)
{
  GenInfo* info = gGenInfo;

  // To must be a pointer.
  INT_ASSERT(to_ptr.isLVPtr);

  // Both can't be wide
  INT_ASSERT(!(to_ptr.isLVPtr == GEN_WIDE_PTR && from.isLVPtr == GEN_WIDE_PTR));

  Type* type = from.chplType;
  if( ! type ) type = to_ptr.chplType;
  INT_ASSERT(type);

  bool isStarTuple = type->symbol->hasFlag(FLAG_STAR_TUPLE);
  int starTupleLength = 0;
  if( isStarTuple ) starTupleLength = toAggregateType(type)->fields.length;

  // if from is a wide ptr a ref to dtNil, set from to
  // a nil pointer of the correct type.
  if (from.chplType && to_ptr.chplType){
    AggregateType* ct = toAggregateType(from.chplType);
    if (ct && ct->symbol->hasEitherFlag(FLAG_WIDE_REF, FLAG_WIDE_CLASS)) {
      Symbol* valField = ct->getField("addr");
      if (valField && valField->getValType() == dtNil) {
         from = codegenAddrOf(
             codegenWideHere(codegenNullPointer(), to_ptr.chplType));
      }
    }
    if (from.chplType == dtNil)
    {
      if (to_ptr.chplType->symbol->hasEitherFlag(FLAG_WIDE_REF, FLAG_WIDE_CLASS))
      {
        from = codegenWideHere(codegenNullPointer(), to_ptr.chplType);
        type = to_ptr.chplType->getValType();
        from.isLVPtr = GEN_VAL;
      }
    }
  }

  if( (to_ptr.isLVPtr != GEN_WIDE_PTR && from.isLVPtr != GEN_WIDE_PTR )) {
    // Neither is wide.
    if( isStarTuple ) {
      // Homogenous tuples are pointers even when GEN_VAL is set.
      // Homogeneous tuples are copied specially
      if ( !fNoTupleCopyOpt &&
           starTupleLength <= tuple_copy_limit &&
           !isTupleOfTuple(type) ) {
          // tuple copy optimization
          int i = 0;
          for_fields(field, toAggregateType(type)) {
            GenRet to_i =
              codegenElementPtr(to_ptr, new_IntSymbol(i, INT_SIZE_64));
            GenRet from_i =
              codegenElementPtr(from, new_IntSymbol(i, INT_SIZE_64));
            codegenAssign(to_i, from_i);
            i++;
          }
      } else {
        // tuple copy but use memcpy
        // to is already a pointer.
        codegenCopy(to_ptr, from, type);
      }
    } else {
      // not a homogeneous tuple copy
      if( info->cfile ) {
        std::string stmt = codegenValue(to_ptr).c + " = ";
        stmt += codegenValue(from).c;
        stmt += ";\n";
        info->cStatements.push_back(stmt);
      } else {
#ifdef HAVE_LLVM
        // LLVM codegen assignment (non-wide, non-tuple)
        assert(from.val);
        GenRet value = codegenValue(from);
        assert(value.val);
       
        codegenStoreLLVM(value, to_ptr, type);
#endif
      }
    }
  } else {
    // both should not be wide
    if (from.isLVPtr == GEN_WIDE_PTR && to_ptr.isLVPtr == GEN_WIDE_PTR){
      INT_FATAL("Cannot assign two wide pointers");
    }

    // One of the types is a wide pointer type, so we have to
    // call get or put.
    if( from.isLVPtr == GEN_WIDE_PTR ) { // GET
      INT_ASSERT(type);
      // would also be nice to call createTempVarWith to
      // store a temporary wide pointer so we don't get 
      // code like:
      //  chpl_comm_get(..., 
      //        ((wide type) {.locale = ..., .addr = ...}).locale, 
      //        ((wide type) {.locale = ..., .addr = ...}).addr, 
      //         ...);

      // Generate a GET
      if (forceWidePtrsForLocal()) {
        // We're actually doing local compilation, so just do a copy
        codegenCopy(to_ptr, codegenDeref(codegenRaddr(from)), type);
      } else {
        if (fLLVMWideOpt) {
          // LLVM pass will translate it to a get after some opts
          // We already know to is a pointer (wide or not).
          // Make sure that from is a pointer
          codegenCopy(to_ptr, from, type);
        } else {
          codegenCall("chpl_gen_comm_get",
                      codegenCastToVoidStar(to_ptr),
                      codegenRnode(from),
                      codegenRaddr(from),
                      codegenSizeof(type),
                      genTypeStructureIndex(type->symbol),
                      codegenOne(),
                      info->lineno, info->filename );
        }
      }
    } else { // PUT
      if (forceWidePtrsForLocal()) {
        // We're actually doing local compilation, so just do a copy
        codegenCopy(codegenDeref(codegenRaddr(to_ptr)), from, type);
      } else {
        // Generate a PUT
        // to is already a pointer.
        if (fLLVMWideOpt) {
          // LLVM pass will translate it to a put after some opts
          // We already know to is a pointer (wide or not).
          // Make sure that from is a pointer
          codegenCopy(to_ptr, from, type);
        } else {
          codegenCall("chpl_gen_comm_put",
                      codegenCastToVoidStar(codegenValuePtr(from)),
                      codegenRnode(to_ptr),
                      codegenRaddr(to_ptr),
                      codegenSizeof(type),
                      genTypeStructureIndex(type->symbol),
                      codegenOne(),
                      info->lineno, info->filename);
        }
      }
    }
  }
}


static GenRet 
codegenExprMinusOne(Expr* expr)
{
  int64_t i;
  IF1_int_type width = INT_SIZE_64;
  if( get_width(expr->typeInfo()) <= 8 ) width = INT_SIZE_8;
  else if( get_width(expr->typeInfo()) <= 16 ) width = INT_SIZE_16;
  else if( get_width(expr->typeInfo()) <= 32 ) width = INT_SIZE_32;

  if (get_int(expr, &i)) {
    return new_IntSymbol(i-1, width)->codegen();
  } else {
    return codegenSub(expr, new_IntSymbol(1, width));
  }
}

static void callExprHelper(CallExpr* call, BaseAST* arg) {
  if (!arg)
    return;
  if (toSymbol(arg) || toExpr(arg))
    call->insertAtTail(arg);
  else
    INT_FATAL(call, "Bad argList in CallExpr constructor");
}


/************************************ | *************************************
*                                                                           *
*                                                                           *
************************************* | ************************************/

CallExpr::CallExpr(BaseAST* base, BaseAST* arg1, BaseAST* arg2,
                   BaseAST* arg3, BaseAST* arg4, BaseAST* arg5) :
  Expr(E_CallExpr),
  baseExpr(NULL),
  argList(),
  primitive(NULL),
  partialTag(false),
  methodTag(false),
  square(false)
{
  if (Symbol* b = toSymbol(base)) {
    baseExpr = new SymExpr(b);
  } else if (Expr* b = toExpr(base)) {
    baseExpr = b;
  } else {
    INT_FATAL(this, "Bad baseExpr in CallExpr constructor");
  }
  callExprHelper(this, arg1);
  callExprHelper(this, arg2);
  callExprHelper(this, arg3);
  callExprHelper(this, arg4);
  callExprHelper(this, arg5);
  argList.parent = this;
  gCallExprs.add(this);
}


CallExpr::CallExpr(PrimitiveOp *prim, BaseAST* arg1, BaseAST* arg2,
                   BaseAST* arg3, BaseAST* arg4, BaseAST* arg5) :
  Expr(E_CallExpr),
  baseExpr(NULL),
  argList(),
  primitive(prim),
  partialTag(false),
  methodTag(false),
  square(false)
{
  callExprHelper(this, arg1);
  callExprHelper(this, arg2);
  callExprHelper(this, arg3);
  callExprHelper(this, arg4);
  callExprHelper(this, arg5);
  argList.parent = this;
  gCallExprs.add(this);
}

CallExpr::CallExpr(PrimitiveTag prim, BaseAST* arg1, BaseAST* arg2,
                   BaseAST* arg3, BaseAST* arg4, BaseAST* arg5) :
  Expr(E_CallExpr),
  baseExpr(NULL),
  argList(),
  primitive(primitives[prim]),
  partialTag(false),
  methodTag(false),
  square(false)
{
  callExprHelper(this, arg1);
  callExprHelper(this, arg2);
  callExprHelper(this, arg3);
  callExprHelper(this, arg4);
  callExprHelper(this, arg5);
  argList.parent = this;
  gCallExprs.add(this);
}


CallExpr::CallExpr(const char* name, BaseAST* arg1, BaseAST* arg2,
                   BaseAST* arg3, BaseAST* arg4, BaseAST* arg5) :
  Expr(E_CallExpr),
  baseExpr(new UnresolvedSymExpr(name)),
  argList(),
  primitive(NULL),
  partialTag(false),
  methodTag(false),
  square(false)
{
  callExprHelper(this, arg1);
  callExprHelper(this, arg2);
  callExprHelper(this, arg3);
  callExprHelper(this, arg4);
  callExprHelper(this, arg5);
  argList.parent = this;
  gCallExprs.add(this);
}


CallExpr::~CallExpr() { }


Expr* CallExpr::getFirstExpr() {
  Expr* retval = NULL;

  if (baseExpr != NULL)
    retval = baseExpr->getFirstExpr();

  else if (argList.head != NULL)
    retval = argList.head->getFirstExpr();

  else
    retval = this;

  return retval;
}

Expr* CallExpr::getFirstChild() {
  if (baseExpr)
    return baseExpr;

  if (argList.head)
    return argList.head;

  return NULL;
}

Expr* CallExpr::getNextExpr(Expr* expr) {
  Expr* retval = this;

  if (expr == baseExpr && argList.head != NULL)
    retval = argList.head->getFirstExpr();

  return retval;
}

void CallExpr::verify() {
  Expr::verify();
  if (astTag != E_CallExpr) {
    INT_FATAL(this, "Bad CallExpr::astTag");
  }
  if (! parentExpr)
    INT_FATAL(this, "Every CallExpr is expected to have a parentExpr");
  if (argList.parent != this)
    INT_FATAL(this, "Bad AList::parent in CallExpr");
  if (baseExpr && baseExpr->parentExpr != this)
    INT_FATAL(this, "Bad baseExpr::parent in CallExpr");
  if (normalized && isPrimitive(PRIM_RETURN)) {
    FnSymbol* fn = toFnSymbol(parentSymbol);
    SymExpr* sym = toSymExpr(get(1));
    if (!fn)
      INT_FATAL(this, "Return is not in a function.");
    if (fn->body->body.last() != this)
      INT_FATAL(this, "Return is in middle of function.");
    if (!sym)
      INT_FATAL(this, "Return does not return a symbol.");
  }
  for_actuals(actual, this) {
    if (actual->parentExpr != this)
      INT_FATAL(this, "Bad CallExpr::argList::parentExpr");
    if (isSymExpr(actual) && toSymExpr(actual)->var == gMethodToken &&
        actual != this->get(1))
      INT_FATAL(this, "If present, the method token must be the first argument.");
  }
  if (primitive) {
    if (!(PRIM_UNKNOWN <= primitive->tag && primitive->tag < NUM_KNOWN_PRIMS))
      INT_FATAL(this, "invalid primitive->tag");
    switch (primitive->tag) {
    case PRIM_BLOCK_PARAM_LOOP:
    case PRIM_BLOCK_WHILEDO_LOOP:
    case PRIM_BLOCK_DOWHILE_LOOP:
    case PRIM_BLOCK_FOR_LOOP:
    case PRIM_BLOCK_BEGIN:
    case PRIM_BLOCK_COBEGIN:
    case PRIM_BLOCK_COFORALL:
    case PRIM_BLOCK_ON:
    case PRIM_BLOCK_BEGIN_ON:
    case PRIM_BLOCK_COBEGIN_ON:
    case PRIM_BLOCK_COFORALL_ON:
    case PRIM_BLOCK_LOCAL:
      if (toBlockStmt(parentExpr)) {

      } else {
        INT_FATAL(this, "blockInfo-type CallExpr not in a BlockStmt");
      }
      break;
    case PRIM_BLOCK_UNLOCAL:
      INT_FATAL("PRIM_BLOCK_UNLOCAL between passes");
      break;
    case PRIM_TYPE_INIT:
      // A "type init" call is always expected to have a parent.
      INT_ASSERT(toCallExpr(this->parentExpr));
      break;
    default:
      break; // do nothing
    }
  }
}


CallExpr*
CallExpr::copyInner(SymbolMap* map) {
  CallExpr *_this = 0;
  if (primitive)
    _this = new CallExpr(primitive);
  else
    _this = new CallExpr(COPY_INT(baseExpr));
  for_actuals(expr, this)
    _this->insertAtTail(COPY_INT(expr));
  _this->primitive = primitive;
  _this->partialTag = partialTag;
  _this->methodTag = methodTag;
  _this->square = square;
  return _this;
}


void CallExpr::replaceChild(Expr* old_ast, Expr* new_ast) {
  if (old_ast == baseExpr) {
    baseExpr = new_ast;
  } else {
    INT_FATAL(this, "Unexpected case in CallExpr::replaceChild");
  }
}


void
CallExpr::insertAtHead(BaseAST* ast) {
  if (Symbol* a = toSymbol(ast))
    argList.insertAtHead(new SymExpr(a));
  else
    argList.insertAtHead(toExpr(ast));
}


void
CallExpr::insertAtTail(BaseAST* ast) {
  if (Symbol* a = toSymbol(ast))
    argList.insertAtTail(new SymExpr(a));
  else
    argList.insertAtTail(toExpr(ast));
}


FnSymbol* CallExpr::isResolved(void) {
  SymExpr* base = toSymExpr(baseExpr);
  return base ? toFnSymbol(base->var) : NULL;
}


bool CallExpr::isNamed(const char* name) {
  if (SymExpr* base = toSymExpr(baseExpr))
    if (!strcmp(base->var->name, name))
      return true;
  if (UnresolvedSymExpr* base = toUnresolvedSymExpr(baseExpr))
    if (!strcmp(base->unresolved, name))
      return true;
  return false;
}


int CallExpr::numActuals() {
  return argList.length;
}


Expr* CallExpr::get(int index) {
  return argList.get(index);
}


FnSymbol* CallExpr::findFnSymbol(void) {
  FnSymbol* fn = NULL;
  if (SymExpr* variable = toSymExpr(baseExpr))
    fn = toFnSymbol(variable->var);
  if (!fn)
    INT_FATAL(this, "Cannot find FnSymbol in CallExpr");
  return fn;
}


Type* CallExpr::typeInfo(void) {
  if (primitive)
    return primitive->returnInfo(this);
  else if (isResolved())
    return isResolved()->retType;
  else
    return dtUnknown;
}

void CallExpr::prettyPrint(std::ostream *o) {
  if (isResolved()) {
    if (isResolved()->hasFlag(FLAG_BEGIN_BLOCK))
      *o << "begin";
    else if (isResolved()->hasFlag(FLAG_ON_BLOCK))
      *o << "on";
  }
  bool array = false;
  bool unusual = false;
  if (baseExpr != NULL) {
    if (UnresolvedSymExpr *expr = toUnresolvedSymExpr(baseExpr)) {
      if (strcmp(expr->unresolved, "*") == 0){
        unusual = true;
        argList.first()->prettyPrint(o);
        *o << "*(";
        argList.last()->prettyPrint(o);
        *o << ")";
      } else if (strcmp(expr->unresolved, "chpl_build_bounded_range") == 0 ||
                 strcmp(expr->unresolved, "chpl_build_partially_bounded_range") == 0 ||
                 strcmp(expr->unresolved, "chpl_build_unbounded_range") == 0) {
        argList.first()->prettyPrint(o);
        *o << "..";
        argList.last()->prettyPrint(o);
        unusual = true;
      } else if (strcmp(expr->unresolved,
                        "chpl__ensureDomainExpr") == 0) {
        unusual = true;
        for_alist(expr, argList) {
          if (expr != argList.first()) {
            *o << ", ";
          }
          expr->prettyPrint(o);
        }
      } else if (strcmp(expr->unresolved, "chpl__buildArrayRuntimeType") == 0) {
        *o << "[";
        array = true;
      } else if (strcmp(expr->unresolved, 
                        "chpl__buildDomainRuntimeType") == 0) {
        *o << "domain(";
        argList.last()->prettyPrint(o);
        *o << ")";
        unusual = true;
      } else if (strcmp(expr->unresolved,
                        "_build_tuple") != 0) {
        baseExpr->prettyPrint(o);
      }
    } else {
      baseExpr->prettyPrint(o);
    }
  } else if (primitive != NULL) {
    if (primitive->tag == PRIM_INIT ||
      primitive->tag == PRIM_TYPE_INIT) {
      unusual = true;
      argList.head->prettyPrint(o);
    }
  }

  if (!array && !unusual)
    *o << "(";
  if (!unusual) {
    for_alist(expr, argList) {
      if (expr != argList.first()) {
        if (array && expr == argList.last()) {
          *o << "] ";
        } else {
          *o << ", "; 
        }     
      }
      expr->prettyPrint(o);         
    }
    if (array && argList.first() == argList.last())
      *o << "]"; 
  }
  if (!array && !unusual) {
    *o << ")";
  }
}

void CallExpr::accept(AstVisitor* visitor) {
  if (visitor->enterCallExpr(this) == true) {

    if (baseExpr)
      baseExpr->accept(visitor);

    for_alist(next_ast, argList)
      next_ast->accept(visitor);

    visitor->exitCallExpr(this);
  }
}

//
// Codegen assignments like a += b, a -= b, a *= b, etc.
//   op is the C string for the operator (e.g., " += ")
//   codegenOp is a function pointer to the codegenAdd()-style
//     routine that would be used to generate the operator
//     itself in a normal context (used by LLVM)
//
static
void codegenOpAssign(GenRet a, GenRet b, const char* op,
                     GenRet (*codegenOp)(GenRet a, GenRet b))
{
  GenInfo* info = gGenInfo;

  // deref 'a' if it is a 'ref' argument
  GenRet ap;
  if (a.chplType->symbol->hasFlag(FLAG_REF) ||
      a.chplType->symbol->hasFlag(FLAG_WIDE_REF) ||
      a.chplType->symbol->hasFlag(FLAG_WIDE_CLASS)) {
    ap = codegenDeref(a);
  } else {
    ap = a;
  }
  GenRet bv = codegenValue(b);  // get the value of 'b'

  bool aIsRemote = ap.isLVPtr == GEN_WIDE_PTR;
  GenRet aLocal;              // a guaranteed-local copy of a

  // For a wide pointer, we copy in and copy out...
  if( aIsRemote ) {
    // copy in -- will result in a chpl_comm_get(...)
    aLocal = createTempVar(ap.chplType);
    codegenAssign(aLocal, ap);
  } else {
    // otherwise, it's already local
    aLocal = ap;
  }

  if( a.chplType != dtCVoidPtr ) {
    if( info->cfile ) {
      // generate the local C statement
      std::string stmt = codegenValue(aLocal).c + op + bv.c + ";\n";
      info->cStatements.push_back(stmt);
    } else {
      // LLVM version of a += b is just a = a + b.
      codegenAssign(aLocal, codegenOp(codegenValue(ap), bv));
    }
  } else {
    // Special case: handle casting to char* to get it right.
    codegenAssign(aLocal, codegenOp(codegenValue(ap), bv));
  }

  if( aIsRemote ) {
    // copy out -- will result in a chpl_comm_put(...)
    codegenAssign(ap, aLocal);
  }
}


/* Notes about code generation:
 *  Intermediate expressions are returned from Expr::codegen
 *  Local variables, array elements, tuple elements, and fields
 *    are always generated as the address of that value (ie lvalues
 *    are pointers)
 *  Expressions may be actual values, not addresses
 *  Chapel includes class instances - which may be remote or local.
 *   Note that the variable in question for a class instance *is*
 *    a wide (or not) reference (to the allocated object), but these
 *    references are considered "values" rather than "lvalue pointers"
 *    by the code generator. Thus a "reference to AGGREGATE_CLASS" is
 *    actually a reference to a reference.. Note also that an "ARRAY"
 *    in the code generator is actually an instance of the e.g. _ddata
 *    class (and so the pointer to the data is again treated as a value).
 *    Lastly, Chapel references are considered "values" rather
 *    than "lvalue pointers", similarly to class instances, so that
 *    the generated code can set what a reference is pointing to
 *    (even though that is not allowed in Chapel).
 */
GenRet CallExpr::codegen() {
  GenRet ret;
  GenInfo* info = gGenInfo;
  FILE* c = info->cfile;
  SET_LINENO(this);

  // Note (for debugging), function name is in parentSymbol->cname.

  if (getStmtExpr() && getStmtExpr() == this)
    codegenStmt(this);

  if (primitive) {
    switch (primitive->tag) {
    case PRIM_UNKNOWN:
      ret = codegenBasicPrimitiveExpr(this);
      break;
    case PRIM_ARRAY_SET:
    case PRIM_ARRAY_SET_FIRST:
      {
        // get(1): (wide?) base pointer
        // get(2): index
        // get(3): value
        // get(4): src-line
        // get(5): src-file

        // Used to handle FLAG_WIDE_CLASS/FLAG_STAR_TUPLE specially,
        // but these should be taken care of by codegenElementPtr and
        // codegenAssign now.
        GenRet elementPtr = codegenElementPtr(get(1), get(2));
        codegenAssign(elementPtr, get(3));
        break;
      }
    case PRIM_ARRAY_SHIFT_BASE_POINTER:
    {
      GenRet ret = get(1);
      GenRet addr = get(2);
      GenRet shifted = codegenElementPtr(addr, get(3), true);
      if (ret.isLVPtr != GEN_WIDE_PTR) {
        codegenAssign(ret, codegenAddrOf(shifted));
      } else {
        codegenWideAddrWithAddr(ret, shifted, ret.chplType);
      }
      break;
    }
    case PRIM_ARRAY_ALLOC:
    {
      GenRet dst = get(1);
      GenRet alloced;
      INT_ASSERT(dst.isLVPtr);
      if (get(1)->typeInfo()->symbol->hasFlag(FLAG_WIDE_CLASS)) {
        Type* eltType =
          getDataClassType(
              get(1)->typeInfo()->getField("addr")->type->symbol)->typeInfo();
        GenRet locale = codegenRlocale(dst);
        GenRet call = codegenCallExpr("chpl_wide_array_alloc",
                                      codegenRnode(dst),
                                      codegenValue(get(3)),
                                      codegenSizeof(eltType),
                                      get(4), get(5));
        call.chplType = get(1)->typeInfo(); 
        alloced = codegenAddrOf(codegenWideAddr(locale, call, call.chplType)); 
      } else {
        Type* eltType =
          getDataClassType(get(1)->typeInfo()->symbol)->typeInfo();
        alloced = codegenCallExpr("chpl_array_alloc", codegenValue(get(3)),
            codegenSizeof(eltType), get(4), get(5));
      }
      codegenAssign(dst, alloced);
      break;
    }
    case PRIM_ARRAY_FREE:
    {
      if (fNoMemoryFrees)
        break;
      GenRet data = get(1);
      if (get(1)->typeInfo()->symbol->hasFlag(FLAG_WIDE_CLASS)) {
        GenRet node = codegenRnode(data);
        GenRet ptr = codegenRaddr(data);
        codegenCall("chpl_wide_array_free", node, ptr, get(2), get(3));
      } else {
        codegenCall("chpl_array_free", data, get(2), get(3));
      }
      break;
    }
    case PRIM_ARRAY_FREE_ELTS:
    {
      if (fNoMemoryFrees)
        break;
      // This used to run a macro like this:
      // for(i = 0; i < (x)->size; i++) call
      INT_FATAL("PRIM_ARRAY_FREE_ELTS");
      break;
    }
    case PRIM_NOOP:
      break;
    case PRIM_MOVE:
    {
      if (get(1)->typeInfo() == dtVoid) {
        ret = get(2)->codegen();
        break;
      }
      if (CallExpr* call = toCallExpr(get(2))) {
       if (call->primitive)
       {
        // Assume that the RHS is a primitive we wish to handle specially
        // until proven otherwise.
        // If the RHS is not handled specially, we fall through and handle it
        // generally.
        bool handled = true;
        switch (call->primitive->tag)
        {
         case PRIM_DEREF:
         {
          if (call->get(1)->typeInfo()->symbol->hasFlag(FLAG_WIDE_REF) ||
              call->get(1)->typeInfo()->symbol->hasFlag(FLAG_WIDE_CLASS)) {
            Type* valueType;
            if (call->get(1)->typeInfo()->symbol->hasFlag(FLAG_WIDE_REF))
              valueType = call->get(1)->getValType();
            else
              valueType = call->get(1)->typeInfo()->getField("addr")->type;
            INT_ASSERT(valueType == get(1)->typeInfo());
            // set get(1) = *(call->get(1));
            codegenAssign(get(1),codegenDeref(call->get(1)));
          } else if (get(1)->typeInfo()->symbol->hasFlag(FLAG_STAR_TUPLE)) {
            // star tuple handled in codegenAssign
            // set get(1) = *(call->get(1));
            codegenAssign(get(1),codegenDeref(call->get(1)));
          } else {
            // set get(1) = *(call->get(1));
            // but use memcpy if call->get(1) has FLAG_UNALIGNED_REF
            SymExpr* se = toSymExpr(call->get(1));
            if (se && se->var->hasFlag(FLAG_UNALIGNED_REF)) {
              // unaligned reference case - use memcpy
              Type* t = get(1)->typeInfo();
              GenRet size = codegenSizeof(t);
              codegenCallMemcpy(codegenAddrOf(get(1)), codegenValue(se), size, t);
            } else {
              // normal case
              codegenAssign(get(1),codegenDeref(call->get(1)));
            }
          }
          break;
         }
         case PRIM_GET_MEMBER_VALUE:
         {
          SymExpr* se = toSymExpr(call->get(2));
          if (call->get(1)->typeInfo()->symbol->hasFlag(FLAG_WIDE_CLASS)) {
            INT_ASSERT(se);
            if (se->var->hasFlag(FLAG_SUPER_CLASS)) {
              // We're getting the super class pointer.
              GenRet srcwide = call->get(1);
              GenRet addr = codegenCast(
                              get(1)->typeInfo()->getField("addr")->type,
                              codegenRaddr(srcwide));
              GenRet ref =
                codegenAddrOf(codegenWideAddrWithAddr(srcwide, addr));
              codegenAssign(get(1), ref);
            } else {
              codegenAssign(get(1), codegenFieldPtr(call->get(1), se));
            }
          } else if (call->get(1)->typeInfo()->symbol->hasFlag(FLAG_WIDE_REF)) {
            INT_ASSERT(se);
            // codegenAssign will dereference.
            codegenAssign(get(1), codegenFieldPtr(call->get(1), se));
          } else if (get(2)->typeInfo()->symbol->hasFlag(FLAG_STAR_TUPLE)) {
            INT_ASSERT(se);
            // codegenAssign will handle star tuple
            codegenAssign(get(1), codegenFieldPtr(call->get(1), se));
          } else {
            INT_ASSERT(se);
            if (se->var->hasFlag(FLAG_SUPER_CLASS)) {
              // We're getting the super class pointer.
              GenRet ref = codegenFieldPtr(call->get(1), se);
              // Now we have a field pointer to object->super, but
              // the pointer to super *is* actually the value of
              // the super class. So we just set isPtr to Value.
              ref.isLVPtr = GEN_VAL; 
              codegenAssign(get(1), ref);
            } else {
              codegenAssign(get(1), codegenFieldPtr(call->get(1), se));
            }
          }
          break;
         }
         case PRIM_GET_MEMBER:
         {
          /* Get a pointer to a member */
          SymExpr* se = toSymExpr(call->get(2));
          if (call->get(1)->typeInfo()->symbol->hasFlag(FLAG_WIDE_CLASS) ||
              call->get(1)->typeInfo()->symbol->hasFlag(FLAG_WIDE_REF) ||
              get(2)->typeInfo()->symbol->hasFlag(FLAG_STAR_TUPLE))
          {
            codegenAssign(
                get(1), codegenAddrOf(codegenFieldPtr(call->get(1), se))); 
          }
          else if (get(1)->getValType() != call->get(2)->typeInfo()) {
            // get a narrow reference to the actual 'addr' field of the wide pointer
            GenRet getField = codegenFieldPtr(call->get(1), se);
            codegenAssign(get(1), codegenAddrOf(codegenWideThingField(getField, WIDE_GEP_ADDR)));
          }
          else
            handled = false;
          break;
         }
         case PRIM_GET_SVEC_MEMBER:
         {
          if (call->get(1)->typeInfo()->symbol->hasFlag(FLAG_WIDE_REF)) {
            /* Get a pointer to the i'th element of a homogenous tuple */
            GenRet elemPtr =
              codegenElementPtr(call->get(1),codegenExprMinusOne(call->get(2)));
            INT_ASSERT( elemPtr.isLVPtr == GEN_WIDE_PTR );
            elemPtr = codegenAddrOf(elemPtr);
            codegenAssign(get(1), elemPtr);
          }
          else if (get(1)->getValType() != call->getValType()) {
            GenRet getElem = codegenElementPtr(call->get(1), codegenExprMinusOne(call->get(2)));
            codegenAssign(get(1), codegenAddrOf(codegenWideThingField(getElem, WIDE_GEP_ADDR)));
          }
          else
            handled = false;
          break;
         }
         case PRIM_GET_SVEC_MEMBER_VALUE:
         {
          /* Get the i'th value from a homogeneous tuple */
          if (call->get(1)->typeInfo()->symbol->hasFlag(FLAG_WIDE_REF)) {
            // codegenElementPtr/codegenAssign handle wide pointers
            codegenAssign(
                get(1),
                codegenElementPtr(call->get(1),
                                  codegenExprMinusOne(call->get(2))));
          } else {
            codegenAssign(
                get(1),
                codegenElementPtr(call->get(1),
                                  codegenExprMinusOne(call->get(2))));
          }
          break;
         }
         case PRIM_ARRAY_GET:
         {
          /* Get a pointer to the i'th array element */
          // ('_array_get' array idx)
          if (call->get(1)->typeInfo()->symbol->hasFlag(FLAG_WIDE_CLASS)) {
            codegenAssign(get(1),
                codegenAddrOf(codegenElementPtr(call->get(1), call->get(2))));
          } else if( get(1)->typeInfo()->symbol->hasEitherFlag(FLAG_WIDE_REF,FLAG_WIDE_CLASS)) {
            // resulting reference is wide, but the array is local.
            // This can happen with c_ptr for extern integration...
            codegenAssign(
              get(1),
              codegenAddrOf(codegenWideHere(codegenAddrOf(codegenElementPtr(call->get(1), call->get(2))))));
          } else {
            codegenAssign(
                get(1),
                codegenAddrOf(codegenElementPtr(call->get(1), call->get(2))));
          }
          break;
         }
         case PRIM_ARRAY_GET_VALUE:
         {
          if (call->get(1)->typeInfo()->symbol->hasFlag(FLAG_WIDE_CLASS)) {
            codegenAssign(get(1),
                          codegenElementPtr(call->get(1), call->get(2)));
          } else {
            codegenAssign(get(1),
                          codegenElementPtr(call->get(1), call->get(2)));
          }
          break;
         }
         case PRIM_GET_UNION_ID:
         {
          if (call->get(1)->typeInfo()->symbol->hasFlag(FLAG_WIDE_REF)) {
            codegenAssign(get(1), codegenFieldUidPtr(call->get(1)));
          }
          else
            handled = false;
          break;
         }
         case PRIM_TESTCID:
         {
          // set get(1) to
          //   call->get(1)->chpl_class_id == chpl__cid_"call->get(2)"
          if (call->get(1)->typeInfo()->symbol->hasFlag(FLAG_WIDE_CLASS)) {
            GenRet tmp = codegenFieldCidPtr(call->get(1));
            codegenAssign(
                get(1),
                codegenEquals(tmp, codegenUseCid(call->get(2)->typeInfo())));
          }
          else
            handled = false;
          break;
         }
         case PRIM_GETCID:
         {
          if (call->get(1)->typeInfo()->symbol->hasFlag(FLAG_WIDE_CLASS)) {
            GenRet tmp = codegenFieldCidPtr(call->get(1));
            codegenAssign(get(1), tmp);
          }
          else
            handled = false;
          break;
         }
         case PRIM_CAST:
         {
          if (call->typeInfo()->symbol->hasFlag(FLAG_WIDE_CLASS) ||
              call->typeInfo()->symbol->hasFlag(FLAG_WIDE_REF)) {
            GenRet tmp = call->get(2);
            tmp = codegenWideAddrWithAddr(tmp,
                                  codegenCast(call->get(1)->typeInfo(), 
                                              codegenRaddr(tmp)));
            codegenAssign(get(1), codegenAddrOf(tmp));
          }
          else
            handled = false;
          break;
         }
         case PRIM_DYNAMIC_CAST:
         {
          if (call->typeInfo()->symbol->hasFlag(FLAG_WIDE_CLASS)) {
            Type* type = call->typeInfo()->getField("addr")->type;
            GenRet wideFrom = codegenValue(call->get(2));
            GenRet wideFromAddr = codegenRaddr(wideFrom);
            GenRet value = codegenValue(codegenFieldCidPtr(wideFrom));
            GenRet ok = codegenDynamicCastCheck(value, type);
            // if ok, (typeInfo()->symbol->cname) (value)
            // otherwise, NULL
            GenRet cast = codegenCast(type, wideFromAddr);
            GenRet nul = codegenCast(type, codegenNullPointer());
            GenRet addr = codegenTernary(ok, cast, nul);
            GenRet wide = codegenAddrOf(
                    codegenWideAddrWithAddr(wideFrom, addr, call->typeInfo()));
            codegenAssign(get(1), wide);
          }
          else
            handled = false;
          break;
         }
         case PRIM_GET_PRIV_CLASS:
         {
          GenRet r = codegenCallExpr("chpl_getPrivatizedClass", call->get(2));
          if (get(1)->typeInfo()->symbol->hasFlag(FLAG_WIDE_CLASS)) {
            r = codegenAddrOf(codegenWideHere(r, get(1)->typeInfo()));
          }
          codegenAssign(get(1), r);
          break;
         }
         case PRIM_ON_LOCALE_NUM:
         {
          // This primitive expects an argument of type chpl_localeID_t.
          INT_ASSERT(call->get(1)->typeInfo() == dtLocaleID);
          codegenAssign(get(1), call->get(1));
          break;
         }
<<<<<<< HEAD
=======
         case PRIM_STRING_FROM_C_STRING:
         // string = string_from_c_string(ptr, haslen, len, lineno, filename);
         {
          GenRet dst = get(1)->codegen();
          /*** if (get(1)->typeInfo()->refType) { ***/
            dst = codegenAddrOf(dst);
            /*** }***/
          if (get(1)->typeInfo()->symbol->hasFlag(FLAG_WIDE_CLASS)) {
            // The destination is a wide string.
            codegenCall("wide_string_from_c_string", dst,
                        call->get(1), call->get(2), call->get(3),
                        call->get(4), call->get(5));
          } else {
            codegenCall("string_from_c_string", dst,
                        call->get(1), call->get(2), call->get(3),
                        call->get(4), call->get(5));
          }
          break;
         }
         case PRIM_C_STRING_FROM_STRING:
         // c_string = c_string_from_string(src, lineno, filename)
         {
          const char* literal = NULL;
          if( get_string(call->get(1), &literal) ) {
            // it's a string literal... which is already a C string.
            codegenAssign(get(1), call->get(1));
          } else {
            GenRet dst = codegenLocalAddrOf(get(1)->codegen());
            GenRet src = codegenAddrOf(call->get(1));
            if (call->get(1)->typeInfo()->symbol->hasFlag(FLAG_WIDE_CLASS)) {
              // The source is a wide string.
              codegenCall("c_string_from_wide_string",
                          dst, src, info->lineno, info->filename);
            } else {
              codegenCall("c_string_from_string",
                          dst, src, call->get(2), call->get(3));
            }
          }
          break;
         }
>>>>>>> 3bc1bf8f
         default:
          // OK, we did not handle the RHS as a special case.
          handled = false;
          break;
        }
        // If the RHS was handled as a special case above, the entire PRIM_MOVE has
        // been codegenned, so we can skip the general cases appearing below.
        if (handled)
          break;
       }
      } // End of special-case handling for primitives in the RHS of MOVE.

      // Handle general cases of PRIM_MOVE.
      if (get(1)->typeInfo()->symbol->hasFlag(FLAG_WIDE_CLASS) &&
          !get(2)->typeInfo()->symbol->hasFlag(FLAG_WIDE_CLASS)) {
        codegenAssign(get(1), codegenAddrOf(codegenWideHere(get(2)))); 
        break;
      }
      if (get(1)->typeInfo()->symbol->hasFlag(FLAG_WIDE_REF) &&
          get(2)->typeInfo()->symbol->hasFlag(FLAG_REF)) {
        codegenAssign(get(1), codegenAddrOf(codegenWideHere(get(2))));
        break;
      }
      if (get(1)->typeInfo()->symbol->hasFlag(FLAG_WIDE_REF) &&
          !get(2)->typeInfo()->symbol->hasFlag(FLAG_WIDE_REF) &&
          !get(2)->typeInfo()->symbol->hasFlag(FLAG_REF)) {
        GenRet to_ptr = codegenDeref(get(1));
        codegenAssign(to_ptr, get(2));
        break;
      }
      if (get(1)->typeInfo()->symbol->hasFlag(FLAG_REF) &&
          get(2)->typeInfo()->symbol->hasFlag(FLAG_WIDE_REF)) {
        if (get(1)->getValType() != get(2)->getValType()) {
          // ref_T = wide_ref_wide_T
          GenRet narrowRef = codegenRaddr(get(2));
          GenRet wideThing = codegenDeref(narrowRef);
          GenRet narrowThing = codegenWideThingField(wideThing, WIDE_GEP_ADDR);
          codegenAssign(get(1), codegenAddrOf(narrowThing));
        } else {
          // get(1) = Raddr(get(2));
          codegenAssign(get(1), codegenRaddr(get(2)));
        }
        break;
      }
      if (!get(1)->typeInfo()->symbol->hasFlag(FLAG_WIDE_CLASS) &&
          !get(1)->typeInfo()->symbol->hasFlag(FLAG_REF) &&
          get(2)->typeInfo()->symbol->hasFlag(FLAG_WIDE_CLASS)) {
        // get(1) = Raddr(get(2));
        codegenAssign(get(1), codegenRaddr(get(2))); 
        break;
      }
      if (get(1)->typeInfo()->symbol->hasFlag(FLAG_REF) &&
          !get(2)->typeInfo()->symbol->hasFlag(FLAG_REF)) {
        // use memcpy if get(1) has FLAG_UNALIGNED_REF
        SymExpr* se = toSymExpr(get(1));
        if (se && se->var->hasFlag(FLAG_UNALIGNED_REF)) {
          // unaligned reference case - use memcpy
          Type* t = get(2)->typeInfo();
          GenRet size = codegenSizeof(t);
          codegenCallMemcpy(codegenValue(se), codegenAddrOf(codegenValuePtr(get(2))), size, t);
        } else {
          codegenAssign(codegenDeref(get(1)), get(2));
        }
      } else
        codegenAssign(get(1), get(2));
      break;
    } // End of PRIM_MOVE

    // We list the special cases handled in the PRIM_MOVE switch above, so we don't
    // trigger the "should these still be in the AST?" error.
    case PRIM_DEREF:
    case PRIM_GET_SVEC_MEMBER_VALUE:
    case PRIM_GET_MEMBER_VALUE:
    case PRIM_GET_PRIV_CLASS:
    case PRIM_ARRAY_GET:
    case PRIM_ARRAY_GET_VALUE:
    case PRIM_ON_LOCALE_NUM:
      // generated during generation of PRIM_MOVE
      break;
    case PRIM_WIDE_GET_LOCALE:
    {
      if (get(1)->typeInfo()->symbol->hasFlag(FLAG_WIDE_REF) ||
          get(1)->typeInfo()->symbol->hasFlag(FLAG_WIDE_CLASS)) {
        ret = codegenRlocale(get(1));
      } else {
        ret = codegenGetLocaleID();
      }
      break;
    }
    case PRIM_WIDE_GET_NODE:
    {
      if (get(1)->typeInfo()->symbol->hasFlag(FLAG_WIDE_REF) ||
          get(1)->typeInfo()->symbol->hasFlag(FLAG_WIDE_CLASS)) {
        ret = codegenRnode(get(1));
      } else {
        ret = codegenGetNodeID();
      }
      break;
    }
    case PRIM_WIDE_GET_ADDR:
    {
      if (get(1)->typeInfo()->symbol->hasFlag(FLAG_WIDE_REF) ||
          get(1)->typeInfo()->symbol->hasFlag(FLAG_WIDE_CLASS)) {
        ret = codegenRaddr(get(1));
      } else {
        ret = codegenValue(get(1));
      }
      // _wide_get_addr promises to return a uint.  Hence the cast.
      ret = codegenCast(dtUInt[INT_SIZE_64], ret);
      ret.isUnsigned = true;
      break;
    }
    case PRIM_ADDR_OF:
    {
      ret = codegenAddrOf(get(1));
      break;
    }
    case PRIM_REF_TO_STRING:
    {
      if (get(1)->typeInfo()->symbol->hasFlag(FLAG_WIDE_REF) ||
          get(1)->typeInfo()->symbol->hasFlag(FLAG_WIDE_CLASS)) {
        GenRet wide = get(1);
        ret = codegenCallExpr("chpl_wideRefToString",
                              codegenRnode(wide), codegenRaddr(wide));
      } else {
        ret = codegenCallExpr("chpl_refToString", get(1));
      }
      break;
    }
    case PRIM_RETURN:
    {
      if (typeInfo() == dtVoid) {
        if( c ) ret.c = "return";
        else {
#ifdef HAVE_LLVM
          ret.val = info->builder->CreateRetVoid();
#endif
        }
      } else {
        ret = codegenValue(get(1));
        if( c ) ret.c = "return " + ret.c;
        else {
#ifdef HAVE_LLVM
          ret.val = info->builder->CreateRet(ret.val);
#endif
        }
      }
      break;
    }
    case PRIM_UNARY_MINUS:
      ret = codegenNeg(get(1));
      break;
    case PRIM_UNARY_PLUS:
      {
        GenRet tmp = codegenValue(get(1));
        if( c ) ret.c = "(+ " + tmp.c + ")";
        else ret = tmp; // nothing is necessary.
        break;
      }
    case PRIM_UNARY_NOT:
      {
        GenRet tmp = codegenValue(get(1));
        if( c ) ret.c = "(~ " + tmp.c + ")";
        else {
#ifdef HAVE_LLVM
          ret.val = info->builder->CreateNot(tmp.val);
#endif
        }
      }
      break;
    case PRIM_UNARY_LNOT:
      ret = codegenIsZero(get(1));
      break;
    case PRIM_ADD:
      ret = codegenAdd(get(1), get(2));
      break;
    case PRIM_SUBTRACT:
      ret = codegenSub(get(1), get(2));
      break;
    case PRIM_MULT:
      ret = codegenMul(get(1), get(2));
      break;
    case PRIM_DIV:
      ret = codegenDiv(get(1), get(2));
      break;
    case PRIM_MOD:
      ret = codegenMod(get(1), get(2));
      break;
    case PRIM_LSH:
      ret = codegenLsh(get(1), get(2));
      break;
    case PRIM_RSH:
      ret = codegenRsh(get(1), get(2));
      break;

    case PRIM_PTR_EQUAL:
    case PRIM_EQUAL:
      if (get(1)->typeInfo()->symbol->hasFlag(FLAG_WIDE_CLASS) &&
          get(2)->typeInfo()->symbol->hasFlag(FLAG_WIDE_CLASS)) {
        // TODO: The locale model will eventually have to provide a function   
        // to compare wide addresses.  Ditto for the NOTEQUAL case below.      
        GenRet a = get(1);
        GenRet b = get(2);
        GenRet addrNe = codegenNotEquals(codegenRaddr(a), codegenRaddr(b));
        GenRet locNe = codegenNotEquals(codegenRnode(a), codegenRnode(b));
        GenRet rh = codegenLogicalAnd(codegenIsNotZero(codegenRaddr(a)), locNe);
        GenRet ne = codegenLogicalOr(addrNe, rh);
        ret = codegenIsZero(ne);
      } else if (get(1)->typeInfo()->symbol->hasFlag(FLAG_WIDE_CLASS) &&
          get(2)->typeInfo() == dtNil) {
        ret = codegenIsZero(get(1));
      } else if (get(2)->typeInfo()->symbol->hasFlag(FLAG_WIDE_CLASS) &&
                 get(1)->typeInfo() == dtNil) {
        ret = codegenIsZero(get(2));
      } else {
        ret = codegenEquals(get(1), get(2));
      }
      break;
    case PRIM_PTR_NOTEQUAL:
    case PRIM_NOTEQUAL:
      if (get(1)->typeInfo()->symbol->hasFlag(FLAG_WIDE_CLASS) &&
          get(2)->typeInfo()->symbol->hasFlag(FLAG_WIDE_CLASS)) {
        // TODO: The locale model will eventually have to provide a function   
        // to compare wide addresses.  Ditto for the EQUAL case above.         
        GenRet a = get(1);
        GenRet b = get(2);
        GenRet addrNe = codegenNotEquals(codegenRaddr(a), codegenRaddr(b));
        GenRet locNe = codegenNotEquals(codegenRnode(a), codegenRnode(b));
        GenRet rh = codegenLogicalAnd(codegenIsNotZero(codegenRaddr(a)), locNe);
        ret = codegenLogicalOr(addrNe, rh);
      } else if (get(1)->typeInfo()->symbol->hasFlag(FLAG_WIDE_CLASS) &&
          get(2)->typeInfo() == dtNil) {
        ret = codegenIsNotZero(get(1));
      } else if (get(2)->typeInfo()->symbol->hasFlag(FLAG_WIDE_CLASS) &&
                 get(1)->typeInfo() == dtNil) {
        ret = codegenIsNotZero(get(2));
      } else {
        ret = codegenNotEquals(get(1), get(2));
      }
      break;
    case PRIM_LESSOREQUAL:
      {
        GenRet a = codegenValue(get(1));
        GenRet b = codegenValue(get(2));
        if( c ) ret.c = "(" + a.c + " <= " + b.c + ")";
        else {
#ifdef HAVE_LLVM
          PromotedPair values =
            convertValuesToLarger(
                a.val, b.val,
                is_signed(get(1)->typeInfo()), is_signed(get(2)->typeInfo()));
          if(values.a->getType()->isFPOrFPVectorTy()) {
            ret.val = info->builder->CreateFCmpOLE(values.a, values.b);
          } else {
            if(!values.isSigned) {
              ret.val = info->builder->CreateICmpULE(values.a, values.b);
            } else {
              ret.val = info->builder->CreateICmpSLE(values.a, values.b);
            }
          }
#endif
        }
      }
      break;
    case PRIM_GREATEROREQUAL:
      {
        GenRet a = codegenValue(get(1));
        GenRet b = codegenValue(get(2));
        if( c ) ret.c = "(" + a.c + " >= " + b.c + ")";
        else {
#ifdef HAVE_LLVM
          PromotedPair values =
            convertValuesToLarger(
                a.val, b.val,
                is_signed(get(1)->typeInfo()), is_signed(get(2)->typeInfo()));
          if(values.a->getType()->isFPOrFPVectorTy()) {
            ret.val = info->builder->CreateFCmpOGE(values.a, values.b);
          } else {
            if(!values.isSigned) {
              ret.val = info->builder->CreateICmpUGE(values.a, values.b);
            } else {
              ret.val = info->builder->CreateICmpSGE(values.a, values.b);
            }
          }
#endif
        }
      }
      break;
    case PRIM_LESS:
      {
        GenRet a = codegenValue(get(1));
        GenRet b = codegenValue(get(2));
        if( c ) ret.c = "(" + a.c + " < " + b.c + ")";
        else {
#ifdef HAVE_LLVM
          PromotedPair values =
            convertValuesToLarger(
                a.val, b.val,
                is_signed(get(1)->typeInfo()), is_signed(get(2)->typeInfo()));
          if(values.a->getType()->isFPOrFPVectorTy()) {
            ret.val = info->builder->CreateFCmpOLT(values.a, values.b);
          } else {
            if(!values.isSigned) {
              ret.val = info->builder->CreateICmpULT(values.a, values.b);
            } else {
              ret.val = info->builder->CreateICmpSLT(values.a, values.b);
            }
          }
#endif
        }
      }
      break;
    case PRIM_GREATER:
      {
        GenRet a = codegenValue(get(1));
        GenRet b = codegenValue(get(2));
        if( c ) ret.c = "(" + a.c + " > " + b.c + ")";
        else {
#ifdef HAVE_LLVM
          PromotedPair values =
            convertValuesToLarger(
                a.val, b.val,
                is_signed(get(1)->typeInfo()), is_signed(get(2)->typeInfo()));
          if(values.a->getType()->isFPOrFPVectorTy()) {
            ret.val = info->builder->CreateFCmpOGT(values.a, values.b);
          } else {
            if(!values.isSigned) {
              ret.val = info->builder->CreateICmpUGT(values.a, values.b);
            } else {
              ret.val = info->builder->CreateICmpSGT(values.a, values.b);
            }
          }
#endif
        }
      }
      break;
    case PRIM_AND:
      ret = codegenAnd(get(1), get(2));
      break;
    case PRIM_OR:
      ret = codegenOr(get(1), get(2));
      break;
    case PRIM_XOR:
      ret = codegenXor(get(1), get(2));
      break;
    case PRIM_ASSIGN:
      // PRIM_ASSIGN differs from PRIM_MOVE in that PRIM_ASSIGN always copies
      // objects.
      // PRIM_MOVE can be used to copy a pointer (i.e. reference) into another
      // pointer, but if you try this with PRIM_ASSIGN, instead it will
      // overwrite what the LHS points to with what the RHS points to.

      // TODO:  Works but may be slow.
      // (See the implementation of PRIM_MOVE above for several peephole
      // optimizations depending on specifics of the RHS expression.)

      // PRIM_ASSIGN expects either a narrow or wide pointer as its LHS arg.
      if (get(1)->typeInfo()->symbol->hasFlag(FLAG_WIDE_CLASS) &&
          get(2)->typeInfo()->symbol->hasFlag(FLAG_WIDE_CLASS)) {
        codegenAssign(get(1), get(2));
      } else if (get(1)->typeInfo()->symbol->hasFlag(FLAG_WIDE_CLASS) &&
                 !get(2)->typeInfo()->symbol->hasFlag(FLAG_WIDE_CLASS)) {
        codegenAssign(get(1), codegenAddrOf(codegenWideHere(get(2))));
      } else if (get(1)->typeInfo()->symbol->hasFlag(FLAG_REF) ||
          get(1)->typeInfo()->symbol->hasFlag(FLAG_WIDE_REF) ||
          get(1)->typeInfo()->symbol->hasFlag(FLAG_WIDE_CLASS)) {
        if (get(2)->typeInfo()->symbol->hasFlag(FLAG_REF))
          codegenAssign(codegenDeref(get(1)), codegenDeref(get(2)));
        else
          codegenAssign(codegenDeref(get(1)), get(2));
      } else {
        codegenAssign(get(1), get(2));
      }
      break;
    case PRIM_ADD_ASSIGN:
      codegenOpAssign(get(1), get(2), " += ", codegenAdd);
      break;
    case PRIM_SUBTRACT_ASSIGN:
      codegenOpAssign(get(1), get(2), " -= ", codegenSub);
      break;
    case PRIM_MULT_ASSIGN:
      codegenOpAssign(get(1), get(2), " *= ", codegenMul);
      break;
    case PRIM_DIV_ASSIGN:
      codegenOpAssign(get(1), get(2), " /= ", codegenDiv);
      break;
    case PRIM_MOD_ASSIGN:
      codegenOpAssign(get(1), get(2), " %= ", codegenMod);
      break;
    case PRIM_LSH_ASSIGN:
      codegenOpAssign(get(1), get(2), " <<= ", codegenLsh);
      break;
    case PRIM_RSH_ASSIGN:
      codegenOpAssign(get(1), get(2), " >>= ", codegenRsh);
      break;
    case PRIM_AND_ASSIGN:
      codegenOpAssign(get(1), get(2), " &= ", codegenAnd);
      break;
    case PRIM_OR_ASSIGN:
      codegenOpAssign(get(1), get(2), " |= ", codegenOr);
      break;
    case PRIM_XOR_ASSIGN:
      codegenOpAssign(get(1), get(2), " ^= ", codegenXor);
      break;

    case PRIM_POW:
      ret = codegenCallExpr("pow", get(1), get(2));
      break;
    case PRIM_MIN: 
      {
        Type *t = get(1)->typeInfo();
        if (is_arithmetic_type( t)) {
          if (is_int_type( t)) {
            ret = codegenUseGlobal("MIN_INT" + numToString(get_width(t)));
          } else if (is_uint_type( t)) {
            ret = codegenUseGlobal("MIN_UINT" + numToString(get_width(t)));
          } else if (is_real_type( t)) {
            ret = codegenNeg(
                    codegenUseGlobal("MAX_FLOAT" + numToString(get_width(t))));
          } else if (is_imag_type( t)) {
            ret = codegenNeg(
                    codegenUseGlobal("MAX_FLOAT" + numToString(get_width(t))));
          } else if (is_complex_type( t)) {
            std::string fname = "_chpl_complex" + numToString(get_width(t));
            ret = codegenCallExpr(
                fname.c_str(),
                codegenNeg(
                  codegenUseGlobal("MAX_FLOAT" + numToString(get_width(t)/2))),
                codegenNeg(
                  codegenUseGlobal("MAX_FLOAT" + numToString(get_width(t)/2))));
          } else {
            INT_FATAL( t, "cannot do min on supplied type");
          }
        } else {
          INT_FATAL( t, "not arithmetic type");
        }
        break;
      }
    case PRIM_MAX: 
      {
        Type *t = get(1)->typeInfo();
        if (is_arithmetic_type( t)) {
          if (is_int_type( t)) {
            ret = codegenUseGlobal("MAX_INT" + numToString(get_width(t)));
          } else if (is_uint_type( t)) {
            ret = codegenUseGlobal("MAX_UINT" + numToString(get_width(t)));
          } else if (is_real_type( t)) {
            ret = codegenUseGlobal("MAX_FLOAT" + numToString(get_width(t)));
          } else if (is_imag_type( t)) {
            ret = codegenUseGlobal("MAX_FLOAT" + numToString(get_width(t)));
          } else if (is_complex_type( t)) {
            std::string fname = "_chpl_complex" + numToString(get_width(t));
            ret = codegenCallExpr(fname.c_str(),
                codegenUseGlobal("MAX_FLOAT" + numToString(get_width(t)/2)),
                codegenUseGlobal("MAX_FLOAT" + numToString(get_width(t)/2)));
          } else {
            INT_FATAL( t, "cannot do max on supplied type");
          }
        } else {
          INT_FATAL( t, "not arithmetic type");
        }
        break;
      }
    case PRIM_SETCID:
    {
      // get(1) is the object 
      // (type=chpl__class_id,
      //  tid=CHPL_TYPE_int32_t,
      //  wide=get(1),
      //  local=chpl__cid_<type>,
      //  stype=dtObject->typeInfo(),
      //  sfield=chpl__cid,
      //  ln=get(2),
      //  fn=get(3))
      //
      if(get(1)->typeInfo()->symbol->hasFlag(FLAG_NO_OBJECT) &&
         !get(1)->typeInfo()->symbol->hasFlag(FLAG_OBJECT_CLASS)) {
        // Don't set cid for an extern class.
        // This should probably be an error in the future.
      } else {
        Type* classType;
        if(get(1)->typeInfo()->symbol->hasFlag(FLAG_WIDE_CLASS)) {
          classType = get(1)->typeInfo()->getField("addr")->type;
        } else {
          classType = get(1)->typeInfo();
        }
        GenRet ref = codegenFieldCidPtr(get(1));

        codegenAssign(ref, codegenUseCid(classType));
      }
      break;
    }
    case PRIM_GETCID:
    {
      INT_ASSERT(get(1)->typeInfo() != dtNil);
      if(get(1)->typeInfo()->symbol->hasFlag(FLAG_NO_OBJECT) &&
         !get(1)->typeInfo()->symbol->hasFlag(FLAG_OBJECT_CLASS)) {
        INT_ASSERT(0);
      }
      GenRet ref = codegenFieldCidPtr(get(1));
      ret = codegenValue(ref);
      break;
    }
    case PRIM_TESTCID:
    {
      // get(1) is an object to test, get(2) we just use the type of it.
      INT_ASSERT(get(1)->typeInfo() != dtNil);
      if(get(1)->typeInfo()->symbol->hasFlag(FLAG_NO_OBJECT) &&
         !get(1)->typeInfo()->symbol->hasFlag(FLAG_OBJECT_CLASS)) {
        INT_ASSERT(0);
      }
      GenRet ref = codegenFieldCidPtr(get(1));
      ret = codegenEquals(ref, codegenUseCid(get(2)->typeInfo()));
      break;
    }
    case PRIM_SET_UNION_ID:
    {
      // get(1)->_uid = get(2)
      GenRet ref = codegenFieldUidPtr(get(1));
      codegenAssign(ref, get(2));
      break;
    }
    case PRIM_GET_UNION_ID:
    {
      // returns uid from get(1)
      GenRet ref = codegenFieldUidPtr(get(1));
      ret = codegenValue(ref);
      break;
    }
    case PRIM_SET_SVEC_MEMBER: {
      // set tuple base=get(1) at index=get(2) to value=get(3)
      GenRet ptr = codegenElementPtr(get(1), codegenExprMinusOne(get(2)));
      codegenAssign(ptr, get(3));
      break;
    }
    case PRIM_GET_MEMBER: {
      // base=get(1) field symbol=get(2)
      ret = codegenFieldPtr(get(1), get(2));
      // Used to only do addrOf if
      // !get(2)->typeInfo()->symbol->hasFlag(FLAG_REF)
      // but that unnaturaly depends on the type of the field.
      ret = codegenAddrOf(ret);
      break; }
    case PRIM_GET_SVEC_MEMBER: {
      // get tuple base=get(1) at index=get(2)
      Type* tupleType = get(1)->getValType();
      ret = codegenElementPtr(get(1), codegenExprMinusOne(get(2)));
      if (!tupleType->getField("x1")->type->symbol->hasFlag(FLAG_REF))
        ret = codegenAddrOf(ret);
      break;
    }
    case PRIM_SET_MEMBER: {
      // base=get(1) field=get(2) value=get(3)
      GenRet ptr = codegenFieldPtr(get(1), get(2));
      GenRet val = get(3);
      codegenAssign(ptr, val);
      break; }
    case PRIM_CHECK_NIL: {
      GenRet ptr = get(1);
      if (get(1)->typeInfo()->symbol->hasFlag(FLAG_WIDE_CLASS))
        ptr = codegenRaddr(ptr);
      codegenCall("chpl_check_nil", ptr, info->lineno, info->filename); 
      break; }
    case PRIM_LOCAL_CHECK:
    {
      // arguments are (wide ptr, line, function/file, error string)
      const char *error;
      if (!get(1)->typeInfo()->symbol->hasEitherFlag(FLAG_WIDE_REF, FLAG_WIDE_CLASS))
        break;
      if (get(1)->typeInfo()->symbol->hasFlag(FLAG_WIDE_CLASS) &&
          get(1)->typeInfo()->getField("addr")->typeInfo()->symbol->
            hasFlag(FLAG_EXTERN)) {
        error = "cannot pass non-local extern class to extern procedure";
      } else {
        error = "cannot access remote data in local block";
      }
      GenRet filename;
      filename = GenRet(get(3));
      codegenCall("chpl_check_local",
                  codegenRnode(get(1)), get(2), filename, error); 
      break;
    }
    case PRIM_SYNC_INIT:
    case PRIM_SYNC_DESTROY:{
      GenRet fieldPtr = codegenLocalAddrOf(codegenFieldPtr(get(1), "sync_aux"));
      codegenCall(primitive->tag == PRIM_SYNC_INIT ?
                         "chpl_sync_initAux" : "chpl_sync_destroyAux",
                         fieldPtr);
      break;
      }
    case PRIM_SYNC_LOCK:
      codegenCall("chpl_sync_lock",
                   codegenLocalAddrOf(codegenFieldPtr(get(1), "sync_aux")));
      break;
    case PRIM_SYNC_UNLOCK:
      codegenCall("chpl_sync_unlock", 
                  codegenLocalAddrOf(codegenFieldPtr(get(1), "sync_aux")));
      break;
    case PRIM_SYNC_WAIT_FULL:
      // sync var, lineno, filename
      codegenCall("chpl_sync_waitFullAndLock",
                   codegenLocalAddrOf(codegenFieldPtr(get(1), "sync_aux")),
                   get(2), get(3));
      break;
    case PRIM_SYNC_WAIT_EMPTY:
      // sync var, lineno, filename
      codegenCall("chpl_sync_waitEmptyAndLock",
                   codegenLocalAddrOf(codegenFieldPtr(get(1), "sync_aux")),
                   get(2), get(3));
      break;
    case PRIM_SYNC_SIGNAL_FULL:
      codegenCall("chpl_sync_markAndSignalFull",
                   codegenLocalAddrOf(codegenFieldPtr(get(1), "sync_aux")));
      break;
    case PRIM_SYNC_SIGNAL_EMPTY:
      codegenCall("chpl_sync_markAndSignalEmpty",
                   codegenLocalAddrOf(codegenFieldPtr(get(1), "sync_aux")));
      break;
    case PRIM_SINGLE_INIT:
    case PRIM_SINGLE_DESTROY:
      codegenCall( primitive->tag == PRIM_SINGLE_INIT ?
                  "chpl_single_initAux" : "chpl_single_destroyAux",
                   codegenLocalAddrOf(codegenFieldPtr(get(1), "single_aux")));
      break;
    case PRIM_SINGLE_LOCK:
      codegenCall( "chpl_single_lock",
                   codegenLocalAddrOf(codegenFieldPtr(get(1), "single_aux")));
      break;
    case PRIM_SINGLE_UNLOCK:
      codegenCall( "chpl_single_unlock",
                   codegenLocalAddrOf(codegenFieldPtr(get(1), "single_aux")));
      break;
    case PRIM_SINGLE_WAIT_FULL:
      // single, lineno, filename
      codegenCall( "chpl_single_waitFullAndLock",
                   codegenLocalAddrOf(codegenFieldPtr(get(1), "single_aux")),
                   get(2), get(3));
      break;
    case PRIM_SINGLE_SIGNAL_FULL:
      codegenCall( "chpl_single_markAndSignalFull",
                   codegenLocalAddrOf(codegenFieldPtr(get(1), "single_aux")));
      break;
    case PRIM_WRITEEF: {
      // get(1) is argument (class, wide or not), get(2) is what to write.
      GenRet s;
      if (get(1)->typeInfo()->symbol->hasFlag(FLAG_WIDE_CLASS))
        s = codegenRaddr(get(1));
      else
        s = get(1);
      codegenCall( "chpl_write_EF", s, get(2));
      break; }
    case PRIM_WRITEFF:
    case PRIM_WRITEXF:
      {
        const char *fn = NULL;
        if( primitive->tag == PRIM_WRITEFF ) fn = "chpl_write_FF";
        if( primitive->tag == PRIM_WRITEXF ) fn = "chpl_write_XF";
        // get(1) is argument (class, wide or not), get(2) is what to write.
        GenRet s;
        if (get(1)->typeInfo()->symbol->hasFlag(FLAG_WIDE_CLASS))
          s = codegenRaddr(get(1));
        else
          s = get(1);
        codegenCall( fn, s, get(2));
        break;
      }
    case PRIM_READFE:
    case PRIM_READFF:
    case PRIM_READXX:
      {
        const char *fn = NULL;
        if( primitive->tag == PRIM_READFE ) fn = "chpl_read_FE";
        if( primitive->tag == PRIM_READFF ) fn = "chpl_read_FF";
        if( primitive->tag == PRIM_READXX ) fn = "chpl_read_XX";
        GenRet s;
        if (get(1)->typeInfo()->symbol->hasFlag(FLAG_WIDE_CLASS))
          s = codegenRaddr(get(1));
        else
          s = get(1);
        ret = codegenCallExpr(fn, s);
        break;
      }
    case PRIM_SYNC_IS_FULL: {
      // get(1) is sync var get(2) is isSimpleSyncBaseType( arg )
      GenRet s = get(1);
      GenRet val_ptr = codegenLocalAddrOf(codegenFieldPtr(s, "value"));
      GenRet aux = codegenLocalAddrOf(codegenFieldPtr(s, "sync_aux"));
      ret = codegenCallExpr("chpl_sync_isFull",
                            val_ptr, aux);
      break; }
    case PRIM_SINGLE_WRITEEF:
      {
        // get(1) is argument (class, wide or not), get(2) is what to write.
        GenRet s;
        if (get(1)->typeInfo()->symbol->hasFlag(FLAG_WIDE_CLASS))
          s = codegenRaddr(get(1));
        else
          s = get(1);
        codegenCall( "chpl_single_write_EF", s, get(2));
        break;
      }
    case PRIM_SINGLE_READFF:
    case PRIM_SINGLE_READXX:
      {
        const char *fn = NULL;
        if( primitive->tag == PRIM_SINGLE_READFF ) fn = "chpl_single_read_FF";
        if( primitive->tag == PRIM_SINGLE_READXX ) fn = "chpl_single_read_XX";
        GenRet s;
        if (get(1)->typeInfo()->symbol->hasFlag(FLAG_WIDE_CLASS))
          s = codegenRaddr(get(1));
        else
          s = get(1);
        ret = codegenCallExpr(fn, s);
        break;
      }
    case PRIM_SINGLE_IS_FULL:
    {
      // get(1) is sync var get(2) is isSimpleSyncBaseType( arg )
      GenRet s = get(1);
      GenRet val_ptr = codegenLocalAddrOf(codegenFieldPtr(s, "value"));
      GenRet aux = codegenLocalAddrOf(codegenFieldPtr(s, "single_aux"));
      ret = codegenCallExpr("chpl_single_isFull",
                            val_ptr, aux);
      break; 
    }
    case PRIM_PROCESS_TASK_LIST: {
      GenRet taskListPtr = codegenFieldPtr(get(1), "taskList");
      codegenCall("chpl_taskListProcess", codegenValue(taskListPtr), get(2), get(3));
      break;
    }
    case PRIM_EXECUTE_TASKS_IN_LIST:
      codegenCall("chpl_taskListExecute", get(1), get(2), get(3));
      break;
    case PRIM_FREE_TASK_LIST:
    {
      if (fNoMemoryFrees)
        break;
      codegenCall("chpl_taskListFree", get(1), get(2), get(3));
      break;
    }
    case PRIM_GET_SERIAL:
      ret = codegenCallExpr("chpl_task_getSerial");
      break;
    case PRIM_SET_SERIAL:
      codegenCall("chpl_task_setSerial", codegenValue(get(1)));
      break;
    case PRIM_CHPL_COMM_GET:
    case PRIM_CHPL_COMM_PUT: {
      // args are:
      //   localvar, locale, remote addr, (eltSize), get(4)==length, line, file
      const char* fn;
      if (primitive->tag == PRIM_CHPL_COMM_GET) {
        fn = "chpl_gen_comm_get";
      } else {
        fn = "chpl_gen_comm_put";
      }
      TypeSymbol *dt;

      GenRet localAddr = codegenValuePtr(get(1));

      // destination data array
      if (get(1)->typeInfo()->symbol->hasFlag(FLAG_WIDE_REF)) {
        Symbol *sym = get(1)->typeInfo()->getField("addr", true);
        INT_ASSERT(sym);
        dt = sym->typeInfo()->getValType()->symbol;
        localAddr = codegenRaddr(localAddr);
      } else {
        dt = get(1)->typeInfo()->getValType()->symbol;
        if (get(1)->typeInfo()->symbol->hasFlag(FLAG_REF)) {
          localAddr = codegenDeref(localAddr);
        }
        // c_ptr thingies are already addresses, so we need to dereference by
        // one level.
        if (!strncmp(dt->name, "c_ptr(", 6))
          localAddr = codegenValue(localAddr);
      }

      GenRet locale;
      if( get(2)->typeInfo()->symbol->hasEitherFlag(FLAG_WIDE_REF,FLAG_REF) ) {
        locale = codegenValue(codegenDeref(get(2)));
      } else {
        locale = codegenValue(get(2));
      }

      // source data array
      GenRet remoteAddr = get(3);
      SymExpr *sym = toSymExpr(get(3));
      INT_ASSERT(sym);
      if( sym->typeInfo()->symbol->hasFlag(FLAG_WIDE_REF) ) {
        remoteAddr = codegenRaddr(remoteAddr);
      } else {
        if (!strncmp(sym->typeInfo()->symbol->name, "c_ptr(", 6))
          remoteAddr = codegenValue(remoteAddr);
        else if( !sym->typeInfo()->symbol->hasFlag(FLAG_REF) ) {
          remoteAddr = codegenAddrOf(remoteAddr);
        }
      }
      /*if( remoteAddrArg.isLVPtr == GEN_WIDE_PTR ) {
        remoteAddr = codegenRaddr(remoteAddrArg);
      } else {
        remoteAddr = codegenValuePtr(remoteAddrArg);
      }*/

      GenRet eltSize;
      if (!strncmp(dt->name, "c_ptr(", 6))
        eltSize = codegenSizeof(dt->cname + 6);
      else
        eltSize = codegenSizeof(dt->typeInfo());

      GenRet len;
      if( get(4)->typeInfo()->symbol->hasEitherFlag(FLAG_WIDE_REF,FLAG_REF) ) {
        len = codegenValue(codegenDeref(get(4)));
      } else {
        len = codegenValue(get(4));
      }
      if (!fLLVMWideOpt ){
        codegenCall(fn, codegenCastToVoidStar(localAddr), locale, remoteAddr, 
            eltSize,genTypeStructureIndex(dt), len,
            get(5), get(6));
      } else {
        // Figure out the locale-struct value to put into the wide address
        // (instead of just using the node number)
        GenRet lc = codegenLocaleForNode(locale);
        if( localAddr.isLVPtr == GEN_PTR )
          localAddr = codegenAddrOf( localAddr );
        if( localAddr.isLVPtr == GEN_WIDE_PTR )
          localAddr = codegenRaddr( localAddr );

        if (primitive->tag == PRIM_CHPL_COMM_GET) {
          codegenCallMemcpy(localAddr, 
                            codegenAddrOf(codegenWideAddr(lc, remoteAddr)),
                            codegenMul(eltSize, len), NULL);
        } else {
          codegenCallMemcpy(codegenAddrOf(codegenWideAddr(lc, remoteAddr)),
                            localAddr, 
                            codegenMul(eltSize, len), NULL);
        }
      }
      break;
    }
    case PRIM_CHPL_COMM_REMOTE_PREFETCH: {
      // args are:
      //   locale, remote addr, (eltSize), get(3)==length, line, file

      TypeSymbol *dt;
      // Get the element type.
      if (get(2)->typeInfo()->symbol->hasFlag(FLAG_WIDE_REF)) {
        Symbol *sym = get(2)->typeInfo()->getField("addr", true);
        INT_ASSERT(sym);
        dt = sym->typeInfo()->getValType()->symbol;
      } else {
        dt = get(2)->typeInfo()->getValType()->symbol;
      }

      // Get the locale
      GenRet locale;
      if( get(1)->typeInfo()->symbol->hasEitherFlag(FLAG_WIDE_REF,FLAG_REF) ) {
        locale = codegenValue(codegenDeref(get(1)));
      } else {
        locale = codegenValue(get(1));
      }

      // source data array
      GenRet remoteAddr = get(2);
      SymExpr *sym = toSymExpr(get(2));
      INT_ASSERT(sym);
      if( sym->typeInfo()->symbol->hasFlag(FLAG_WIDE_REF) ) {
        remoteAddr = codegenRaddr(remoteAddr);
      } else {
        if( !sym->typeInfo()->symbol->hasFlag(FLAG_REF) ) {
          remoteAddr = codegenAddrOf(remoteAddr);
        }
      }
      GenRet eltSize = codegenSizeof(dt->typeInfo());
      GenRet len;
      if( get(3)->typeInfo()->symbol->hasEitherFlag(FLAG_WIDE_REF,FLAG_REF) ) {
        len = codegenValue(codegenDeref(get(3)));
      } else {
        len = codegenValue(get(3));
      }
      codegenCall("chpl_gen_comm_prefetch", locale, remoteAddr, 
          eltSize, genTypeStructureIndex(dt), len, get(4), get(5));
      break;
    }
      //Strided versions of get and put
    case PRIM_CHPL_COMM_PUT_STRD: 
    case PRIM_CHPL_COMM_GET_STRD: {
      //args are: localvar, dststr addr, locale, remote addr, srcstr addr
      // count addr, strlevels, elem
      const char* fn;
      if (primitive->tag == PRIM_CHPL_COMM_GET_STRD) {
        fn = "chpl_gen_comm_get_strd";
      } else {
        fn = "chpl_gen_comm_put_strd";
      }
      TypeSymbol *dt;

      GenRet localAddr = codegenValuePtr(get(1));

      // destination data array
      if (get(1)->typeInfo()->symbol->hasFlag(FLAG_WIDE_REF)) {
        Symbol *sym = get(1)->typeInfo()->getField("addr", true);
        INT_ASSERT(sym);
        dt = sym->typeInfo()->getValType()->symbol;
        localAddr = codegenRaddr(localAddr);
      } else {
        dt = get(1)->typeInfo()->getValType()->symbol;
        if (get(1)->typeInfo()->symbol->hasFlag(FLAG_REF)) {
          localAddr = codegenDeref(localAddr);
        }
      }

      // destination strides local array
      GenRet dststr = codegenValuePtr(get(2));

      if (get(2)->typeInfo()->symbol->hasFlag(FLAG_WIDE_REF)) {
        Symbol *sym = get(2)->typeInfo()->getField("addr", true);
        INT_ASSERT(sym);
        dststr = codegenRaddr(dststr);
      } else {
        if (get(2)->typeInfo()->symbol->hasFlag(FLAG_REF)) {
          dststr = codegenDeref(dststr);
        }
      }

      // locale id 
      GenRet locale;
      if( get(3)->typeInfo()->symbol->hasEitherFlag(FLAG_WIDE_REF,FLAG_REF) ) {
        locale = codegenValue(codegenDeref(get(3)));
      } else {
        locale = codegenValue(get(3));
      } 

      // source data array
      GenRet remoteAddr = get(4);
      SymExpr *sym = toSymExpr(get(4));
      INT_ASSERT(sym);
      if( sym->typeInfo()->symbol->hasFlag(FLAG_WIDE_REF) ) {
        remoteAddr = codegenRaddr(remoteAddr);
      } else {
        if( !sym->typeInfo()->symbol->hasFlag(FLAG_REF) ) {
          remoteAddr = codegenAddrOf(remoteAddr);
        }
      }

      // source strides local array
      GenRet srcstr = codegenValuePtr(get(5));

      if (get(5)->typeInfo()->symbol->hasFlag(FLAG_WIDE_REF)) {
        Symbol *sym = get(5)->typeInfo()->getField("addr", true);
        INT_ASSERT(sym);
        srcstr = codegenRaddr(srcstr);
      } else {
        if (get(5)->typeInfo()->symbol->hasFlag(FLAG_REF)) {
          srcstr = codegenDeref(srcstr);
        }
      }

      // count local array
      GenRet count = codegenValuePtr(get(6));

      if (get(6)->typeInfo()->symbol->hasFlag(FLAG_WIDE_REF)) {
        Symbol *sym = get(6)->typeInfo()->getField("addr", true);
        INT_ASSERT(sym);
        count = codegenRaddr(count);
      } else {
        if (get(6)->typeInfo()->symbol->hasFlag(FLAG_REF)) {
          count = codegenDeref(count);
        }
      }

      // stridelevels
      GenRet stridelevels;
      if( get(7)->typeInfo()->symbol->hasEitherFlag(FLAG_WIDE_REF,FLAG_REF) ) {
        stridelevels = codegenValue(codegenDeref(get(7)));
      } else {
        stridelevels = codegenValue(get(7));
      } 

      // eltSize
      GenRet eltSize = codegenSizeof(dt->typeInfo());

      codegenCall(fn,
                  codegenCastToVoidStar(localAddr),
                  codegenCastToVoidStar(dststr),
                  locale, remoteAddr, codegenCastToVoidStar(srcstr),
                  codegenCastToVoidStar(count), stridelevels, eltSize,
                  genTypeStructureIndex(dt), get(8), get(9));

      break;
    }
    case PRIM_SIZEOF:
    {
      // get(1) is a SymExpr(TypeSymbol) or a SymExpr(VarSymbol/ArgSymbol)
      // if it's a TypeSymbol, we'll use the size to allocate for
      // a class.
      // Otherwise, actually generate the size of the variable.
      SymExpr* symExpr = toSymExpr(get(1));
      Symbol* var = symExpr->var;
      TypeSymbol* ts = toTypeSymbol(var);

      if (ts) {
        Type* type = ts->type;
        if (ts->hasFlag(FLAG_WIDE_CLASS) ||
            ts->hasFlag(FLAG_WIDE_REF))
          // If wide, get the value type.
          type = toAggregateType(type)->getField("addr", true)->typeInfo();

        if (AggregateType* ct = toAggregateType(type)) {
          // If Chapel class or record
          ret = codegenSizeof(ct->classStructName(true));
        } else {
          ret = codegenSizeof(type);
        }
      } else {
        ret = codegenSizeof(var);
      }

      break;
    }
    case PRIM_CAST: 
    {
      if (typeInfo()->symbol->hasFlag(FLAG_WIDE_CLASS) ||
          typeInfo()->symbol->hasFlag(FLAG_WIDE_REF)) {
        GenRet tmp = get(2);
        ret = codegenWideAddrWithAddr(tmp,
                              codegenCast(get(1)->typeInfo(), 
                                          codegenRaddr(tmp)));
        break;
      }

      Type* dst = get(1)->typeInfo();
      Type* src = get(2)->typeInfo();
      if (dst == src) {
        ret = get(2);
      } else if ((is_int_type(dst) || is_uint_type(dst)) && src == dtTaskID) {
        GenRet v = codegenValue(get(2));
        // cast like this: (type) (intptr_t) v
        ret = codegenCast(typeInfo(), codegenCast("intptr_t", v));
      } else {
        if (isRecord(typeInfo()) || isUnion(typeInfo())) {
          INT_FATAL("TODO - don't like type-punning record/union");
          /*fprintf(outfile, "(*((");
          typeInfo()->codegen(outfile);
          fprintf(outfile, "*)(&(");
          get(2)->codegen(outfile);
          fprintf(outfile, "))))");*/
        } else {
          GenRet v = codegenValue(get(2));
          ret = codegenCast(typeInfo(), v);
        }
      }
      break;
    }
    case PRIM_DYNAMIC_CAST: 
    {
      if (typeInfo()->symbol->hasFlag(FLAG_WIDE_CLASS))
        INT_FATAL(this, "wide class dynamic cast is not normal");
      GenRet tmp = codegenFieldCidPtr(get(2));
      GenRet value = codegenValue(tmp);
      GenRet ok = codegenDynamicCastCheck(value, typeInfo());
      // if ok, (typeInfo()->symbol->cname) (value)
      // otherwise, NULL
      GenRet cast = codegenCast(typeInfo(), codegenValue(get(2)));
      GenRet nul = codegenCast(typeInfo(), codegenNullPointer());

      ret = codegenTernary(ok, cast, nul);
      break;
    }
    case PRIM_HEAP_REGISTER_GLOBAL_VAR: 
    {
      GenRet idx = codegenValue(get(1));
      GenRet var = get(2);
      GenRet ptr_wide_ptr = codegenAddrOf(var); 

#ifdef HAVE_LLVM
      if( fLLVMWideOpt ) {
        // With fLLVMWideOpt, ptr_wide_ptr is actually pointing
        // to a global pointer at this point, and we can't call
        // a C function on a global type (since it won't exist
        // by the time we are linking - it will have been lowered
        // to a wide type). So add the call to convert it to
        // wide (which makes the IR type check but will just
        // get removed in the eventual code).
        llvm::Type* ptr_wide_ptr_ty = ptr_wide_ptr.val->getType();

        // call GLOBAL_FN_GLOBAL_TO_WIDE dummy function 
        llvm::Function* fn = getGlobalToWideFn(info->module,
                                               &info->globalToWideInfo,
                                               ptr_wide_ptr_ty);

        INT_ASSERT(fn);

        ptr_wide_ptr.val = info->builder->CreateCall(fn, ptr_wide_ptr.val);
      }
#endif

      codegenCall("chpl_heap_register_global_var", idx,
                  codegenCast("ptr_wide_ptr_t", ptr_wide_ptr));
      break;
    }
    case PRIM_HEAP_BROADCAST_GLOBAL_VARS:
      codegenCall("chpl_gen_comm_broadcast_global_vars", get(1)); 
      break;
    case PRIM_PRIVATE_BROADCAST:
      codegenCall("chpl_comm_broadcast_private", get(1), 
                   codegenSizeof(get(2)->typeInfo()),
                   genTypeStructureIndex(get(2)->typeInfo()->symbol));
      break;
    case PRIM_INT_ERROR:
      codegenCall("chpl_internal_error",
                  new_CStringSymbol("compiler generated error"));
      break;
    case PRIM_STRING_COPY:
    {
      GenRet cpyFrom = get(1)->codegen();
      if (get(1)->typeInfo()->symbol->hasFlag(FLAG_WIDE_CLASS)) {
        cpyFrom.isLVPtr = GEN_VAL; // Prevent &(char*) syntax.
        ret = codegenCallExpr("chpl_wide_string_copy", cpyFrom, get(2), get(3));
      } else
        ret = codegenBasicPrimitiveExpr(this);
      break;
    }
    case PRIM_CAST_TO_VOID_STAR:
    {
      Type* t = get(1)->typeInfo();
      GenRet ptr;
      if (t->symbol->hasEitherFlag(FLAG_WIDE_REF, FLAG_WIDE_CLASS))
        // Get the local address.
        // Assume that we have already tested to ensure that this wide pointer
        // is local.  That is, caller should have called chpl_check_local.
        ptr = codegenRaddr(get(1));
      else
        ptr = codegenValue(get(1));
      ret = codegenCastToVoidStar(ptr);
      break;
    }
    case PRIM_RT_ERROR:
    case PRIM_RT_WARNING:
      ret = codegenBasicPrimitiveExpr(this);
      break;
    case PRIM_START_RMEM_FENCE:
    case PRIM_FINISH_RMEM_FENCE:
      ret = codegenBasicPrimitiveExpr(this);
      break;
    case PRIM_NEW_PRIV_CLASS:
    {
      GenRet arg = get(1);
      GenRet pid = codegenValue(get(2));
      if (get(1)->typeInfo()->symbol->hasFlag(FLAG_WIDE_CLASS))
        arg = codegenRaddr(arg);
      codegenCall("chpl_newPrivatizedClass", arg, pid);
      break;
    }
    case PRIM_WARNING:
      // warning issued, continue codegen
      break;
    case PRIM_FTABLE_CALL: {
      //
      // indirect function call via a function pointer
      //
      GenRet index = codegenValue(get(1));
      GenRet fngen;
      // Generate a cast based upon the arguments.
      if (info->cfile){
        std::string str = "((void(*)(";
        str += get(2)->typeInfo()->symbol->cname;
        if( argMustUseCPtr(get(2)->typeInfo()) ) str += "*";
        str += ",";
        str += get(3)->typeInfo()->symbol->cname;
        if( argMustUseCPtr(get(3)->typeInfo()) ) str += "*";
        str += "))*chpl_ftable[" + index.c + "])";
        fngen.c = str;
      } else {
#ifdef HAVE_LLVM
        GenRet ftable = info->lvt->getValue("chpl_ftable");
        llvm::Value* fnPtrPtr;
        llvm::Instruction* fnPtr;
        llvm::Value* GEPLocs[2];
        GEPLocs[0] = llvm::Constant::getNullValue(
            llvm::IntegerType::getInt64Ty(info->module->getContext()));
        GEPLocs[1] = index.val;
        fnPtrPtr = info->builder->CreateInBoundsGEP(ftable.val, GEPLocs);
        fnPtr = info->builder->CreateLoad(fnPtrPtr);
        // Tell TBAA ftable ptrs don't alias other things, are constant
        fnPtr->setMetadata(llvm::LLVMContext::MD_tbaa, info->tbaaFtableNode);
        // Generate an LLVM function type based upon the arguments.
        llvm::Type *returnType;
        std::vector<llvm::Type *> argumentTypes;
        returnType = llvm::Type::getVoidTy(info->module->getContext());
        llvm::Type* argt;
        argt = get(2)->typeInfo()->codegen().type;
        if( argMustUseCPtr(get(2)->typeInfo()) ) argt = argt->getPointerTo();
        argumentTypes.push_back(argt);
        argt = get(3)->typeInfo()->codegen().type;
        if( argMustUseCPtr(get(3)->typeInfo()) ) argt = argt->getPointerTo();
        argumentTypes.push_back(argt);

        llvm::FunctionType* fnType =
          llvm::FunctionType::get(
              returnType, argumentTypes, /* is var arg */ false);
        // OK, now cast to the fnType.
        fngen.val = info->builder->CreateBitCast(fnPtr, fnType->getPointerTo());
#endif
      }

      std::vector<GenRet> args;
      GenRet arg;
      arg = get(2);
      if( argMustUseCPtr(get(2)->typeInfo()) ) arg = codegenLocalAddrOf(arg);
      args.push_back(arg);
      arg = get(3);
      if( argMustUseCPtr(get(3)->typeInfo()) ) arg = codegenLocalAddrOf(arg);
      args.push_back(arg);

      ret = codegenCallExpr(fngen, args, NULL, true);
      break;
    }
    case PRIM_VIRTUAL_METHOD_CALL: {
      GenRet fnPtr;
      GenRet index;
      FnSymbol* fn = NULL;
      int startArgs = 3;    // Where actual arguments begin.
      SymExpr* se = toSymExpr(get(1));  // the function symbol
      INT_ASSERT(se);
      fn = toFnSymbol(se->var);
      INT_ASSERT(fn);
      {
        GenRet i = codegenValue(get(2));    // the cid
        GenRet j = new_IntSymbol(virtualMethodMap.get(fn), INT_SIZE_64);
        INT_ASSERT(gMaxVMT >= 0);
        GenRet maxVMTConst = new_IntSymbol(gMaxVMT, INT_SIZE_64);
        // indexExpr = maxVMT * i + j
        index = codegenAdd(codegenMul(maxVMTConst, i), j);
      }
      if (info->cfile){
        fnPtr.c = std::string("chpl_vmtable") + "[" + index.c + "]";
      } else {
#ifdef HAVE_LLVM
        GenRet table = info->lvt->getValue("chpl_vmtable");
        llvm::Value* fnPtrPtr;
        llvm::Value* GEPLocs[1];
        //GEPLocs[0] = llvm::Constant::getNullValue(
        //    llvm::IntegerType::getInt64Ty(info->module->getContext()));
        GEPLocs[0] = index.val;
        fnPtrPtr = info->builder->CreateInBoundsGEP(table.val, GEPLocs);
        llvm::Instruction* fnPtrV = info->builder->CreateLoad(fnPtrPtr);
        // Tell TBAA vmtable loads don't alias anything else, are constant 
        fnPtrV->setMetadata(llvm::LLVMContext::MD_tbaa, info->tbaaVmtableNode);
        fnPtr.val = fnPtrV;
#endif
      }
      // the function expression to call.
      GenRet fngen = fn->codegenCast(fnPtr);

      std::vector<GenRet> args;
      int i = startArgs;
      for_formals(arg, fn) {
        args.push_back(get(i++));
      }

      ret = codegenCallExpr(fngen, args, fn, true);
      break;
    }
    case NUM_KNOWN_PRIMS:
      INT_FATAL(this, "impossible");
      break;
    default:
      INT_FATAL(this, "primitive codegen fail; should it still be in the AST?");
      if( c ) {
        std::string stmt;
        stmt += "/* ERR ";
        stmt += primitive->name;
        stmt += "*/";
        info->cStatements.push_back(stmt);
      }
    }
    if (c && getStmtExpr() && getStmtExpr() == this)
      if( ret.c.length() > 0 ) info->cStatements.push_back(ret.c + ";\n");
    return ret;
  }

  FnSymbol* fn = isResolved();
  INT_ASSERT(fn);

  // Process a begin/cobegin/coforall, i.e. local task creation.
  bool gotBCbCf = false;
  const char* genFnName = NULL;

  if (fn->hasFlag(FLAG_BEGIN_BLOCK) && !fn->hasFlag(FLAG_ON_BLOCK)) {
    // got a wrapper for a local 'begin' task fn (no 'on')
    gotBCbCf = true;
    genFnName = "chpl_taskListAddBegin";
  } else if (fn->hasFlag(FLAG_COBEGIN_OR_COFORALL_BLOCK) && !fn->hasFlag(FLAG_ON_BLOCK)) {
    // got a wrapper for a local 'cobegin' or 'coforall' task fn (no 'on')
    gotBCbCf = true;
    genFnName = "chpl_taskListAddCoStmt";
  }
  if (gotBCbCf) {
<<<<<<< HEAD
    // get(1) is an end count symbol.
    // get(2) is a buffer containing bundled arguments
    // get(3) is the buffer's length (unused for task fns)
    // get(4) is a dummy class type for the argument bundle

    GenRet endCountPtr = codegenValue(get(1));
    std::vector<GenRet> args(7);
    args[0] = new_IntSymbol(-2 /* c_sublocid_any */, INT_SIZE_32);
    args[1] = new_IntSymbol(ftableMap.get(fn), INT_SIZE_64);
    args[2] = codegenCastToVoidStar(codegenValue(get(1)));

    AggregateType *bundledArgsType = toAggregateType(toSymExpr(get(1))->typeInfo());
    int endCountField = 0;
    for (int i = 1; i <= bundledArgsType->fields.length; i++) {
      if (strstr(bundledArgsType->getField(i)->typeInfo()->symbol->name, "_EndCount") != NULL) {
        // Turns out there can be more than one such field. See e.g.
        //   spectests:Task_Parallelism_and_Synchronization/singleVar.chpl
        // INT_ASSERT(endCountField == 0);
        endCountField = i;
        // We have historically picked the first such field.
        break;
      }
    }
    // We need the endCountField.
    INT_ASSERT(endCountField != 0);

    // endCount is either an address or {locale, ptr} -- it is a class.
    GenRet endCountValue = codegenValue(endCountPtr);
    GenRet taskList;

    if (endCountType->symbol->hasFlag(FLAG_WIDE_REF)) {
      GenRet node = codegenRnode(endCountValue);
      while(endCountValue.chplType->symbol->hasEitherFlag(FLAG_WIDE_REF,FLAG_REF)){
        endCountValue = codegenLocalDeref(endCountValue);
      }
      // Now, we should have a wide pointer to a class
      // make it into a local pointer to a class.
      endCountValue = codegenRaddr(endCountValue);
      taskList = codegenLocalAddrOf(codegenFieldPtr(endCountValue, "taskList")); 
      taskList = codegenTernary(
                       codegenNotEquals(node, codegenGetNodeID()),
                       codegenNullPointer(),
                       taskList);
    } else if (endCountType->symbol->hasFlag(FLAG_WIDE_CLASS)) {
      GenRet node = codegenRnode(endCountValue);
      endCountValue = codegenRaddr(endCountValue);
      taskList = codegenLocalAddrOf(codegenFieldPtr(endCountValue, "taskList"));
      taskList = codegenTernary(
                     codegenNotEquals(node, codegenGetNodeID()),
                     codegenNullPointer(),
                     taskList);
    } else if (endCountType->symbol->hasFlag(FLAG_REF)) {
      endCountValue = codegenDeref(endCountValue);
      taskList = codegenLocalAddrOf(codegenFieldPtr(endCountValue, "taskList"));
    } else {
      taskList = codegenLocalAddrOf(codegenFieldPtr(endCountValue, "taskList"));
    }

=======
    // get(1) is an task list value
    // get(2) is the node ID owning the task list
    // get(3) is a buffer containing bundled arguments
    // get(4) is the buffer's length (unused for task fns)
    // get(5) is a dummy class type for the argument bundle

    GenRet taskList = codegenValue(get(1));
    GenRet taskListNode = codegenValue(get(2));
    GenRet taskBundle = codegenValue(get(3));

    std::vector<GenRet> args(7);
    args[0] = new_IntSymbol(-2 /* c_sublocid_any */, INT_SIZE_32);
    args[1] = new_IntSymbol(ftableMap.get(fn), INT_SIZE_64);
    args[2] = codegenCastToVoidStar(taskBundle);
>>>>>>> 3bc1bf8f
    args[3] = taskList;
    args[4] = codegenValue(taskListNode);
    args[5] = fn->linenum();
    args[6] = fn->fname();

    genComment(fn->cname, true);
    codegenCall(genFnName, args);
    return ret;
  } else if (fn->hasFlag(FLAG_ON_BLOCK)) {
    // get(1) is the locale
    // get(2) is a buffer containing bundled arguments
    // get(3) is a the size of the buffer
    // get(4) is a dummy class type for the argument bundle

    const char* fname = NULL;
    if (fn->hasFlag(FLAG_NON_BLOCKING))
      fname = "chpl_executeOnNB";
    else if (fn->hasFlag(FLAG_FAST_ON))
      fname = "chpl_executeOnFast";
    else
      fname = "chpl_executeOn";

    GenRet locale_id = get(1);

    std::vector<GenRet> args(6);
    args[0] = codegenLocalAddrOf(locale_id);
    args[1] = new_IntSymbol(ftableMap.get(fn), INT_SIZE_32);
    args[2] = get(2);
    args[3] = get(3);
    args[4] = fn->linenum();
    args[5] = fn->fname();

    genComment(fn->cname, true);
    codegenCall(fname, args);
    return ret;
  }

  // Do not code generate calls to functions marked FLAG_NO_CODEGEN.
  if (fn->hasFlag(FLAG_NO_CODEGEN)) return ret;

  GenRet base = baseExpr->codegen();

  std::vector<GenRet> args(numActuals());

  int i = 0;
  for_formals_actuals(formal, actual, this) {
    Type* actualType = actual->typeInfo();

    GenRet arg;

    arg = actual;

    SymExpr* se = toSymExpr(actual);
    if (se && isFnSymbol(se->var))
      arg = codegenCast("chpl_fn_p", arg);

    // Handle passing strings to externs
    if (fn->hasFlag(FLAG_EXTERN)) {
      if( actualType->symbol->hasFlag(FLAG_WIDE_REF) ||
               arg.isLVPtr == GEN_WIDE_PTR) {
        arg = codegenRaddr(codegenValue(arg));
      } else if (formal->type->symbol->hasFlag(FLAG_REF) &&
                 formal->type->symbol->getValType()->symbol->
                    hasFlag(FLAG_STAR_TUPLE) &&
                 actualType->symbol->hasFlag(FLAG_REF) ) {
        // In C, a fixed-size-array lvalue is already a pointer,
        // so we deref here. But for LLVM, if we deref we will
        // end up passing the tuple by value, which is not right.
        if( c ) arg = codegenDeref(arg);
      }
    }
 
    args[i] = arg;
    i++;
  }

  // handle any special cases for which 
  // bool isBuiltinExternCFunction(const char* cname) returns true.
  //
  // special case: for CallExpr sizeof(..)
  FnSymbol* fsym = isResolved();
  if (!c && fsym && fsym->hasFlag(FLAG_EXTERN) &&
      (0 == strcmp(fsym->name, "sizeof"))){
#ifdef HAVE_LLVM
    if( args[0].type ) return codegenSizeof(args[0].type);
    else return codegenSizeof(codegenValue(args[0]).val->getType());
#endif
  }

  //INT_ASSERT(base);
  ret = codegenCallExpr(base, args, fn, true);

  if(!c) {
#ifdef HAVE_LLVM
    // We might have to convert the return from the function
    // if clang did some structure-expanding.
    if( this->typeInfo() != dtVoid ) {
      GenRet ty = this->typeInfo();
      INT_ASSERT(ty.type); 
      if( ty.type != ret.val->getType() ) {
        llvm::Value* converted = convertValueToType(ret.val, ty.type, false, true);
        INT_ASSERT(converted);
        ret.val = converted;
      }
    }
#endif
  }

  if (c && getStmtExpr() && getStmtExpr() == this)
    info->cStatements.push_back(ret.c + ";\n");

  return ret;
}


bool CallExpr::isPrimitive(PrimitiveTag primitiveTag) {
  return primitive && primitive->tag == primitiveTag;
}


bool CallExpr::isPrimitive(const char* primitiveName) {
  return primitive && !strcmp(primitive->name, primitiveName);
}

/************************************ | *************************************
*                                                                           *
*                                                                           *
************************************* | ************************************/

NamedExpr::NamedExpr(const char* init_name, Expr* init_actual) :
  Expr(E_NamedExpr),
  name(init_name),
  actual(init_actual)
{
  gNamedExprs.add(this);
}


Expr* NamedExpr::getFirstExpr() {
  return (actual != NULL) ? actual->getFirstExpr() : this;
}

Expr* NamedExpr::getFirstChild() {
  return (actual != NULL) ? actual : NULL ;
}

void NamedExpr::verify() {
  Expr::verify();
  if (astTag != E_NamedExpr) {
    INT_FATAL(this, "Bad NamedExpr::astTag");
  }
  if (actual && actual->parentExpr != this)
    INT_FATAL(this, "Bad NamedExpr::actual::parentExpr");
}


NamedExpr*
NamedExpr::copyInner(SymbolMap* map) {
  return new NamedExpr(astr(name), COPY_INT(actual));
}


void NamedExpr::replaceChild(Expr* old_ast, Expr* new_ast) {
  if (old_ast == actual) {
    actual = new_ast;
  } else {
    INT_FATAL(this, "Unexpected case in NamedExpr::replaceChild");
  }
}


Type* NamedExpr::typeInfo(void) {
  return actual->typeInfo();
}


GenRet NamedExpr::codegen() {
  GenRet ret;
  INT_FATAL(this, "NamedExpr::codegen not implemented");
  return ret;
}


void NamedExpr::prettyPrint(std::ostream *o) {
  *o << "<NamedExprType>";
}


void NamedExpr::accept(AstVisitor* visitor) {
  if (visitor->enterNamedExpr(this) == true) {

    if (actual)
      actual->accept(visitor);

    visitor->exitNamedExpr(this);
  }
}

/************************************ | *************************************
*                                                                           *
*                                                                           *
************************************* | ************************************/

bool
get_int(Expr *e, int64_t *i) {
  if (e) {
    if (SymExpr *l = toSymExpr(e)) {
      if (VarSymbol *v = toVarSymbol(l->var)) {
        if (v->immediate) {
          if (v->immediate->const_kind == NUM_KIND_INT) {
            *i = v->immediate->int_value();
            return true;
          }
        }
      }
    }
  }
  return false;
}

bool
get_uint(Expr *e, uint64_t *i) {
  if (e) {
    if (SymExpr *l = toSymExpr(e)) {
      if (VarSymbol *v = toVarSymbol(l->var)) {
        if (v->immediate) {
          if (v->immediate->const_kind == NUM_KIND_UINT) {
            *i = v->immediate->uint_value();
            return true;
          }
        }
      }
    }
  }
  return false;
}

bool
get_string(Expr *e, const char **s) {
  if (e) {
    if (SymExpr *l = toSymExpr(e)) {
      if (VarSymbol *v = toVarSymbol(l->var)) {
        if (v->immediate && v->immediate->const_kind == CONST_KIND_STRING) {
          *s = v->immediate->v_string;
          return true;
        }
      }
    }
  }
  return false;
}

const char*
get_string(Expr* e) {
  const char* s = NULL;
  if (!get_string(e, &s))
    INT_FATAL(e, "string literal expression expected");
  return s;
}

// This builds an allocation of enough space to hold a variable of the
// given type.
//
// This function should be used *before* resolution
CallExpr* callChplHereAlloc(Symbol *s, VarSymbol* md) {
  CallExpr* sizeExpr;
  VarSymbol* mdExpr;
  INT_ASSERT(!resolved);
  // Since the type is not necessarily known, resolution will fix up
  // this sizeof() call to take the resolved type of s as an argument
  sizeExpr = new CallExpr(PRIM_SIZEOF, new SymExpr(s));
  mdExpr = (md != NULL) ? md : newMemDesc(s->name);
  CallExpr* allocExpr = new CallExpr("chpl_here_alloc", sizeExpr, mdExpr);
  // Again, as we don't know the type yet, we leave it to resolution
  // to put in the cast to the proper type
  return allocExpr;
}

// This insert normalized call expressions for allocation of enough
// space to hold a variable of the given type.
//
// This function should be used *after* resolution
void insertChplHereAlloc(Expr *call, bool insertAfter, Symbol *sym,
                         Type* t, VarSymbol* md,
                         Symbol *sizeTmp) {
  INT_ASSERT(resolved);
  VarSymbol* mdExpr = (md != NULL) ? md : newMemDesc(t->symbol->name);
  Symbol *allocTmp = newTemp("chpl_here_alloc_tmp", dtOpaque);
  CallExpr* allocExpr = new CallExpr(PRIM_MOVE, allocTmp,
                                     new CallExpr(gChplHereAlloc,
                                                  sizeTmp, mdExpr));
  CallExpr* castExpr = new CallExpr(PRIM_MOVE, sym,
                                    new CallExpr(PRIM_CAST,
                                                 t->symbol, allocTmp));
  if (insertAfter) {
    call->insertAfter(castExpr);
    call->insertAfter(allocExpr);
    call->insertAfter(new DefExpr(allocTmp));
  } else {
    call->insertAfter(new DefExpr(allocTmp));
    call->insertBefore(allocExpr);
    call->insertBefore(castExpr);
  }
}


// This insert normalized call expressions for allocation of enough
// space to hold a variable of the given type.
//
// This function should be used *after* resolution
void insertChplHereAlloc(Expr *call, bool insertAfter, Symbol *sym,
                         Type* t, VarSymbol* md) {
  INT_ASSERT(resolved);
  AggregateType* ct = toAggregateType(toTypeSymbol(t->symbol)->type);
  Symbol* sizeTmp = newTemp("chpl_here_alloc_size", SIZE_TYPE);
  CallExpr *sizeExpr = new CallExpr(PRIM_MOVE, sizeTmp,
                                    new CallExpr(PRIM_SIZEOF,
                                                 (ct != NULL) ?
                                                 ct->symbol : t->symbol));

  if (!insertAfter) {
    call->insertBefore(new DefExpr(sizeTmp));
    call->insertBefore(sizeExpr);
  }

  insertChplHereAlloc(call, insertAfter, sym, t, md, sizeTmp);

  if (insertAfter) {
    call->insertAfter(sizeExpr);
    call->insertAfter(new DefExpr(sizeTmp));
  }
}



// Similar to callChplHereAlloc(), above but this can be called any time
CallExpr* callChplHereFree(BaseAST* p) {
  // Don't have a good way to do the following?
  //if (fNoMemoryFrees)
  //  return;

  if( p->typeInfo()->symbol->hasFlag(FLAG_DATA_CLASS))
    INT_FATAL(p->typeInfo()->symbol, "cannot delete data class");

  // Note: Prior to resolution, we do not have complete type info, and
  // so resolution will fix up this cast operation if a dereference is
  // needed
  CallExpr* castExpr = new CallExpr(PRIM_CAST_TO_VOID_STAR, p);
  if (!resolved)
    return new CallExpr("chpl_here_free", castExpr);
  else {
    return new CallExpr(gChplHereFree, castExpr);
  }
}

Expr* getNextExpr(Expr* expr) {
  Expr* retval = NULL;

  if (expr->next) {
    retval = expr->next->getFirstExpr();

  } else if (Expr* parent = expr->parentExpr) {
    retval = parent->getNextExpr(expr);

  }

  return retval;
}

static bool
isIdentifierChar(const char c) {
  return ((c >= 'a' && c <= 'z') ||
          (c >= 'A' && c <= 'Z') ||
          (c >= '0' && c <= '9') ||
          (c == '$') ||
          (c == '_') || (c == '.'));
}


/*********** new_Expr() ***********/
/*

new_Expr() lets you build AST more succinctly.

You can call new_Expr() directly, or implicitly by calling:

  BlockStmt::insertAtHead
  BlockStmt::insertAtTail
  FnSymbol::insertAtHead
  FnSymbol::insertAtTail
  Expr::insertBefore
  Expr::insertAfter
  Expr::replace

Synopsis:

  new_Expr(const char* format, ...)

The format string should contain a Chapel statement or expression.

SIMPLE CALLS

The code

  block->insertAtTail("foo()");

is equivalent to

  block->insertAtTail(new CallExpr("foo"));

USING SYMBOLS AND EXPRESSIONS

Symbols and expressions can be added to the newly created expressions
using %S and %E format flags.  For example, given:

  VarSymbol* tmp;
  CallExpr* call;

the code

  block->insertAtTail("foo(%S)", tmp);
  block->insertAtTail("foo(%E)", call);

is equivalent to

  block->insertAtTail(new CallExpr("foo", tmp));
  block->insertAtTail(new CallExpr("foo", call));

PRIMITIVES

Primitives can be defined by enclosing the name of the primitive in
apostrophes.  So the code

  block->insertAtTail("'move'(%S, new CallExpr("foo"))");

is equivalent to

  block->insertAtTail(new CallExpr(PRIM_MOVE, tmp, new CallExpr("foo")));

STRING LITERALS

String literals are also supported by enclosing a string in
apostrophes.

BLOCK STATEMENTS

Finally, block statements and type block statements
(BlockStmt::blockTag == BLOCK_TYPE) are supported
via curly brackets and semicolons. For example:

  new_Expr("{TYPE 'move'(%S, iteratorIndex(%S)) }", followIdx, followIter);

METHOD CALLS

Note that AST represents method calls differently before and after normalize.

Here are examples before normalize:

  // localOp.accumulate(followIdx)
  new_Expr(".(%S, 'accumulate')(%S)", localOp, followIdx);

  // globalOp.generate()
  new_Expr(".(%S, 'generate')()", globalOp);

  // Paren-less calls are perhaps done so: localOp.identity
  new_Expr(".(%S, 'identity')", localOp);

After normalize method calls are represented as procedure calls with
the first argument being gMethodToken:

  // rvar.identity
  new_Expr("identity(%S,%S)", gMethodToken, rvar);

  // rvar.accumulate(svar)
  new_Expr("accumulate(%S,%S,%S)", gMethodToken, rvar, svar);

FINAL EXAMPLE

The code

  leadBlock->insertAtTail(new CallExpr(PRIM_MOVE, leadIter, new CallExpr("_getIterator", new CallExpr("_toLeader", iter))));

can be written as

  leadBlock->insertAtTail("'move'(%S, _getIterator(_toLeader(%S)))", leadIter, iter);

*/

Expr*
new_Expr(const char* format, ...) {
  va_list vl;
  va_start(vl, format);
  Expr* result = new_Expr(format, vl);
  va_end(vl);
  return result;
}

Expr*
new_Expr(const char* format, va_list vl) {
  std::stack<Expr*> stack;

  for (int i = 0; format[i] != '\0'; i++) {
    if (isIdentifierChar(format[i])) {
      int n = 1;
      while (isIdentifierChar(format[i+n]))
        n++;
      const char* str = asubstr(&format[i], &format[i+n]);
      i += n-1;
      if (!strcmp(str, "TYPE")) {
        if (stack.size() == 0) {
          INT_FATAL("You neglected to provide a \"{ TYPE ...\" for a block type statement.");
        } // Accessing the stack would result in unspecified behavior
        BlockStmt* block = toBlockStmt(stack.top());
        INT_ASSERT(block);
        block->blockTag = BLOCK_TYPE;
      } else {
        stack.push(new UnresolvedSymExpr(str));
      }
    } else if (format[i] == '\'') {
      int n = 1;
      while (format[i+n] != '\'')
        n++;
      const char* str = asubstr(&format[i+1], &format[i+n]);
      i += n;
      if (format[i+1] == '(') {
        PrimitiveOp* prim = primitives_map.get(str);
        INT_ASSERT(prim);
        stack.push(new CallExpr(prim));
        i++;
      } else {
        stack.push(new SymExpr(new_StringSymbol(str)));
      }
    } else if (format[i] == '%') {
      i++;
      if (format[i] == 'S')
        stack.push(new SymExpr(va_arg(vl, Symbol*)));
      else if (format[i] == 'E')
        stack.push(va_arg(vl, Expr*));
      else
        INT_FATAL("unknown format specifier in new_Expr");
    } else if (format[i] == '(') {
      Expr* expr = stack.top();
      stack.pop();
      INT_ASSERT(expr);
      stack.push(new CallExpr(expr));
      if (format[i+1] == ')') // handle empty calls
        i++;
    } else if (format[i] == ',') {
      Expr* expr = stack.top();
      stack.pop();
      INT_ASSERT(expr);
      if (stack.size() == 0) {
        INT_FATAL("There was nothing before the \',\'");
      } // Accessing the stack would result in unspecified behavior
      CallExpr* call = toCallExpr(stack.top());
      INT_ASSERT(call);
      call->insertAtTail(expr);
    } else if (format[i] == ')') {
      Expr* expr = stack.top();
      stack.pop();
      INT_ASSERT(expr);
      if (stack.size() == 0) {
        INT_FATAL("This closing parentheses is unmatched");
      } // Accessing the stack would result in unspecified behavior
      CallExpr* call = toCallExpr(stack.top());
      INT_ASSERT(call);
      call->insertAtTail(expr);
    } else if (format[i] == '{') {
      stack.push(new BlockStmt());
    } else if (format[i] == ';') {
      Expr* expr = stack.top();
      stack.pop();
      INT_ASSERT(expr);
      if (stack.size() == 0) {
        INT_FATAL("There was nothing before the \';\'");
      } // Accessing the stack would result in unspecified behavior
      BlockStmt* block = toBlockStmt(stack.top());
      INT_ASSERT(block);
      block->insertAtTail(expr);
    } else if (format[i] == '}') {
      Expr* expr = stack.top();
      stack.pop();
      INT_ASSERT(expr);
      if (stack.size() == 0) {
        INT_FATAL("This closing curly bracket is unmatched");
      } // Accessing the stack would result in unspecified behavior
      BlockStmt* block = toBlockStmt(stack.top());
      INT_ASSERT(block);
      block->insertAtTail(expr);
    }
  }

  INT_ASSERT(stack.size() == 1);
  return stack.top();
}<|MERGE_RESOLUTION|>--- conflicted
+++ resolved
@@ -4252,49 +4252,6 @@
           codegenAssign(get(1), call->get(1));
           break;
          }
-<<<<<<< HEAD
-=======
-         case PRIM_STRING_FROM_C_STRING:
-         // string = string_from_c_string(ptr, haslen, len, lineno, filename);
-         {
-          GenRet dst = get(1)->codegen();
-          /*** if (get(1)->typeInfo()->refType) { ***/
-            dst = codegenAddrOf(dst);
-            /*** }***/
-          if (get(1)->typeInfo()->symbol->hasFlag(FLAG_WIDE_CLASS)) {
-            // The destination is a wide string.
-            codegenCall("wide_string_from_c_string", dst,
-                        call->get(1), call->get(2), call->get(3),
-                        call->get(4), call->get(5));
-          } else {
-            codegenCall("string_from_c_string", dst,
-                        call->get(1), call->get(2), call->get(3),
-                        call->get(4), call->get(5));
-          }
-          break;
-         }
-         case PRIM_C_STRING_FROM_STRING:
-         // c_string = c_string_from_string(src, lineno, filename)
-         {
-          const char* literal = NULL;
-          if( get_string(call->get(1), &literal) ) {
-            // it's a string literal... which is already a C string.
-            codegenAssign(get(1), call->get(1));
-          } else {
-            GenRet dst = codegenLocalAddrOf(get(1)->codegen());
-            GenRet src = codegenAddrOf(call->get(1));
-            if (call->get(1)->typeInfo()->symbol->hasFlag(FLAG_WIDE_CLASS)) {
-              // The source is a wide string.
-              codegenCall("c_string_from_wide_string",
-                          dst, src, info->lineno, info->filename);
-            } else {
-              codegenCall("c_string_from_string",
-                          dst, src, call->get(2), call->get(3));
-            }
-          }
-          break;
-         }
->>>>>>> 3bc1bf8f
          default:
           // OK, we did not handle the RHS as a special case.
           handled = false;
@@ -5594,66 +5551,6 @@
     genFnName = "chpl_taskListAddCoStmt";
   }
   if (gotBCbCf) {
-<<<<<<< HEAD
-    // get(1) is an end count symbol.
-    // get(2) is a buffer containing bundled arguments
-    // get(3) is the buffer's length (unused for task fns)
-    // get(4) is a dummy class type for the argument bundle
-
-    GenRet endCountPtr = codegenValue(get(1));
-    std::vector<GenRet> args(7);
-    args[0] = new_IntSymbol(-2 /* c_sublocid_any */, INT_SIZE_32);
-    args[1] = new_IntSymbol(ftableMap.get(fn), INT_SIZE_64);
-    args[2] = codegenCastToVoidStar(codegenValue(get(1)));
-
-    AggregateType *bundledArgsType = toAggregateType(toSymExpr(get(1))->typeInfo());
-    int endCountField = 0;
-    for (int i = 1; i <= bundledArgsType->fields.length; i++) {
-      if (strstr(bundledArgsType->getField(i)->typeInfo()->symbol->name, "_EndCount") != NULL) {
-        // Turns out there can be more than one such field. See e.g.
-        //   spectests:Task_Parallelism_and_Synchronization/singleVar.chpl
-        // INT_ASSERT(endCountField == 0);
-        endCountField = i;
-        // We have historically picked the first such field.
-        break;
-      }
-    }
-    // We need the endCountField.
-    INT_ASSERT(endCountField != 0);
-
-    // endCount is either an address or {locale, ptr} -- it is a class.
-    GenRet endCountValue = codegenValue(endCountPtr);
-    GenRet taskList;
-
-    if (endCountType->symbol->hasFlag(FLAG_WIDE_REF)) {
-      GenRet node = codegenRnode(endCountValue);
-      while(endCountValue.chplType->symbol->hasEitherFlag(FLAG_WIDE_REF,FLAG_REF)){
-        endCountValue = codegenLocalDeref(endCountValue);
-      }
-      // Now, we should have a wide pointer to a class
-      // make it into a local pointer to a class.
-      endCountValue = codegenRaddr(endCountValue);
-      taskList = codegenLocalAddrOf(codegenFieldPtr(endCountValue, "taskList")); 
-      taskList = codegenTernary(
-                       codegenNotEquals(node, codegenGetNodeID()),
-                       codegenNullPointer(),
-                       taskList);
-    } else if (endCountType->symbol->hasFlag(FLAG_WIDE_CLASS)) {
-      GenRet node = codegenRnode(endCountValue);
-      endCountValue = codegenRaddr(endCountValue);
-      taskList = codegenLocalAddrOf(codegenFieldPtr(endCountValue, "taskList"));
-      taskList = codegenTernary(
-                     codegenNotEquals(node, codegenGetNodeID()),
-                     codegenNullPointer(),
-                     taskList);
-    } else if (endCountType->symbol->hasFlag(FLAG_REF)) {
-      endCountValue = codegenDeref(endCountValue);
-      taskList = codegenLocalAddrOf(codegenFieldPtr(endCountValue, "taskList"));
-    } else {
-      taskList = codegenLocalAddrOf(codegenFieldPtr(endCountValue, "taskList"));
-    }
-
-=======
     // get(1) is an task list value
     // get(2) is the node ID owning the task list
     // get(3) is a buffer containing bundled arguments
@@ -5668,7 +5565,6 @@
     args[0] = new_IntSymbol(-2 /* c_sublocid_any */, INT_SIZE_32);
     args[1] = new_IntSymbol(ftableMap.get(fn), INT_SIZE_64);
     args[2] = codegenCastToVoidStar(taskBundle);
->>>>>>> 3bc1bf8f
     args[3] = taskList;
     args[4] = codegenValue(taskListNode);
     args[5] = fn->linenum();
