--- conflicted
+++ resolved
@@ -5586,23 +5586,16 @@
     genFnName = "chpl_taskListAddCoStmt";
   }
   if (gotBCbCf) {
-<<<<<<< HEAD
-    // get(1) is an task list value
-=======
     // get(1) is a ref/wide ref to a task list value
->>>>>>> 36771da8
     // get(2) is the node ID owning the task list
     // get(3) is a buffer containing bundled arguments
     // get(4) is the buffer's length (unused for task fns)
     // get(5) is a dummy class type for the argument bundle
 
     GenRet taskList = codegenValue(get(1));
-<<<<<<< HEAD
-=======
     if (get(1)->typeInfo()->symbol->hasFlag(FLAG_WIDE_REF)) {
       taskList = codegenRaddr(taskList);
     }
->>>>>>> 36771da8
     GenRet taskListNode = codegenValue(get(2));
     GenRet taskBundle = codegenValue(get(3));
 
