/*
 * Copyright 2004-2015 Cray Inc.
 * Other additional copyright holders may be indicated within.
 *
 * The entirety of this work is licensed under the Apache License,
 * Version 2.0 (the "License"); you may not use this file except
 * in compliance with the License.
 *
 * You may obtain a copy of the License at
 *
 *     http://www.apache.org/licenses/LICENSE-2.0
 *
 * Unless required by applicable law or agreed to in writing, software
 * distributed under the License is distributed on an "AS IS" BASIS,
 * WITHOUT WARRANTIES OR CONDITIONS OF ANY KIND, either express or implied.
 * See the License for the specific language governing permissions and
 * limitations under the License.
 */

#ifndef __STDC_FORMAT_MACROS
#define __STDC_FORMAT_MACROS
#endif

#include "expr.h"

#include "alist.h"
#include "astutil.h"
#include "AstVisitor.h"
#include "codegen.h"
#include "ForLoop.h"
#include "genret.h"
#include "misc.h"
#include "passes.h"
#include "stmt.h"
#include "stringutil.h"
#include "type.h"
#include "WhileStmt.h"


#include <cstdio>
#include <cstdlib>
#include <cstring>
#include <inttypes.h>
#include <ostream>
#include <stack>

class FnSymbol;

// some prototypes
static GenRet codegenCallExpr(const char* fnName);
static void codegenAssign(GenRet to_ptr, GenRet from);
static GenRet codegenCast(Type* t, GenRet value, bool Cparens = true);
static GenRet codegenCast(const char* typeName, GenRet value, bool Cparens = true);
static GenRet codegenCastToVoidStar(GenRet value);
static GenRet codegenCastToCharStar(GenRet value);
static GenRet createTempVar(Type* t);
#define createTempRef(t) createTempVar(t)

// These functions operate on wide pointers. There are several different
// kinds of wide pointers:
//  1 wide reference to something
//    (wide.chplType->symbol->hasFlag(FLAG_WIDE_REF))
//  2 wide class pointer
//    (wide.chplType->symbol->hasFlag(FLAG_WIDE_CLASS))
//  3 wide result of codegenFieldPtr or codegenElementPtr etc
//    (wide.isLVPtr == GEN_WIDE_PTR)
// These functions need to handle all of these cases, but they
//  may transform the last case into the 1st. They can't transform
//  case 2 into case 3 because we wouldn't have a Chapel type for
//  the body of a class.
static GenRet codegenRaddr(GenRet wide);
static GenRet codegenRlocale(GenRet wide);
static GenRet codegenRnode(GenRet wide);

static GenRet codegenAddrOf(GenRet r);

/* Note well the difference between codegenCall and codegenCallExpr.
 * codegenCallExpr always returns the call as an expression in the
 * returned GenRet. But codegenCall instead adds the call to the
 * generated statements. If one uses codegenCallExpr instead of codegenCall,
 * the C backend will never actually emit the call, since it won't
 * be added to the list of statements.
 */
static GenRet codegenCallExpr(GenRet function, std::vector<GenRet> & args, FnSymbol* fSym, bool defaultToValues);
static GenRet codegenCallExpr(const char* fnName, std::vector<GenRet> & args, bool defaultToValues = true);
static GenRet codegenCallExpr(const char* fnName);
static GenRet codegenCallExpr(const char* fnName, GenRet a1);
static GenRet codegenCallExpr(const char* fnName, GenRet a1, GenRet a2);
static GenRet codegenCallExpr(const char* fnName, GenRet a1, GenRet a2, GenRet a3);
static GenRet codegenCallExpr(const char* fnName, GenRet a1, GenRet a2, GenRet a3, GenRet a4);
static GenRet codegenCallExpr(const char* fnName, GenRet a1, GenRet a2, GenRet a3, GenRet a4, GenRet a5);
static void codegenCall(const char* fnName, std::vector<GenRet> & args, bool defaultToValues = true);
static void codegenCall(const char* fnName, GenRet a1);
static void codegenCall(const char* fnName, GenRet a1, GenRet a2);
static void codegenCall(const char* fnName, GenRet a1, GenRet a2, GenRet a3);
//static void codegenCallNotValues(const char* fnName, GenRet a1, GenRet a2, GenRet a3);
static void codegenCall(const char* fnName, GenRet a1, GenRet a2, GenRet a3, GenRet a4);
static void codegenCall(const char* fnName, GenRet a1, GenRet a2, GenRet a3, GenRet a4, GenRet a5);

static GenRet codegenZero();
static GenRet codegenOne();
static GenRet codegenNullPointer();

static GenRet codegenFieldPtr(GenRet base, const char* field);

static int codegen_tmp = 1;

/************************************ | *************************************
*                                                                           *
*                                                                           *
************************************* | ************************************/

Expr::Expr(AstTag astTag) :
  BaseAST(astTag),
  parentSymbol(NULL),
  parentExpr(NULL),
  list(NULL),
  prev(NULL),
  next(NULL)
{ }

Expr::~Expr() {

}

bool Expr::isStmt() const {
  return false;
}

// IPE: Provide the name of the symbol/variable being defined
const char* DefExpr::name() const {
  const char* retval = 0;

  if (isLcnSymbol(sym)    == true ||
      isTypeSymbol(sym)   == true ||
      isFnSymbol(sym)     == true ||
      isModuleSymbol(sym) == true) {
    retval = sym->name;
  }

  return retval;
}

// Return true if this expression is a ModuleDefinition i.e. it
// is a DefExpr and the referenced symbol is a Module Symbol

bool Expr::isModuleDefinition() {
  bool retval = false;

#if 1
  //  MDN 2014/07/02
  //  Leaving the old definition here until the scope-less BlockStmt
  //  change is stable.
  if (BlockStmt* block = toBlockStmt(this))
    if (block->length() == 1)
      if (DefExpr* def = toDefExpr(block->body.only()))
        if (isModuleSymbol(def->sym))
          retval = true;
#endif

  if (DefExpr* def = toDefExpr(this))
    if (isModuleSymbol(def->sym))
      retval = true;

  return retval;
}

bool Expr::isStmtExpr() const {
  bool retval = false;

  if (isStmt() == true) {
    retval = true;

  // NOAKES 2014/11/28 A WhileStmt is currently a BlockStmt
  // but needs special handling
  } else if (WhileStmt* parent = toWhileStmt(parentExpr)) {
    retval = (parent->condExprGet() != this) ? true : false;

  // NOAKES 2014/11/30 A ForLoop is currently a BlockStmt
  // but needs special handling
  } else if (ForLoop* parent = toForLoop(parentExpr)) {
    retval = (parent->indexGet() != this && parent->iteratorGet() != this) ? true : false;

  } else {
    retval = isBlockStmt(parentExpr);
  }

  return retval;
}

Expr* Expr::getStmtExpr() {
  for (Expr* expr = this; expr; expr = expr->parentExpr) {
    if (expr->isStmt() == true) {
      return expr;

    // NOAKES 2014/11/28 A WhileStmt is currently a BlockStmt
    // but needs special handling
    } else if (WhileStmt* parent = toWhileStmt(expr->parentExpr)) {
      if (parent->condExprGet() != expr) {
        return expr;
      }

    // NOAKES 2014/11/30 A ForLoop is currently a BlockStmt
    // but needs special handling
    } else if (ForLoop* parent = toForLoop(parentExpr)) {
      if (parent->indexGet() != this && parent->iteratorGet() != this)
        return expr;

    } else if (isBlockStmt(expr->parentExpr) == true) {
      return expr;
    }
  }

  return NULL;
}


// Returns the nearest enclosing block statement (excluding 'this') that
// contains 'this' and is a scoped block.
// Returns NULL if no such scope exists (which probably represents an error in
// the structure of the AST.
BlockStmt* Expr::getScopeBlock()
{
  Expr* expr = this;
  while ((expr = expr->parentExpr))
  {
    BlockStmt* block = toBlockStmt(expr);
    if (block && ! (block->blockTag & BLOCK_SCOPELESS))
      // This is a scoped block containing the Expr, so this is what we want.
      return block;
  }

  // The symbol has no scope associated with it.  Maybe we can add an assert
  // here.
  return NULL;
}


Expr* Expr::getNextExpr(Expr* expr) {
  return this;
}

void Expr::verify() {
  if (prev || next)
    if (!list)
      INT_FATAL(this, "Expr is in list but does not point at it");

  if (prev && prev->next != this)
    INT_FATAL(this, "Bad Expr->prev->next");

  if (next && next->prev != this)
    INT_FATAL(this, "Bad Expr->next->prev");

  if (!parentSymbol)
    INT_FATAL(this, "Expr::parentSymbol is NULL");

  if (parentExpr && parentExpr->parentSymbol != parentSymbol)
    INT_FATAL(this, "Bad Expr::parentSymbol");
}


bool Expr::inTree() {
  if (parentSymbol)
    return parentSymbol->inTree();
  else
    return false;
}


Type* Expr::typeInfo() {
  INT_FATAL(this, "Illegal call to Expr::typeInfo()");
  return NULL;
}

bool Expr::isNoInitExpr() const {
  return false;
}

static void
callReplaceChild(Expr* expr, Expr* newAst) {

  if (expr->parentExpr) {
    expr->parentExpr->replaceChild(expr, newAst);


  } else if (expr->parentSymbol) {
    expr->parentSymbol->replaceChild(expr, newAst);


  } else {
    INT_FATAL(expr, "Expr %12d does not have a parent", expr->id);
  }
}

void Expr::prettyPrint(std::ostream *o) {
  if (BlockStmt *stmt = toBlockStmt(this))
    printf("blockstmt %s", stmt->userLabel);

  else if (CondStmt *stmt = toCondStmt(this))
    printf("condstmt %s", stmt->condExpr->parentSymbol->name);

  else if (GotoStmt *stmt = toGotoStmt(this))
    printf("gotostmt %s", stmt->label->parentSymbol->name);

  printf("Oh no! This method hasn't been defined for this class!\n");
}

Expr* Expr::remove() {
  if (list) {
    if (next)
      next->prev = prev;
    else
      list->tail = prev;

    if (prev)
      prev->next = next;
    else
      list->head = next;

    list->length--;

    next = NULL;
    prev = NULL;
    list = NULL;
  } else {
    callReplaceChild(this, NULL);
  }

  if (parentSymbol) {
    remove_help(this, 'r');
  } else {
    trace_remove(this, 'R');
  }

  return this;
}


void Expr::replace(Expr* new_ast) {
  if (new_ast->parentSymbol || new_ast->parentExpr)
    INT_FATAL(new_ast, "Argument is already in AST in Expr::replace");
  if (new_ast->list)
    INT_FATAL(new_ast, "Argument is in a list in Expr::replace");
  if (list) {
    new_ast->next = next;
    new_ast->prev = prev;
    new_ast->list = list;
    if (next)
      next->prev = new_ast;
    else
      list->tail = new_ast;
    if (prev)
      prev->next = new_ast;
    else
      list->head = new_ast;
    next = NULL;
    prev = NULL;
    list = NULL;
  } else {
    callReplaceChild(this, new_ast);
  }

  Symbol* myParentSymbol = parentSymbol;
  Expr* myParentExpr = parentExpr;
  remove_help(this, 'p');
  insert_help(new_ast, myParentExpr, myParentSymbol);
}


void Expr::insertBefore(Expr* new_ast) {
  if (new_ast->parentSymbol || new_ast->parentExpr)
    INT_FATAL(new_ast, "Argument is already in AST in Expr::insertBefore");
  if (!list)
    INT_FATAL(this, "Cannot call insertBefore on Expr not in a list");
  if (new_ast->list)
    INT_FATAL(new_ast, "Argument is in a list in Expr::insertBefore");
  new_ast->prev = prev;
  new_ast->next = this;
  new_ast->list = list;
  if (prev)
    prev->next = new_ast;
  else
    list->head = new_ast;
  prev = new_ast;
  if (parentSymbol)
    sibling_insert_help(this, new_ast);
  list->length++;
}


void Expr::insertAfter(Expr* new_ast) {
  if (new_ast->parentSymbol || new_ast->parentExpr)
    INT_FATAL(new_ast, "Argument is already in AST in Expr::insertAfter");
  if (!list)
    INT_FATAL(this, "Cannot call insertAfter on Expr not in a list");
  if (new_ast->list)
    INT_FATAL(new_ast, "Argument is in a list in Expr::insertAfter");
  new_ast->prev = this;
  new_ast->next = next;
  new_ast->list = list;
  if (next)
    next->prev = new_ast;
  else
    list->tail = new_ast;
  next = new_ast;
  if (parentSymbol)
    sibling_insert_help(this, new_ast);
  list->length++;
}


void
Expr::replace(const char* format, ...) {
  va_list args;

  va_start(args, format);
  replace(new_Expr(format, args));
  va_end(args);
}


void
Expr::insertBefore(const char* format, ...) {
  va_list args;

  va_start(args, format);
  insertBefore(new_Expr(format, args));
  va_end(args);
}


void
Expr::insertAfter(const char* format, ...) {
  va_list args;

  va_start(args, format);
  insertAfter(new_Expr(format, args));
  va_end(args);
}


/************************************ | *************************************
*                                                                           *
*                                                                           *
************************************* | ************************************/

SymExpr::SymExpr(Symbol* init_var) :
  Expr(E_SymExpr),
  var(init_var)
{
  if (!init_var)
    INT_FATAL(this, "Bad call to SymExpr");
  gSymExprs.add(this);
}

bool SymExpr::isNoInitExpr() const {
  return var == gNoInit;
}

void SymExpr::replaceChild(Expr* old_ast, Expr* new_ast) {
  INT_FATAL(this, "Unexpected case in SymExpr::replaceChild");
}

Expr* SymExpr::getFirstExpr() {
  return this;
}

Expr* SymExpr::getFirstChild() {
  return NULL;
}

void SymExpr::verify() {
  Expr::verify();

  if (astTag != E_SymExpr)
    INT_FATAL(this, "SymExpr::verify %12d: Bad astTag", id);

  if (var == NULL)
    INT_FATAL(this, "SymExpr::verify %12d: var is NULL", id);

  if (var != NULL && var->defPoint != NULL && var->defPoint->parentSymbol == NULL)
    INT_FATAL(this, "SymExpr::verify %12d:  var->defPoint is not in AST", id);
}

SymExpr* SymExpr::copyInner(SymbolMap* map) {
  return new SymExpr(var);
}

Type* SymExpr::typeInfo(void) {
  return var->type;
}


GenRet SymExpr::codegen() {
  GenInfo* info = gGenInfo;
  FILE* outfile = info->cfile;
  GenRet ret;
  if( outfile ) {
    if (getStmtExpr() && getStmtExpr() == this)
      codegenStmt(this);
    ret = var->codegen();
  } else {
#ifdef HAVE_LLVM
    if(isVarSymbol(var)) {
      ret = toVarSymbol(var)->codegen();
    } else if(isArgSymbol(var)) {
      ret = info->lvt->getValue(var->cname);
    } else if(isTypeSymbol(var)) {
      ret.type = toTypeSymbol(var)->codegen().type;
    } else if(isFnSymbol(var) ){
      ret = toFnSymbol(var)->codegen();
    } else {
      ret = info->lvt->getValue(var->cname);
      if( ! ret.val ) {
        INT_FATAL(this, "!!!!!!! UNHANDLED SYM EXPR !!!!!!!");
      }
    }
#endif
  }
  return ret;
}


void SymExpr::prettyPrint(std::ostream *o) {
  if (strcmp(var->name, "nil") != 0) {
    if (var->isImmediate()) {
      if (VarSymbol *sym = toVarSymbol(var)) {
        if (sym->immediate->const_kind == CONST_KIND_STRING)
          *o << "\"" << sym->immediate->v_string << "\"";
        else if (sym->immediate->const_kind == NUM_KIND_BOOL)
          *o << sym->immediate->bool_value();
        else if (sym->immediate->const_kind == NUM_KIND_INT)
          *o << sym->immediate->int_value();
        else if (sym->immediate->const_kind == NUM_KIND_UINT)
          *o << sym->immediate->uint_value();
      }
    } else {
      *o << var->name;
    }
  }
}

void SymExpr::accept(AstVisitor* visitor) {
  visitor->visitSymExpr(this);
}

/************************************ | *************************************
*                                                                           *
*                                                                           *
************************************* | ************************************/

UnresolvedSymExpr::UnresolvedSymExpr(const char* i_unresolved) :
  Expr(E_UnresolvedSymExpr),
  unresolved(astr(i_unresolved))
{
  if (!i_unresolved)
    INT_FATAL(this, "bad call to UnresolvedSymExpr");
  gUnresolvedSymExprs.add(this);
}

void
UnresolvedSymExpr::replaceChild(Expr* old_ast, Expr* new_ast) {
  INT_FATAL(this, "unexpected case in UnresolvedSymExpr::replaceChild");
}


Expr* UnresolvedSymExpr::getFirstExpr() {
  return this;
}

Expr* UnresolvedSymExpr::getFirstChild() {
  return NULL;
}

void
UnresolvedSymExpr::verify() {
  Expr::verify();
  if (astTag != E_UnresolvedSymExpr)
    INT_FATAL(this, "bad UnresolvedSymExpr::astTag");
  if (!unresolved)
    INT_FATAL(this, "UnresolvedSymExpr::unresolved is NULL");
}


UnresolvedSymExpr*
UnresolvedSymExpr::copyInner(SymbolMap* map) {
  return new UnresolvedSymExpr(unresolved);
}


Type* UnresolvedSymExpr::typeInfo(void) {
  return dtUnknown;
}


GenRet UnresolvedSymExpr::codegen() {
  GenInfo* info = gGenInfo;
  FILE* outfile = info->cfile;
  GenRet ret;
  INT_FATAL(this, "UnresolvedSymExpr::codegen called");
  if( outfile ) fprintf(outfile, "%s /* unresolved symbol */", unresolved);
  return ret;
}

void UnresolvedSymExpr::prettyPrint(std::ostream *o) {
  *o << unresolved;
}

void UnresolvedSymExpr::accept(AstVisitor* visitor) {
  visitor->visitUsymExpr(this);
}

/************************************ | *************************************
*                                                                           *
*                                                                           *
************************************* | ************************************/

DefExpr::DefExpr(Symbol* initSym, BaseAST* initInit, BaseAST* initExprType) :
  Expr(E_DefExpr),
  sym(initSym),
  init(NULL),
  exprType(NULL)
{
  if (sym)
    sym->defPoint = this;

  if (Expr* a = toExpr(initInit)) {
    init = a;
  } else if (Symbol* a = toSymbol(initInit))
    init = new SymExpr(a);
  else if (initInit)
    INT_FATAL(this, "DefExpr initialized with bad init ast");

  if (Expr* a = toExpr(initExprType))
    exprType = a;
  else if (Symbol* a = toSymbol(initExprType))
    exprType = new SymExpr(a);
  else if (initExprType)
    INT_FATAL(this, "DefExpr initialized with bad exprType ast");

  if (init && init->parentSymbol)
    INT_FATAL(this, "DefExpr initialized with init already in tree");

  if (exprType && exprType->parentSymbol)
    INT_FATAL(this, "DefExpr initialized with exprType already in tree");

  if (isArgSymbol(sym) && (exprType || init))
    INT_FATAL(this, "DefExpr of ArgSymbol cannot have either exprType or init");

  gDefExprs.add(this);
}

Expr* DefExpr::getFirstExpr() {
  return this;
}

Expr* DefExpr::getFirstChild() {
  return NULL;
}

void DefExpr::verify() {
  Expr::verify();
  if (astTag != E_DefExpr) {
    INT_FATAL(this, "Bad DefExpr::astTag");
  }
  if (!sym) {
    INT_FATAL(this, "DefExpr has no sym");
  }
  if (toFnSymbol(sym) && (exprType || init))
    INT_FATAL(this, "Bad FnSymbol::defPoint");
  if (toArgSymbol(sym) && (exprType || init))
    INT_FATAL(this, "Bad ArgSymbol::defPoint");
  if (init && init->parentExpr != this)
    INT_FATAL(this, "Bad DefExpr::init::parentExpr");
  if (exprType && exprType->parentExpr != this)
    INT_FATAL(this, "Bad DefExpr::exprType::parentExpr");
  if (sym->defPoint != this)
    INT_FATAL(this, "Bad DefExpr::sym->defPoint");
}


DefExpr*
DefExpr::copyInner(SymbolMap* map) {
  return new DefExpr(COPY_INT(sym), COPY_INT(init), COPY_INT(exprType));
}


void DefExpr::replaceChild(Expr* old_ast, Expr* new_ast) {
  if (old_ast == init) {
    init = new_ast;
  } else if (old_ast == exprType) {
    exprType = new_ast;
  } else {
    INT_FATAL(this, "Unexpected case in DefExpr::replaceChild");
  }
}


Type* DefExpr::typeInfo(void) {
  INT_FATAL(this, "Illegal call to DefExpr::typeInfo()");
  return NULL;
}


GenRet DefExpr::codegen() {
  GenInfo* info = gGenInfo;
  GenRet ret;
  if( info->cfile ) {
    if (toLabelSymbol(sym)) {
      std::string str = sym->cname;
      str += ":;\n"; // ; avoids 'label at end of compound statement' error
      info->cStatements.push_back(str);
    }
  } else {
#ifdef HAVE_LLVM
    if (toLabelSymbol(sym)) {
      llvm::Function *func = info->builder->GetInsertBlock()->getParent();

      llvm::BasicBlock *blockLabel;

      if(!(blockLabel = info->lvt->getBlock(sym->cname))) {
        blockLabel = llvm::BasicBlock::Create(
            info->module->getContext(), sym->cname);
        info->lvt->addBlock(sym->cname, blockLabel);
      }

      info->builder->CreateBr(blockLabel);

      func->getBasicBlockList().push_back(blockLabel);
      info->builder->SetInsertPoint(blockLabel);
    }
#endif
  }
  return ret;
}

void DefExpr::accept(AstVisitor* visitor) {
  if (visitor->enterDefExpr(this) == true) {
    if (init)
      init->accept(visitor);

    if (exprType)
      exprType->accept(visitor);

    if (sym)
      sym->accept(visitor);

    visitor->exitDefExpr(this);
  }
}

/************************************ | *************************************
*                                                                           *
*                                                                           *
************************************* | ************************************/

#ifdef HAVE_LLVM
// Easier-to-use versions of functions in llvmUtil.h, not
// defined there because we didn't want llvmUtil.h to depend on
// Chapel's codegen.h
llvm::Value* createTempVarLLVM(llvm::Type* type, const char* name)
{
  GenInfo* info = gGenInfo;
  return createTempVarLLVM(info->builder, type, name);
}

static
llvm::Value *convertValueToType(llvm::Value *value, llvm::Type *newType, bool isSigned = false, bool force = false)
{
  GenInfo* info = gGenInfo;
  return convertValueToType(info->builder, info->targetData, value, newType, isSigned, force);
}

static
PromotedPair convertValuesToLarger(llvm::Value *value1, llvm::Value *value2, bool isSigned1 = false, bool isSigned2 = false)
{
  GenInfo* info = gGenInfo;
  return convertValuesToLarger(info->builder,
                               value1, value2, isSigned1, isSigned2);
}
#endif

#define WIDE_GEP_LOC 0
#define WIDE_GEP_ADDR 1
#define WIDE_GEP_SIZE 2

static const char* wide_fields[] = {"locale", "addr", "size", NULL};

// Generates code to load the wide version of an address and returns an
// expression that evaluates to this address.
//
// The wide address is generated by a call to the runtime support
// function chpl_build_wide_ptr_loc.
//
// The type can be passed here in case the raddr does not have a Chapel type
// or in case it would be difficult to compute it. It used to be the case that
// it was sometimes impossible to reference types for some arguments but
// getOrMakeRefTypeDuringCodegen/getOrMakeWideTypeDuringCodegen may cover
// all the cases.
static
GenRet codegenWideAddr(GenRet locale, GenRet raddr, Type* wideType = NULL)
{
  GenRet ret;
  GenInfo* info = gGenInfo;
  Type* wideRefType = NULL;

  if( locale.chplType ) INT_ASSERT(locale.chplType == dtLocaleID->typeInfo());

  if( raddr.chplType && !wideType ) {
    INT_ASSERT(raddr.isLVPtr != GEN_WIDE_PTR);
    Type* refType;
    if( raddr.isLVPtr == GEN_VAL ) {
      // Then we should have a ref or a class.
      INT_ASSERT(raddr.chplType == dtNil ||
                 isClass(raddr.chplType) ||
                 raddr.chplType->symbol->hasFlag(FLAG_REF));
      refType = raddr.chplType;
    } else {
      // GEN_REF
      refType = getOrMakeRefTypeDuringCodegen(raddr.chplType);
    }
    wideRefType = getOrMakeWideTypeDuringCodegen(refType);
    INT_ASSERT(wideRefType);
  } else {
    wideRefType = wideType;
  }

  INT_ASSERT(wideRefType);

  locale = codegenValue(locale);
  if( widePointersStruct ) {
    // Create a stack-local stored wide pointer
    // of the appropriate type.
    ret = createTempVar(wideRefType);
    if( info->cfile ) {
      std::string localeAssign;
      std::string addrAssign;
      ret = codegenValue(ret); // remove the & part.
      localeAssign = ret.c + ".locale = " + locale.c + ";\n";
      info->cStatements.push_back(localeAssign);
      addrAssign = ret.c + ".addr = " + raddr.c + ";\n";
      info->cStatements.push_back(addrAssign);
    } else {
#ifdef HAVE_LLVM
      llvm::Value* adr = info->builder->CreateStructGEP(ret.val, WIDE_GEP_ADDR);
      llvm::Value* loc = info->builder->CreateStructGEP(ret.val, WIDE_GEP_LOC);

      // cast address if needed. This is necessary for building a wide
      // NULL pointer since NULL is actually an i8*.
      llvm::Type* addrType = adr->getType()->getPointerElementType();
      llvm::Value* addrVal = raddr.val;
      if (raddr.val->getType() != addrType){
        addrVal = convertValueToType(addrVal, addrType);
      }
      INT_ASSERT(addrVal);

      info->builder->CreateStore(addrVal, adr);
      info->builder->CreateStore(locale.val, loc);
#endif
    }
    // Load whatever we stored...
    ret = codegenValue(ret);
  } else {
    if( fLLVMWideOpt ) {
#ifdef HAVE_LLVM
      GenRet wideTy = wideRefType; // get the LLVM type for the wide ref.
      llvm::PointerType *addrType = llvm::cast<llvm::PointerType>(wideTy.type);

      // call GLOBAL_FN_GLOBAL_MAKE dummy function
      llvm::Function* fn = getMakeFn(info->module, &info->globalToWideInfo,
                                     addrType);
      INT_ASSERT(fn);
      llvm::Type* eltType = addrType->getElementType();
      llvm::Type* locAddrType = llvm::PointerType::getUnqual(eltType);
      // Null pointers require us to possibly cast to the pointer type
      // we are supposed to have since null has type void*.
      llvm::Value* locAddr = raddr.val;
      locAddr = info->builder->CreatePointerCast(locAddr, locAddrType);
      ret.val = info->builder->CreateCall2(fn, locale.val, locAddr);
#endif
    } else {
      // Packed wide pointers.
      ret = codegenCallExpr("chpl_return_wide_ptr_loc",
                            locale, codegenCastToVoidStar(raddr));
      ret = codegenCast(wideRefType, ret);
    }
  }

  ret.chplType = wideRefType->getValType();
  ret.isLVPtr = GEN_WIDE_PTR;
  return ret;
}

// Generates a new version of a wide address which has a different
// .addr part, leaving the locale part alone.
static
GenRet codegenWideAddrWithAddr(GenRet base, GenRet newAddr, Type* wideType = NULL)
{
  // NOTE - if computing the entire localeID becomes one day
  // expensive, and it can be inferred from the pointer part,
  // update this to just use the node part.
  return codegenWideAddr(codegenRlocale(base), newAddr, wideType);
}

#ifdef HAVE_LLVM

// Set USE_TBAA to 0 to disable the emission of Type Based Alias Analysis
// metadata when generating LLVM loads or stores.
// Set USE_TBAA to 1 to emit TBAA metadata with loads and stores.
#define USE_TBAA 1

// Create an LLVM store instruction possibly adding
// appropriate metadata based upon the Chapel type of val.
//
static
llvm::StoreInst* codegenStoreLLVM(llvm::Value* val,
                                  llvm::Value* ptr,
                                  Type* valType = NULL)
{
  GenInfo *info = gGenInfo;
  llvm::StoreInst* ret = info->builder->CreateStore(val, ptr);
  llvm::MDNode* tbaa = NULL;
  if( USE_TBAA && valType ) tbaa = valType->symbol->llvmTbaaNode;
  if( tbaa ) ret->setMetadata(llvm::LLVMContext::MD_tbaa, tbaa);
  return ret;
}


static
llvm::StoreInst* codegenStoreLLVM(GenRet val,
                                  GenRet ptr,
                                  Type* valType = NULL)
{
  if( val.chplType && !valType ) valType = val.chplType;
  if( ptr.chplType && !valType ) {
    if( ptr.isLVPtr ) valType = ptr.chplType;
    else valType = ptr.chplType->getValType();
  }

  llvm::Type* ptrValType = llvm::cast<llvm::PointerType>(
                                      ptr.val->getType())->getElementType();
 
  // implicit cast in C, needs to be made explicit in LLVM
  // e.g. T3 = alloca i8; 
  //      T3 = (T == T2);   // not actual LLVM syntax
  // in LLVM, boolean type is i1
  if (val.val->getType() != ptrValType){
    val.val = convertValueToType(val.val, ptrValType, !val.isUnsigned);
    INT_ASSERT(val.val);
  }

  return codegenStoreLLVM(val.val, ptr.val, valType);
}
// Create an LLVM load instruction possibly adding
// appropriate metadata based upon the Chapel type of ptr.
static
llvm::LoadInst* codegenLoadLLVM(llvm::Value* ptr,
                                Type* valType = NULL,
                                bool isConst = false)
{
  GenInfo* info = gGenInfo;
  llvm::LoadInst* ret = info->builder->CreateLoad(ptr);
  llvm::MDNode* tbaa = NULL;
  if( USE_TBAA && valType ) {
    if( isConst ) tbaa = valType->symbol->llvmConstTbaaNode;
    else tbaa = valType->symbol->llvmTbaaNode;
  }
  if( tbaa ) ret->setMetadata(llvm::LLVMContext::MD_tbaa, tbaa);
  return ret;
}

static
llvm::LoadInst* codegenLoadLLVM(GenRet ptr,
                                Type* valType = NULL,
                                bool isConst = false)
{
  if( ptr.chplType && !valType ) {
    if( ptr.isLVPtr ) valType = ptr.chplType;
    else valType = ptr.chplType->getValType();
  }

  return codegenLoadLLVM(ptr.val, valType, isConst);
}

#endif

static
GenRet codegenUseGlobal(const char* global)
{
  GenInfo* info = gGenInfo;
  GenRet ret;
  if( info->cfile ) {
    ret.c = global;
  } else {
#ifdef HAVE_LLVM
    ret = info->lvt->getValue(global);
    if( ! ret.val )
      INT_FATAL("Could not find global %s, "
                "perhaps it is missing or is complicated macro?", global);
    assert( ret.isLVPtr != GEN_WIDE_PTR );
    if( ret.isLVPtr == GEN_PTR ) {
      ret.val = codegenLoadLLVM(ret);
    }
    INT_ASSERT(ret.val);
#endif
  }
  ret.isLVPtr = GEN_VAL;
  return ret;
}

static
GenRet codegenLocaleForNode(GenRet node)
{
  Type* localeType = LOCALE_ID_TYPE;
  GenRet ret;

  ret.chplType = localeType;
  node = codegenValue(node);

  GenRet tmp = createTempVar(localeType);
  GenRet anySublocale = codegenUseGlobal("c_sublocid_any");
  codegenCall("chpl_buildLocaleID", node, anySublocale, codegenAddrOf(tmp),
              codegenZero(), codegenNullPointer());
  return tmp;
}


static
GenRet codegenUseCid(Type* classType)
{
  std::string varname;
  varname = varname + "chpl__cid_" + classType->symbol->cname;
  GenRet ret = codegenUseGlobal(varname.c_str());
  ret.chplType = CLASS_ID_TYPE;
  return ret;
}

// A construct which gives the current node ID (int32_t).
static
GenRet codegenGetNodeID(void)
{
  GenRet ret =  codegenUseGlobal("chpl_nodeID");
  ret.chplType = NODE_ID_TYPE;
  return ret;
}

// A construct which gives the current locale ID.
static
GenRet codegenGetLocaleID(void)
{
  GenRet ret =  codegenCallExpr("chpl_gen_getLocaleID");
  ret.chplType = LOCALE_ID_TYPE;
#ifdef HAVE_LLVM
  GenInfo* info = gGenInfo;
  if (!info->cfile ) {
    // Make sure that the result of gen_getLocaleID is
    // the right type (since clang likes to fold int32/int32 into int32).
    GenRet expectType = LOCALE_ID_TYPE;
    ret.val = convertValueToType(ret.val, expectType.type);
    assert(ret.val);
  }
#endif
  return ret;
}


static
GenRet codegenUseGlobal(std::string str)
{
  return codegenUseGlobal(str.c_str());
}

static
GenRet codegenWideHere(GenRet addr, Type* wideType = NULL)
{
  GenRet locale = codegenGetLocaleID();
  GenRet addrVal = codegenValue(addr);
  GenRet ret = codegenWideAddr(locale, addrVal, wideType);
  return ret;
}

static bool isWide(GenRet x)
{
  if( x.isLVPtr == GEN_WIDE_PTR ) return true;
  if( x.chplType && x.chplType->symbol->hasEitherFlag(FLAG_WIDE_REF,FLAG_WIDE_CLASS) ) return true;
  return false;
}

// This function takes in something already code-generated that should be some
// sort of wide thing (isLVPtr == GEN_WIDE_PTR, or wide ref or wide class).
// It returns the local reference type and sets *wideRefTypeOut
// to the wide reference type.
static
Type* getRefTypesForWideThing(GenRet wide, Type** wideRefTypeOut)
{
  Type* ret = NULL;
  Type* wideRefType = NULL;
  if( wide.chplType ) {
    // Set the resulting Chapel type.
    if( wide.isLVPtr == GEN_WIDE_PTR ) {
      // wide lv-pointer, e.g. to int,
      // so we return a reference to int.
      ret = getOrMakeRefTypeDuringCodegen(wide.chplType);
      wideRefType = getOrMakeWideTypeDuringCodegen(ret);
    } else {
      // local lv-pointer or value; in such cases they are wide
      // only if they are a wide reference or a wide class.
      // Then the wide type is the current Chapel type.
      if( wide.chplType->symbol->hasEitherFlag(FLAG_WIDE_REF,FLAG_WIDE_CLASS) ) {
        ret = wide.chplType->getField("addr")->typeInfo();
        wideRefType = wide.chplType;
      } else {
        INT_ASSERT(0);
      }
    }
  }
  if( wideRefTypeOut ) *wideRefTypeOut = wideRefType;
  return ret;
}

// This function casts a wide pointer to a void* wide pointer (ie wide_ptr_t)
// for use with packed wide pointers.
static GenRet codegenCastWideToVoid(GenRet wide) {

  INT_ASSERT(wide.isLVPtr == GEN_WIDE_PTR ||
             (wide.chplType &&
              wide.chplType->symbol->hasEitherFlag(FLAG_WIDE_REF,FLAG_WIDE_CLASS)));

  // If we have a local pointer to a wide reference,
  // codegen value it.
  if( wide.isLVPtr == GEN_PTR ) {
    wide = codegenValue(wide);
  }

  // If we don't already have a wide reference - that is, if
  // wide.isLVPtr == GEN_WIDE_PTR - convert it to a Chapel reference in order
  // to create a temporary variable and have fewer cases below.
  if( wide.isLVPtr == GEN_WIDE_PTR ) {
    wide = codegenAddrOf(wide);
    // The result is wide.isLVPtr == GEN_VAL but wide.chplType is a wide ref
  }

  return codegenCast("wide_ptr_t", wide);
}

// Extract a field of a wide string/ptr, returning an lvalue-pointer to the that
// field if we have a pointer to the wide string/ptr.  We need this function
// because codegenRaddr and friends now work with void wide pointer data-types
// (and wide strings are not the same as other wide types), and because
// codegenFieldPtr doesn't work to extract wide string fields (since it thinks
// it's supposed to be extracting fields from the class rather than from the
// wide ptr).
//
// Works for wide strings or wide pointers.
//
// field is WIDE_GEP_LOC, WIDE_GEP_ADDR, or WIDE_GEP_SIZE.
static GenRet codegenWideThingField(GenRet ws, int field)
{
  GenRet ret;
  GenInfo* info = gGenInfo;

  INT_ASSERT(field == WIDE_GEP_LOC ||
             field == WIDE_GEP_ADDR ||
             field == WIDE_GEP_SIZE );

  const char* fname = wide_fields[field];

  if( info->cfile ) {
    if (ws.isLVPtr == GEN_PTR) {
      ret.isLVPtr = GEN_PTR;
      ret.c += "&((" + ws.c + ")->" + fname + ")";
    } else {
      // This case handles GEN_WIDE_PTR or GEN_VAL
      // we don't have an l-value for this one.
      // Could be wide lv-ptr or GEN_VAL wide ref.
      ret.isLVPtr = GEN_PTR;
      ret.c += "&((" + ws.c + ")." + fname + ")";
    }
  } else {
#ifdef HAVE_LLVM
    if (ws.val->getType()->isPointerTy()){
      ret.isLVPtr = GEN_PTR;
      ret.val = info->builder->CreateConstInBoundsGEP2_32(ws.val, 0, field);
    } else {
      ret.isLVPtr = GEN_VAL;
      ret.val = info->builder->CreateExtractValue(ws.val, field);
    }
    assert(ret.val);
#endif
  }

  if( field == WIDE_GEP_SIZE ) {
    ret.chplType = SIZE_TYPE;
  } else if( field == WIDE_GEP_LOC ) {
    ret.chplType = LOCALE_ID_TYPE;
  }

  return ret;
}

// Generates code to load the remote address from a wide address.
// Always returns the address portion of the wide pointer as a value.
// The .chplType of the result will be a reference or class type.
GenRet codegenRaddr(GenRet wide)
{
  GenRet ret;
  Type* wideRefType = NULL;
  Type* type = NULL;
 
  type = getRefTypesForWideThing(wide, &wideRefType);

  if( widePointersStruct ) {
    ret = codegenValue(codegenWideThingField(wide, WIDE_GEP_ADDR));
  } else {
    if( fLLVMWideOpt ) {
#ifdef HAVE_LLVM
      GenInfo* info = gGenInfo;
      if (wide.isLVPtr == GEN_PTR) wide = codegenValue(wide);
      GenRet wideTy = wideRefType; // get the LLVM type for the wide ref.
      llvm::PointerType *addrType = llvm::cast<llvm::PointerType>(wideTy.type);

      // call GLOBAL_FN_GLOBAL_ADDR dummy function 
      llvm::Function* fn = getAddrFn(info->module, &info->globalToWideInfo,
                                     addrType);
      INT_ASSERT(fn);
      ret.val = info->builder->CreateCall(fn, wide.val);
#endif
    } else {
      // Packed wide pointers
      ret = codegenCallExpr("chpl_wide_ptr_get_address",
                            codegenCastWideToVoid(wide));
    }
    ret = codegenCast(type, ret);
  }
  ret.chplType = type;
  return ret;
}

// Generates code to load the remote locale from a wide address
static GenRet codegenRlocale(GenRet wide)
{
  GenRet ret;
  Type* type = LOCALE_ID_TYPE;

  if( widePointersStruct ) {
    ret = codegenWideThingField(wide, WIDE_GEP_LOC);
  } else {
    if( fLLVMWideOpt ) {
#ifdef HAVE_LLVM
      Type* wideRefType = NULL;
      GenInfo* info = gGenInfo;
      getRefTypesForWideThing(wide, &wideRefType);
      if (wide.isLVPtr == GEN_PTR) wide = codegenValue(wide);
      GenRet wideTy = wideRefType; // get the LLVM type for the wide ref.
      llvm::PointerType *addrType = llvm::cast<llvm::PointerType>(wideTy.type);

      // call GLOBAL_FN_GLOBAL_LOCID dummy function 
      llvm::Function* fn = getLocFn(info->module, &info->globalToWideInfo, addrType);
      INT_ASSERT(fn);
      ret.val = info->builder->CreateCall(fn, wide.val);
#endif
    } else {

      // Packed wide pointers
      ret = codegenCallExpr("chpl_wide_ptr_get_localeID",
                            codegenCastWideToVoid(wide));
#ifdef HAVE_LLVM
      assert(ret.val);
      GenRet expectType = LOCALE_ID_TYPE;
      ret.val = convertValueToType(ret.val, expectType.type);
      assert(ret.val);
#endif
    }
  }
  ret.chplType = type;
  return ret;
}

static GenRet codegenRnode(GenRet wide){
  GenRet ret;
  Type* type = NODE_ID_TYPE;

  if( widePointersStruct ) {
    ret = codegenCallExpr("chpl_nodeFromLocaleID",
                          codegenAddrOf(codegenValuePtr(codegenWideThingField(wide,WIDE_GEP_LOC))), codegenZero(), codegenNullPointer());
  } else {
    if( fLLVMWideOpt ) {
#ifdef HAVE_LLVM
      Type* wideRefType = NULL;
      GenInfo* info = gGenInfo;
      getRefTypesForWideThing(wide, &wideRefType);
      if (wide.isLVPtr == GEN_PTR) wide = codegenValue(wide);
      GenRet wideTy = wideRefType; // get the LLVM type for the wide ref.
      llvm::PointerType *addrType = llvm::cast<llvm::PointerType>(wideTy.type);

      // call GLOBAL_FN_GLOBAL_NODEID dummy function 
      llvm::Function* fn = getNodeFn(info->module, &info->globalToWideInfo, addrType);
      INT_ASSERT(fn);
      ret.val = info->builder->CreateCall(fn, wide.val);
#endif
    } else {
      // Packed wide pointers
      ret = codegenCallExpr("chpl_wide_ptr_get_node",
                            codegenCastWideToVoid(wide));
    }
  }

  ret.chplType = type;
  return ret;
}

static const int field_normal = 0;
static const int field_cid = 1;
static const int field_uid = 2;
static const int field_other = 3;

// Generates code to produce a pointer to the member (ie a field).
// Does not normally do any loads,stores,puts,or gets;
//  just does address arithmetic. The exception is if it has
//  to read an lvalue or when we have a reference to a class.
//
// This function handles the following cases:
//  1 base.chplType is a Chapel class
//  2 base.chplType is a Chapel wide class
//  3 base.chplType is a Chapel record and base.isLVPtr is set
//  4 base.chplType is a Chapel union and base.isLVPtr is set
//  5 base.chplType is a Chapel reference or wide reference type to a record
//  6 base.chplType is a Chapel reference or wide reference type to a union
//  7 base.chplType is a Chapel reference or wide reference to
//    a class or wide class (* causes a load)
//
//  In addition, it handles some special cases which are not reflected
//   in the Chapel type system, like getting the class ID or union ID
//   fields.
//
//  In any case, returns a GEN_PTR or GEN_WIDE_PTR to the field.
//
//  This is equivalent to C (assuming x has ptr type e.g. struct mystruct*)
//    & x->myfield
//
static
GenRet codegenFieldPtr(
    GenRet base,
    const char *c_field_name,
    const char* chpl_field_name,
    int special /* field_normal,field_cid, or field_uid */ ) {
  GenInfo* info = gGenInfo;
  GenRet ret;
  Type* baseType = base.chplType;
  AggregateType* ct = NULL;
  Type* castType = NULL;
  
  if( special == field_normal ) {
    INT_ASSERT(baseType);
  }

  if( baseType ) {
    // Reduce the Chapel reference or wide reference cases
    // to GEN_PTR or GEN_WIDE_PTR cases.
    if (baseType->symbol->hasEitherFlag(FLAG_REF,FLAG_WIDE_REF)) {
      base = codegenDeref(base);
      return codegenFieldPtr(base, c_field_name, chpl_field_name, special);
    }
  }

  if( ! fLLVMWideOpt ) {
    // Reduce GEN_WIDE_PTR or FLAG_WIDE_CLASS cases to local versions
    // and rebuild addresses.
    if( base.isLVPtr == GEN_WIDE_PTR ||
        (baseType && baseType->symbol->hasFlag(FLAG_WIDE_CLASS)) ) {
      GenRet addr;
      addr = codegenRaddr(base);
      addr = codegenFieldPtr(addr, c_field_name, chpl_field_name, special);
      ret = codegenWideAddrWithAddr(base, addr);
      return ret;
    }
  }

  if( baseType ) {
    // At this point, baseType should be a record, union, class, or wide class
    // All of these types are in the AggregateType AST node.
    ct = toAggregateType(baseType);
    INT_ASSERT(ct);

    if ( isClass(ct) ) {
      // ok, we have a class type. We should codegenValue
      // to make sure we have no extra indirection.
      base = codegenValue(base);
    } else if ( baseType->symbol->hasFlag(FLAG_WIDE_CLASS)) {
      // Get the local version of the class (because it has the fields)
      base = codegenValue(base);
      baseType = baseType->getField("addr")->typeInfo();
      ct = toAggregateType(baseType);
    } else {
      // Must be a record or union type, and we must have an
      // lvalue-ptr to one of them.
      INT_ASSERT(isRecord(ct) || isUnion(ct));
      INT_ASSERT( base.isLVPtr != GEN_VAL );
    }
  }

  // No Chapel field name? it must be special.
  if( !chpl_field_name && !special ) special = field_other;

  if( special ) {
    if( special == field_cid ) {
      INT_ASSERT( ct && isClass(ct) );
      ret.chplType = CLASS_ID_TYPE;
      castType = dtObject;
    } else if( special == field_uid ) {
      ret.chplType = UNION_ID_TYPE;
    } else {
      ret.chplType = NULL;
    }
  } else if( ct ) {
    // The field might be in a base class, so we
    // cast to the right base class type. If the field
    // is in the class, there is no need to cast.
    Symbol* fieldSymbol = ct->getField(chpl_field_name);
    if( isClass(ct) ) {
      castType = fieldSymbol->defPoint->parentSymbol->typeInfo();
      if( castType == ct ) castType = NULL;
    }
    ret.chplType = fieldSymbol->typeInfo();
  }

  if( fLLVMWideOpt && castType && isWide(base) ) {
    // for fLLVMWideOpt
    castType = getOrMakeWideTypeDuringCodegen(castType);
  }

  ret.isLVPtr = GEN_PTR;
  // with LLVMWideOpt, we might return a wide ptr.
  if( fLLVMWideOpt && isWide(base) ) ret.isLVPtr = GEN_WIDE_PTR;

  if (isClass(ct) ) {
    base = codegenValue(base);
  } else {
    // not a class. base is a lvalue pointer.
    if( !fLLVMWideOpt ) INT_ASSERT(base.isLVPtr == GEN_PTR);
    else INT_ASSERT(base.isLVPtr != GEN_VAL);
  }
  if( info->cfile ) {
    ret.c = '&';
    ret.c += "(";
    if( castType ) ret.c += codegenCast(castType,base).c;
    else ret.c += "(" + base.c + ")";
    ret.c += "->";
    if (isUnion(ct) && !special)
      ret.c += "_u.";
    ret.c += c_field_name;
    ret.c += ")";
  } else {
#ifdef HAVE_LLVM
    // LLVM codegen
    llvm::Value* baseValue = base.val;

    // cast if needed
    if (castType) {
      llvm::Type* castTypeLLVM = castType->codegen().type;
      baseValue = convertValueToType(base.val, castTypeLLVM, !base.isUnsigned);
      INT_ASSERT(baseValue);
    }

    AggregateType *cBaseType = toAggregateType(baseType);

    if( isUnion(ct) && !special ) {
      // Get a pointer to the union data then cast it to the right type
      ret.val = info->builder->CreateConstInBoundsGEP2_32(
          baseValue, 0, cBaseType->getMemberGEP("_u"));
      GenRet retType = ret.chplType;
      llvm::PointerType* ty =
        llvm::PointerType::get(retType.type,
                               baseValue->getType()->getPointerAddressSpace());
      // Now cast it to the right type.
      ret.val = convertValueToType(ret.val, ty, false);
      INT_ASSERT(ret.val);
    } else {
      // Normally, we just use a GEP.
      ret.val = info->builder->CreateConstInBoundsGEP2_32(
          baseValue, 0, cBaseType->getMemberGEP(c_field_name));
    }
#endif
  }
  return ret;
}

void DefExpr::prettyPrint(std::ostream *o) {
  *o << "<DefExprType>";
}

static
GenRet codegenFieldPtr(GenRet base, Expr* field) {
  const char* cname = NULL;
  const char* name = NULL;
  if(DefExpr *de = toDefExpr(field)) {
    cname = de->sym->cname;
    name = de->sym->name;
  } else if(SymExpr *se = toSymExpr(field)) {
    VarSymbol* var = toVarSymbol(se->var);
    if (var && var->immediate) {
      cname = name = var->immediate->v_string;
    } else {
      cname = se->var->cname;
      name = se->var->name;
    }
  } else if(NamedExpr *ne = toNamedExpr(field)) {
    cname = name = ne->name;
  } else {
    INT_FATAL("Unknown field in codegenFieldPtr");
  }
  return codegenFieldPtr(base, cname, name, field_normal);
}

static
GenRet codegenFieldPtr(GenRet base, const char* field) {
  const char* cname = NULL;
  const char* name = NULL;
  cname = field;
  name = field;
  return codegenFieldPtr(base, cname, name, field_normal);
}

static
GenRet codegenFieldCidPtr(GenRet base) {
  GenRet ret = codegenFieldPtr(base, "chpl__cid", NULL, field_cid);
  //if( ! ret.chplType ) ret.chplType = CLASS_ID_TYPE;
  return ret;
}

static
GenRet codegenFieldUidPtr(GenRet base) {
  GenRet ret = codegenFieldPtr(base, "_uid", NULL, field_uid);
  //if( ! ret.chplType ) ret.chplType = UNION_ID_TYPE;
  return ret;
}


// Generates code to produce a pointer an array element.
//
// Handles the following cases:
//  1 base.chplType is a data class (ie _ddata)
//  2 base.chplType is a wide data class
//  3 base.chplType is a homogeneous tuple (aka star tuple) and isLVPtr != 0
//  4 base.chplType is a Chapel reference or wide reference
//    to a data class, wide data class, or homogeneous tuple.
//
// In any case, returns a GEN_PTR or GEN_WIDE_PTR to the field.
//
// This is equivalent to C (assuming ptr is a pointer type)
//   ptr + i
// If ddataPtr is true, we return a pointer to the element.  This is
//  currently only used for the PRIM_ARRAY_SHIFT_BASE_POINTER case.
//
static
GenRet codegenElementPtr(GenRet base, GenRet index, bool ddataPtr=false) {
  GenRet ret;
  GenInfo* info = gGenInfo;
  Type* baseType = NULL;
  Type* eltType = NULL;
  std::string addr;
  bool isStarTuple = false;

  INT_ASSERT(base.chplType);

  // Handle references to arrays or star tuples
  // by converting them to isLVPtr != GEN_VAL
  if( base.chplType->symbol->hasEitherFlag(FLAG_REF,FLAG_WIDE_REF) ) {
    base = codegenDeref(base);
  }

  baseType = base.chplType;

  // Now we should either have:
  //  - wide data class
  //  - data class
  //  - star tuple with isLVPtr != 0

  if( ! fLLVMWideOpt ) {
    // Convert wide pointer operations to the local counterparts.
    if( base.isLVPtr == GEN_WIDE_PTR ||
        baseType->symbol->hasFlag(FLAG_WIDE_CLASS) ) {
      GenRet newAddr = codegenElementPtr(codegenRaddr(base), index, ddataPtr);
      if (ddataPtr) {
        GenRet ret = codegenWideAddrWithAddr(base, newAddr, baseType);
        // Tell the compiler this is a ddata pointer not a ref to an element
        ret.isLVPtr = GEN_PTR;
        ret.chplType = base.chplType;
        ret.isUnsigned = true;
        return ret;
      } else {
        return codegenWideAddrWithAddr(base, newAddr);
      }
    }
  }

  ret.isLVPtr = GEN_PTR;
  if( fLLVMWideOpt && isWide(base) ) ret.isLVPtr = GEN_WIDE_PTR;

  if( baseType->symbol->hasFlag(FLAG_STAR_TUPLE) ) {
    eltType = baseType->getField("x1")->typeInfo();
    isStarTuple = true;
    // Star tuples should only be passed by reference here...
    INT_ASSERT(base.isLVPtr != GEN_VAL);
  } else if( baseType->symbol->hasFlag(FLAG_DATA_CLASS) ) {
    eltType = getDataClassType(baseType->symbol)->typeInfo();
    isStarTuple = false;
  }

  if (ddataPtr) {
    // Tell the compiler this is a ddata pointer not a ref to an element
    ret.chplType = baseType;
    ret.isUnsigned = true;
  } else {
    ret.chplType = eltType;
  }

  index = codegenValue(index);
  if( !isStarTuple ) base = codegenValue(base);

  if( info->cfile ) {
    base = codegenValue(base); // even for tuple, for style.
    ret.c = "(" + base.c + " + " + index.c + ")";
  } else {
#ifdef HAVE_LLVM
    // in LLVM, arrays are not pointers and cannot be used in
    // calls to CreateGEP, CreateCall, CreateStore, etc.
    // so references to arrays must be used instead
    // (i.e. if it is a reference to an array, do not deref)
    std::vector<llvm::Value *> GEPLocs;

    // add zero as first index if tuple
    if (isStarTuple){
      GEPLocs.push_back(
          llvm::Constant::getNullValue(
            llvm::IntegerType::getInt64Ty(info->module->getContext())));
    }
    GEPLocs.push_back(index.val);

    ret.val = info->builder->CreateInBoundsGEP(base.val, GEPLocs);
#endif
  }

  return ret;
}

#ifdef HAVE_LLVM

llvm::Value* createTempVarLLVM(llvm::Type* type)
{
  char name[32];
  sprintf(name, "chpl_macro_tmp_%d", codegen_tmp++);
  return createTempVarLLVM(type, name);
}

#endif

static
GenRet createTempVar(const char* ctype)
{
  GenInfo* info = gGenInfo;
  GenRet ret;
  char name[32];
  sprintf(name, "chpl_macro_tmp_%d", codegen_tmp++);
  
  ret.isLVPtr = GEN_PTR;
  if( info->cfile ) {
    // Add a temporary variable
    info->cLocalDecls.push_back(std::string(ctype) + " " + name);
    ret.c = std::string("&") + name;
  } else {
#ifdef HAVE_LLVM
    llvm::Type* llTy = info->lvt->getType(ctype);
    INT_ASSERT(llTy);
    ret.val = createTempVarLLVM(llTy, name);
#endif
  }
  return ret;
}

// use this function for chplTypes
static GenRet createTempVar(Type* t)
{
  GenInfo* info = gGenInfo;
  GenRet ret;
  if( info->cfile ) {
    // Just use the C-name.
    ret = createTempVar(t->symbol->cname);
  } else {
#ifdef HAVE_LLVM
    // We need to code-generate the type in the event
    // that it does not exist. That happens for some
    // types that are constructed during code generation
    // (to do with references and references pointers)
    // It's not a problem for C since the type will
    // be added to the header before the C compiler runs.
    GenRet tmp = t;
    llvm::Type* llTy = tmp.type;
    INT_ASSERT(llTy);
    ret.isLVPtr = GEN_PTR;
    ret.val = createTempVarLLVM(llTy);
#endif
  }
  ret.chplType = t;
  return ret;
}

GenRet createTempVarWith(GenRet v)
{
  GenInfo* info = gGenInfo;
  Type* t = v.chplType;
  INT_ASSERT(t);
  GenRet ret = createTempRef(t);
  ret.isUnsigned = v.isUnsigned;
  // now store into the temp var the value we have.
  if( info->cfile ) {
    std::string stmt = codegenValue(ret).c + " = " + codegenValue(v).c + ";\n";
    info->cStatements.push_back(stmt);
  } else {
#ifdef HAVE_LLVM
    codegenStoreLLVM(codegenValue(v), ret);
#endif
  }
  return ret;
}


// For C code generation
// Codegen *(ptr), but we optimize away
// & or &(something)
// if GenRet is a wide pointer, we will emit a 'get'.
// For a star tuple, if we have a reference to a star tuple,
// returns the base address.
GenRet codegenValue(GenRet r)
{
  GenInfo* info = gGenInfo;
  GenRet ret = r;
  ret.isLVPtr = GEN_VAL;

  if( r.isLVPtr == GEN_VAL ) return ret;
  if( r.isLVPtr == GEN_WIDE_PTR && !fLLVMWideOpt) {
    // with fLLVMWideOpt, we can just load directly below.
    assert(r.chplType);
 
    // Emit a temporary.
    // Assign from wide pointer value into temporary
    // Return local pointer to temporary
    ret = createTempRef(r.chplType);
    codegenAssign(ret, r);
    return codegenValue(ret);
  }

  // At this point r.isPtr == GEN_PTR.
  if( r.chplType ) {
    // If we have a Chapel type, propagate it.
    ret.chplType = r.chplType;
    // NOT value type if it's a reference, since
    // codegenValue on a Chapel reference just returns the pointer!
  }

  if( info->cfile ) {
    INT_ASSERT(r.c.length() > 0);
    if( r.c[0] == '&' ) {
      if( r.c[1] == '(' && r.c[r.c.length()-1] == ')' ) {
        // we have &(something)
        ret.c = r.c.substr(2, r.c.length()-3);
      } else {
        // we have &something
        ret.c = r.c.substr(1, r.c.length()-1);
      }
    } else if( r.c[0] == '(' && r.c[r.c.length()-1] == ')') {
      // we have (something)
      ret.c = "*" + r.c;
    } else {
      ret.c = "*(" + r.c + ")";
    }
  } else {
#ifdef HAVE_LLVM
    if (r.isLVPtr) {
      // But don't dereference star tuples (since C views these as arrays)
      if( r.chplType && r.chplType->symbol->hasFlag(FLAG_STAR_TUPLE) ) {
        ret.val = r.val;
        ret.isLVPtr = r.isLVPtr;
      } else ret.val = codegenLoadLLVM(r); // TODO - is r pointer to const?
    } else {
      ret.val = r.val;
    }
#endif
  }
  return ret;
}

// Create a temporary
// value holding r and return a pointer to it.
// If r is already a pointer, do nothing.
// Does not handle homogeneous tuples.
// Does not handle wide pointers.
GenRet codegenValuePtr(GenRet r)
{
  GenRet ret = r;

  // In codegen, 'nil' has to be treated like literal value.  Specifically,
  // in remote puts, it has to be copied into a temporary first, and the address
  // of the temporary used as the local buffer address in chpl_gen_comm_put().
  if( ret.isLVPtr == GEN_PTR && r.chplType != dtNil)
    return ret;

  if( r.chplType ) {
    bool isStarTuple = r.chplType->symbol->hasFlag(FLAG_STAR_TUPLE);
    INT_ASSERT(!isStarTuple);
  } 

  INT_ASSERT(r.isLVPtr != GEN_WIDE_PTR);
  ret = createTempVarWith(r);
  return ret;
}


// Converts an L-value pointer into a
// pointer value, so that it can for example
// be stored in another pointer.
static GenRet codegenAddrOf(GenRet r)
{
  GenRet ret = r;

  if (r.isLVPtr == GEN_WIDE_PTR) {
    if(r.chplType) {
      Type* refType = getOrMakeRefTypeDuringCodegen(r.chplType);
      ret.chplType = getOrMakeWideTypeDuringCodegen(refType);
    }
    ret.isLVPtr = GEN_VAL;
    return ret;
  } else if( r.isLVPtr == GEN_PTR ) {
    if(r.chplType) ret.chplType = getOrMakeRefTypeDuringCodegen(r.chplType);
    ret.isLVPtr = GEN_VAL;
  } else {
    INT_FATAL("misuse of codegenAddrOf");
  }

  return ret;
}
// Converts an L-value pointer into a
// pointer value, so that it can for example
// be stored in another pointer.
// If we start with a wide pointer, we just discard
// the locale portion (ie assume it is local).
static
GenRet codegenLocalAddrOf(GenRet r)
{
  if (r.isLVPtr == GEN_WIDE_PTR) {
    return codegenRaddr(r);
  }
  return codegenAddrOf(r);
}



GenRet codegenLocalDeref(GenRet r)
{
  GenRet ret;
  // LocalDeref on a wide pointer should just give
  // the address field as a reference.
  if( r.chplType && r.chplType->symbol->hasFlag(FLAG_WIDE_REF) ) {
    ret = codegenRaddr(r);
    return ret;
  }
  // For some reason, ArgSymbol might not have a real Chapel
  // reference type, so we have this function as a workaround
  // (instead of running codegenDeref with chplType=type->refType )
  ret = codegenValue(r);
  ret.isLVPtr = GEN_PTR;
  if( r.chplType ) ret.chplType = r.chplType->getValType();
  return ret;
}

// codegenValue(r) to remove & or add * (if & already removed) and sets isLVPtr
GenRet codegenDeref(GenRet r)
{
  GenRet ret;

  INT_ASSERT(r.chplType);
  if (r.chplType->symbol->hasEitherFlag(FLAG_WIDE_REF, FLAG_WIDE_CLASS)) {
    ret = codegenValue(r);
    ret.isLVPtr = GEN_WIDE_PTR;
    ret.chplType = r.chplType->getValType();
  } else if ( r.chplType->symbol->hasFlag(FLAG_REF) ){
    return codegenLocalDeref(r);
  } else {
    INT_ASSERT(0); // not a reference.
  }

  return ret;
}

static
GenRet codegenEquals(GenRet a, GenRet b)
{
  GenInfo* info = gGenInfo;
  GenRet ret;
  GenRet av = codegenValue(a);
  GenRet bv = codegenValue(b);
  ret.chplType = dtBool;
  if( info->cfile ) ret.c = "(" + av.c + " == " + bv.c + ")";
  else {
#ifdef HAVE_LLVM
   // if type mismatch, create cast on RHS
   if (av.val->getType() != bv.val->getType()){
     bv.val = convertValueToType(bv.val, av.val->getType(), !bv.isUnsigned);
     INT_ASSERT(bv.val);
   }
   if( av.val->getType()->isFPOrFPVectorTy() ) {
     ret.val = info->builder->CreateFCmpOEQ(av.val, bv.val);
   } else {
     ret.val = info->builder->CreateICmpEQ(av.val, bv.val);
   }
#endif
  }
  return ret;
}

static
GenRet codegenNotEquals(GenRet a, GenRet b)
{
  GenInfo* info = gGenInfo;
  GenRet ret;
  GenRet av = codegenValue(a);
  GenRet bv = codegenValue(b);
  ret.chplType = dtBool;
  if( info->cfile ) ret.c = "(" + av.c + " != " + bv.c + ")";
  else {
#ifdef HAVE_LLVM
   // if type mismatch, create cast on RHS
   if (av.val->getType() != bv.val->getType()){
     bv.val = convertValueToType(bv.val, av.val->getType(), !bv.isUnsigned);   
     INT_ASSERT(bv.val);
   }
   if( av.val->getType()->isFPOrFPVectorTy() ) {
     ret.val = info->builder->CreateFCmpONE(av.val, bv.val);
   } else {
     ret.val = info->builder->CreateICmpNE(av.val, bv.val);
   }
#endif
  }
  return ret;
}

static
GenRet codegenLogicalOr(GenRet a, GenRet b)
{
  GenInfo* info = gGenInfo;
  GenRet ret;
  GenRet av = codegenValue(a);
  GenRet bv = codegenValue(b);
  ret.chplType = dtBool;
  if( info->cfile ) ret.c = "(" + av.c + " || " + bv.c + ")";
  else {
#ifdef HAVE_LLVM
    ret.val = info->builder->CreateOr(info->builder->CreateIsNotNull(av.val),
                                      info->builder->CreateIsNotNull(bv.val));
#endif
  }
  return ret;
}
static
GenRet codegenLogicalAnd(GenRet a, GenRet b)
{
  GenInfo* info = gGenInfo;
  GenRet ret;
  GenRet av = codegenValue(a);
  GenRet bv = codegenValue(b);
  ret.chplType = dtBool;
  if( info->cfile ) ret.c = "(" + av.c + " && " + bv.c + ")";
  else {
#ifdef HAVE_LLVM
    ret.val = info->builder->CreateAnd(info->builder->CreateIsNotNull(av.val),
                                       info->builder->CreateIsNotNull(bv.val));
#endif
  }
  return ret;
}

static
GenRet codegenAdd(GenRet a, GenRet b)
{
  GenInfo* info = gGenInfo;
  GenRet ret;
  GenRet av = codegenValue(a);
  GenRet bv = codegenValue(b);
  bool handle_void_star = false;

  // allow primitive + to apply to void *
  // which isn't allowed by all C compilers,
  // so we cast to char* and back.
  // This feature is used so the compiler can generate
  // calls to autoSerialize, etc.
  if( av.chplType == dtCVoidPtr ) {
    handle_void_star = true;
    av = codegenCastToCharStar(av);
  }

  if( info->cfile ) ret.c = "(" + av.c + " + " + bv.c + ")";
  else {
#ifdef HAVE_LLVM
    bool a_signed = false;
    bool b_signed = false;
    if( av.chplType ) a_signed = is_signed(av.chplType);
    if( bv.chplType ) b_signed = is_signed(bv.chplType);
    PromotedPair values =
      convertValuesToLarger(av.val, bv.val, a_signed, b_signed);
    if(values.a->getType()->isFPOrFPVectorTy()) {
      ret.val = info->builder->CreateFAdd(values.a, values.b);
    } else {
      ret.val = info->builder->CreateAdd(values.a, values.b);
    }
    ret.isUnsigned = !values.isSigned;
#endif
  }

  if( handle_void_star ) {
    ret = codegenCastToVoidStar(ret);
  }

  return ret;
}

static
GenRet codegenSub(GenRet a, GenRet b)
{
  GenInfo* info = gGenInfo;
  GenRet ret;
  GenRet av = codegenValue(a);
  GenRet bv = codegenValue(b);
  if( info->cfile ) ret.c = "(" + av.c + " - " + bv.c + ")";
  else {
#ifdef HAVE_LLVM
    bool a_signed = false;
    bool b_signed = false;
    if( av.chplType ) a_signed = is_signed(av.chplType);
    if( bv.chplType ) b_signed = is_signed(bv.chplType);
    PromotedPair values =
      convertValuesToLarger(av.val, bv.val, a_signed, b_signed);
    if(values.a->getType()->isFPOrFPVectorTy()) {
      ret.val = info->builder->CreateFSub(values.a, values.b);
    } else {
      ret.val = info->builder->CreateSub(values.a, values.b);
    }
    ret.isUnsigned = !values.isSigned;
#endif
  }
  return ret;
}

static
GenRet codegenNeg(GenRet a)
{
  GenInfo* info = gGenInfo;
  GenRet ret;
  GenRet av = codegenValue(a);
  if( info->cfile ) ret.c = "(-" + av.c + ")";
  else {
#ifdef HAVE_LLVM
    llvm::Value *value = av.val;
    if(value->getType()->isFPOrFPVectorTy()) {
      ret.val = info->builder->CreateFNeg(value);
    } else {
      ret.val = info->builder->CreateNeg(value);
    }
    ret.isUnsigned = false;
#endif
  }
  return ret;
}


static
GenRet codegenMul(GenRet a, GenRet b)
{
  GenInfo* info = gGenInfo;
  GenRet ret;
  GenRet av = codegenValue(a);
  GenRet bv = codegenValue(b);
  if( info->cfile ) ret.c = "(" + av.c + " * " + bv.c + ")";
  else {
#ifdef HAVE_LLVM
    bool a_signed = false;
    bool b_signed = false;
    if( av.chplType ) a_signed = is_signed(av.chplType);
    if( bv.chplType ) b_signed = is_signed(bv.chplType);
    PromotedPair values =
      convertValuesToLarger(av.val, bv.val, a_signed, b_signed);
    if(values.a->getType()->isFPOrFPVectorTy()) {
      ret.val = info->builder->CreateFMul(values.a, values.b);
    } else {
      ret.val = info->builder->CreateMul(values.a, values.b);
    }
    ret.isUnsigned = !values.isSigned;
#endif
  }
  return ret;
}


static
GenRet codegenDiv(GenRet a, GenRet b)
{
  GenInfo* info = gGenInfo;
  GenRet ret;
  GenRet av = codegenValue(a);
  GenRet bv = codegenValue(b);
  if( info->cfile ) ret.c = "(" + av.c + " / " + bv.c + ")";
  else {
#ifdef HAVE_LLVM
    PromotedPair values =
      convertValuesToLarger(av.val, bv.val, 
                            is_signed(av.chplType), 
                            is_signed(bv.chplType));
    if(values.a->getType()->isFPOrFPVectorTy()) {
      ret.val = info->builder->CreateFDiv(values.a, values.b);
    } else {
      if(!values.isSigned) {
        ret.val = info->builder->CreateUDiv(values.a, values.b);
      } else {
        ret.val = info->builder->CreateSDiv(values.a, values.b);
      }
    }
#endif
  }
  return ret;
}

static
GenRet codegenMod(GenRet a, GenRet b)
{
  GenInfo* info = gGenInfo;
  GenRet ret;
  GenRet av = codegenValue(a);
  GenRet bv = codegenValue(b);
  if( info->cfile ) ret.c = "(" + av.c + " % " + bv.c + ")";
  else {
#ifdef HAVE_LLVM
    PromotedPair values =
      convertValuesToLarger(av.val, bv.val,
                            is_signed(av.chplType), 
                            is_signed(bv.chplType));
    if(values.a->getType()->isFPOrFPVectorTy()) {
      ret.val = info->builder->CreateFRem(values.a, values.b);
    } else {
      if(!values.isSigned) {
        ret.val = info->builder->CreateURem(values.a, values.b);
      } else {
        ret.val = info->builder->CreateSRem(values.a, values.b);
      }
    }
#endif
  }
  return ret;
}


static
GenRet codegenLsh(GenRet a, GenRet b)
{
  GenInfo* info = gGenInfo;
  GenRet ret;
  GenRet av = codegenValue(a);
  GenRet bv = codegenValue(b);
  if( info->cfile ) ret.c = "(" + av.c + " << " + bv.c + ")";
  else {
#ifdef HAVE_LLVM
    llvm::Value* amt = convertValueToType(bv.val, av.val->getType(),
                                          is_signed(bv.chplType));
    ret.val = info->builder->CreateShl(av.val, amt);
#endif
  }
  return ret;
}

static
GenRet codegenRsh(GenRet a, GenRet b)
{
  GenInfo* info = gGenInfo;
  GenRet ret;
  GenRet av = codegenValue(a);
  GenRet bv = codegenValue(b);
  if( info->cfile ) ret.c = "(" + av.c + " >> " + bv.c + ")";
  else {
    
#ifdef HAVE_LLVM
    llvm::Value* amt = convertValueToType(bv.val, av.val->getType(),
                                          is_signed(bv.chplType));
    if(!is_signed(a.chplType)) {
      ret.val = info->builder->CreateLShr(av.val, amt);
    } else {
      ret.val = info->builder->CreateAShr(av.val, amt);
    }
#endif
  }
  return ret;
}

static
GenRet codegenAnd(GenRet a, GenRet b)
{
  GenInfo* info = gGenInfo;
  GenRet ret;
  GenRet av = codegenValue(a);
  GenRet bv = codegenValue(b);
  if( info->cfile ) ret.c = "(" + av.c + " & " + bv.c + ")";
  else {
#ifdef HAVE_LLVM
    PromotedPair values =
      convertValuesToLarger(av.val, bv.val,
                            is_signed(av.chplType), 
                            is_signed(bv.chplType));
    ret.val = info->builder->CreateAnd(values.a, values.b);
#endif
  }
  return ret;
}

static
GenRet codegenOr(GenRet a, GenRet b)
{
  GenInfo* info = gGenInfo;
  GenRet ret;
  GenRet av = codegenValue(a);
  GenRet bv = codegenValue(b);
  if( info->cfile ) ret.c = "(" + av.c + " | " + bv.c + ")";
  else {
#ifdef HAVE_LLVM
    PromotedPair values =
      convertValuesToLarger(av.val, bv.val,
                            is_signed(av.chplType), 
                            is_signed(bv.chplType));
    ret.val = info->builder->CreateOr(values.a, values.b);
#endif
  }
  return ret;
}

static
GenRet codegenXor(GenRet a, GenRet b)
{
  GenInfo* info = gGenInfo;
  GenRet ret;
  GenRet av = codegenValue(a);
  GenRet bv = codegenValue(b);
  if( info->cfile ) ret.c = "(" + av.c + " ^ " + bv.c + ")";
  else {
#ifdef HAVE_LLVM
    PromotedPair values =
      convertValuesToLarger(av.val, bv.val,
                            is_signed(av.chplType), 
                            is_signed(bv.chplType));
    ret.val = info->builder->CreateXor(values.a, values.b);
#endif
  }
  return ret;
}



static
GenRet codegenTernary(GenRet cond, GenRet ifTrue, GenRet ifFalse)
{
  GenInfo* info = gGenInfo;
  GenRet ret;
  Type* type = ifTrue.chplType;
  if( ! type ) type = ifFalse.chplType;
  ret.chplType = type;
#ifdef HAVE_LLVM
  bool ifTrueSigned = !ifTrue.isUnsigned;
  bool ifFalseSigned = !ifFalse.isUnsigned;
  if( ifTrue.chplType ) ifTrueSigned = is_signed(ifTrue.chplType);
  if( ifFalse.chplType ) ifFalseSigned = is_signed(ifFalse.chplType);
#endif

  if( info->cfile ) {
    ret.c = "(" + cond.c + ")?(" + ifTrue.c + "):(" + ifFalse.c + ")";
  } else {
#ifdef HAVE_LLVM
    llvm::Function *func = info->builder->GetInsertBlock()->getParent();

    llvm::BasicBlock *blockIfTrue =llvm::BasicBlock::Create(
        info->module->getContext(), "ternaryBlockIfTrue");
    llvm::BasicBlock *blockIfFalse = llvm::BasicBlock::Create(
        info->module->getContext(), "ternaryBlockIfFalse");
    llvm::BasicBlock *blockEnd = llvm::BasicBlock::Create(
        info->module->getContext(), "ternaryBlockEnd");

    GenRet ifTrueVal = codegenValue(ifTrue);
    GenRet ifFalseVal = codegenValue(ifFalse);
    PromotedPair values = convertValuesToLarger(
        ifTrueVal.val, ifFalseVal.val, ifTrueSigned, ifFalseSigned);

    char name[32];
    sprintf(name, "chpl_macro_tmp_tv_%d", codegen_tmp++);

    llvm::Value* tmp = createTempVarLLVM(values.a->getType(), name);

    info->builder->CreateCondBr(
        codegenValue(cond).val, blockIfTrue, blockIfFalse);

    func->getBasicBlockList().push_back(blockIfTrue);
    info->builder->SetInsertPoint(blockIfTrue);
    info->builder->CreateStore(values.a, tmp);
    info->builder->CreateBr(blockEnd);

    func->getBasicBlockList().push_back(blockIfFalse);
    info->builder->SetInsertPoint(blockIfFalse);
    info->builder->CreateStore(values.b, tmp);
    info->builder->CreateBr(blockEnd);

    func->getBasicBlockList().push_back(blockEnd);
    info->builder->SetInsertPoint(blockEnd);
    ret.val = info->builder->CreateLoad(tmp);
    ret.isUnsigned = !values.isSigned;
#endif
  }
  return ret;
}

// AKA == null
static
GenRet codegenIsZero(GenRet x)
{
  GenInfo* info = gGenInfo;
  GenRet ret;
  if (x.chplType->symbol->hasEitherFlag(FLAG_WIDE_REF,FLAG_WIDE_CLASS) ) {
    x = codegenRaddr(x);
    if (info->cfile) {
      ret.c = x.c;
      ret.c += " == nil";
    } else {
#ifdef HAVE_LLVM
      ret.val = info->builder->CreateIsNull(x.val);
#endif
    }
  } else {
    GenRet xv = codegenValue(x);
    if( info->cfile ) ret.c = "(! " + xv.c + ")";
    else {
#ifdef HAVE_LLVM
      ret.val = info->builder->CreateIsNull(xv.val);
#endif
    }
  }

  return ret;
}

// AKA != null
static
GenRet codegenIsNotZero(GenRet x)
{
  GenInfo* info = gGenInfo;
  GenRet ret;
  if (x.chplType->symbol->hasEitherFlag(FLAG_WIDE_REF,FLAG_WIDE_CLASS) ) {
    x = codegenRaddr(x);
    if (info->cfile) {
      ret.c = x.c;
      ret.c += " != nil";
    } else {
#ifdef HAVE_LLVM
      ret.val = info->builder->CreateIsNotNull(x.val);
#endif
    }
  } else { 
    GenRet xv = codegenValue(x);
    if( info->cfile ) ret.c = "(!(! " + xv.c + "))";
    else {
#ifdef HAVE_LLVM
      ret.val = info->builder->CreateIsNotNull(xv.val);
#endif
    }
  }
  return ret;
}

static
GenRet codegenDynamicCastCheck(GenRet cid, Type* type)
{
  GenRet ret = codegenEquals(cid, codegenUseCid(type));
  forv_Vec(Type, child, type->dispatchChildren) {
    ret = codegenLogicalOr(ret, codegenDynamicCastCheck(cid, child));
  }
  return ret;
}

#ifdef HAVE_LLVM
static 
void convertArgumentForCall(llvm::FunctionType *fnType,
                            GenRet arg,
                            std::vector<llvm::Value*> & outArgs)
{
  GenInfo* info = gGenInfo;

  llvm::Value* v = arg.val;
  llvm::Type* t = v->getType();


  bool isSigned = false;
  if( arg.chplType ) isSigned = is_signed(arg.chplType);

  llvm::Type* targetType = NULL;
  if( outArgs.size() < fnType->getNumParams() ) {
    targetType = fnType->getParamType(outArgs.size());
  }

  // Check that we're not casting between global address
  // space and local address space pointers (since that
  // would be invalid!)
  if( targetType ) {
    llvm::PointerType* tgtPtr = llvm::dyn_cast<llvm::PointerType>(targetType);
    llvm::PointerType* tPtr = llvm::dyn_cast<llvm::PointerType>(t);
    if( tgtPtr && tPtr ) {
      bool tgtGlobal =
        tgtPtr->getAddressSpace() == info->globalToWideInfo.globalSpace;
      bool tGlobal =
        tPtr->getAddressSpace() == info->globalToWideInfo.globalSpace;
      INT_ASSERT(tgtGlobal == tGlobal);
    }
  }

  llvm::Value* out;
  if( targetType ) out = convertValueToType(v, targetType, isSigned, false);
  else out = v; // no target type means we just emit it.

  if( out ) {
    // OK, we were able to emit it...
    outArgs.push_back(out);
  } else if( t->isEmptyTy() ) {
    // OK, just don't emit an argument at all.
  } else if( t->isStructTy() || t->isArrayTy() || t->isVectorTy() ) {
    // We might need to put the arguments in one-at-a-time,
    // in order to put up with structure expansion done by clang
    // (see canExpandIndirectArgument)
    // TODO - this should actually depend on the clang ABI,
    // or else we should find a way to disable the optimization in clang.
    //   It should be possible to get the necessariy information from clang
    //   with cgModule->getTypes()->arrangeFunctionDeclaration(FunctionDecl)


    // Work with a prefix of the structure/vector argument.
    llvm::Type* int8_type;
    llvm::Type* int8_ptr_type;
    llvm::Type* dst_ptr_type;
    
    llvm::Value* arg_ptr;
    llvm::Value* arg_i8_ptr;
    llvm::Value* cur_ptr;
    llvm::Value* casted_ptr;
    llvm::Value* cur;
    int64_t offset = 0;
    int64_t cur_size = 0;
    int64_t arg_size = 0;

    int8_type = llvm::Type::getInt8Ty(info->llvmContext);
    int8_ptr_type = int8_type->getPointerTo();

    arg_size = getTypeSizeInBytes(info->targetData, t);
    assert(arg_size >= 0);

    // Allocate space on the stack...
    arg_ptr = createTempVarLLVM(info->builder, t, "");
    arg_i8_ptr = info->builder->CreatePointerCast(arg_ptr, int8_ptr_type, "");

    // Copy the value to the stack...
    info->builder->CreateStore(v, arg_ptr);

    while(offset < arg_size) {
      if( outArgs.size() >= fnType->getNumParams() ) {
        INT_FATAL("Could not convert arguments for call");
      }
      targetType = fnType->getParamType(outArgs.size());
      dst_ptr_type = targetType->getPointerTo();
      cur_size = getTypeSizeInBytes(info->targetData, targetType);

      assert(cur_size > 0);

      if( offset + cur_size > arg_size ) {
        INT_FATAL("Could not convert arguments for call");
      }

      // Now load cur_size bytes from pointer into the argument.
      cur_ptr = info->builder->CreateConstInBoundsGEP1_64(arg_i8_ptr,
                                                          offset);
      casted_ptr = info->builder->CreatePointerCast(cur_ptr, dst_ptr_type);

      cur = info->builder->CreateLoad(casted_ptr);
      
      outArgs.push_back(cur);

      //printf("offset was %i\n", (int) offset);
      offset = getTypeFieldNext(info->targetData, t, offset + cur_size - 1);
      //printf("offset now %i\n", (int) offset);
    }
  } else {
    INT_FATAL("Could not convert arguments for call");
  }
}

#endif

static
GenRet codegenArgForFormal(GenRet arg,
                           ArgSymbol* formal,
                           bool defaultToValues,
                           bool isExtern)
{
  // NOTE -- VMT call had add & if arg isRecord.
  if( formal ) {
    if (!isExtern &&
        formal->requiresCPtr() &&
        !formal->type->symbol->hasFlag(FLAG_REF)) { 
      if( arg.isLVPtr == GEN_VAL ) {
        arg = codegenValuePtr(arg);
      }
    } else {
      if( arg.isLVPtr != GEN_VAL ) {
        arg = codegenValue(arg);
      }
    }
  } else {
    if( defaultToValues ) {
      if( arg.isLVPtr != GEN_VAL ) {
        arg = codegenValue(arg);
      }
    } // otherwise, leave it be.
  }
  return arg;
}

// if fSym is non-NULL, we use that to decide what to dereference.
// Otherwise, if defaultToValues=true, we will codegenValue() the arguments,
//            and if it is false, they will pass by reference if they
//            are references.
static
GenRet codegenCallExpr(GenRet function,
                       std::vector<GenRet> & args,
                       FnSymbol* fSym,
                       bool defaultToValues)
{
  GenInfo* info = gGenInfo;
  GenRet ret;


  if( info->cfile ) {
    ret.c = function.c;
    ret.c += '(';
    bool first_actual = true;
    for( size_t i = 0; i < args.size(); i++ ) {
      {
        // Convert formals if we have fSym
        ArgSymbol* formal = NULL;
        bool isExtern = true;
        if( fSym ) {
          Expr* e = fSym->formals.get(i + 1);
          DefExpr* de = toDefExpr(e);
          formal = toArgSymbol(de->sym);
          INT_ASSERT(formal);
          if (!fSym->hasFlag(FLAG_EXTERN))
            isExtern = false;
        }
        args[i] =
          codegenArgForFormal(args[i], formal, defaultToValues, isExtern);
      }

      if (first_actual)
        first_actual = false;
      else
        ret.c += ", ";
      ret.c += args[i].c;
    }
    ret.c += ')';
  } else {
#ifdef HAVE_LLVM
    INT_ASSERT(function.val);
    llvm::Value *val = function.val;
    // Maybe function is bit-cast to a pointer?
    llvm::Function *func = llvm::dyn_cast<llvm::Function>(val);
    llvm::FunctionType *fnType;
    if (func){
      fnType = func->getFunctionType();
    } else {
      fnType = llvm::cast<llvm::FunctionType>(
          val->getType()->getPointerElementType());
    }

    std::vector<llvm::Value *> llArgs;
    llvm::Value* sret = NULL;

    // We might be doing 'structure return'
    if( fnType->getReturnType()->isVoidTy() &&
        fnType->getNumParams() >= 1 &&
        func && func->hasStructRetAttr() ) {
      // We must allocate a temporary to store the return value
      llvm::PointerType* ptrToRetTy = llvm::cast<llvm::PointerType>(
          fnType->getParamType(0));
      llvm::Type* retTy = ptrToRetTy->getElementType();
      sret = createTempVarLLVM(retTy);
      llArgs.push_back(sret);
    }

    for( size_t i = 0; i < args.size(); i++ ) {
      // If we are passing byval, get the pointer to the
      // argument
      if( llArgs.size() < fnType->getNumParams() &&
          func &&
          llvm_fn_param_has_attr(func,llArgs.size()+1,LLVM_ATTRIBUTE::ByVal) ){
        args[i] = codegenAddrOf(codegenValuePtr(args[i]));
        // TODO -- this is not working!
      }

      // Convert formals if we have fSym
      {
        ArgSymbol* formal = NULL;
        bool isExtern = true;
        if( fSym ) {
          Expr* e = fSym->formals.get(i + 1);
          DefExpr* de = toDefExpr(e);
          formal = toArgSymbol(de->sym);
          INT_ASSERT(formal);
          if (!fSym->hasFlag(FLAG_EXTERN))
            isExtern = false;
        }
        args[i] =
          codegenArgForFormal(args[i], formal, defaultToValues, isExtern);
      }

      // Handle structure expansion done by clang.
      convertArgumentForCall(fnType, args[i], llArgs);
    }
    
    if (func) { 
      ret.val = info->builder->CreateCall(func, llArgs);
    } else {
      ret.val = info->builder->CreateCall(val, llArgs);
    }

    if( sret ) {
      ret.val = codegenLoadLLVM(sret, fSym?(fSym->retType):(NULL));
    }
#endif
  }
  return ret;
}

static
GenRet codegenCallExpr(const char* fnName,
                       std::vector<GenRet> & args,
                       bool defaultToValues)
{
  GenInfo* info = gGenInfo;
  GenRet fn;
  if( info->cfile ) fn.c = fnName;
  else {
#ifdef HAVE_LLVM
    fn.val = getFunctionLLVM(fnName);
    INT_ASSERT(fn.val);
#endif
  }
  return codegenCallExpr(fn, args, NULL, defaultToValues);
}

static
void codegenCall(const char* fnName, std::vector<GenRet> & args, bool defaultToValues)
{
  GenInfo* info = gGenInfo;
  GenRet ret = codegenCallExpr(fnName, args, defaultToValues);
  if( info->cfile ) {
    info->cStatements.push_back(ret.c + ";\n");
  }
}

/* These overloads of codegenCall are a bit boring-looking,
 * but they make it much easier to write the primitive call
 * generation in Expr::codegen
 */
static
GenRet codegenCallExpr(const char* fnName)
{
  std::vector<GenRet> args;
  return codegenCallExpr(fnName, args);
}
static
GenRet codegenCallExpr(const char* fnName, GenRet a1)
{
  std::vector<GenRet> args;
  args.push_back(a1);
  return codegenCallExpr(fnName, args);
}
static
GenRet codegenCallExpr(const char* fnName, GenRet a1, GenRet a2)
{
  std::vector<GenRet> args;
  args.push_back(a1);
  args.push_back(a2);
  return codegenCallExpr(fnName, args);
}
static
GenRet codegenCallExpr(const char* fnName, GenRet a1, GenRet a2, GenRet a3)
{
  std::vector<GenRet> args;
  args.push_back(a1);
  args.push_back(a2);
  args.push_back(a3);
  return codegenCallExpr(fnName, args);
}
static
GenRet codegenCallExpr(const char* fnName, GenRet a1, GenRet a2, GenRet a3,
                       GenRet a4)
{
  std::vector<GenRet> args;
  args.push_back(a1);
  args.push_back(a2);
  args.push_back(a3);
  args.push_back(a4);
  return codegenCallExpr(fnName, args);
}
static
GenRet codegenCallExpr(const char* fnName, GenRet a1, GenRet a2, GenRet a3,
                       GenRet a4, GenRet a5)
{
  std::vector<GenRet> args;
  args.push_back(a1);
  args.push_back(a2);
  args.push_back(a3);
  args.push_back(a4);
  args.push_back(a5);
  return codegenCallExpr(fnName, args);
}


/* static
void codegenCall(const char* fnName)
{
  std::vector<GenRet> args;
  codegenCall(fnName, args);
}*/
static
void codegenCall(const char* fnName, GenRet a1)
{
  std::vector<GenRet> args;
  args.push_back(a1);
  codegenCall(fnName, args);
}
static
void codegenCall(const char* fnName, GenRet a1, GenRet a2)
{
  std::vector<GenRet> args;
  args.push_back(a1);
  args.push_back(a2);
  codegenCall(fnName, args);
}
static
void codegenCall(const char* fnName, GenRet a1, GenRet a2, GenRet a3)
{
  std::vector<GenRet> args;
  args.push_back(a1);
  args.push_back(a2);
  args.push_back(a3);
  codegenCall(fnName, args);
}
static
void codegenCall(const char* fnName, GenRet a1, GenRet a2, GenRet a3, GenRet a4)
{
  std::vector<GenRet> args;
  args.push_back(a1);
  args.push_back(a2);
  args.push_back(a3);
  args.push_back(a4);
  codegenCall(fnName, args);
}
static
void codegenCall(const char* fnName, GenRet a1, GenRet a2, GenRet a3,
                 GenRet a4, GenRet a5)
{
  std::vector<GenRet> args;
  args.push_back(a1);
  args.push_back(a2);
  args.push_back(a3);
  args.push_back(a4);
  args.push_back(a5);
  codegenCall(fnName, args);
}
/* Commented out to avoid an unsued function, this probably should be varargs
static
void codegenCall(const char* fnName, GenRet a1, GenRet a2, GenRet a3,
                 GenRet a4, GenRet a5, GenRet a6)
{
  std::vector<GenRet> args;
  args.push_back(a1);
  args.push_back(a2);
  args.push_back(a3);
  args.push_back(a4);
  args.push_back(a5);
  args.push_back(a6);
  codegenCall(fnName, args);
}*/

static
void codegenCall(const char* fnName, GenRet a1, GenRet a2, GenRet a3,
                 GenRet a4, GenRet a5, GenRet a6, GenRet a7)
{
  std::vector<GenRet> args;
  args.push_back(a1);
  args.push_back(a2);
  args.push_back(a3);
  args.push_back(a4);
  args.push_back(a5);
  args.push_back(a6);
  args.push_back(a7);
  codegenCall(fnName, args);
}

static
void codegenCall(const char* fnName, GenRet a1, GenRet a2, GenRet a3,
                 GenRet a4, GenRet a5, GenRet a6, GenRet a7, GenRet a8)
{
  std::vector<GenRet> args;
  args.push_back(a1);
  args.push_back(a2);
  args.push_back(a3);
  args.push_back(a4);
  args.push_back(a5);
  args.push_back(a6);
  args.push_back(a7);
  args.push_back(a8);
  codegenCall(fnName, args);
}

/*
static
void codegenCall(const char* fnName, GenRet a1, GenRet a2, GenRet a3,
                 GenRet a4, GenRet a5, GenRet a6, GenRet a7, GenRet a8,
                 GenRet a9)
{
  std::vector<GenRet> args;
  args.push_back(a1);
  args.push_back(a2);
  args.push_back(a3);
  args.push_back(a4);
  args.push_back(a5);
  args.push_back(a6);
  args.push_back(a7);
  args.push_back(a8);
  args.push_back(a9);
  codegenCall(fnName, args);
}*/
/*static
void codegenCall(const char* fnName, GenRet a1, GenRet a2, GenRet a3,
                 GenRet a4, GenRet a5, GenRet a6, GenRet a7, GenRet a8,
                 GenRet a9, GenRet a10)
{
  std::vector<GenRet> args;
  args.push_back(a1);
  args.push_back(a2);
  args.push_back(a3);
  args.push_back(a4);
  args.push_back(a5);
  args.push_back(a6);
  args.push_back(a7);
  args.push_back(a8);
  args.push_back(a9);
  args.push_back(a10);
  codegenCall(fnName, args);
}*/

static
void codegenCall(const char* fnName, GenRet a1, GenRet a2, GenRet a3,
                 GenRet a4, GenRet a5, GenRet a6, GenRet a7, GenRet a8,
                 GenRet a9, GenRet a10, GenRet a11)
{
  std::vector<GenRet> args;
  args.push_back(a1);
  args.push_back(a2);
  args.push_back(a3);
  args.push_back(a4);
  args.push_back(a5);
  args.push_back(a6);
  args.push_back(a7);
  args.push_back(a8);
  args.push_back(a9);
  args.push_back(a10);
  args.push_back(a11);
  codegenCall(fnName, args);
}

static 
GenRet codegenBasicPrimitiveExpr(CallExpr* call) {
  std::vector<GenRet> args;

  for_actuals(actual, call) {
    GenRet gen = actual;

    // Make wide pointers/classes local
    if (actual->typeInfo()->symbol->hasFlag(FLAG_WIDE_CLASS) ||
        actual->typeInfo()->symbol->hasFlag(FLAG_WIDE_REF))
      gen = codegenRaddr(gen);

    // Dereference reference or now-local wide reference
    if (actual->typeInfo()->symbol->hasFlag(FLAG_REF) ||
        actual->typeInfo()->symbol->hasFlag(FLAG_WIDE_REF))
      gen = codegenDeref(gen);

    gen = codegenValue(gen);
    args.push_back(gen);
  }
 
  return codegenCallExpr(call->primitive->name, args);
}


static
GenRet codegenZero()
{
  return new_IntSymbol(0, INT_SIZE_64)->codegen();
}

static
GenRet codegenOne()
{
  return new_IntSymbol(1, INT_SIZE_64)->codegen();
}

static
GenRet codegenNullPointer()
{
  GenInfo* info = gGenInfo;
  GenRet ret;
  ret.chplType = dtNil;
  if( info->cfile ) {
    ret.c = "NULL";
  } else {
#ifdef HAVE_LLVM
    ret.val = llvm::Constant::getNullValue(info->builder->getInt8PtrTy());
#endif
  }
  return ret;
}

// Create a memcpy call copying size bytes from src to dest.
// If we are copying a single type known to the compiler (e.g. a whole
// record), pointedToType can contain the single element type. If we
// are copying (or possibly copying) multiple elements, pointedToType
// should be NULL. pointedToType is used to emit alias analysis information.
static 
void codegenCallMemcpy(GenRet dest, GenRet src, GenRet size,
                       Type* pointedToType) {
  GenInfo *info = gGenInfo;

  // Must call with two real pointer arguments
  //  (and not any lvalues)
  INT_ASSERT(dest.isLVPtr == GEN_VAL);
  INT_ASSERT(src.isLVPtr == GEN_VAL);

  if( info->cfile ) {
    codegenCall("memcpy", dest, src, size);
  } else {
#ifdef HAVE_LLVM

    // Caller should use e.g. codegenAddrOf, this function does
    // not operate on lvalues.
    dest = codegenValue(dest);
    src = codegenValue(src);
    size = codegenValue(size);

    llvm::Type *int8Ty = llvm::Type::getInt8Ty(info->llvmContext);
    llvm::Type *types[3];
    unsigned addrSpaceDest = llvm::cast<llvm::PointerType>(dest.val->getType())->getAddressSpace();
    unsigned addrSpaceSrc = llvm::cast<llvm::PointerType>(src.val->getType())->getAddressSpace();
    types[0] = llvm::PointerType::get(int8Ty, addrSpaceDest);
    types[1] = llvm::PointerType::get(int8Ty, addrSpaceSrc);
    types[2] = llvm::Type::getInt64Ty(info->llvmContext);
    //types[3] = llvm::Type::getInt32Ty(info->llvmContext);
    //types[4] = llvm::Type::getInt1Ty(info->llvmContext);

    llvm::Function *func = llvm::Intrinsic::getDeclaration(info->module, llvm::Intrinsic::memcpy, types);
    //llvm::FunctionType *fnType = func->getFunctionType();
    llvm::Value* llArgs[5];

    llArgs[0] = convertValueToType(dest.val, types[0], false);
    llArgs[1] = convertValueToType(src.val, types[1], false);
    llArgs[2] = convertValueToType(size.val, types[2], false);

    // LLVM memcpy intrinsic has additional arguments alignment, isvolatile
    // alignment
    llArgs[3] = llvm::ConstantInt::get(llvm::Type::getInt32Ty(info->module->getContext()), 0, false);
    // isVolatile?
    llArgs[4] = llvm::ConstantInt::get(llvm::Type::getInt1Ty(info->module->getContext()), 0, false);

    // We can't use IRBuilder::CreateMemCpy because that adds
    //  a cast to i8 (in address space 0).
    llvm::CallInst* CI = info->builder->CreateCall(func, llArgs);

    llvm::MDNode* tbaaTag = NULL;
    llvm::MDNode* tbaaStructTag = NULL;
    if( pointedToType ) {
      tbaaTag = pointedToType->symbol->llvmTbaaNode;
      tbaaStructTag = pointedToType->symbol->llvmTbaaStructNode;
    }
    // For structures, ONLY set the tbaa.struct metadata, since
    // generally speaking simple tbaa tags don't make sense for structs.
    if( tbaaStructTag )
      CI->setMetadata(llvm::LLVMContext::MD_tbaa_struct, tbaaStructTag);
    else if( tbaaTag )
      CI->setMetadata(llvm::LLVMContext::MD_tbaa, tbaaTag);
#endif
  }
}
#ifdef HAVE_LLVM
static
GenRet codegenSizeof(llvm::Type* type)
{
  GenRet ret;
  ret.chplType = SIZE_TYPE;
  ret.val = codegenSizeofLLVM(type);
  return ret;
}
#endif

static
GenRet codegenSizeof(const char* name)
{
  GenInfo* info = gGenInfo;
  GenRet ret;
  ret.chplType = SIZE_TYPE;
  if( info->cfile ) {
    ret.c = "sizeof(";
    ret.c += name;
    ret.c += ')';
  } else {
#ifdef HAVE_LLVM
    ret.val = codegenSizeofLLVM(getTypeLLVM(name));
#endif
  }
  return ret;
}


static
GenRet codegenSizeof(Type* t)
{
  return codegenSizeof(t->symbol->cname);
}

static
GenRet codegenSizeof(Symbol* var)
{
  GenInfo* info = gGenInfo;
  GenRet ret;
  ret.chplType = SIZE_TYPE;
  if( info->cfile ) {
    ret.c = "sizeof(";
    ret.c += var->cname;
    ret.c += ')';
  } else {
#ifdef HAVE_LLVM
    GenRet arg = var;
    ret.val = codegenSizeofLLVM(var->val->getType());
#endif
  }
  return ret;
}


// dest dest must have isLVPtr set. This function implements
// part of codegenAssign.
static
void codegenCopy(GenRet dest, GenRet src, Type* chplType=NULL)
{
  assert( dest.isLVPtr );

  if( ! chplType ) chplType = src.chplType;
  if( ! chplType ) chplType = dest.chplType;

  // This does handle isLVPtr being wide but only
  // if we're using fLLVMWideOpt.
  if( ! fLLVMWideOpt ) {
    assert( dest.isLVPtr != GEN_WIDE_PTR );
    assert( src.isLVPtr != GEN_WIDE_PTR );
  }

#ifdef HAVE_LLVM
  GenInfo *info = gGenInfo;
  if( ! info->cfile ) {
    bool useMemcpy = false;

    if( chplType && chplType->symbol->llvmTbaaStructNode ) {
      // Always use memcpy for things for which we've developed LLVM
      // struct nodes for alias analysis, since as far as we know, we
      // can't use tbaa.struct for load/store.
      useMemcpy = true;
    } else if( src.isLVPtr ) {
      // Consider using memcpy instead of stack allocating a possibly
      // large structure.

      llvm::Type* ptrTy = src.val->getType();
      llvm::Type* eltTy = ptrTy->getPointerElementType();

      if( chplType && chplType->symbol->hasFlag(FLAG_STAR_TUPLE) ) {
        // Always use memcpy for star tuples.
        useMemcpy = true;
      } else if( isTypeSizeSmallerThan(info->targetData, eltTy, 
                                       256 /* max bytes to load/store */)) {
        // OK
      } else {
        useMemcpy = true;
      }
    }

    if( !useMemcpy ) {
      // Do it with store(load(src_ptr), dst_ptr)
      src = codegenValue(src);
      codegenStoreLLVM(src, dest);
      return;
    }
  }
#endif

  // Otherwise call memcpy.
  dest = codegenAddrOf(dest);
  if( ! src.isLVPtr ) src = codegenValuePtr(src);
  src = codegenAddrOf(src);
  GenRet size = codegenSizeof(chplType);
  codegenCallMemcpy(dest, src, size, chplType);
}

static bool
isTupleOfTuple(BaseAST *e) {
  return (e->typeInfo()->symbol->hasFlag(FLAG_STAR_TUPLE) &&
          toDefExpr(toAggregateType(e->typeInfo())->fields.head)->sym->
               type->symbol->hasFlag(FLAG_TUPLE));
}


// MPF - perhaps this should always call codegenValue
// and return isLVPtr = GEN_VAL.
GenRet codegenCast(Type* t, GenRet value, bool Cparens)
{
  GenInfo* info = gGenInfo;
  GenRet ret;
  ret.chplType = t;
  ret.isLVPtr = value.isLVPtr;

  // If we are casting to bool, set it to != 0.
  if( is_bool_type(t) ) return codegenNotEquals(value, codegenZero());

  // if we are casting a C99 wide pointer, parens around the value
  // will result in an error, hence the Cparens parameter
  // e.g. ((chpl____wide_DefaultRectangularArr_locale_1_int64_t_F)(
  //         { .locale = chpl_nodeID, .addr = nil }))
  // won't compile
 
  if (info->cfile){
    ret.c = "((" + t->codegen().c + ")";
    if (Cparens){
      ret.c += "(";
    }
    ret.c += value.c;
    if (Cparens){
      ret.c += ")";
    }
    ret.c += ")";
  } else {
#ifdef HAVE_LLVM
    llvm::Type* castType = t->codegen().type;

    ret.val = convertValueToType(value.val, castType, !value.isUnsigned);
    INT_ASSERT(ret.val);
#endif
  }
  return ret;
}


static
GenRet codegenCast(const char* typeName, GenRet value, bool Cparens)
{
  GenInfo* info = gGenInfo;
  GenRet ret;
  ret.isLVPtr = value.isLVPtr;
  ret.chplType = getNamedType(std::string(typeName));
     
  if( info->cfile ) {
    ret.c = "((";
    ret.c += typeName; 
    ret.c += ")";
    
    if (Cparens){
      ret.c += "(";
    }
    ret.c += value.c;
    if (Cparens){
      ret.c += ")";
    }
    ret.c += ")";

    /*ret.c = "((";
    ret.c += typeName;
    ret.c += ")(";
    ret.c += value.c;
    ret.c += "))";*/
  } else {
#ifdef HAVE_LLVM
    GenRet really = codegenValue(value);
    llvm::Type* castType = getTypeLLVM(typeName);
    ret.val = convertValueToType(really.val, castType, !really.isUnsigned);
    INT_ASSERT(ret.val);
#endif
  }
  return ret;
}

static
GenRet codegenCastToVoidStar(GenRet value)
{
  GenInfo* info = gGenInfo;
  GenRet ret;

  if( info->cfile ) {
    ret.c = "((void*)(";
    ret.c += value.c;
    ret.c += "))";
  } else {
#ifdef HAVE_LLVM
    llvm::Type* castType = info->builder->getInt8PtrTy();
    ret.val = convertValueToType(value.val, castType, !value.isUnsigned);
    INT_ASSERT(ret.val);
#endif
  }
  return ret;
}

static
GenRet codegenCastToCharStar(GenRet value)
{
  GenInfo* info = gGenInfo;
  GenRet ret;

  if( info->cfile ) {
    ret.c = "((char*)(";
    ret.c += value.c;
    ret.c += "))";
  } else {
#ifdef HAVE_LLVM
    llvm::Type* castType = info->builder->getInt8PtrTy();
    ret.val = convertValueToType(value.val, castType, !value.isUnsigned);
    INT_ASSERT(ret.val);
#endif
  }
  return ret;
}


// Generates code to perform an "assignment" operation, given
//  a destination pointer and a value.
// That's basically
//  (*)to_ptr = (*)from
// but for a homogeneous tuple, we will copy element-by-element
// or possibly call memcpy (in order to copy more that the first element).
// 
// If to_ptr or from_ptr is a wide reference type (but not both),
// we will generate a PUT or a GET.
//
// from_type is used (in C) to create a temporary in case that
// is needed.
// 
// This function will always copy some value. If that is not
// desired, other functions should be used.
//
// This function should have lvalues according to what should
// be copied; that is to_ptr should have isLVPtr set, and from
// can optionally have isLVPtr set.
static
void codegenAssign(GenRet to_ptr, GenRet from)
{
  GenInfo* info = gGenInfo;

  // To must be a pointer.
  INT_ASSERT(to_ptr.isLVPtr);

  // Both can't be wide
  INT_ASSERT(!(to_ptr.isLVPtr == GEN_WIDE_PTR && from.isLVPtr == GEN_WIDE_PTR));

  Type* type = from.chplType;
  if( ! type ) type = to_ptr.chplType;
  INT_ASSERT(type);

  bool isStarTuple = type->symbol->hasFlag(FLAG_STAR_TUPLE);
  int starTupleLength = 0;
  if( isStarTuple ) starTupleLength = toAggregateType(type)->fields.length;

  // if from is a wide ptr a ref to dtNil, set from to
  // a nil pointer of the correct type.
  if (from.chplType && to_ptr.chplType){
    AggregateType* ct = toAggregateType(from.chplType);
    if (ct && ct->symbol->hasEitherFlag(FLAG_WIDE_REF, FLAG_WIDE_CLASS)) {
      Symbol* valField = ct->getField("addr");
      if (valField && valField->getValType() == dtNil) {
         from = codegenAddrOf(
             codegenWideHere(codegenNullPointer(), to_ptr.chplType));
      }
    }
    if (from.chplType == dtNil)
    {
      if (to_ptr.chplType->symbol->hasEitherFlag(FLAG_WIDE_REF, FLAG_WIDE_CLASS))
      {
        from = codegenWideHere(codegenNullPointer(), to_ptr.chplType);
        type = to_ptr.chplType->getValType();
        from.isLVPtr = GEN_VAL;
      }
    }
  }

  if( (to_ptr.isLVPtr != GEN_WIDE_PTR && from.isLVPtr != GEN_WIDE_PTR )) {
    // Neither is wide.
    if( isStarTuple ) {
      // Homogenous tuples are pointers even when GEN_VAL is set.
      // Homogeneous tuples are copied specially
      if ( !fNoTupleCopyOpt &&
           starTupleLength <= tuple_copy_limit &&
           !isTupleOfTuple(type) ) {
          // tuple copy optimization
          int i = 0;
          for_fields(field, toAggregateType(type)) {
            GenRet to_i =
              codegenElementPtr(to_ptr, new_IntSymbol(i, INT_SIZE_64));
            GenRet from_i =
              codegenElementPtr(from, new_IntSymbol(i, INT_SIZE_64));
            codegenAssign(to_i, from_i);
            i++;
          }
      } else {
        // tuple copy but use memcpy
        // to is already a pointer.
        codegenCopy(to_ptr, from, type);
      }
    } else {
      // not a homogeneous tuple copy
      if( info->cfile ) {
        std::string stmt = codegenValue(to_ptr).c + " = ";
        stmt += codegenValue(from).c;
        stmt += ";\n";
        info->cStatements.push_back(stmt);
      } else {
#ifdef HAVE_LLVM
        // LLVM codegen assignment (non-wide, non-tuple)
        assert(from.val);
        GenRet value = codegenValue(from);
        assert(value.val);
       
        codegenStoreLLVM(value, to_ptr, type);
#endif
      }
    }
  } else {
    // both should not be wide
    if (from.isLVPtr == GEN_WIDE_PTR && to_ptr.isLVPtr == GEN_WIDE_PTR){
      INT_FATAL("Cannot assign two wide pointers");
    }

    // One of the types is a wide pointer type, so we have to
    // call get or put.
    if( from.isLVPtr == GEN_WIDE_PTR ) { // GET
      INT_ASSERT(type);
      // would also be nice to call createTempVarWith to
      // store a temporary wide pointer so we don't get 
      // code like:
      //  chpl_comm_get(..., 
      //        ((wide type) {.locale = ..., .addr = ...}).locale, 
      //        ((wide type) {.locale = ..., .addr = ...}).addr, 
      //         ...);

      // Generate a GET
      if (forceWidePtrsForLocal()) {
        // We're actually doing local compilation, so just do a copy
        codegenCopy(to_ptr, codegenDeref(codegenRaddr(from)), type);
      } else {
        if (fLLVMWideOpt) {
          // LLVM pass will translate it to a get after some opts
          // We already know to is a pointer (wide or not).
          // Make sure that from is a pointer
          codegenCopy(to_ptr, from, type);
        } else {
          codegenCall("chpl_gen_comm_get",
                      codegenCastToVoidStar(to_ptr),
                      codegenRnode(from),
                      codegenRaddr(from),
                      codegenSizeof(type),
                      genTypeStructureIndex(type->symbol),
                      codegenOne(),
                      info->lineno, info->filename );
        }
      }
    } else { // PUT
      if (forceWidePtrsForLocal()) {
        // We're actually doing local compilation, so just do a copy
        codegenCopy(codegenDeref(codegenRaddr(to_ptr)), from, type);
      } else {
        // Generate a PUT
        // to is already a pointer.
        if (fLLVMWideOpt) {
          // LLVM pass will translate it to a put after some opts
          // We already know to is a pointer (wide or not).
          // Make sure that from is a pointer
          codegenCopy(to_ptr, from, type);
        } else {
          codegenCall("chpl_gen_comm_put",
                      codegenCastToVoidStar(codegenValuePtr(from)),
                      codegenRnode(to_ptr),
                      codegenRaddr(to_ptr),
                      codegenSizeof(type),
                      genTypeStructureIndex(type->symbol),
                      codegenOne(),
                      info->lineno, info->filename);
        }
      }
    }
  }
}


static GenRet 
codegenExprMinusOne(Expr* expr)
{
  int64_t i;
  IF1_int_type width = INT_SIZE_64;
  if( get_width(expr->typeInfo()) <= 8 ) width = INT_SIZE_8;
  else if( get_width(expr->typeInfo()) <= 16 ) width = INT_SIZE_16;
  else if( get_width(expr->typeInfo()) <= 32 ) width = INT_SIZE_32;

  if (get_int(expr, &i)) {
    return new_IntSymbol(i-1, width)->codegen();
  } else {
    return codegenSub(expr, new_IntSymbol(1, width));
  }
}

static void callExprHelper(CallExpr* call, BaseAST* arg) {
  if (!arg)
    return;
  if (toSymbol(arg) || toExpr(arg))
    call->insertAtTail(arg);
  else
    INT_FATAL(call, "Bad argList in CallExpr constructor");
}


/************************************ | *************************************
*                                                                           *
*                                                                           *
************************************* | ************************************/

CallExpr::CallExpr(BaseAST* base, BaseAST* arg1, BaseAST* arg2,
                   BaseAST* arg3, BaseAST* arg4) :
  Expr(E_CallExpr),
  baseExpr(NULL),
  argList(),
  primitive(NULL),
  partialTag(false),
  methodTag(false),
  square(false)
{
  if (Symbol* b = toSymbol(base)) {
    baseExpr = new SymExpr(b);
  } else if (Expr* b = toExpr(base)) {
    baseExpr = b;
  } else {
    INT_FATAL(this, "Bad baseExpr in CallExpr constructor");
  }
  callExprHelper(this, arg1);
  callExprHelper(this, arg2);
  callExprHelper(this, arg3);
  callExprHelper(this, arg4);
  argList.parent = this;
  gCallExprs.add(this);
}


CallExpr::CallExpr(PrimitiveOp *prim, BaseAST* arg1, BaseAST* arg2,
                   BaseAST* arg3, BaseAST* arg4) :
  Expr(E_CallExpr),
  baseExpr(NULL),
  argList(),
  primitive(prim),
  partialTag(false),
  methodTag(false),
  square(false)
{
  callExprHelper(this, arg1);
  callExprHelper(this, arg2);
  callExprHelper(this, arg3);
  callExprHelper(this, arg4);
  argList.parent = this;
  gCallExprs.add(this);
}

CallExpr::CallExpr(PrimitiveTag prim, BaseAST* arg1, BaseAST* arg2,
                   BaseAST* arg3, BaseAST* arg4) :
  Expr(E_CallExpr),
  baseExpr(NULL),
  argList(),
  primitive(primitives[prim]),
  partialTag(false),
  methodTag(false),
  square(false)
{
  callExprHelper(this, arg1);
  callExprHelper(this, arg2);
  callExprHelper(this, arg3);
  callExprHelper(this, arg4);
  argList.parent = this;
  gCallExprs.add(this);
}


CallExpr::CallExpr(const char* name, BaseAST* arg1, BaseAST* arg2,
                   BaseAST* arg3, BaseAST* arg4) :
  Expr(E_CallExpr),
  baseExpr(new UnresolvedSymExpr(name)),
  argList(),
  primitive(NULL),
  partialTag(false),
  methodTag(false),
  square(false)
{
  callExprHelper(this, arg1);
  callExprHelper(this, arg2);
  callExprHelper(this, arg3);
  callExprHelper(this, arg4);
  argList.parent = this;
  gCallExprs.add(this);
}


CallExpr::~CallExpr() { }


Expr* CallExpr::getFirstExpr() {
  Expr* retval = NULL;

  if (baseExpr != NULL)
    retval = baseExpr->getFirstExpr();

  else if (argList.head != NULL)
    retval = argList.head->getFirstExpr();

  else
    retval = this;

  return retval;
}

Expr* CallExpr::getFirstChild() {
  if (baseExpr)
    return baseExpr;

  if (argList.head)
    return argList.head;

  return NULL;
}

Expr* CallExpr::getNextExpr(Expr* expr) {
  Expr* retval = this;

  if (expr == baseExpr && argList.head != NULL)
    retval = argList.head->getFirstExpr();

  return retval;
}

void CallExpr::verify() {
  Expr::verify();
  if (astTag != E_CallExpr) {
    INT_FATAL(this, "Bad CallExpr::astTag");
  }
  if (! parentExpr)
    INT_FATAL(this, "Every CallExpr is expected to have a parentExpr");
  if (argList.parent != this)
    INT_FATAL(this, "Bad AList::parent in CallExpr");
  if (baseExpr && baseExpr->parentExpr != this)
    INT_FATAL(this, "Bad baseExpr::parent in CallExpr");
  if (normalized && isPrimitive(PRIM_RETURN)) {
    FnSymbol* fn = toFnSymbol(parentSymbol);
    SymExpr* sym = toSymExpr(get(1));
    if (!fn)
      INT_FATAL(this, "Return is not in a function.");
    if (fn->body->body.last() != this)
      INT_FATAL(this, "Return is in middle of function.");
    if (!sym)
      INT_FATAL(this, "Return does not return a symbol.");
  }
  for_actuals(actual, this) {
    if (actual->parentExpr != this)
      INT_FATAL(this, "Bad CallExpr::argList::parentExpr");
    if (isSymExpr(actual) && toSymExpr(actual)->var == gMethodToken &&
        actual != this->get(1))
      INT_FATAL(this, "If present, the method token must be the first argument.");
  }
  if (primitive) {
    if (!(PRIM_UNKNOWN <= primitive->tag && primitive->tag < NUM_KNOWN_PRIMS))
      INT_FATAL(this, "invalid primitive->tag");
    switch (primitive->tag) {
    case PRIM_BLOCK_PARAM_LOOP:
    case PRIM_BLOCK_WHILEDO_LOOP:
    case PRIM_BLOCK_DOWHILE_LOOP:
    case PRIM_BLOCK_FOR_LOOP:
    case PRIM_BLOCK_BEGIN:
    case PRIM_BLOCK_COBEGIN:
    case PRIM_BLOCK_COFORALL:
    case PRIM_BLOCK_ON:
    case PRIM_BLOCK_BEGIN_ON:
    case PRIM_BLOCK_COBEGIN_ON:
    case PRIM_BLOCK_COFORALL_ON:
    case PRIM_BLOCK_LOCAL:
      if (toBlockStmt(parentExpr)) {

      } else {
        INT_FATAL(this, "blockInfo-type CallExpr not in a BlockStmt");
      }
      break;
    case PRIM_BLOCK_UNLOCAL:
      INT_FATAL("PRIM_BLOCK_UNLOCAL between passes");
      break;
    case PRIM_TYPE_INIT:
      // A "type init" call is always expected to have a parent.
      INT_ASSERT(toCallExpr(this->parentExpr));
      break;
    default:
      break; // do nothing
    }
  }
}


CallExpr*
CallExpr::copyInner(SymbolMap* map) {
  CallExpr *_this = 0;
  if (primitive)
    _this = new CallExpr(primitive);
  else
    _this = new CallExpr(COPY_INT(baseExpr));
  for_actuals(expr, this)
    _this->insertAtTail(COPY_INT(expr));
  _this->primitive = primitive;
  _this->partialTag = partialTag;
  _this->methodTag = methodTag;
  _this->square = square;
  return _this;
}


void CallExpr::replaceChild(Expr* old_ast, Expr* new_ast) {
  if (old_ast == baseExpr) {
    baseExpr = new_ast;
  } else {
    INT_FATAL(this, "Unexpected case in CallExpr::replaceChild");
  }
}


void
CallExpr::insertAtHead(BaseAST* ast) {
  if (Symbol* a = toSymbol(ast))
    argList.insertAtHead(new SymExpr(a));
  else
    argList.insertAtHead(toExpr(ast));
}


void
CallExpr::insertAtTail(BaseAST* ast) {
  if (Symbol* a = toSymbol(ast))
    argList.insertAtTail(new SymExpr(a));
  else
    argList.insertAtTail(toExpr(ast));
}


FnSymbol* CallExpr::isResolved(void) {
  SymExpr* base = toSymExpr(baseExpr);
  return base ? toFnSymbol(base->var) : NULL;
}


bool CallExpr::isNamed(const char* name) {
  if (SymExpr* base = toSymExpr(baseExpr))
    if (!strcmp(base->var->name, name))
      return true;
  if (UnresolvedSymExpr* base = toUnresolvedSymExpr(baseExpr))
    if (!strcmp(base->unresolved, name))
      return true;
  return false;
}


int CallExpr::numActuals() {
  return argList.length;
}


Expr* CallExpr::get(int index) {
  return argList.get(index);
}


FnSymbol* CallExpr::findFnSymbol(void) {
  FnSymbol* fn = NULL;
  if (SymExpr* variable = toSymExpr(baseExpr))
    fn = toFnSymbol(variable->var);
  if (!fn)
    INT_FATAL(this, "Cannot find FnSymbol in CallExpr");
  return fn;
}


Type* CallExpr::typeInfo(void) {
  if (primitive)
    return primitive->returnInfo(this);
  else if (isResolved())
    return isResolved()->retType;
  else
    return dtUnknown;
}

void CallExpr::prettyPrint(std::ostream *o) {
  if (isResolved()) {
    if (isResolved()->hasFlag(FLAG_BEGIN_BLOCK))
      *o << "begin";
    else if (isResolved()->hasFlag(FLAG_ON_BLOCK))
      *o << "on";
  }
  bool array = false;
  bool unusual = false;
  if (baseExpr != NULL) {
    if (UnresolvedSymExpr *expr = toUnresolvedSymExpr(baseExpr)) {
      if (strcmp(expr->unresolved, "*") == 0){
        unusual = true;
        argList.first()->prettyPrint(o);
        *o << "*(";
        argList.last()->prettyPrint(o);
        *o << ")";
      } else if (strcmp(expr->unresolved, "chpl_build_bounded_range") == 0 ||
                 strcmp(expr->unresolved, "chpl_build_partially_bounded_range") == 0 ||
                 strcmp(expr->unresolved, "chpl_build_unbounded_range") == 0) {
        argList.first()->prettyPrint(o);
        *o << "..";
        argList.last()->prettyPrint(o);
        unusual = true;
      } else if (strcmp(expr->unresolved,
                        "chpl__ensureDomainExpr") == 0) {
        unusual = true;
        for_alist(expr, argList) {
          if (expr != argList.first()) {
            *o << ", ";
          }
          expr->prettyPrint(o);
        }
      } else if (strcmp(expr->unresolved, "chpl__buildArrayRuntimeType") == 0) {
        *o << "[";
        array = true;
      } else if (strcmp(expr->unresolved, 
                        "chpl__buildDomainRuntimeType") == 0) {
        *o << "domain(";
        argList.last()->prettyPrint(o);
        *o << ")";
        unusual = true;
      } else if (strcmp(expr->unresolved,
                        "_build_tuple") != 0) {
        baseExpr->prettyPrint(o);
      }
    } else {
      baseExpr->prettyPrint(o);
    }
  } else if (primitive != NULL) {
    if (primitive->tag == PRIM_INIT ||
      primitive->tag == PRIM_TYPE_INIT) {
      unusual = true;
      argList.head->prettyPrint(o);
    }
  }

  if (!array && !unusual)
    *o << "(";
  if (!unusual) {
    for_alist(expr, argList) {
      if (expr != argList.first()) {
        if (array && expr == argList.last()) {
          *o << "] ";
        } else {
          *o << ", "; 
        }     
      }
      expr->prettyPrint(o);         
    }
    if (array && argList.first() == argList.last())
      *o << "]"; 
  }
  if (!array && !unusual) {
    *o << ")";
  }
}

void CallExpr::accept(AstVisitor* visitor) {
  if (visitor->enterCallExpr(this) == true) {

    if (baseExpr)
      baseExpr->accept(visitor);

    for_alist(next_ast, argList)
      next_ast->accept(visitor);

    visitor->exitCallExpr(this);
  }
}

//
// Codegen assignments like a += b, a -= b, a *= b, etc.
//   op is the C string for the operator (e.g., " += ")
//   codegenOp is a function pointer to the codegenAdd()-style
//     routine that would be used to generate the operator
//     itself in a normal context (used by LLVM)
//
static
void codegenOpAssign(GenRet a, GenRet b, const char* op,
                     GenRet (*codegenOp)(GenRet a, GenRet b))
{
  GenInfo* info = gGenInfo;

  // deref 'a' if it is a 'ref' argument
  GenRet ap;
  if (a.chplType->symbol->hasFlag(FLAG_REF) ||
      a.chplType->symbol->hasFlag(FLAG_WIDE_REF) ||
      a.chplType->symbol->hasFlag(FLAG_WIDE_CLASS)) {
    ap = codegenDeref(a);
  } else {
    ap = a;
  }
  GenRet bv = codegenValue(b);  // get the value of 'b'

  bool aIsRemote = ap.isLVPtr == GEN_WIDE_PTR;
  GenRet aLocal;              // a guaranteed-local copy of a

  // For a wide pointer, we copy in and copy out...
  if( aIsRemote ) {
    // copy in -- will result in a chpl_comm_get(...)
    aLocal = createTempVar(ap.chplType);
    codegenAssign(aLocal, ap);
  } else {
    // otherwise, it's already local
    aLocal = ap;
  }

  if( a.chplType != dtCVoidPtr ) {
    if( info->cfile ) {
      // generate the local C statement
      std::string stmt = codegenValue(aLocal).c + op + bv.c + ";\n";
      info->cStatements.push_back(stmt);
    } else {
      // LLVM version of a += b is just a = a + b.
      codegenAssign(aLocal, codegenOp(codegenValue(ap), bv));
    }
  } else {
    // Special case: handle casting to char* to get it right.
    codegenAssign(aLocal, codegenOp(codegenValue(ap), bv));
  }

  if( aIsRemote ) {
    // copy out -- will result in a chpl_comm_put(...)
    codegenAssign(ap, aLocal);
  }
}


/* Notes about code generation:
 *  Intermediate expressions are returned from Expr::codegen
 *  Local variables, array elements, tuple elements, and fields
 *    are always generated as the address of that value (ie lvalues
 *    are pointers)
 *  Expressions may be actual values, not addresses
 *  Chapel includes class instances - which may be remote or local.
 *   Note that the variable in question for a class instance *is*
 *    a wide (or not) reference (to the allocated object), but these
 *    references are considered "values" rather than "lvalue pointers"
 *    by the code generator. Thus a "reference to AGGREGATE_CLASS" is
 *    actually a reference to a reference.. Note also that an "ARRAY"
 *    in the code generator is actually an instance of the e.g. _ddata
 *    class (and so the pointer to the data is again treated as a value).
 *    Lastly, Chapel references are considered "values" rather
 *    than "lvalue pointers", similarly to class instances, so that
 *    the generated code can set what a reference is pointing to
 *    (even though that is not allowed in Chapel).
 */
GenRet CallExpr::codegen() {
  GenRet ret;
  GenInfo* info = gGenInfo;
  FILE* c = info->cfile;
  SET_LINENO(this);

  // Note (for debugging), function name is in parentSymbol->cname.

  if (getStmtExpr() && getStmtExpr() == this)
    codegenStmt(this);

  if (primitive) {
    switch (primitive->tag) {
    case PRIM_UNKNOWN:
      ret = codegenBasicPrimitiveExpr(this);
      break;
    case PRIM_ARRAY_SET:
    case PRIM_ARRAY_SET_FIRST:
      {
        // get(1): (wide?) base pointer
        // get(2): index
        // get(3): value
        // get(4): src-line
        // get(5): src-file

        // Used to handle FLAG_WIDE_CLASS/FLAG_STAR_TUPLE specially,
        // but these should be taken care of by codegenElementPtr and
        // codegenAssign now.
        GenRet elementPtr = codegenElementPtr(get(1), get(2));
        codegenAssign(elementPtr, get(3));
        break;
      }
    case PRIM_ARRAY_SHIFT_BASE_POINTER:
    {
      GenRet ret = get(1);
      GenRet addr = get(2);
      GenRet shifted = codegenElementPtr(addr, get(3), true);
      if (ret.isLVPtr != GEN_WIDE_PTR) {
        codegenAssign(ret, codegenAddrOf(shifted));
      } else {
        codegenWideAddrWithAddr(ret, shifted, ret.chplType);
      }
      break;
    }
    case PRIM_ARRAY_ALLOC:
    {
      GenRet dst = get(1);
      GenRet alloced;
      INT_ASSERT(dst.isLVPtr);
      if (get(1)->typeInfo()->symbol->hasFlag(FLAG_WIDE_CLASS)) {
        Type* eltType =
          getDataClassType(
              get(1)->typeInfo()->getField("addr")->type->symbol)->typeInfo();
        GenRet locale = codegenRlocale(dst);
        GenRet call = codegenCallExpr("chpl_wide_array_alloc",
                                      codegenRnode(dst),
                                      codegenValue(get(3)),
                                      codegenSizeof(eltType),
                                      get(4), get(5));
        call.chplType = get(1)->typeInfo(); 
        alloced = codegenAddrOf(codegenWideAddr(locale, call, call.chplType)); 
      } else {
        Type* eltType =
          getDataClassType(get(1)->typeInfo()->symbol)->typeInfo();
        alloced = codegenCallExpr("chpl_array_alloc", codegenValue(get(3)),
            codegenSizeof(eltType), get(4), get(5));
      }
      codegenAssign(dst, alloced);
      break;
    }
    case PRIM_ARRAY_FREE:
    {
      if (fNoMemoryFrees)
        break;
      GenRet data = get(1);
      if (get(1)->typeInfo()->symbol->hasFlag(FLAG_WIDE_CLASS)) {
        GenRet node = codegenRnode(data);
        GenRet ptr = codegenRaddr(data);
        codegenCall("chpl_wide_array_free", node, ptr, get(2), get(3));
      } else {
        codegenCall("chpl_array_free", data, get(2), get(3));
      }
      break;
    }
    case PRIM_ARRAY_FREE_ELTS:
    {
      if (fNoMemoryFrees)
        break;
      // This used to run a macro like this:
      // for(i = 0; i < (x)->size; i++) call
      INT_FATAL("PRIM_ARRAY_FREE_ELTS");
      break;
    }
    case PRIM_NOOP:
      break;
    case PRIM_MOVE:
    {
      if (get(1)->typeInfo() == dtVoid) {
        ret = get(2)->codegen();
        break;
      }
      if (CallExpr* call = toCallExpr(get(2))) {
       if (call->primitive)
       {
        // Assume that the RHS is a primitive we wish to handle specially
        // until proven otherwise.
        // If the RHS is not handled specially, we fall through and handle it
        // generally.
        bool handled = true;
        switch (call->primitive->tag)
        {
         case PRIM_DEREF:
         {
          if (call->get(1)->typeInfo()->symbol->hasFlag(FLAG_WIDE_REF) ||
              call->get(1)->typeInfo()->symbol->hasFlag(FLAG_WIDE_CLASS)) {
            Type* valueType;
            if (call->get(1)->typeInfo()->symbol->hasFlag(FLAG_WIDE_REF))
              valueType = call->get(1)->getValType();
            else
              valueType = call->get(1)->typeInfo()->getField("addr")->type;
            INT_ASSERT(valueType == get(1)->typeInfo());
            // set get(1) = *(call->get(1));
            codegenAssign(get(1),codegenDeref(call->get(1)));
          } else if (get(1)->typeInfo()->symbol->hasFlag(FLAG_STAR_TUPLE)) {
            // star tuple handled in codegenAssign
            // set get(1) = *(call->get(1));
            codegenAssign(get(1),codegenDeref(call->get(1)));
          } else {
            // set get(1) = *(call->get(1));
            // but use memcpy if call->get(1) has FLAG_UNALIGNED_REF
            SymExpr* se = toSymExpr(call->get(1));
            if (se && se->var->hasFlag(FLAG_UNALIGNED_REF)) {
              // unaligned reference case - use memcpy
              Type* t = get(1)->typeInfo();
              GenRet size = codegenSizeof(t);
              codegenCallMemcpy(codegenAddrOf(get(1)), codegenValue(se), size, t);
            } else {
              // normal case
              codegenAssign(get(1),codegenDeref(call->get(1)));
            }
          }
          break;
         }
         case PRIM_GET_MEMBER_VALUE:
         {
          SymExpr* se = toSymExpr(call->get(2));
          if (call->get(1)->typeInfo()->symbol->hasFlag(FLAG_WIDE_CLASS)) {
            INT_ASSERT(se);
            if (se->var->hasFlag(FLAG_SUPER_CLASS)) {
              // We're getting the super class pointer.
              GenRet srcwide = call->get(1);
              GenRet addr = codegenCast(
                              get(1)->typeInfo()->getField("addr")->type,
                              codegenRaddr(srcwide));
              GenRet ref =
                codegenAddrOf(codegenWideAddrWithAddr(srcwide, addr));
              codegenAssign(get(1), ref);
            } else {
              codegenAssign(get(1), codegenFieldPtr(call->get(1), se));
            }
          } else if (call->get(1)->typeInfo()->symbol->hasFlag(FLAG_WIDE_REF)) {
            INT_ASSERT(se);
            // codegenAssign will dereference.
            codegenAssign(get(1), codegenFieldPtr(call->get(1), se));
          } else if (get(2)->typeInfo()->symbol->hasFlag(FLAG_STAR_TUPLE)) {
            INT_ASSERT(se);
            // codegenAssign will handle star tuple
            codegenAssign(get(1), codegenFieldPtr(call->get(1), se));
          } else {
            INT_ASSERT(se);
            if (se->var->hasFlag(FLAG_SUPER_CLASS)) {
              // We're getting the super class pointer.
              GenRet ref = codegenFieldPtr(call->get(1), se);
              // Now we have a field pointer to object->super, but
              // the pointer to super *is* actually the value of
              // the super class. So we just set isPtr to Value.
              ref.isLVPtr = GEN_VAL; 
              codegenAssign(get(1), ref);
            } else {
              codegenAssign(get(1), codegenFieldPtr(call->get(1), se));
            }
          }
          break;
         }
         case PRIM_GET_MEMBER:
         {
          /* Get a pointer to a member */
          SymExpr* se = toSymExpr(call->get(2));
          if (call->get(1)->typeInfo()->symbol->hasFlag(FLAG_WIDE_CLASS) ||
              call->get(1)->typeInfo()->symbol->hasFlag(FLAG_WIDE_REF) ||
              get(2)->typeInfo()->symbol->hasFlag(FLAG_STAR_TUPLE))
          {
            codegenAssign(
                get(1), codegenAddrOf(codegenFieldPtr(call->get(1), se))); 
          }
          else if (get(1)->getValType() != call->get(2)->typeInfo()) {
            // get a narrow reference to the actual 'addr' field of the wide pointer
            GenRet getField = codegenFieldPtr(call->get(1), se);
            codegenAssign(get(1), codegenAddrOf(codegenWideThingField(getField, WIDE_GEP_ADDR)));
          }
          else
            handled = false;
          break;
         }
         case PRIM_GET_SVEC_MEMBER:
         {
          if (call->get(1)->typeInfo()->symbol->hasFlag(FLAG_WIDE_REF)) {
            /* Get a pointer to the i'th element of a homogenous tuple */
            GenRet elemPtr =
              codegenElementPtr(call->get(1),codegenExprMinusOne(call->get(2)));
            INT_ASSERT( elemPtr.isLVPtr == GEN_WIDE_PTR );
            elemPtr = codegenAddrOf(elemPtr);
            codegenAssign(get(1), elemPtr);
          }
          else if (get(1)->getValType() != call->getValType()) {
            GenRet getElem = codegenElementPtr(call->get(1), codegenExprMinusOne(call->get(2)));
            codegenAssign(get(1), codegenAddrOf(codegenWideThingField(getElem, WIDE_GEP_ADDR)));
          }
          else
            handled = false;
          break;
         }
         case PRIM_GET_SVEC_MEMBER_VALUE:
         {
          /* Get the i'th value from a homogeneous tuple */
          if (call->get(1)->typeInfo()->symbol->hasFlag(FLAG_WIDE_REF)) {
            // codegenElementPtr/codegenAssign handle wide pointers
            codegenAssign(
                get(1),
                codegenElementPtr(call->get(1),
                                  codegenExprMinusOne(call->get(2))));
          } else {
            codegenAssign(
                get(1),
                codegenElementPtr(call->get(1),
                                  codegenExprMinusOne(call->get(2))));
          }
          break;
         }
         case PRIM_ARRAY_GET:
         {
          /* Get a pointer to the i'th array element */
          // ('_array_get' array idx)
          if (call->get(1)->typeInfo()->symbol->hasFlag(FLAG_WIDE_CLASS)) {
            codegenAssign(get(1),
                codegenAddrOf(codegenElementPtr(call->get(1), call->get(2))));
          } else if( get(1)->typeInfo()->symbol->hasEitherFlag(FLAG_WIDE_REF,FLAG_WIDE_CLASS)) {
            // resulting reference is wide, but the array is local.
            // This can happen with c_ptr for extern integration...
            codegenAssign(
              get(1),
              codegenAddrOf(codegenWideHere(codegenAddrOf(codegenElementPtr(call->get(1), call->get(2))))));
          } else {
            codegenAssign(
                get(1),
                codegenAddrOf(codegenElementPtr(call->get(1), call->get(2))));
          }
          break;
         }
         case PRIM_ARRAY_GET_VALUE:
         {
          if (call->get(1)->typeInfo()->symbol->hasFlag(FLAG_WIDE_CLASS)) {
            codegenAssign(get(1),
                          codegenElementPtr(call->get(1), call->get(2)));
          } else {
            codegenAssign(get(1),
                          codegenElementPtr(call->get(1), call->get(2)));
          }
          break;
         }
         case PRIM_GET_UNION_ID:
         {
          if (call->get(1)->typeInfo()->symbol->hasFlag(FLAG_WIDE_REF)) {
            codegenAssign(get(1), codegenFieldUidPtr(call->get(1)));
          }
          else
            handled = false;
          break;
         }
         case PRIM_TESTCID:
         {
          // set get(1) to
          //   call->get(1)->chpl_class_id == chpl__cid_"call->get(2)"
          if (call->get(1)->typeInfo()->symbol->hasFlag(FLAG_WIDE_CLASS)) {
            GenRet tmp = codegenFieldCidPtr(call->get(1));
            codegenAssign(
                get(1),
                codegenEquals(tmp, codegenUseCid(call->get(2)->typeInfo())));
          }
          else
            handled = false;
          break;
         }
         case PRIM_GETCID:
         {
          if (call->get(1)->typeInfo()->symbol->hasFlag(FLAG_WIDE_CLASS)) {
            GenRet tmp = codegenFieldCidPtr(call->get(1));
            codegenAssign(get(1), tmp);
          }
          else
            handled = false;
          break;
         }
         case PRIM_CAST:
         {
          if (call->typeInfo()->symbol->hasFlag(FLAG_WIDE_CLASS) ||
              call->typeInfo()->symbol->hasFlag(FLAG_WIDE_REF)) {
            GenRet tmp = call->get(2);
            tmp = codegenWideAddrWithAddr(tmp,
                                  codegenCast(call->get(1)->typeInfo(), 
                                              codegenRaddr(tmp)));
            codegenAssign(get(1), codegenAddrOf(tmp));
          }
          else
            handled = false;
          break;
         }
         case PRIM_DYNAMIC_CAST:
         {
          if (call->typeInfo()->symbol->hasFlag(FLAG_WIDE_CLASS)) {
            Type* type = call->typeInfo()->getField("addr")->type;
            GenRet wideFrom = codegenValue(call->get(2));
            GenRet wideFromAddr = codegenRaddr(wideFrom);
            GenRet value = codegenValue(codegenFieldCidPtr(wideFrom));
            GenRet ok = codegenDynamicCastCheck(value, type);
            // if ok, (typeInfo()->symbol->cname) (value)
            // otherwise, NULL
            GenRet cast = codegenCast(type, wideFromAddr);
            GenRet nul = codegenCast(type, codegenNullPointer());
            GenRet addr = codegenTernary(ok, cast, nul);
            GenRet wide = codegenAddrOf(
                    codegenWideAddrWithAddr(wideFrom, addr, call->typeInfo()));
            codegenAssign(get(1), wide);
          }
          else
            handled = false;
          break;
         }
         case PRIM_GET_PRIV_CLASS:
         {
          GenRet r = codegenCallExpr("chpl_getPrivatizedClass", call->get(2));
          if (get(1)->typeInfo()->symbol->hasFlag(FLAG_WIDE_CLASS)) {
            r = codegenAddrOf(codegenWideHere(r, get(1)->typeInfo()));
          }
          codegenAssign(get(1), r);
          break;
         }
         case PRIM_ON_LOCALE_NUM:
         {
          // This primitive expects an argument of type chpl_localeID_t.
          INT_ASSERT(call->get(1)->typeInfo() == dtLocaleID);
          codegenAssign(get(1), call->get(1));
          break;
         }
         default:
          // OK, we did not handle the RHS as a special case.
          handled = false;
          break;
        }
        // If the RHS was handled as a special case above, the entire PRIM_MOVE has
        // been codegenned, so we can skip the general cases appearing below.
        if (handled)
          break;
       }
      } // End of special-case handling for primitives in the RHS of MOVE.

      // Handle general cases of PRIM_MOVE.
      if (get(1)->typeInfo()->symbol->hasFlag(FLAG_WIDE_CLASS) &&
          !get(2)->typeInfo()->symbol->hasFlag(FLAG_WIDE_CLASS)) {
        codegenAssign(get(1), codegenAddrOf(codegenWideHere(get(2)))); 
        break;
      }
      if (get(1)->typeInfo()->symbol->hasFlag(FLAG_WIDE_REF) &&
          get(2)->typeInfo()->symbol->hasFlag(FLAG_REF)) {
        codegenAssign(get(1), codegenAddrOf(codegenWideHere(get(2))));
        break;
      }
      if (get(1)->typeInfo()->symbol->hasFlag(FLAG_WIDE_REF) &&
          !get(2)->typeInfo()->symbol->hasFlag(FLAG_WIDE_REF) &&
          !get(2)->typeInfo()->symbol->hasFlag(FLAG_REF)) {
        GenRet to_ptr = codegenDeref(get(1));
        codegenAssign(to_ptr, get(2));
        break;
      }
      if (get(1)->typeInfo()->symbol->hasFlag(FLAG_REF) &&
          get(2)->typeInfo()->symbol->hasFlag(FLAG_WIDE_REF)) {
        if (get(1)->getValType() != get(2)->getValType()) {
          // ref_T = wide_ref_wide_T
          GenRet narrowRef = codegenRaddr(get(2));
          GenRet wideThing = codegenDeref(narrowRef);
          GenRet narrowThing = codegenWideThingField(wideThing, WIDE_GEP_ADDR);
          codegenAssign(get(1), codegenAddrOf(narrowThing));
        } else {
          // get(1) = Raddr(get(2));
          codegenAssign(get(1), codegenRaddr(get(2)));
        }
        break;
      }
      if (!get(1)->typeInfo()->symbol->hasFlag(FLAG_WIDE_CLASS) &&
          !get(1)->typeInfo()->symbol->hasFlag(FLAG_REF) &&
          get(2)->typeInfo()->symbol->hasFlag(FLAG_WIDE_CLASS)) {
        // get(1) = Raddr(get(2));
        codegenAssign(get(1), codegenRaddr(get(2))); 
        break;
      }
      if (get(1)->typeInfo()->symbol->hasFlag(FLAG_REF) &&
          !get(2)->typeInfo()->symbol->hasFlag(FLAG_REF)) {
        // use memcpy if get(1) has FLAG_UNALIGNED_REF
        SymExpr* se = toSymExpr(get(1));
        if (se && se->var->hasFlag(FLAG_UNALIGNED_REF)) {
          // unaligned reference case - use memcpy
          Type* t = get(2)->typeInfo();
          GenRet size = codegenSizeof(t);
          codegenCallMemcpy(codegenValue(se), codegenAddrOf(codegenValuePtr(get(2))), size, t);
        } else {
          codegenAssign(codegenDeref(get(1)), get(2));
        }
      } else
        codegenAssign(get(1), get(2));
      break;
    } // End of PRIM_MOVE

    // We list the special cases handled in the PRIM_MOVE switch above, so we don't
    // trigger the "should these still be in the AST?" error.
    case PRIM_DEREF:
    case PRIM_GET_SVEC_MEMBER_VALUE:
    case PRIM_GET_MEMBER_VALUE:
    case PRIM_GET_PRIV_CLASS:
    case PRIM_ARRAY_GET:
    case PRIM_ARRAY_GET_VALUE:
    case PRIM_ON_LOCALE_NUM:
      // generated during generation of PRIM_MOVE
      break;
    case PRIM_WIDE_GET_LOCALE:
    {
      if (get(1)->typeInfo()->symbol->hasFlag(FLAG_WIDE_REF) ||
          get(1)->typeInfo()->symbol->hasFlag(FLAG_WIDE_CLASS)) {
        ret = codegenRlocale(get(1));
      } else {
        ret = codegenGetLocaleID();
      }
      break;
    }
    case PRIM_WIDE_GET_NODE:
    {
      if (get(1)->typeInfo()->symbol->hasFlag(FLAG_WIDE_REF) ||
          get(1)->typeInfo()->symbol->hasFlag(FLAG_WIDE_CLASS)) {
        ret = codegenRnode(get(1));
      } else {
        ret = codegenGetNodeID();
      }
      break;
    }
    case PRIM_WIDE_GET_ADDR:
    {
      if (get(1)->typeInfo()->symbol->hasFlag(FLAG_WIDE_REF) ||
          get(1)->typeInfo()->symbol->hasFlag(FLAG_WIDE_CLASS)) {
        ret = codegenRaddr(get(1));
      } else {
        ret = codegenValue(get(1));
      }
      // _wide_get_addr promises to return a uint.  Hence the cast.
      ret = codegenCast(dtUInt[INT_SIZE_64], ret);
      ret.isUnsigned = true;
      break;
    }
    case PRIM_ADDR_OF:
    {
      ret = codegenAddrOf(get(1));
      break;
    }
    case PRIM_REF_TO_STRING:
    {
      if (get(1)->typeInfo()->symbol->hasFlag(FLAG_WIDE_REF) ||
          get(1)->typeInfo()->symbol->hasFlag(FLAG_WIDE_CLASS)) {
        GenRet wide = get(1);
        ret = codegenCallExpr("chpl_wideRefToString",
                              codegenRnode(wide), codegenRaddr(wide));
      } else {
        ret = codegenCallExpr("chpl_refToString", get(1));
      }
      break;
    }
    case PRIM_RETURN:
    {
      if (typeInfo() == dtVoid) {
        if( c ) ret.c = "return";
        else {
#ifdef HAVE_LLVM
          ret.val = info->builder->CreateRetVoid();
#endif
        }
      } else {
        ret = codegenValue(get(1));
        if( c ) ret.c = "return " + ret.c;
        else {
#ifdef HAVE_LLVM
          ret.val = info->builder->CreateRet(ret.val);
#endif
        }
      }
      break;
    }
    case PRIM_UNARY_MINUS:
      ret = codegenNeg(get(1));
      break;
    case PRIM_UNARY_PLUS:
      {
        GenRet tmp = codegenValue(get(1));
        if( c ) ret.c = "(+ " + tmp.c + ")";
        else ret = tmp; // nothing is necessary.
        break;
      }
    case PRIM_UNARY_NOT:
      {
        GenRet tmp = codegenValue(get(1));
        if( c ) ret.c = "(~ " + tmp.c + ")";
        else {
#ifdef HAVE_LLVM
          ret.val = info->builder->CreateNot(tmp.val);
#endif
        }
      }
      break;
    case PRIM_UNARY_LNOT:
      ret = codegenIsZero(get(1));
      break;
    case PRIM_ADD:
      ret = codegenAdd(get(1), get(2));
      break;
    case PRIM_SUBTRACT:
      ret = codegenSub(get(1), get(2));
      break;
    case PRIM_MULT:
      ret = codegenMul(get(1), get(2));
      break;
    case PRIM_DIV:
      ret = codegenDiv(get(1), get(2));
      break;
    case PRIM_MOD:
      ret = codegenMod(get(1), get(2));
      break;
    case PRIM_LSH:
      ret = codegenLsh(get(1), get(2));
      break;
    case PRIM_RSH:
      ret = codegenRsh(get(1), get(2));
      break;

    case PRIM_PTR_EQUAL:
    case PRIM_EQUAL:
      if (get(1)->typeInfo()->symbol->hasFlag(FLAG_WIDE_CLASS) &&
          get(2)->typeInfo()->symbol->hasFlag(FLAG_WIDE_CLASS)) {
        // TODO: The locale model will eventually have to provide a function   
        // to compare wide addresses.  Ditto for the NOTEQUAL case below.      
        GenRet a = get(1);
        GenRet b = get(2);
        GenRet addrNe = codegenNotEquals(codegenRaddr(a), codegenRaddr(b));
        GenRet locNe = codegenNotEquals(codegenRnode(a), codegenRnode(b));
        GenRet rh = codegenLogicalAnd(codegenIsNotZero(codegenRaddr(a)), locNe);
        GenRet ne = codegenLogicalOr(addrNe, rh);
        ret = codegenIsZero(ne);
      } else if (get(1)->typeInfo()->symbol->hasFlag(FLAG_WIDE_CLASS) &&
          get(2)->typeInfo() == dtNil) {
        ret = codegenIsZero(get(1));
      } else if (get(2)->typeInfo()->symbol->hasFlag(FLAG_WIDE_CLASS) &&
                 get(1)->typeInfo() == dtNil) {
        ret = codegenIsZero(get(2));
      } else {
        ret = codegenEquals(get(1), get(2));
      }
      break;
    case PRIM_PTR_NOTEQUAL:
    case PRIM_NOTEQUAL:
      if (get(1)->typeInfo()->symbol->hasFlag(FLAG_WIDE_CLASS) &&
          get(2)->typeInfo()->symbol->hasFlag(FLAG_WIDE_CLASS)) {
        // TODO: The locale model will eventually have to provide a function   
        // to compare wide addresses.  Ditto for the EQUAL case above.         
        GenRet a = get(1);
        GenRet b = get(2);
        GenRet addrNe = codegenNotEquals(codegenRaddr(a), codegenRaddr(b));
        GenRet locNe = codegenNotEquals(codegenRnode(a), codegenRnode(b));
        GenRet rh = codegenLogicalAnd(codegenIsNotZero(codegenRaddr(a)), locNe);
        ret = codegenLogicalOr(addrNe, rh);
      } else if (get(1)->typeInfo()->symbol->hasFlag(FLAG_WIDE_CLASS) &&
          get(2)->typeInfo() == dtNil) {
        ret = codegenIsNotZero(get(1));
      } else if (get(2)->typeInfo()->symbol->hasFlag(FLAG_WIDE_CLASS) &&
                 get(1)->typeInfo() == dtNil) {
        ret = codegenIsNotZero(get(2));
      } else {
        ret = codegenNotEquals(get(1), get(2));
      }
      break;
    case PRIM_LESSOREQUAL:
      {
        GenRet a = codegenValue(get(1));
        GenRet b = codegenValue(get(2));
        if( c ) ret.c = "(" + a.c + " <= " + b.c + ")";
        else {
#ifdef HAVE_LLVM
          PromotedPair values =
            convertValuesToLarger(
                a.val, b.val,
                is_signed(get(1)->typeInfo()), is_signed(get(2)->typeInfo()));
          if(values.a->getType()->isFPOrFPVectorTy()) {
            ret.val = info->builder->CreateFCmpOLE(values.a, values.b);
          } else {
            if(!values.isSigned) {
              ret.val = info->builder->CreateICmpULE(values.a, values.b);
            } else {
              ret.val = info->builder->CreateICmpSLE(values.a, values.b);
            }
          }
#endif
        }
      }
      break;
    case PRIM_GREATEROREQUAL:
      {
        GenRet a = codegenValue(get(1));
        GenRet b = codegenValue(get(2));
        if( c ) ret.c = "(" + a.c + " >= " + b.c + ")";
        else {
#ifdef HAVE_LLVM
          PromotedPair values =
            convertValuesToLarger(
                a.val, b.val,
                is_signed(get(1)->typeInfo()), is_signed(get(2)->typeInfo()));
          if(values.a->getType()->isFPOrFPVectorTy()) {
            ret.val = info->builder->CreateFCmpOGE(values.a, values.b);
          } else {
            if(!values.isSigned) {
              ret.val = info->builder->CreateICmpUGE(values.a, values.b);
            } else {
              ret.val = info->builder->CreateICmpSGE(values.a, values.b);
            }
          }
#endif
        }
      }
      break;
    case PRIM_LESS:
      {
        GenRet a = codegenValue(get(1));
        GenRet b = codegenValue(get(2));
        if( c ) ret.c = "(" + a.c + " < " + b.c + ")";
        else {
#ifdef HAVE_LLVM
          PromotedPair values =
            convertValuesToLarger(
                a.val, b.val,
                is_signed(get(1)->typeInfo()), is_signed(get(2)->typeInfo()));
          if(values.a->getType()->isFPOrFPVectorTy()) {
            ret.val = info->builder->CreateFCmpOLT(values.a, values.b);
          } else {
            if(!values.isSigned) {
              ret.val = info->builder->CreateICmpULT(values.a, values.b);
            } else {
              ret.val = info->builder->CreateICmpSLT(values.a, values.b);
            }
          }
#endif
        }
      }
      break;
    case PRIM_GREATER:
      {
        GenRet a = codegenValue(get(1));
        GenRet b = codegenValue(get(2));
        if( c ) ret.c = "(" + a.c + " > " + b.c + ")";
        else {
#ifdef HAVE_LLVM
          PromotedPair values =
            convertValuesToLarger(
                a.val, b.val,
                is_signed(get(1)->typeInfo()), is_signed(get(2)->typeInfo()));
          if(values.a->getType()->isFPOrFPVectorTy()) {
            ret.val = info->builder->CreateFCmpOGT(values.a, values.b);
          } else {
            if(!values.isSigned) {
              ret.val = info->builder->CreateICmpUGT(values.a, values.b);
            } else {
              ret.val = info->builder->CreateICmpSGT(values.a, values.b);
            }
          }
#endif
        }
      }
      break;
    case PRIM_AND:
      ret = codegenAnd(get(1), get(2));
      break;
    case PRIM_OR:
      ret = codegenOr(get(1), get(2));
      break;
    case PRIM_XOR:
      ret = codegenXor(get(1), get(2));
      break;
    case PRIM_ASSIGN:
      // PRIM_ASSIGN differs from PRIM_MOVE in that PRIM_ASSIGN always copies
      // objects.
      // PRIM_MOVE can be used to copy a pointer (i.e. reference) into another
      // pointer, but if you try this with PRIM_ASSIGN, instead it will
      // overwrite what the LHS points to with what the RHS points to.

      // TODO:  Works but may be slow.
      // (See the implementation of PRIM_MOVE above for several peephole
      // optimizations depending on specifics of the RHS expression.)

      // PRIM_ASSIGN expects either a narrow or wide pointer as its LHS arg.
      if (get(1)->typeInfo()->symbol->hasFlag(FLAG_WIDE_CLASS) &&
          get(2)->typeInfo()->symbol->hasFlag(FLAG_WIDE_CLASS)) {
        codegenAssign(get(1), get(2));
      } else if (get(1)->typeInfo()->symbol->hasFlag(FLAG_WIDE_CLASS) &&
                 !get(2)->typeInfo()->symbol->hasFlag(FLAG_WIDE_CLASS)) {
        codegenAssign(get(1), codegenAddrOf(codegenWideHere(get(2))));
      } else if (get(1)->typeInfo()->symbol->hasFlag(FLAG_REF) ||
          get(1)->typeInfo()->symbol->hasFlag(FLAG_WIDE_REF) ||
          get(1)->typeInfo()->symbol->hasFlag(FLAG_WIDE_CLASS)) {
        if (get(2)->typeInfo()->symbol->hasFlag(FLAG_REF))
          codegenAssign(codegenDeref(get(1)), codegenDeref(get(2)));
        else
          codegenAssign(codegenDeref(get(1)), get(2));
      } else {
        codegenAssign(get(1), get(2));
      }
      break;
    case PRIM_ADD_ASSIGN:
      codegenOpAssign(get(1), get(2), " += ", codegenAdd);
      break;
    case PRIM_SUBTRACT_ASSIGN:
      codegenOpAssign(get(1), get(2), " -= ", codegenSub);
      break;
    case PRIM_MULT_ASSIGN:
      codegenOpAssign(get(1), get(2), " *= ", codegenMul);
      break;
    case PRIM_DIV_ASSIGN:
      codegenOpAssign(get(1), get(2), " /= ", codegenDiv);
      break;
    case PRIM_MOD_ASSIGN:
      codegenOpAssign(get(1), get(2), " %= ", codegenMod);
      break;
    case PRIM_LSH_ASSIGN:
      codegenOpAssign(get(1), get(2), " <<= ", codegenLsh);
      break;
    case PRIM_RSH_ASSIGN:
      codegenOpAssign(get(1), get(2), " >>= ", codegenRsh);
      break;
    case PRIM_AND_ASSIGN:
      codegenOpAssign(get(1), get(2), " &= ", codegenAnd);
      break;
    case PRIM_OR_ASSIGN:
      codegenOpAssign(get(1), get(2), " |= ", codegenOr);
      break;
    case PRIM_XOR_ASSIGN:
      codegenOpAssign(get(1), get(2), " ^= ", codegenXor);
      break;

    case PRIM_POW:
      ret = codegenCallExpr("pow", get(1), get(2));
      break;
    case PRIM_MIN: 
      {
        Type *t = get(1)->typeInfo();
        if (is_arithmetic_type( t)) {
          if (is_int_type( t)) {
            ret = codegenUseGlobal("MIN_INT" + numToString(get_width(t)));
          } else if (is_uint_type( t)) {
            ret = codegenUseGlobal("MIN_UINT" + numToString(get_width(t)));
          } else if (is_real_type( t)) {
            ret = codegenNeg(
                    codegenUseGlobal("MAX_FLOAT" + numToString(get_width(t))));
          } else if (is_imag_type( t)) {
            ret = codegenNeg(
                    codegenUseGlobal("MAX_FLOAT" + numToString(get_width(t))));
          } else if (is_complex_type( t)) {
            std::string fname = "_chpl_complex" + numToString(get_width(t));
            ret = codegenCallExpr(
                fname.c_str(),
                codegenNeg(
                  codegenUseGlobal("MAX_FLOAT" + numToString(get_width(t)/2))),
                codegenNeg(
                  codegenUseGlobal("MAX_FLOAT" + numToString(get_width(t)/2))));
          } else {
            INT_FATAL( t, "cannot do min on supplied type");
          }
        } else {
          INT_FATAL( t, "not arithmetic type");
        }
        break;
      }
    case PRIM_MAX: 
      {
        Type *t = get(1)->typeInfo();
        if (is_arithmetic_type( t)) {
          if (is_int_type( t)) {
            ret = codegenUseGlobal("MAX_INT" + numToString(get_width(t)));
          } else if (is_uint_type( t)) {
            ret = codegenUseGlobal("MAX_UINT" + numToString(get_width(t)));
          } else if (is_real_type( t)) {
            ret = codegenUseGlobal("MAX_FLOAT" + numToString(get_width(t)));
          } else if (is_imag_type( t)) {
            ret = codegenUseGlobal("MAX_FLOAT" + numToString(get_width(t)));
          } else if (is_complex_type( t)) {
            std::string fname = "_chpl_complex" + numToString(get_width(t));
            ret = codegenCallExpr(fname.c_str(),
                codegenUseGlobal("MAX_FLOAT" + numToString(get_width(t)/2)),
                codegenUseGlobal("MAX_FLOAT" + numToString(get_width(t)/2)));
          } else {
            INT_FATAL( t, "cannot do max on supplied type");
          }
        } else {
          INT_FATAL( t, "not arithmetic type");
        }
        break;
      }
    case PRIM_SETCID:
    {
      // get(1) is the object 
      // (type=chpl__class_id,
      //  tid=CHPL_TYPE_int32_t,
      //  wide=get(1),
      //  local=chpl__cid_<type>,
      //  stype=dtObject->typeInfo(),
      //  sfield=chpl__cid,
      //  ln=get(2),
      //  fn=get(3))
      //
      if(get(1)->typeInfo()->symbol->hasFlag(FLAG_NO_OBJECT) &&
         !get(1)->typeInfo()->symbol->hasFlag(FLAG_OBJECT_CLASS)) {
        // Don't set cid for an extern class.
        // This should probably be an error in the future.
      } else {
        Type* classType;
        if(get(1)->typeInfo()->symbol->hasFlag(FLAG_WIDE_CLASS)) {
          classType = get(1)->typeInfo()->getField("addr")->type;
        } else {
          classType = get(1)->typeInfo();
        }
        GenRet ref = codegenFieldCidPtr(get(1));

        codegenAssign(ref, codegenUseCid(classType));
      }
      break;
    }
    case PRIM_GETCID:
    {
      INT_ASSERT(get(1)->typeInfo() != dtNil);
      if(get(1)->typeInfo()->symbol->hasFlag(FLAG_NO_OBJECT) &&
         !get(1)->typeInfo()->symbol->hasFlag(FLAG_OBJECT_CLASS)) {
        INT_ASSERT(0);
      }
      GenRet ref = codegenFieldCidPtr(get(1));
      ret = codegenValue(ref);
      break;
    }
    case PRIM_TESTCID:
    {
      // get(1) is an object to test, get(2) we just use the type of it.
      INT_ASSERT(get(1)->typeInfo() != dtNil);
      if(get(1)->typeInfo()->symbol->hasFlag(FLAG_NO_OBJECT) &&
         !get(1)->typeInfo()->symbol->hasFlag(FLAG_OBJECT_CLASS)) {
        INT_ASSERT(0);
      }
      GenRet ref = codegenFieldCidPtr(get(1));
      ret = codegenEquals(ref, codegenUseCid(get(2)->typeInfo()));
      break;
    }
    case PRIM_SET_UNION_ID:
    {
      // get(1)->_uid = get(2)
      GenRet ref = codegenFieldUidPtr(get(1));
      codegenAssign(ref, get(2));
      break;
    }
    case PRIM_GET_UNION_ID:
    {
      // returns uid from get(1)
      GenRet ref = codegenFieldUidPtr(get(1));
      ret = codegenValue(ref);
      break;
    }
    case PRIM_SET_SVEC_MEMBER: {
      // set tuple base=get(1) at index=get(2) to value=get(3)
      GenRet ptr = codegenElementPtr(get(1), codegenExprMinusOne(get(2)));
      codegenAssign(ptr, get(3));
      break;
    }
    case PRIM_GET_MEMBER: {
      // base=get(1) field symbol=get(2)
      ret = codegenFieldPtr(get(1), get(2));
      // Used to only do addrOf if
      // !get(2)->typeInfo()->symbol->hasFlag(FLAG_REF)
      // but that unnaturaly depends on the type of the field.
      ret = codegenAddrOf(ret);
      break; }
    case PRIM_GET_SVEC_MEMBER: {
      // get tuple base=get(1) at index=get(2)
      Type* tupleType = get(1)->getValType();
      ret = codegenElementPtr(get(1), codegenExprMinusOne(get(2)));
      if (!tupleType->getField("x1")->type->symbol->hasFlag(FLAG_REF))
        ret = codegenAddrOf(ret);
      break;
    }
    case PRIM_SET_MEMBER: {
      // base=get(1) field=get(2) value=get(3)
      GenRet ptr = codegenFieldPtr(get(1), get(2));
      GenRet val = get(3);
      codegenAssign(ptr, val);
      break; }
    case PRIM_CHECK_NIL: {
      GenRet ptr = get(1);
      if (get(1)->typeInfo()->symbol->hasFlag(FLAG_WIDE_CLASS))
        ptr = codegenRaddr(ptr);
      codegenCall("chpl_check_nil", ptr, info->lineno, info->filename); 
      break; }
    case PRIM_LOCAL_CHECK:
    {
      // arguments are (wide ptr, line, function/file, error string)
      const char *error;
      if (!get(1)->typeInfo()->symbol->hasEitherFlag(FLAG_WIDE_REF, FLAG_WIDE_CLASS))
        break;
      if (get(1)->typeInfo()->symbol->hasFlag(FLAG_WIDE_CLASS) &&
          get(1)->typeInfo()->getField("addr")->typeInfo()->symbol->
            hasFlag(FLAG_EXTERN)) {
        error = "cannot pass non-local extern class to extern procedure";
      } else {
        error = "cannot access remote data in local block";
      }
      GenRet filename;
      filename = GenRet(get(3));
      codegenCall("chpl_check_local",
                  codegenRnode(get(1)), get(2), filename, error); 
      break;
    }
    case PRIM_SYNC_INIT:
    case PRIM_SYNC_DESTROY:{
      GenRet fieldPtr = codegenLocalAddrOf(codegenFieldPtr(get(1), "sync_aux"));
      codegenCall(primitive->tag == PRIM_SYNC_INIT ?
                         "chpl_sync_initAux" : "chpl_sync_destroyAux",
                         fieldPtr);
      break;
      }
    case PRIM_SYNC_LOCK:
      codegenCall("chpl_sync_lock",
                   codegenLocalAddrOf(codegenFieldPtr(get(1), "sync_aux")));
      break;
    case PRIM_SYNC_UNLOCK:
      codegenCall("chpl_sync_unlock", 
                  codegenLocalAddrOf(codegenFieldPtr(get(1), "sync_aux")));
      break;
    case PRIM_SYNC_WAIT_FULL:
      // sync var, lineno, filename
      codegenCall("chpl_sync_waitFullAndLock",
                   codegenLocalAddrOf(codegenFieldPtr(get(1), "sync_aux")),
                   get(2), get(3));
      break;
    case PRIM_SYNC_WAIT_EMPTY:
      // sync var, lineno, filename
      codegenCall("chpl_sync_waitEmptyAndLock",
                   codegenLocalAddrOf(codegenFieldPtr(get(1), "sync_aux")),
                   get(2), get(3));
      break;
    case PRIM_SYNC_SIGNAL_FULL:
      codegenCall("chpl_sync_markAndSignalFull",
                   codegenLocalAddrOf(codegenFieldPtr(get(1), "sync_aux")));
      break;
    case PRIM_SYNC_SIGNAL_EMPTY:
      codegenCall("chpl_sync_markAndSignalEmpty",
                   codegenLocalAddrOf(codegenFieldPtr(get(1), "sync_aux")));
      break;
    case PRIM_SINGLE_INIT:
    case PRIM_SINGLE_DESTROY:
      codegenCall( primitive->tag == PRIM_SINGLE_INIT ?
                  "chpl_single_initAux" : "chpl_single_destroyAux",
                   codegenLocalAddrOf(codegenFieldPtr(get(1), "single_aux")));
      break;
    case PRIM_SINGLE_LOCK:
      codegenCall( "chpl_single_lock",
                   codegenLocalAddrOf(codegenFieldPtr(get(1), "single_aux")));
      break;
    case PRIM_SINGLE_UNLOCK:
      codegenCall( "chpl_single_unlock",
                   codegenLocalAddrOf(codegenFieldPtr(get(1), "single_aux")));
      break;
    case PRIM_SINGLE_WAIT_FULL:
      // single, lineno, filename
      codegenCall( "chpl_single_waitFullAndLock",
                   codegenLocalAddrOf(codegenFieldPtr(get(1), "single_aux")),
                   get(2), get(3));
      break;
    case PRIM_SINGLE_SIGNAL_FULL:
      codegenCall( "chpl_single_markAndSignalFull",
                   codegenLocalAddrOf(codegenFieldPtr(get(1), "single_aux")));
      break;
    case PRIM_WRITEEF: {
      // get(1) is argument (class, wide or not), get(2) is what to write.
      GenRet s;
      if (get(1)->typeInfo()->symbol->hasFlag(FLAG_WIDE_CLASS))
        s = codegenRaddr(get(1));
      else
        s = get(1);
      codegenCall( "chpl_write_EF", s, get(2));
      break; }
    case PRIM_WRITEFF:
    case PRIM_WRITEXF:
      {
        const char *fn = NULL;
        if( primitive->tag == PRIM_WRITEFF ) fn = "chpl_write_FF";
        if( primitive->tag == PRIM_WRITEXF ) fn = "chpl_write_XF";
        // get(1) is argument (class, wide or not), get(2) is what to write.
        GenRet s;
        if (get(1)->typeInfo()->symbol->hasFlag(FLAG_WIDE_CLASS))
          s = codegenRaddr(get(1));
        else
          s = get(1);
        codegenCall( fn, s, get(2));
        break;
      }
    case PRIM_READFE:
    case PRIM_READFF:
    case PRIM_READXX:
      {
        const char *fn = NULL;
        if( primitive->tag == PRIM_READFE ) fn = "chpl_read_FE";
        if( primitive->tag == PRIM_READFF ) fn = "chpl_read_FF";
        if( primitive->tag == PRIM_READXX ) fn = "chpl_read_XX";
        GenRet s;
        if (get(1)->typeInfo()->symbol->hasFlag(FLAG_WIDE_CLASS))
          s = codegenRaddr(get(1));
        else
          s = get(1);
        ret = codegenCallExpr(fn, s);
        break;
      }
    case PRIM_SYNC_IS_FULL: {
      // get(1) is sync var get(2) is isSimpleSyncBaseType( arg )
      GenRet s = get(1);
      GenRet val_ptr = codegenLocalAddrOf(codegenFieldPtr(s, "value"));
      GenRet aux = codegenLocalAddrOf(codegenFieldPtr(s, "sync_aux"));
      ret = codegenCallExpr("chpl_sync_isFull",
                            val_ptr, aux);
      break; }
    case PRIM_SINGLE_WRITEEF:
      {
        // get(1) is argument (class, wide or not), get(2) is what to write.
        GenRet s;
        if (get(1)->typeInfo()->symbol->hasFlag(FLAG_WIDE_CLASS))
          s = codegenRaddr(get(1));
        else
          s = get(1);
        codegenCall( "chpl_single_write_EF", s, get(2));
        break;
      }
    case PRIM_SINGLE_READFF:
    case PRIM_SINGLE_READXX:
      {
        const char *fn = NULL;
        if( primitive->tag == PRIM_SINGLE_READFF ) fn = "chpl_single_read_FF";
        if( primitive->tag == PRIM_SINGLE_READXX ) fn = "chpl_single_read_XX";
        GenRet s;
        if (get(1)->typeInfo()->symbol->hasFlag(FLAG_WIDE_CLASS))
          s = codegenRaddr(get(1));
        else
          s = get(1);
        ret = codegenCallExpr(fn, s);
        break;
      }
    case PRIM_SINGLE_IS_FULL:
    {
      // get(1) is sync var get(2) is isSimpleSyncBaseType( arg )
      GenRet s = get(1);
      GenRet val_ptr = codegenLocalAddrOf(codegenFieldPtr(s, "value"));
      GenRet aux = codegenLocalAddrOf(codegenFieldPtr(s, "single_aux"));
      ret = codegenCallExpr("chpl_single_isFull",
                            val_ptr, aux);
      break; 
    }
    case PRIM_PROCESS_TASK_LIST: {
      GenRet taskListPtr = codegenFieldPtr(get(1), "taskList");
      codegenCall("chpl_taskListProcess", codegenValue(taskListPtr), get(2), get(3));
      break;
    }
    case PRIM_EXECUTE_TASKS_IN_LIST:
      codegenCall("chpl_taskListExecute", get(1), get(2), get(3));
      break;
    case PRIM_FREE_TASK_LIST:
    {
      if (fNoMemoryFrees)
        break;
      codegenCall("chpl_taskListFree", get(1), get(2), get(3));
      break;
    }
    case PRIM_GET_SERIAL:
      ret = codegenCallExpr("chpl_task_getSerial");
      break;
    case PRIM_SET_SERIAL:
      codegenCall("chpl_task_setSerial", codegenValue(get(1)));
      break;
    case PRIM_CHPL_COMM_GET:
    case PRIM_CHPL_COMM_PUT: {
      // args are:
      //   localvar, locale, remote addr, (eltSize), get(4)==length, line, file
      const char* fn;
      if (primitive->tag == PRIM_CHPL_COMM_GET) {
        fn = "chpl_gen_comm_get";
      } else {
        fn = "chpl_gen_comm_put";
      }
      TypeSymbol *dt;

      GenRet localAddr = codegenValuePtr(get(1));

      // destination data array
      if (get(1)->typeInfo()->symbol->hasFlag(FLAG_WIDE_REF)) {
        Symbol *sym = get(1)->typeInfo()->getField("addr", true);
        INT_ASSERT(sym);
        dt = sym->typeInfo()->getValType()->symbol;
        localAddr = codegenRaddr(localAddr);
      } else {
        dt = get(1)->typeInfo()->getValType()->symbol;
        if (get(1)->typeInfo()->symbol->hasFlag(FLAG_REF)) {
          localAddr = codegenDeref(localAddr);
        }
        // c_ptr thingies are already addresses, so we need to dereference by
        // one level.
        if (!strncmp(dt->name, "c_ptr(", 6))
          localAddr = codegenValue(localAddr);
      }

      GenRet locale;
      if( get(2)->typeInfo()->symbol->hasEitherFlag(FLAG_WIDE_REF,FLAG_REF) ) {
        locale = codegenValue(codegenDeref(get(2)));
      } else {
        locale = codegenValue(get(2));
      }

      // source data array
      GenRet remoteAddr = get(3);
      SymExpr *sym = toSymExpr(get(3));
      INT_ASSERT(sym);
      if( sym->typeInfo()->symbol->hasFlag(FLAG_WIDE_REF) ) {
        remoteAddr = codegenRaddr(remoteAddr);
      } else {
        if (!strncmp(sym->typeInfo()->symbol->name, "c_ptr(", 6))
          remoteAddr = codegenValue(remoteAddr);
        else if( !sym->typeInfo()->symbol->hasFlag(FLAG_REF) ) {
          remoteAddr = codegenAddrOf(remoteAddr);
        }
      }
      /*if( remoteAddrArg.isLVPtr == GEN_WIDE_PTR ) {
        remoteAddr = codegenRaddr(remoteAddrArg);
      } else {
        remoteAddr = codegenValuePtr(remoteAddrArg);
      }*/

      GenRet eltSize;
      if (!strncmp(dt->name, "c_ptr(", 6))
        eltSize = codegenSizeof(dt->cname + 6);
      else
        eltSize = codegenSizeof(dt->typeInfo());

      GenRet len;
      if( get(4)->typeInfo()->symbol->hasEitherFlag(FLAG_WIDE_REF,FLAG_REF) ) {
        len = codegenValue(codegenDeref(get(4)));
      } else {
        len = codegenValue(get(4));
      }
      if (!fLLVMWideOpt ){
        codegenCall(fn, codegenCastToVoidStar(localAddr), locale, remoteAddr, 
            eltSize,genTypeStructureIndex(dt), len,
            get(5), get(6));
      } else {
        // Figure out the locale-struct value to put into the wide address
        // (instead of just using the node number)
        GenRet lc = codegenLocaleForNode(locale);
        if( localAddr.isLVPtr == GEN_PTR )
          localAddr = codegenAddrOf( localAddr );
        if( localAddr.isLVPtr == GEN_WIDE_PTR )
          localAddr = codegenRaddr( localAddr );

        if (primitive->tag == PRIM_CHPL_COMM_GET) {
          codegenCallMemcpy(localAddr, 
                            codegenAddrOf(codegenWideAddr(lc, remoteAddr)),
                            codegenMul(eltSize, len), NULL);
        } else {
          codegenCallMemcpy(codegenAddrOf(codegenWideAddr(lc, remoteAddr)),
                            localAddr, 
                            codegenMul(eltSize, len), NULL);
        }
      }
      break;
    }
    case PRIM_CHPL_COMM_REMOTE_PREFETCH: {
      // args are:
      //   locale, remote addr, (eltSize), get(3)==length, line, file

      TypeSymbol *dt;
      // Get the element type.
      if (get(2)->typeInfo()->symbol->hasFlag(FLAG_WIDE_REF)) {
        Symbol *sym = get(2)->typeInfo()->getField("addr", true);
        INT_ASSERT(sym);
        dt = sym->typeInfo()->getValType()->symbol;
      } else {
        dt = get(2)->typeInfo()->getValType()->symbol;
      }

      // Get the locale
      GenRet locale;
      if( get(1)->typeInfo()->symbol->hasEitherFlag(FLAG_WIDE_REF,FLAG_REF) ) {
        locale = codegenValue(codegenDeref(get(1)));
      } else {
        locale = codegenValue(get(1));
      }

      // source data array
      GenRet remoteAddr = get(2);
      SymExpr *sym = toSymExpr(get(2));
      INT_ASSERT(sym);
      if( sym->typeInfo()->symbol->hasFlag(FLAG_WIDE_REF) ) {
        remoteAddr = codegenRaddr(remoteAddr);
      } else {
        if( !sym->typeInfo()->symbol->hasFlag(FLAG_REF) ) {
          remoteAddr = codegenAddrOf(remoteAddr);
        }
      }
      GenRet eltSize = codegenSizeof(dt->typeInfo());
      GenRet len;
      if( get(3)->typeInfo()->symbol->hasEitherFlag(FLAG_WIDE_REF,FLAG_REF) ) {
        len = codegenValue(codegenDeref(get(3)));
      } else {
        len = codegenValue(get(3));
      }
      codegenCall("chpl_gen_comm_prefetch", locale, remoteAddr, 
          eltSize, genTypeStructureIndex(dt), len, get(4), get(5));
      break;
    }
      //Strided versions of get and put
    case PRIM_CHPL_COMM_PUT_STRD: 
    case PRIM_CHPL_COMM_GET_STRD: {
      //args are: localvar, dststr addr, locale, remote addr, srcstr addr
      // count addr, strlevels, elem
      const char* fn;
      if (primitive->tag == PRIM_CHPL_COMM_GET_STRD) {
        fn = "chpl_gen_comm_get_strd";
      } else {
        fn = "chpl_gen_comm_put_strd";
      }
      TypeSymbol *dt;

      GenRet localAddr = codegenValuePtr(get(1));

      // destination data array
      if (get(1)->typeInfo()->symbol->hasFlag(FLAG_WIDE_REF)) {
        Symbol *sym = get(1)->typeInfo()->getField("addr", true);
        INT_ASSERT(sym);
        dt = sym->typeInfo()->getValType()->symbol;
        localAddr = codegenRaddr(localAddr);
      } else {
        dt = get(1)->typeInfo()->getValType()->symbol;
        if (get(1)->typeInfo()->symbol->hasFlag(FLAG_REF)) {
          localAddr = codegenDeref(localAddr);
        }
      }

      // destination strides local array
      GenRet dststr = codegenValuePtr(get(2));

      if (get(2)->typeInfo()->symbol->hasFlag(FLAG_WIDE_REF)) {
        Symbol *sym = get(2)->typeInfo()->getField("addr", true);
        INT_ASSERT(sym);
        dststr = codegenRaddr(dststr);
      } else {
        if (get(2)->typeInfo()->symbol->hasFlag(FLAG_REF)) {
          dststr = codegenDeref(dststr);
        }
      }

      // locale id 
      GenRet locale;
      if( get(3)->typeInfo()->symbol->hasEitherFlag(FLAG_WIDE_REF,FLAG_REF) ) {
        locale = codegenValue(codegenDeref(get(3)));
      } else {
        locale = codegenValue(get(3));
      } 

      // source data array
      GenRet remoteAddr = get(4);
      SymExpr *sym = toSymExpr(get(4));
      INT_ASSERT(sym);
      if( sym->typeInfo()->symbol->hasFlag(FLAG_WIDE_REF) ) {
        remoteAddr = codegenRaddr(remoteAddr);
      } else {
        if( !sym->typeInfo()->symbol->hasFlag(FLAG_REF) ) {
          remoteAddr = codegenAddrOf(remoteAddr);
        }
      }

      // source strides local array
      GenRet srcstr = codegenValuePtr(get(5));

      if (get(5)->typeInfo()->symbol->hasFlag(FLAG_WIDE_REF)) {
        Symbol *sym = get(5)->typeInfo()->getField("addr", true);
        INT_ASSERT(sym);
        srcstr = codegenRaddr(srcstr);
      } else {
        if (get(5)->typeInfo()->symbol->hasFlag(FLAG_REF)) {
          srcstr = codegenDeref(srcstr);
        }
      }

      // count local array
      GenRet count = codegenValuePtr(get(6));

      if (get(6)->typeInfo()->symbol->hasFlag(FLAG_WIDE_REF)) {
        Symbol *sym = get(6)->typeInfo()->getField("addr", true);
        INT_ASSERT(sym);
        count = codegenRaddr(count);
      } else {
        if (get(6)->typeInfo()->symbol->hasFlag(FLAG_REF)) {
          count = codegenDeref(count);
        }
      }

      // stridelevels
      GenRet stridelevels;
      if( get(7)->typeInfo()->symbol->hasEitherFlag(FLAG_WIDE_REF,FLAG_REF) ) {
        stridelevels = codegenValue(codegenDeref(get(7)));
      } else {
        stridelevels = codegenValue(get(7));
      } 

      // eltSize
      GenRet eltSize = codegenSizeof(dt->typeInfo());

      codegenCall(fn,
                  codegenCastToVoidStar(localAddr),
                  codegenCastToVoidStar(dststr),
                  locale, remoteAddr, codegenCastToVoidStar(srcstr),
                  codegenCastToVoidStar(count), stridelevels, eltSize,
                  genTypeStructureIndex(dt), get(8), get(9));

      break;
    }
    case PRIM_SIZEOF:
    {
      // get(1) is a SymExpr(TypeSymbol) or a SymExpr(VarSymbol/ArgSymbol)
      // if it's a TypeSymbol, we'll use the size to allocate for
      // a class.
      // Otherwise, actually generate the size of the variable.
      SymExpr* symExpr = toSymExpr(get(1));
      Symbol* var = symExpr->var;
      TypeSymbol* ts = toTypeSymbol(var);

      if (ts) {
        Type* type = ts->type;
        if (ts->hasFlag(FLAG_WIDE_CLASS) ||
            ts->hasFlag(FLAG_WIDE_REF))
          // If wide, get the value type.
          type = toAggregateType(type)->getField("addr", true)->typeInfo();

        if (AggregateType* ct = toAggregateType(type)) {
          // If Chapel class or record
          ret = codegenSizeof(ct->classStructName(true));
        } else {
          ret = codegenSizeof(type);
        }
      } else {
        ret = codegenSizeof(var);
      }

      break;
    }
    case PRIM_CAST: 
    {
      if (typeInfo()->symbol->hasFlag(FLAG_WIDE_CLASS) ||
          typeInfo()->symbol->hasFlag(FLAG_WIDE_REF)) {
        GenRet tmp = get(2);
        ret = codegenWideAddrWithAddr(tmp,
                              codegenCast(get(1)->typeInfo(), 
                                          codegenRaddr(tmp)));
        break;
      }

      Type* dst = get(1)->typeInfo();
      Type* src = get(2)->typeInfo();
      if (dst == src) {
        ret = get(2);
      } else if ((is_int_type(dst) || is_uint_type(dst)) && src == dtTaskID) {
        GenRet v = codegenValue(get(2));
        // cast like this: (type) (intptr_t) v
        ret = codegenCast(typeInfo(), codegenCast("intptr_t", v));
      } else {
        if (isRecord(typeInfo()) || isUnion(typeInfo())) {
          INT_FATAL("TODO - don't like type-punning record/union");
          /*fprintf(outfile, "(*((");
          typeInfo()->codegen(outfile);
          fprintf(outfile, "*)(&(");
          get(2)->codegen(outfile);
          fprintf(outfile, "))))");*/
        } else {
          GenRet v = codegenValue(get(2));
          ret = codegenCast(typeInfo(), v);
        }
      }
      break;
    }
    case PRIM_DYNAMIC_CAST: 
    {
      if (typeInfo()->symbol->hasFlag(FLAG_WIDE_CLASS))
        INT_FATAL(this, "wide class dynamic cast is not normal");
      GenRet tmp = codegenFieldCidPtr(get(2));
      GenRet value = codegenValue(tmp);
      GenRet ok = codegenDynamicCastCheck(value, typeInfo());
      // if ok, (typeInfo()->symbol->cname) (value)
      // otherwise, NULL
      GenRet cast = codegenCast(typeInfo(), codegenValue(get(2)));
      GenRet nul = codegenCast(typeInfo(), codegenNullPointer());

      ret = codegenTernary(ok, cast, nul);
      break;
    }
    case PRIM_HEAP_REGISTER_GLOBAL_VAR: 
    {
      GenRet idx = codegenValue(get(1));
      GenRet var = get(2);
      GenRet ptr_wide_ptr = codegenAddrOf(var); 

#ifdef HAVE_LLVM
      if( fLLVMWideOpt ) {
        // With fLLVMWideOpt, ptr_wide_ptr is actually pointing
        // to a global pointer at this point, and we can't call
        // a C function on a global type (since it won't exist
        // by the time we are linking - it will have been lowered
        // to a wide type). So add the call to convert it to
        // wide (which makes the IR type check but will just
        // get removed in the eventual code).
        llvm::Type* ptr_wide_ptr_ty = ptr_wide_ptr.val->getType();

        // call GLOBAL_FN_GLOBAL_TO_WIDE dummy function 
        llvm::Function* fn = getGlobalToWideFn(info->module,
                                               &info->globalToWideInfo,
                                               ptr_wide_ptr_ty);

        INT_ASSERT(fn);

        ptr_wide_ptr.val = info->builder->CreateCall(fn, ptr_wide_ptr.val);
      }
#endif

      codegenCall("chpl_heap_register_global_var", idx,
                  codegenCast("ptr_wide_ptr_t", ptr_wide_ptr));
      break;
    }
    case PRIM_HEAP_BROADCAST_GLOBAL_VARS:
      codegenCall("chpl_gen_comm_broadcast_global_vars", get(1)); 
      break;
    case PRIM_PRIVATE_BROADCAST:
      codegenCall("chpl_comm_broadcast_private", get(1), 
                   codegenSizeof(get(2)->typeInfo()),
                   genTypeStructureIndex(get(2)->typeInfo()->symbol));
      break;
    case PRIM_INT_ERROR:
      codegenCall("chpl_internal_error",
                  new_CStringSymbol("compiler generated error"));
      break;
    case PRIM_STRING_COPY:
    {
      GenRet cpyFrom = get(1)->codegen();
      if (get(1)->typeInfo()->symbol->hasFlag(FLAG_WIDE_CLASS)) {
        cpyFrom.isLVPtr = GEN_VAL; // Prevent &(char*) syntax.
        ret = codegenCallExpr("chpl_wide_string_copy", cpyFrom, get(2), get(3));
      } else
        ret = codegenBasicPrimitiveExpr(this);
      break;
    }
    case PRIM_CAST_TO_VOID_STAR:
    {
      Type* t = get(1)->typeInfo();
      GenRet ptr;
      if (t->symbol->hasEitherFlag(FLAG_WIDE_REF, FLAG_WIDE_CLASS))
        // Get the local address.
        // Assume that we have already tested to ensure that this wide pointer
        // is local.  That is, caller should have called chpl_check_local.
        ptr = codegenRaddr(get(1));
      else
        ptr = codegenValue(get(1));
      ret = codegenCastToVoidStar(ptr);
      break;
    }
    case PRIM_RT_ERROR:
    case PRIM_RT_WARNING:
      ret = codegenBasicPrimitiveExpr(this);
      break;
    case PRIM_START_RMEM_FENCE:
    case PRIM_FINISH_RMEM_FENCE:
      ret = codegenBasicPrimitiveExpr(this);
      break;
    case PRIM_NEW_PRIV_CLASS:
    {
      GenRet arg = get(1);
      GenRet pid = codegenValue(get(2));
      if (get(1)->typeInfo()->symbol->hasFlag(FLAG_WIDE_CLASS))
        arg = codegenRaddr(arg);
      codegenCall("chpl_newPrivatizedClass", arg, pid);
      break;
    }
    case PRIM_WARNING:
      // warning issued, continue codegen
      break;
    case PRIM_FTABLE_CALL: {
      //
      // indirect function call via a function pointer
      //
      GenRet index = codegenValue(get(1));
      GenRet fngen;
      // Generate a cast based upon the arguments.
      if (info->cfile){
        std::string str = "((void(*)(";
        str += get(2)->typeInfo()->symbol->cname;
        if( argMustUseCPtr(get(2)->typeInfo()) ) str += "*";
        str += ",";
        str += get(3)->typeInfo()->symbol->cname;
        if( argMustUseCPtr(get(3)->typeInfo()) ) str += "*";
        str += "))*chpl_ftable[" + index.c + "])";
        fngen.c = str;
      } else {
#ifdef HAVE_LLVM
        GenRet ftable = info->lvt->getValue("chpl_ftable");
        llvm::Value* fnPtrPtr;
        llvm::Instruction* fnPtr;
        llvm::Value* GEPLocs[2];
        GEPLocs[0] = llvm::Constant::getNullValue(
            llvm::IntegerType::getInt64Ty(info->module->getContext()));
        GEPLocs[1] = index.val;
        fnPtrPtr = info->builder->CreateInBoundsGEP(ftable.val, GEPLocs);
        fnPtr = info->builder->CreateLoad(fnPtrPtr);
        // Tell TBAA ftable ptrs don't alias other things, are constant
        fnPtr->setMetadata(llvm::LLVMContext::MD_tbaa, info->tbaaFtableNode);
        // Generate an LLVM function type based upon the arguments.
        llvm::Type *returnType;
        std::vector<llvm::Type *> argumentTypes;
        returnType = llvm::Type::getVoidTy(info->module->getContext());
        llvm::Type* argt;
        argt = get(2)->typeInfo()->codegen().type;
        if( argMustUseCPtr(get(2)->typeInfo()) ) argt = argt->getPointerTo();
        argumentTypes.push_back(argt);
        argt = get(3)->typeInfo()->codegen().type;
        if( argMustUseCPtr(get(3)->typeInfo()) ) argt = argt->getPointerTo();
        argumentTypes.push_back(argt);

        llvm::FunctionType* fnType =
          llvm::FunctionType::get(
              returnType, argumentTypes, /* is var arg */ false);
        // OK, now cast to the fnType.
        fngen.val = info->builder->CreateBitCast(fnPtr, fnType->getPointerTo());
#endif
      }

      std::vector<GenRet> args;
      GenRet arg;
      arg = get(2);
      if( argMustUseCPtr(get(2)->typeInfo()) ) arg = codegenLocalAddrOf(arg);
      args.push_back(arg);
      arg = get(3);
      if( argMustUseCPtr(get(3)->typeInfo()) ) arg = codegenLocalAddrOf(arg);
      args.push_back(arg);

      ret = codegenCallExpr(fngen, args, NULL, true);
      break;
    }
    case PRIM_VIRTUAL_METHOD_CALL: {
      GenRet fnPtr;
      GenRet index;
      FnSymbol* fn = NULL;
      int startArgs = 3;    // Where actual arguments begin.
      SymExpr* se = toSymExpr(get(1));  // the function symbol
      INT_ASSERT(se);
      fn = toFnSymbol(se->var);
      INT_ASSERT(fn);
      {
        GenRet i = codegenValue(get(2));    // the cid
        GenRet j = new_IntSymbol(virtualMethodMap.get(fn), INT_SIZE_64);
        INT_ASSERT(gMaxVMT >= 0);
        GenRet maxVMTConst = new_IntSymbol(gMaxVMT, INT_SIZE_64);
        // indexExpr = maxVMT * i + j
        index = codegenAdd(codegenMul(maxVMTConst, i), j);
      }
      if (info->cfile){
        fnPtr.c = std::string("chpl_vmtable") + "[" + index.c + "]";
      } else {
#ifdef HAVE_LLVM
        GenRet table = info->lvt->getValue("chpl_vmtable");
        llvm::Value* fnPtrPtr;
        llvm::Value* GEPLocs[1];
        //GEPLocs[0] = llvm::Constant::getNullValue(
        //    llvm::IntegerType::getInt64Ty(info->module->getContext()));
        GEPLocs[0] = index.val;
        fnPtrPtr = info->builder->CreateInBoundsGEP(table.val, GEPLocs);
        llvm::Instruction* fnPtrV = info->builder->CreateLoad(fnPtrPtr);
        // Tell TBAA vmtable loads don't alias anything else, are constant 
        fnPtrV->setMetadata(llvm::LLVMContext::MD_tbaa, info->tbaaVmtableNode);
        fnPtr.val = fnPtrV;
#endif
      }
      // the function expression to call.
      GenRet fngen = fn->codegenCast(fnPtr);

      std::vector<GenRet> args;
      int i = startArgs;
      for_formals(arg, fn) {
        args.push_back(get(i++));
      }

      ret = codegenCallExpr(fngen, args, fn, true);
      break;
    }
    case NUM_KNOWN_PRIMS:
      INT_FATAL(this, "impossible");
      break;
    default:
      INT_FATAL(this, "primitive codegen fail; should it still be in the AST?");
      if( c ) {
        std::string stmt;
        stmt += "/* ERR ";
        stmt += primitive->name;
        stmt += "*/";
        info->cStatements.push_back(stmt);
      }
    }
    if (c && getStmtExpr() && getStmtExpr() == this)
      if( ret.c.length() > 0 ) info->cStatements.push_back(ret.c + ";\n");
    return ret;
  }

  FnSymbol* fn = isResolved();
  INT_ASSERT(fn);

  // Process a begin/cobegin/coforall, i.e. local task creation.
  bool gotBCbCf = false;
  const char* genFnName = NULL;

  if (fn->hasFlag(FLAG_BEGIN_BLOCK) && !fn->hasFlag(FLAG_ON_BLOCK)) {
    // got a wrapper for a local 'begin' task fn (no 'on')
    gotBCbCf = true;
    genFnName = "chpl_taskListAddBegin";
  } else if (fn->hasFlag(FLAG_COBEGIN_OR_COFORALL_BLOCK) && !fn->hasFlag(FLAG_ON_BLOCK)) {
    // got a wrapper for a local 'cobegin' or 'coforall' task fn (no 'on')
    gotBCbCf = true;
    genFnName = "chpl_taskListAddCoStmt";
  }
  if (gotBCbCf) {
    // get(1) is an end count symbol.
    // get(2) is a buffer containing bundled arguments
    // get(3) is the buffer's length (unused for task fns)
    // get(4) is a dummy class type for the argument bundle

    GenRet endCountPtr = codegenValue(get(1));
    std::vector<GenRet> args(7);
    args[0] = new_IntSymbol(-2 /* c_sublocid_any */, INT_SIZE_32);
    args[1] = new_IntSymbol(ftableMap.get(fn), INT_SIZE_64);
<<<<<<< HEAD
    args[2] = codegenCastToVoidStar(codegenValue(get(2)));

    Type *endCountType = endCountPtr.chplType;
=======
    args[2] = codegenCastToVoidStar(codegenValue(get(1)));

    AggregateType *bundledArgsType = toAggregateType(toSymExpr(get(1))->typeInfo());
    int endCountField = 0;
    for (int i = 1; i <= bundledArgsType->fields.length; i++) {
      if (strstr(bundledArgsType->getField(i)->typeInfo()->symbol->name, "_EndCount") != NULL) {
        // Turns out there can be more than one such field. See e.g.
        //   spectests:Task_Parallelism_and_Synchronization/singleVar.chpl
        // INT_ASSERT(endCountField == 0);
        endCountField = i;
        // We have historically picked the first such field.
        break;
      }
    }
    // We need the endCountField.
    INT_ASSERT(endCountField != 0);
>>>>>>> 5d23177a

    // endCount is either an address or {locale, ptr} -- it is a class.
    GenRet endCountValue = codegenValue(endCountPtr);
    GenRet taskList;

    if (endCountType->symbol->hasFlag(FLAG_WIDE_REF)) {
      GenRet node = codegenRnode(endCountValue);
      while(endCountValue.chplType->symbol->hasEitherFlag(FLAG_WIDE_REF,FLAG_REF)){
        endCountValue = codegenLocalDeref(endCountValue);
      }
      // Now, we should have a wide pointer to a class
      // make it into a local pointer to a class.
      endCountValue = codegenRaddr(endCountValue);
      taskList = codegenLocalAddrOf(codegenFieldPtr(endCountValue, "taskList")); 
      taskList = codegenTernary(
                       codegenNotEquals(node, codegenGetNodeID()),
                       codegenNullPointer(),
                       taskList);
    } else if (endCountType->symbol->hasFlag(FLAG_WIDE_CLASS)) {
      GenRet node = codegenRnode(endCountValue);
      endCountValue = codegenRaddr(endCountValue);
      taskList = codegenLocalAddrOf(codegenFieldPtr(endCountValue, "taskList"));
      taskList = codegenTernary(
                     codegenNotEquals(node, codegenGetNodeID()),
                     codegenNullPointer(),
                     taskList);
    } else if (endCountType->symbol->hasFlag(FLAG_REF)) {
      endCountValue = codegenDeref(endCountValue);
      taskList = codegenLocalAddrOf(codegenFieldPtr(endCountValue, "taskList"));
    } else {
      taskList = codegenLocalAddrOf(codegenFieldPtr(endCountValue, "taskList"));
    }

    args[3] = taskList;

    if (endCountType->symbol->hasFlag(FLAG_WIDE_CLASS)) {
      args[4] = codegenRnode(endCountPtr);
    } else {
      args[4] = codegenGetNodeID();
    }

    args[5] = fn->linenum();
    args[6] = fn->fname();

    genComment(fn->cname, true);
    codegenCall(genFnName, args);
    return ret;
  } else if (fn->hasFlag(FLAG_ON_BLOCK)) {
    // get(1) is the locale
    // get(2) is a buffer containing bundled arguments
    // get(3) is a the size of the buffer
    // get(4) is a dummy class type for the argument bundle

    const char* fname = NULL;
    if (fn->hasFlag(FLAG_NON_BLOCKING))
      fname = "chpl_executeOnNB";
    else if (fn->hasFlag(FLAG_FAST_ON))
      fname = "chpl_executeOnFast";
    else
      fname = "chpl_executeOn";

    GenRet locale_id = get(1);

    std::vector<GenRet> args(6);
    args[0] = codegenLocalAddrOf(locale_id);
    args[1] = new_IntSymbol(ftableMap.get(fn), INT_SIZE_32);
    args[2] = get(2);
    args[3] = get(3);
    args[4] = fn->linenum();
    args[5] = fn->fname();

    genComment(fn->cname, true);
    codegenCall(fname, args);
    return ret;
  }

  // Do not code generate calls to functions marked FLAG_NO_CODEGEN.
  if (fn->hasFlag(FLAG_NO_CODEGEN)) return ret;

  GenRet base = baseExpr->codegen();

  std::vector<GenRet> args(numActuals());

  int i = 0;
  for_formals_actuals(formal, actual, this) {
    Type* actualType = actual->typeInfo();

    GenRet arg;

    arg = actual;

    SymExpr* se = toSymExpr(actual);
    if (se && isFnSymbol(se->var))
      arg = codegenCast("chpl_fn_p", arg);

    // Handle passing strings to externs
    if (fn->hasFlag(FLAG_EXTERN)) {
      if( actualType->symbol->hasFlag(FLAG_WIDE_REF) ||
               arg.isLVPtr == GEN_WIDE_PTR) {
        arg = codegenRaddr(codegenValue(arg));
      } else if (formal->type->symbol->hasFlag(FLAG_REF) &&
                 formal->type->symbol->getValType()->symbol->
                    hasFlag(FLAG_STAR_TUPLE) &&
                 actualType->symbol->hasFlag(FLAG_REF) ) {
        // In C, a fixed-size-array lvalue is already a pointer,
        // so we deref here. But for LLVM, if we deref we will
        // end up passing the tuple by value, which is not right.
        if( c ) arg = codegenDeref(arg);
      }
    }
 
    args[i] = arg;
    i++;
  }

  // handle any special cases for which 
  // bool isBuiltinExternCFunction(const char* cname) returns true.
  //
  // special case: for CallExpr sizeof(..)
  FnSymbol* fsym = isResolved();
  if (!c && fsym && fsym->hasFlag(FLAG_EXTERN) &&
      (0 == strcmp(fsym->name, "sizeof"))){
#ifdef HAVE_LLVM
    if( args[0].type ) return codegenSizeof(args[0].type);
    else return codegenSizeof(codegenValue(args[0]).val->getType());
#endif
  }

  //INT_ASSERT(base);
  ret = codegenCallExpr(base, args, fn, true);

  if(!c) {
#ifdef HAVE_LLVM
    // We might have to convert the return from the function
    // if clang did some structure-expanding.
    if( this->typeInfo() != dtVoid ) {
      GenRet ty = this->typeInfo();
      INT_ASSERT(ty.type); 
      if( ty.type != ret.val->getType() ) {
        llvm::Value* converted = convertValueToType(ret.val, ty.type, false, true);
        INT_ASSERT(converted);
        ret.val = converted;
      }
    }
#endif
  }

  if (c && getStmtExpr() && getStmtExpr() == this)
    info->cStatements.push_back(ret.c + ";\n");

  return ret;
}


bool CallExpr::isPrimitive(PrimitiveTag primitiveTag) {
  return primitive && primitive->tag == primitiveTag;
}


bool CallExpr::isPrimitive(const char* primitiveName) {
  return primitive && !strcmp(primitive->name, primitiveName);
}

/************************************ | *************************************
*                                                                           *
*                                                                           *
************************************* | ************************************/

NamedExpr::NamedExpr(const char* init_name, Expr* init_actual) :
  Expr(E_NamedExpr),
  name(init_name),
  actual(init_actual)
{
  gNamedExprs.add(this);
}


Expr* NamedExpr::getFirstExpr() {
  return (actual != NULL) ? actual->getFirstExpr() : this;
}

Expr* NamedExpr::getFirstChild() {
  return (actual != NULL) ? actual : NULL ;
}

void NamedExpr::verify() {
  Expr::verify();
  if (astTag != E_NamedExpr) {
    INT_FATAL(this, "Bad NamedExpr::astTag");
  }
  if (actual && actual->parentExpr != this)
    INT_FATAL(this, "Bad NamedExpr::actual::parentExpr");
}


NamedExpr*
NamedExpr::copyInner(SymbolMap* map) {
  return new NamedExpr(astr(name), COPY_INT(actual));
}


void NamedExpr::replaceChild(Expr* old_ast, Expr* new_ast) {
  if (old_ast == actual) {
    actual = new_ast;
  } else {
    INT_FATAL(this, "Unexpected case in NamedExpr::replaceChild");
  }
}


Type* NamedExpr::typeInfo(void) {
  return actual->typeInfo();
}


GenRet NamedExpr::codegen() {
  GenRet ret;
  INT_FATAL(this, "NamedExpr::codegen not implemented");
  return ret;
}


void NamedExpr::prettyPrint(std::ostream *o) {
  *o << "<NamedExprType>";
}


void NamedExpr::accept(AstVisitor* visitor) {
  if (visitor->enterNamedExpr(this) == true) {

    if (actual)
      actual->accept(visitor);

    visitor->exitNamedExpr(this);
  }
}

/************************************ | *************************************
*                                                                           *
*                                                                           *
************************************* | ************************************/

bool
get_int(Expr *e, int64_t *i) {
  if (e) {
    if (SymExpr *l = toSymExpr(e)) {
      if (VarSymbol *v = toVarSymbol(l->var)) {
        if (v->immediate) {
          if (v->immediate->const_kind == NUM_KIND_INT) {
            *i = v->immediate->int_value();
            return true;
          }
        }
      }
    }
  }
  return false;
}

bool
get_uint(Expr *e, uint64_t *i) {
  if (e) {
    if (SymExpr *l = toSymExpr(e)) {
      if (VarSymbol *v = toVarSymbol(l->var)) {
        if (v->immediate) {
          if (v->immediate->const_kind == NUM_KIND_UINT) {
            *i = v->immediate->uint_value();
            return true;
          }
        }
      }
    }
  }
  return false;
}

bool
get_string(Expr *e, const char **s) {
  if (e) {
    if (SymExpr *l = toSymExpr(e)) {
      if (VarSymbol *v = toVarSymbol(l->var)) {
        if (v->immediate && v->immediate->const_kind == CONST_KIND_STRING) {
          *s = v->immediate->v_string;
          return true;
        }
      }
    }
  }
  return false;
}

const char*
get_string(Expr* e) {
  const char* s = NULL;
  if (!get_string(e, &s))
    INT_FATAL(e, "string literal expression expected");
  return s;
}

// This builds an allocation of enough space to hold a variable of the
// given type.
//
// This function should be used *before* resolution
CallExpr* callChplHereAlloc(Symbol *s, VarSymbol* md) {
  CallExpr* sizeExpr;
  VarSymbol* mdExpr;
  INT_ASSERT(!resolved);
  // Since the type is not necessarily known, resolution will fix up
  // this sizeof() call to take the resolved type of s as an argument
  sizeExpr = new CallExpr(PRIM_SIZEOF, new SymExpr(s));
  mdExpr = (md != NULL) ? md : newMemDesc(s->name);
  CallExpr* allocExpr = new CallExpr("chpl_here_alloc", sizeExpr, mdExpr);
  // Again, as we don't know the type yet, we leave it to resolution
  // to put in the cast to the proper type
  return allocExpr;
}

// This insert normalized call expressions for allocation of enough
// space to hold a variable of the given type.
//
// This function should be used *after* resolution
void insertChplHereAlloc(Expr *call, bool insertAfter, Symbol *sym,
                         Type* t, VarSymbol* md,
                         Symbol *sizeTmp) {
  INT_ASSERT(resolved);
  VarSymbol* mdExpr = (md != NULL) ? md : newMemDesc(t->symbol->name);
  Symbol *allocTmp = newTemp("chpl_here_alloc_tmp", dtOpaque);
  CallExpr* allocExpr = new CallExpr(PRIM_MOVE, allocTmp,
                                     new CallExpr(gChplHereAlloc,
                                                  sizeTmp, mdExpr));
  CallExpr* castExpr = new CallExpr(PRIM_MOVE, sym,
                                    new CallExpr(PRIM_CAST,
                                                 t->symbol, allocTmp));
  if (insertAfter) {
    call->insertAfter(castExpr);
    call->insertAfter(allocExpr);
    call->insertAfter(new DefExpr(allocTmp));
  } else {
    call->insertAfter(new DefExpr(allocTmp));
    call->insertBefore(allocExpr);
    call->insertBefore(castExpr);
  }
}


// This insert normalized call expressions for allocation of enough
// space to hold a variable of the given type.
//
// This function should be used *after* resolution
void insertChplHereAlloc(Expr *call, bool insertAfter, Symbol *sym,
                         Type* t, VarSymbol* md) {
  INT_ASSERT(resolved);
  AggregateType* ct = toAggregateType(toTypeSymbol(t->symbol)->type);
  Symbol* sizeTmp = newTemp("chpl_here_alloc_size", SIZE_TYPE);
  CallExpr *sizeExpr = new CallExpr(PRIM_MOVE, sizeTmp,
                                    new CallExpr(PRIM_SIZEOF,
                                                 (ct != NULL) ?
                                                 ct->symbol : t->symbol));

  if (!insertAfter) {
    call->insertBefore(new DefExpr(sizeTmp));
    call->insertBefore(sizeExpr);
  }

  insertChplHereAlloc(call, insertAfter, sym, t, md, sizeTmp);

  if (insertAfter) {
    call->insertAfter(sizeExpr);
    call->insertAfter(new DefExpr(sizeTmp));
  }
}



// Similar to callChplHereAlloc(), above but this can be called any time
CallExpr* callChplHereFree(BaseAST* p) {
  // Don't have a good way to do the following?
  //if (fNoMemoryFrees)
  //  return;

  if( p->typeInfo()->symbol->hasFlag(FLAG_DATA_CLASS))
    INT_FATAL(p->typeInfo()->symbol, "cannot delete data class");

  // Note: Prior to resolution, we do not have complete type info, and
  // so resolution will fix up this cast operation if a dereference is
  // needed
  CallExpr* castExpr = new CallExpr(PRIM_CAST_TO_VOID_STAR, p);
  if (!resolved)
    return new CallExpr("chpl_here_free", castExpr);
  else {
    return new CallExpr(gChplHereFree, castExpr);
  }
}

Expr* getNextExpr(Expr* expr) {
  Expr* retval = NULL;

  if (expr->next) {
    retval = expr->next->getFirstExpr();

  } else if (Expr* parent = expr->parentExpr) {
    retval = parent->getNextExpr(expr);

  }

  return retval;
}

static bool
isIdentifierChar(const char c) {
  return ((c >= 'a' && c <= 'z') ||
          (c >= 'A' && c <= 'Z') ||
          (c >= '0' && c <= '9') ||
          (c == '$') ||
          (c == '_') || (c == '.'));
}


/*********** new_Expr() ***********/
/*

new_Expr() lets you build AST more succinctly.

You can call new_Expr() directly, or implicitly by calling:

  BlockStmt::insertAtHead
  BlockStmt::insertAtTail
  FnSymbol::insertAtHead
  FnSymbol::insertAtTail
  Expr::insertBefore
  Expr::insertAfter
  Expr::replace

Synopsis:

  new_Expr(const char* format, ...)

The format string should contain a Chapel statement or expression.

SIMPLE CALLS

The code

  block->insertAtTail("foo()");

is equivalent to

  block->insertAtTail(new CallExpr("foo"));

USING SYMBOLS AND EXPRESSIONS

Symbols and expressions can be added to the newly created expressions
using %S and %E format flags.  For example, given:

  VarSymbol* tmp;
  CallExpr* call;

the code

  block->insertAtTail("foo(%S)", tmp);
  block->insertAtTail("foo(%E)", call);

is equivalent to

  block->insertAtTail(new CallExpr("foo", tmp));
  block->insertAtTail(new CallExpr("foo", call));

PRIMITIVES

Primitives can be defined by enclosing the name of the primitive in
apostrophes.  So the code

  block->insertAtTail("'move'(%S, new CallExpr("foo"))");

is equivalent to

  block->insertAtTail(new CallExpr(PRIM_MOVE, tmp, new CallExpr("foo")));

STRING LITERALS

String literals are also supported by enclosing a string in
apostrophes.

BLOCK STATEMENTS

Finally, block statements and type block statements
(BlockStmt::blockTag == BLOCK_TYPE) are supported
via curly brackets and semicolons. For example:

  new_Expr("{TYPE 'move'(%S, iteratorIndex(%S)) }", followIdx, followIter);

METHOD CALLS

Note that AST represents method calls differently before and after normalize.

Here are examples before normalize:

  // localOp.accumulate(followIdx)
  new_Expr(".(%S, 'accumulate')(%S)", localOp, followIdx);

  // globalOp.generate()
  new_Expr(".(%S, 'generate')()", globalOp);

  // Paren-less calls are perhaps done so: localOp.identity
  new_Expr(".(%S, 'identity')", localOp);

After normalize method calls are represented as procedure calls with
the first argument being gMethodToken:

  // rvar.identity
  new_Expr("identity(%S,%S)", gMethodToken, rvar);

  // rvar.accumulate(svar)
  new_Expr("accumulate(%S,%S,%S)", gMethodToken, rvar, svar);

FINAL EXAMPLE

The code

  leadBlock->insertAtTail(new CallExpr(PRIM_MOVE, leadIter, new CallExpr("_getIterator", new CallExpr("_toLeader", iter))));

can be written as

  leadBlock->insertAtTail("'move'(%S, _getIterator(_toLeader(%S)))", leadIter, iter);

*/

Expr*
new_Expr(const char* format, ...) {
  va_list vl;
  va_start(vl, format);
  Expr* result = new_Expr(format, vl);
  va_end(vl);
  return result;
}

Expr*
new_Expr(const char* format, va_list vl) {
  std::stack<Expr*> stack;

  for (int i = 0; format[i] != '\0'; i++) {
    if (isIdentifierChar(format[i])) {
      int n = 1;
      while (isIdentifierChar(format[i+n]))
        n++;
      const char* str = asubstr(&format[i], &format[i+n]);
      i += n-1;
      if (!strcmp(str, "TYPE")) {
        if (stack.size() == 0) {
          INT_FATAL("You neglected to provide a \"{ TYPE ...\" for a block type statement.");
        } // Accessing the stack would result in unspecified behavior
        BlockStmt* block = toBlockStmt(stack.top());
        INT_ASSERT(block);
        block->blockTag = BLOCK_TYPE;
      } else {
        stack.push(new UnresolvedSymExpr(str));
      }
    } else if (format[i] == '\'') {
      int n = 1;
      while (format[i+n] != '\'')
        n++;
      const char* str = asubstr(&format[i+1], &format[i+n]);
      i += n;
      if (format[i+1] == '(') {
        PrimitiveOp* prim = primitives_map.get(str);
        INT_ASSERT(prim);
        stack.push(new CallExpr(prim));
        i++;
      } else {
        stack.push(new SymExpr(new_StringSymbol(str)));
      }
    } else if (format[i] == '%') {
      i++;
      if (format[i] == 'S')
        stack.push(new SymExpr(va_arg(vl, Symbol*)));
      else if (format[i] == 'E')
        stack.push(va_arg(vl, Expr*));
      else
        INT_FATAL("unknown format specifier in new_Expr");
    } else if (format[i] == '(') {
      Expr* expr = stack.top();
      stack.pop();
      INT_ASSERT(expr);
      stack.push(new CallExpr(expr));
      if (format[i+1] == ')') // handle empty calls
        i++;
    } else if (format[i] == ',') {
      Expr* expr = stack.top();
      stack.pop();
      INT_ASSERT(expr);
      if (stack.size() == 0) {
        INT_FATAL("There was nothing before the \',\'");
      } // Accessing the stack would result in unspecified behavior
      CallExpr* call = toCallExpr(stack.top());
      INT_ASSERT(call);
      call->insertAtTail(expr);
    } else if (format[i] == ')') {
      Expr* expr = stack.top();
      stack.pop();
      INT_ASSERT(expr);
      if (stack.size() == 0) {
        INT_FATAL("This closing parentheses is unmatched");
      } // Accessing the stack would result in unspecified behavior
      CallExpr* call = toCallExpr(stack.top());
      INT_ASSERT(call);
      call->insertAtTail(expr);
    } else if (format[i] == '{') {
      stack.push(new BlockStmt());
    } else if (format[i] == ';') {
      Expr* expr = stack.top();
      stack.pop();
      INT_ASSERT(expr);
      if (stack.size() == 0) {
        INT_FATAL("There was nothing before the \';\'");
      } // Accessing the stack would result in unspecified behavior
      BlockStmt* block = toBlockStmt(stack.top());
      INT_ASSERT(block);
      block->insertAtTail(expr);
    } else if (format[i] == '}') {
      Expr* expr = stack.top();
      stack.pop();
      INT_ASSERT(expr);
      if (stack.size() == 0) {
        INT_FATAL("This closing curly bracket is unmatched");
      } // Accessing the stack would result in unspecified behavior
      BlockStmt* block = toBlockStmt(stack.top());
      INT_ASSERT(block);
      block->insertAtTail(expr);
    }
  }

  INT_ASSERT(stack.size() == 1);
  return stack.top();
}<|MERGE_RESOLUTION|>--- conflicted
+++ resolved
@@ -5556,11 +5556,6 @@
     std::vector<GenRet> args(7);
     args[0] = new_IntSymbol(-2 /* c_sublocid_any */, INT_SIZE_32);
     args[1] = new_IntSymbol(ftableMap.get(fn), INT_SIZE_64);
-<<<<<<< HEAD
-    args[2] = codegenCastToVoidStar(codegenValue(get(2)));
-
-    Type *endCountType = endCountPtr.chplType;
-=======
     args[2] = codegenCastToVoidStar(codegenValue(get(1)));
 
     AggregateType *bundledArgsType = toAggregateType(toSymExpr(get(1))->typeInfo());
@@ -5577,7 +5572,6 @@
     }
     // We need the endCountField.
     INT_ASSERT(endCountField != 0);
->>>>>>> 5d23177a
 
     // endCount is either an address or {locale, ptr} -- it is a class.
     GenRet endCountValue = codegenValue(endCountPtr);
