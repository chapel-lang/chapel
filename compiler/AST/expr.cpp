--- conflicted
+++ resolved
@@ -1787,15 +1787,11 @@
   } else {
 #ifdef HAVE_LLVM
     if (r.isLVPtr) {
-<<<<<<< HEAD
-      ret.val = codegenLoadLLVM(r);
-=======
       // But don't dereference star tuples (since C views these as arrays)
       if( r.chplType && r.chplType->symbol->hasFlag(FLAG_STAR_TUPLE) ) {
         ret.val = r.val;
         ret.isLVPtr = r.isLVPtr;
       } else ret.val = codegenLoadLLVM(r); // TODO - is r pointer to const?
->>>>>>> 6d9fa012
     } else {
       ret.val = r.val;
     }
