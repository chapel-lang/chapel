--- conflicted
+++ resolved
@@ -25,108 +25,6 @@
 
 void
 initFlags() {
-<<<<<<< HEAD
-  defineFlag(FLAG_ALLOW_REF, "allow ref");
-  defineFlag(FLAG_ARRAY, "array");
-  defineFlag(FLAG_ARRAY_ALIAS, "array alias");
-  defineFlag(FLAG_HAS_RUNTIME_TYPE, "has runtime type");
-  defineFlag(FLAG_RUNTIME_TYPE_VALUE, "runtime type value");
-  defineFlag(FLAG_AUTO_II, "auto ii");
-  defineFlag(FLAG_BASE_ARRAY, "base array");
-  defineFlag(FLAG_BASE_DIST, "base dist");
-  defineFlag(FLAG_BEGIN, "begin");
-  defineFlag(FLAG_BEGIN_BLOCK, "begin block");
-  defineFlag(FLAG_CALLS_CONSTRUCTOR, "calls constructor");
-  defineFlag(FLAG_COBEGIN_OR_COFORALL, "cobegin or coforall");
-  defineFlag(FLAG_COBEGIN_OR_COFORALL_BLOCK, "cobegin or coforall block");
-  defineFlag(FLAG_COMMAND_LINE_SETTING, "command line setting");
-  defineFlag(FLAG_COMPILER_NESTED_FUNCTION, "compiler nested function");
-  defineFlag(FLAG_CONCURRENTLY_ACCESSED, "concurrently accessed");
-  defineFlag(FLAG_CONFIG, "config");
-  defineFlag(FLAG_CONST, "const");
-  defineFlag(FLAG_CONST_MEM_SIZE, "ccmem");
-  defineFlag(FLAG_CCACHE, "constant cache array");
-  defineFlag(FLAG_DATA_CLASS, "data class");
-  defineFlag(FLAG_DATA_SET_ERROR, "data set error");
-  defineFlag(FLAG_DEFAULT_CONSTRUCTOR, "default constructor");
-  defineFlag(FLAG_DESTRUCTOR, "destructor");
-  defineFlag(FLAG_DOMAIN, "domain");
-  defineFlag(FLAG_DONT_DISABLE_REMOTE_VALUE_FORWARDING, "dont disable remote value forwarding");
-  defineFlag(FLAG_DISTRIBUTION, "distribution");
-  defineFlag(FLAG_EXPAND_TUPLES_WITH_VALUES, "expand tuples with values");
-  defineFlag(FLAG_EXPLICIT_GPU_ARRAY, "explicit gpu array");
-  defineFlag(FLAG_EXPORT, "export");
-  defineFlag(FLAG_EXPR_TEMP, "expr temp");
-  defineFlag(FLAG_EXTERN, "extern");
-  defineFlag(FLAG_FIXED_STRING, "fixed string");
-  defineFlag(FLAG_FUNCTION_CLASS, "function class");
-  defineFlag(FLAG_GENERIC, "generic");
-  defineFlag(FLAG_GEN_SHARED, "gen shared");
-  defineFlag(FLAG_GEN_CC, "gen cc");
-  defineFlag(FLAG_HEAP, "heap");
-  defineFlag(FLAG_HEAP_ALLOCATE, "heap allocate");
-  defineFlag(FLAG_STAR_TUPLE, "star tuple");
-  defineFlag(FLAG_IMPLICIT_ALIAS_FIELD, "implicit alias field");
-  defineFlag(FLAG_IMPLICIT_GPU_ARRAY, "implicit gpu array");
-  defineFlag(FLAG_INDEX_VAR, "index var");
-  defineFlag(FLAG_INLINE, "inline");
-  defineFlag(FLAG_INLINE_ITERATOR, "inline iterator");
-  defineFlag(FLAG_INVISIBLE_FN, "invisible fn");
-  defineFlag(FLAG_INSERT_AUTO_COPY, "insert auto copy");
-  defineFlag(FLAG_INSERT_AUTO_DESTROY, "insert auto destroy");
-  defineFlag(FLAG_INSERT_AUTO_DESTROY_FOR_EXPLICIT_NEW, "insert auto destroy for explicit new");
-  defineFlag(FLAG_INSERT_LINE_FILE_INFO, "insert line file info");
-  defineFlag(FLAG_IS_MEME, "is meme");
-  defineFlag(FLAG_ITERATOR_CLASS, "iterator class");
-  defineFlag(FLAG_ITERATOR_FN, "iterator fn");
-  defineFlag(FLAG_ITERATOR_RECORD, "iterator record");
-  defineFlag(FLAG_LABEL_BREAK, "label break");
-  defineFlag(FLAG_LABEL_CONTINUE, "label continue");
-  defineFlag(FLAG_LOOP_BODY_ARGUMENT_CLASS, "loop body argument class");
-  defineFlag(FLAG_MAYBE_PARAM, "maybe param");
-  defineFlag(FLAG_MAYBE_TYPE, "maybe type");
-  defineFlag(FLAG_METHOD, "method");
-  defineFlag(FLAG_NO_AUTO_DESTROY, "no auto destroy");
-  defineFlag(FLAG_NO_COPY, "no copy");
-  defineFlag(FLAG_NO_DEFAULT_FUNCTIONS, "no default functions");
-  defineFlag(FLAG_NO_FORMAL_TMP, "no formal tmp");
-  defineFlag(FLAG_NO_IMPLICIT_COPY, "no implicit copy");
-  defineFlag(FLAG_NO_OBJECT, "no object");
-  defineFlag(FLAG_NO_PARENS, "no parens");
-  defineFlag(FLAG_NO_WIDE_CLASS, "no wide class");
-  defineFlag(FLAG_NON_BLOCKING, "non blocking");
-  defineFlag(FLAG_OBJECT_CLASS, "object class");
-  defineFlag(FLAG_OMIT_FROM_CONSTRUCTOR, "omit from constructor");
-  defineFlag(FLAG_ON, "on");
-  defineFlag(FLAG_ON_BLOCK, "on block");
-  defineFlag(FLAG_PARAM, "param");
-  defineFlag(FLAG_PRIVATE, "private");
-  defineFlag(FLAG_PRIVATIZED_CLASS, "privatized class");
-  defineFlag(FLAG_PROMOTION_WRAPPER, "promotion wrapper");
-  defineFlag(FLAG_RANGE, "range");
-  defineFlag(FLAG_REDUCE, "reduce");
-  defineFlag(FLAG_REF, "ref");
-  defineFlag(FLAG_REF_ITERATOR_CLASS, "ref iterator class");
-  defineFlag(FLAG_REF_THIS, "ref this");
-  defineFlag(FLAG_REMOVABLE_AUTO_COPY, "removable auto copy");
-  defineFlag(FLAG_REMOVABLE_AUTO_DESTROY, "removable auto destroy");
-  defineFlag(FLAG_SHARED, "shared array");
-  defineFlag(FLAG_SINGLE, "single");
-  defineFlag(FLAG_SPECIFIED_RETURN_TYPE, "specified return type");
-  defineFlag(FLAG_SUPER_CLASS, "super class");
-  defineFlag(FLAG_SYNC, "sync");
-  defineFlag(FLAG_SYNTACTIC_DISTRIBUTION, "syntactic distribution");
-  defineFlag(FLAG_TEMP, "temp");
-  defineFlag(FLAG_TUPLE, "tuple");
-  defineFlag(FLAG_TYPE_CONSTRUCTOR, "type constructor");
-  defineFlag(FLAG_TYPE_VARIABLE, "type variable");
-  defineFlag(FLAG_USE_GPU_REDUCTION, "use gpu reduction");
-  defineFlag(FLAG_VIRTUAL, "virtual");
-  defineFlag(FLAG_WIDE, "wide");
-  defineFlag(FLAG_WIDE_CLASS, "wide class");
-  defineFlag(FLAG_WRAPPER, "wrapper");
-  defineFlag(FLAG_WRAP_OUT_INTENT, "wrap out or inout intent formal");
-=======
 # define symbolFlag(NAME,PRAGMA,MAPNAME,COMMENT) \
     flagMap.put(astr(MAPNAME), NAME); \
     flagNames[NAME] = #NAME; \
@@ -140,8 +38,6 @@
   flagComments[FLAG_UNKNOWN] = "";
   flagPragma[FLAG_UNKNOWN] = false;
   flagNames[FLAG_UNKNOWN] = "unknown flag (0)";
-
->>>>>>> 44e7d3b6
 }
 
 
