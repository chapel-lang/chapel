--- conflicted
+++ resolved
@@ -7,11 +7,7 @@
 #include "stringutil.h"
 #include "symbol.h"
 #include "type.h"
-<<<<<<< HEAD
-#include "misc.h" // FIXME: should we just include driver.h instead ?? 
-=======
 #include "config.h"
->>>>>>> a6e9f47f
 
 static void
 checkControlFlow(Expr* expr, const char* context) {
