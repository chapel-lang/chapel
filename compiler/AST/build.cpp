/*
 * Copyright 2004-2015 Cray Inc.
 * Other additional copyright holders may be indicated within.
 *
 * The entirety of this work is licensed under the Apache License,
 * Version 2.0 (the "License"); you may not use this file except
 * in compliance with the License.
 *
 * You may obtain a copy of the License at
 *
 *     http://www.apache.org/licenses/LICENSE-2.0
 *
 * Unless required by applicable law or agreed to in writing, software
 * distributed under the License is distributed on an "AS IS" BASIS,
 * WITHOUT WARRANTIES OR CONDITIONS OF ANY KIND, either express or implied.
 * See the License for the specific language governing permissions and
 * limitations under the License.
 */

#include "build.h"

#include "astutil.h"
#include "baseAST.h"
#include "config.h"
#include "expr.h"
#include "files.h"
#include "ForLoop.h"
#include "ParamForLoop.h"
#include "parser.h"
#include "stmt.h"
#include "stringutil.h"
#include "symbol.h"
#include "type.h"

static BlockStmt* findStmtWithTag(PrimitiveTag tag, BlockStmt* blockStmt);

static void
checkControlFlow(Expr* expr, const char* context) {
  Vec<const char*> labelSet; // all labels in expr argument
  Vec<BaseAST*> loopSet;     // all asts in a loop in expr argument
  Vec<BaseAST*> innerFnSet;  // all asts in a function in expr argument
  Vec<BaseAST*> asts;
  collect_asts(expr, asts);

  //
  // compute labelSet and loopSet
  //
  forv_Vec(BaseAST, ast, asts) {
    if (DefExpr* def = toDefExpr(ast)) {
      if (LabelSymbol* ls = toLabelSymbol(def->sym))
        labelSet.set_add(ls->name);
      else if (FnSymbol* fn = toFnSymbol(def->sym)) {
        if (!innerFnSet.set_in(fn)) {
          Vec<BaseAST*> innerAsts;
          collect_asts(fn, innerAsts);
          forv_Vec(BaseAST, ast, innerAsts) {
            innerFnSet.set_add(ast);
          }
        }
      }
    } else if (BlockStmt* block = toBlockStmt(ast)) {
      if (block->isLoopStmt() && !loopSet.set_in(block)) {
        if (block->userLabel != NULL) {
          labelSet.set_add(block->userLabel);
        }
        Vec<BaseAST*> loopAsts;
        collect_asts(block, loopAsts);
        forv_Vec(BaseAST, ast, loopAsts) {
          loopSet.set_add(ast);
        }
      }
    }
  }

  //
  // check for illegal control flow
  //
  forv_Vec(BaseAST, ast, asts) {
    if (CallExpr* call = toCallExpr(ast)) {
      if (innerFnSet.set_in(call))
        continue; // yield or return is in nested function/iterator
      if (call->isPrimitive(PRIM_RETURN)) {
        USR_FATAL_CONT(call, "return is not allowed in %s", context);
      } else if (call->isPrimitive(PRIM_YIELD)) {
        if (!strcmp(context, "begin statement") ||
            !strcmp(context, "yield statement"))
          USR_FATAL_CONT(call, "yield is not allowed in %s", context);
      }
    } else if (GotoStmt* gs = toGotoStmt(ast)) {
      if (labelSet.set_in(gs->getName()))
        continue; // break or continue target is in scope
      if (toSymExpr(gs->label) && toSymExpr(gs->label)->var == gNil && loopSet.set_in(gs))
        continue; // break or continue loop is in scope
      if (!strcmp(context, "on statement")) {
        USR_PRINT(gs, "the following error is a current limitation");
      }
      if (gs->gotoTag == GOTO_BREAK) {
        USR_FATAL_CONT(gs, "break is not allowed in %s", context);
      } else if (gs->gotoTag == GOTO_CONTINUE) {
        USR_FATAL_CONT(gs, "continue is not allowed in %s", context);
      } else {
        USR_FATAL_CONT(gs, "illegal 'goto' usage; goto is deprecated anyway");
      }
    }
  }
}


static void addPragmaFlags(Symbol* sym, Vec<const char*>* pragmas) {
  forv_Vec(const char, str, *pragmas) {
    Flag flag = pragma2flag(str);
    if (flag == FLAG_UNKNOWN)
      USR_FATAL_CONT(sym, "unknown pragma: \"%s\"", str);
    else {
      sym->addFlag(flag);

      if (flag == FLAG_RUNTIME_TYPE_INIT_FN) {
        //
        // These functions must be marked as type functions early in
        // compilation, as calls to them are inserted by the compiler
        // at the declaration points for arrays and domains.  In the
        // past, they had to be defined as type functions in the
        // modules, but most of us found that very confusing because
        // the code in the functions actually returns a value.  See
        // buildRuntimTypeToValueFns() in functionResolution.cpp for
        // more info on what happens to these functions.
        //
        FnSymbol* fn = toFnSymbol(sym);
        INT_ASSERT(fn);
        if (fn->retTag != RET_VALUE) {
          USR_WARN(fn, "function's return type is not a value type.  Ignoring.");
        }
        fn->retTag = RET_TYPE;
      }
    }
  }
}

BlockStmt* buildPragmaStmt(Vec<const char*>* pragmas,
                           BlockStmt* stmt) {
  bool error = false;
  for_alist(expr, stmt->body) {
    if (DefExpr* def = toDefExpr(expr)) {
      addPragmaFlags(def->sym, pragmas);
    } else {
      error = true;
      break;
    }
  }
  if (error && pragmas->n > 0) {
    USR_FATAL_CONT(stmt, "cannot attach pragmas to this statement");
    USR_PRINT(stmt, "   %s \"%s\"",
              pragmas->n == 1 ? "pragma" : "starting with pragma",
              pragmas->v[0]);
  }
  delete pragmas;

  return stmt;
}

<<<<<<< HEAD
static Expr* convertStringLiteral(Expr *e) {
  if (SymExpr* s = toSymExpr(e)) {
    VarSymbol *v = toVarSymbol(s->var);
    INT_ASSERT(v);
    if (v->immediate &&
        v->immediate->const_kind==CONST_KIND_STRING) {
      return new CallExpr("_cast", new SymExpr(dtString->symbol), s);
=======

//
// A helper function that's useful in a few places in this file to
// conditionally convert an Expr to a 'const char*' in the event that
// it's an immediate string.
//
static const char* toImmediateString(Expr* expr) {
  if (SymExpr* se = toSymExpr(expr)) {
    if (VarSymbol* var = toVarSymbol(se->var)) {
      if (var->isImmediate()) {
        Immediate* imm = var->immediate;
        if (imm->const_kind == CONST_KIND_STRING) {
          return imm->v_string;
        }
      }
>>>>>>> 43a19de5
    }
  }
  return NULL;
}


static Expr* convertStringLiteral(Expr *e) {
  if (toImmediateString(e) != NULL) {
    return new CallExpr("toString", e);
  } else {
    return e;
  }
}

static void convertStringLiteralArgList(CallExpr* call) {
  // Automatically convert string literals into Chapel strings
  for (int i = 1; i <= call->numActuals(); i++) {
    call->argList.insertAtTail(convertStringLiteral(call->argList.head->remove()));
  }
}

CallExpr* buildOneTuple(Expr* elem) {
  return new CallExpr("_build_tuple", convertStringLiteral(elem));
}

CallExpr* buildTuple(CallExpr* call) {
  // The call is expected to be a PRIM_ACTUALS_LIST.
  INT_ASSERT(call->isPrimitive(PRIM_ACTUALS_LIST));
  convertStringLiteralArgList(call);
  return new CallExpr("_build_tuple", call);
}


Expr* buildSquareCallExpr(Expr* base, CallExpr* args) {
  CallExpr* call = new CallExpr(base, args);
  call->square = true;
  return call;
}


Expr* buildNamedActual(const char* name, Expr* expr) {
  return new NamedExpr(name, expr);
}


Expr* buildNamedAliasActual(const char* name, Expr* expr) {
  return new CallExpr(PRIM_ACTUALS_LIST,
           new NamedExpr(name, expr),
           new NamedExpr(astr("chpl__aliasField_", name), new SymExpr(gTrue)));
}


Expr* buildFormalArrayType(Expr* iterator, Expr* eltType, Expr* index) {
  if (index) {
    CallExpr* indexCall = toCallExpr(index);
    INT_ASSERT(indexCall);
    if (indexCall->numActuals() != 1)
      USR_FATAL(iterator, "invalid index expression");
    return new CallExpr("chpl__buildArrayRuntimeType",
             new CallExpr("chpl__ensureDomainExpr", iterator),
             eltType, indexCall->get(1)->remove(),
             new CallExpr("chpl__ensureDomainExpr", iterator->copy()));
  } else {
    CallExpr* call = toCallExpr(iterator);
    if (call->numActuals() == 1 && isDefExpr(call->get(1))) {
      return new CallExpr("chpl__buildArrayRuntimeType", call->get(1)->remove(), eltType);
    } else
      return new CallExpr("chpl__buildArrayRuntimeType",
               new CallExpr("chpl__ensureDomainExpr", iterator), eltType);
  }
}

Expr* buildIntLiteral(const char* pch) {
  uint64_t ull;
  if (!strncmp("0b", pch, 2) || !strncmp("0B", pch, 2))
    ull = binStr2uint64(pch);
  else if (!strncmp("0o", pch, 2) || !strncmp("0O", pch, 2))
    // The second case is difficult to read, but is zero followed by a capital
    // letter 'o'
    ull = octStr2uint64(pch);
  else if (!strncmp("0x", pch, 2) || !strncmp("0X", pch, 2))
    ull = hexStr2uint64(pch);
  else
    ull = str2uint64(pch);
  if (ull <= 9223372036854775807ull)
    return new SymExpr(new_IntSymbol(ull, INT_SIZE_64));
  else
    return new SymExpr(new_UIntSymbol(ull, INT_SIZE_64));
}


Expr* buildRealLiteral(const char* pch) {
  return new SymExpr(new_RealSymbol(pch, strtod(pch, NULL)));
}


Expr* buildImagLiteral(const char* pch) {
  char* str = strdup(pch);
  str[strlen(pch)-1] = '\0';
  SymExpr* se = new SymExpr(new_ImagSymbol(str, strtod(str, NULL)));
  free(str);
  return se;
}


Expr* buildStringLiteral(const char* pch) {
  return new SymExpr(new_StringSymbol(pch));
}


Expr* buildDotExpr(BaseAST* base, const char* member) {
  // The following optimization was added to avoid calling
  // chpl_localeID_to_locale when all we end up doing is extracting
  // the locale id or the node id, thus: OPTIMIZATION:
  //   chpl_localeID_to_locale(_get_locale_id(x)).localeid ==>
  //      _get_locale_id(x)
  // AND
  //   chpl_localeID_to_locale(_get_locale_id(x)).id ==>
  //      _get_locale_node_id(x)
  //
  // <hilde complaints paraphrased by sungeun, who agrees>
  // - We shouldn't have optimizations in the parser
  // - These strcmps suck
  if (!strcmp("id", member) || !strcmp("localeid", member)) {
    if (CallExpr* intToLocale = toCallExpr(base))
      if (intToLocale->isNamed("chpl_localeID_to_locale"))
        if (CallExpr* getLocale = toCallExpr(intToLocale->get(1)))
          if (getLocale->isPrimitive(PRIM_WIDE_GET_LOCALE)) {
            if (!strcmp("id", member))
              return new CallExpr(PRIM_WIDE_GET_NODE, getLocale->get(1)->remove());
            else
              return new CallExpr(PRIM_WIDE_GET_LOCALE, getLocale->get(1)->remove());
          }
  }

  if (!strcmp("locale", member))
    // MAGIC: "x.locale" member access expressions are rendered as
    // chpl_localeID_to_locale(_wide_get_node(x)).
    return new CallExpr("chpl_localeID_to_locale",
                        new CallExpr(PRIM_WIDE_GET_LOCALE, base));
  else
    return new CallExpr(".", base, new_StringSymbol(member));
}


Expr* buildDotExpr(const char* base, const char* member) {
  return buildDotExpr(new UnresolvedSymExpr(base), member);
}


static Expr* buildLogicalAndExpr(BaseAST* left, BaseAST* right) {
  VarSymbol* lvar = newTemp();

  lvar->addFlag(FLAG_MAYBE_PARAM);

  FnSymbol*  ifFn = buildIfExpr(new CallExpr("isTrue", lvar),
                                new CallExpr("isTrue", right),
                                new SymExpr(gFalse));

  VarSymbol* eMsg = new_StringSymbol("cannot promote short-circuiting && operator");

  ifFn->insertAtHead(new CondStmt(new CallExpr("_cond_invalid", lvar),
                                  new CallExpr("compilerError", eMsg)));

  ifFn->insertAtHead(new CallExpr(PRIM_MOVE, lvar, left));
  ifFn->insertAtHead(new DefExpr(lvar));

  return new CallExpr(new DefExpr(ifFn));
}


static Expr* buildLogicalOrExpr(BaseAST* left, BaseAST* right) {
  VarSymbol* lvar = newTemp();

  lvar->addFlag(FLAG_MAYBE_PARAM);

  FnSymbol*  ifFn = buildIfExpr(new CallExpr("isTrue", lvar),
                               new SymExpr(gTrue),
                               new CallExpr("isTrue", right));

  VarSymbol* eMsg = new_StringSymbol("cannot promote short-circuiting || operator");

  ifFn->insertAtHead(new CondStmt(new CallExpr("_cond_invalid", lvar),
                                  new CallExpr("compilerError", eMsg)));

  ifFn->insertAtHead(new CallExpr(PRIM_MOVE, lvar, left));
  ifFn->insertAtHead(new DefExpr(lvar));

  return new CallExpr(new DefExpr(ifFn));
}


BlockStmt* buildChapelStmt(Expr* expr) {
  return new BlockStmt(expr, BLOCK_SCOPELESS);
}


static void addModuleToSearchList(CallExpr* newUse, BaseAST* module) {
  UnresolvedSymExpr* modNameExpr = toUnresolvedSymExpr(module);
  if (modNameExpr) {
    addModuleToParseList(modNameExpr->unresolved, newUse);
  } else if (CallExpr* callExpr = toCallExpr(module)) {
    addModuleToSearchList(newUse, callExpr->argList.first());
  }
}


static BlockStmt* buildUseList(BaseAST* module, BlockStmt* list) {
  CallExpr* newUse = new CallExpr(PRIM_USE, module);
  addModuleToSearchList(newUse, module);
  if (list == NULL) {
    return buildChapelStmt(newUse);
  } else {
    list->insertAtTail(newUse);
    return list;
  }
}

//
// Given a string literal argument from a 'use' statement, process
// that argument.  We assume it's either a "-llib" flag,
// or a source filename like "foo.h", "foo.c", "foo.o", etc.  
//
// - For the former, pass to addLibInfo(), the same function that
//   handles command line -l flags.
//
// - Otherwise, assume it's the latter and pass it to our source file
//   handler (which itself handles cases it doesn't recognize).
//
static void processStringInUseStmt(const char* str) {
  if (strncmp(str, "-l", 2) == 0) {
    addLibInfo(str);
  } else {
    addSourceFile(str);
  }
}


//
// Build a 'use' statement
//
BlockStmt* buildUseStmt(CallExpr* args) {
  BlockStmt* list = NULL;

  //
  // Iterate over the expressions being 'use'd, processing them
  //
  for_actuals(expr, args) {
    Expr* useArg = expr->remove();

    //
    // if this is a string argument to 'use', process it
    //
    if (const char* str = toImmediateString(useArg)) {
      processStringInUseStmt(str);
    } else {
      //
      // Otherwise, handle it in the traditional way
      //
      list = buildUseList(useArg, list);
    }
  }

  //
  // If all of them are consumed, replace the use statement by a no-op
  //
  if (list == NULL) {
    list = buildChapelStmt(new CallExpr(PRIM_NOOP));
  }
  
  return list;
}


static void
buildTupleVarDeclHelp(Expr* base, BlockStmt* decls, Expr* insertPoint) {
  int count = 1;
  for_alist(expr, decls->body) {
    if (DefExpr* def = toDefExpr(expr)) {
      if (strcmp(def->sym->name, "chpl__tuple_blank")) {
        def->init = new CallExpr(base->copy(), new_IntSymbol(count));
        insertPoint->insertBefore(def->remove());
      } else {
        def->remove();
      }
    } else if (BlockStmt* blk = toBlockStmt(expr)) {
      buildTupleVarDeclHelp(new CallExpr(base, new_IntSymbol(count)),
                            blk, insertPoint);
    } else {
      INT_FATAL(expr, "unexpected expression in buildTupleVarDeclHelp");
    }
    count++;
  }
  decls->remove();
}


BlockStmt*
buildTupleVarDeclStmt(BlockStmt* tupleBlock, Expr* type, Expr* init) {
  VarSymbol* tmp = newTemp();
  int count = 1;
  for_alist(expr, tupleBlock->body) {
    if (DefExpr* def = toDefExpr(expr)) {
      if (strcmp(def->sym->name, "chpl__tuple_blank")) {
        def->init = new CallExpr(tmp, new_IntSymbol(count));
      } else {
        def->remove();
      }
    } else if (BlockStmt* blk = toBlockStmt(expr)) {
      buildTupleVarDeclHelp(new CallExpr(tmp, new_IntSymbol(count)), blk, expr);
    }
    count++;
  }
  //
  // Add compiler errors if tmp is not a tuple or if tmp.size is not the
  // same as the number of variables.  These checks will get inserted in
  // buildVarDecls after it asserts that only DefExprs are in this block.
  //
  tupleBlock->blockInfoSet(new CallExpr("_check_tuple_var_decl", tmp, new_IntSymbol(count-1)));
  tupleBlock->insertAtHead(new DefExpr(tmp, init, type));
  return tupleBlock;
}


BlockStmt*
buildLabelStmt(const char* name, Expr* stmt) {
  BlockStmt* block = toBlockStmt(stmt);

  if (block) {
    Expr* breakLabelStmt = block->body.tail;

    if (!isDefExpr(breakLabelStmt) && isDefExpr(breakLabelStmt->prev)) {
      // the last statement in the block could be a call to _freeIterator()
      breakLabelStmt = breakLabelStmt->prev;
    }

    if (LoopStmt* loop = toLoopStmt(breakLabelStmt->prev)) {
      if (loop->breakLabelGet() == 0 || loop->continueLabelGet() == 0) {
        USR_FATAL(stmt, "cannot label parallel loop");
      } else {
        loop->userLabel = astr(name);
      }
    } else {
      USR_FATAL(stmt, "cannot label non-loop statement");
    }

  } else {
    USR_FATAL(stmt, "cannot label non-loop statement");
  }

  return block;
}


BlockStmt*
buildIfStmt(Expr* condExpr, Expr* thenExpr, Expr* elseExpr) {
  if (UnresolvedSymExpr* use = toUnresolvedSymExpr(condExpr))
    if (!strcmp(use->unresolved, gTryToken->name))
      return buildChapelStmt(new CondStmt(condExpr, thenExpr, elseExpr));
  return buildChapelStmt(new CondStmt(new CallExpr("_cond_test", condExpr), thenExpr, elseExpr));
}

BlockStmt*
buildExternBlockStmt(const char* c_code) {
  return buildChapelStmt(new ExternBlockStmt(c_code));
}

ModuleSymbol* buildModule(const char* name, BlockStmt* block, const char* filename, const char* docs) {
  ModuleSymbol* mod = new ModuleSymbol(name, currentModuleType, block);
  if (currentFileNamedOnCommandLine) {
    mod->addFlag(FLAG_MODULE_FROM_COMMAND_LINE_FILE);
  }

  mod->filename = astr(filename);
  mod->doc      = docs;

  return mod;
}



CallExpr* buildPrimitiveExpr(CallExpr* exprs) {
  INT_ASSERT(exprs->isPrimitive(PRIM_ACTUALS_LIST));
  if (exprs->argList.length == 0)
    INT_FATAL("primitive has no name");
  Expr* expr = exprs->get(1);
  expr->remove();
  if (const char* primname = toImmediateString(expr)) {
    if (PrimitiveOp* prim = primitives_map.get(primname)) {
      return new CallExpr(prim, exprs);
    } else {
      INT_FATAL(expr, "primitive not found '%s'", primname);
    }
  } else {
    INT_FATAL(expr, "primitive with non-literal string name");
  }
  return NULL;
}


FnSymbol* buildIfExpr(Expr* e, Expr* e1, Expr* e2) {
  static int uid = 1;

  if (!e2)
    USR_FATAL("if-then expressions currently require an else-clause");

  FnSymbol* ifFn = new FnSymbol(astr("_if_fn", istr(uid++)));
  ifFn->addFlag(FLAG_COMPILER_NESTED_FUNCTION);
  ifFn->addFlag(FLAG_INLINE);
  VarSymbol* tmp1 = newTemp();
  VarSymbol* tmp2 = newTemp();
  tmp1->addFlag(FLAG_MAYBE_PARAM);
  tmp2->addFlag(FLAG_MAYBE_TYPE);

  ifFn->addFlag(FLAG_MAYBE_PARAM);
  ifFn->addFlag(FLAG_MAYBE_TYPE);
  ifFn->insertAtHead(new DefExpr(tmp1));
  ifFn->insertAtHead(new DefExpr(tmp2));
  ifFn->insertAtTail(new CallExpr(PRIM_MOVE, new SymExpr(tmp1), new CallExpr("_cond_test", e)));
  ifFn->insertAtTail(new CondStmt(
    new SymExpr(tmp1),
    new CallExpr(PRIM_MOVE,
                 new SymExpr(tmp2),
                 new CallExpr(PRIM_LOGICAL_FOLDER,
                              new SymExpr(tmp1),
                              new CallExpr(PRIM_DEREF, e1))),
    new CallExpr(PRIM_MOVE,
                 new SymExpr(tmp2),
                 new CallExpr(PRIM_LOGICAL_FOLDER,
                              new SymExpr(tmp1),
                              new CallExpr(PRIM_DEREF, e2)))));
  ifFn->insertAtTail(new CallExpr(PRIM_RETURN, tmp2));
  return ifFn;
}


CallExpr* buildLetExpr(BlockStmt* decls, Expr* expr) {
  static int uid = 1;
  FnSymbol* fn = new FnSymbol(astr("_let_fn", istr(uid++)));
  fn->addFlag(FLAG_COMPILER_NESTED_FUNCTION);
  fn->addFlag(FLAG_INLINE);
  fn->insertAtTail(decls);
  fn->insertAtTail(new CallExpr(PRIM_RETURN, expr));
  return new CallExpr(new DefExpr(fn));
}

BlockStmt* buildSerialStmt(Expr* cond, BlockStmt* body) {
  cond = new CallExpr("_cond_test", cond);
  BlockStmt *sbody = new BlockStmt();
  VarSymbol *serial_state = newTemp();
  sbody->insertAtTail(new DefExpr(serial_state, new CallExpr(PRIM_GET_SERIAL)));
  sbody->insertAtTail(new CondStmt(cond, new CallExpr(PRIM_SET_SERIAL, gTrue)));
  sbody->insertAtTail(body);
  sbody->insertAtTail(new CallExpr(PRIM_SET_SERIAL, serial_state));
  return sbody;
}


//
// check validity of indices in loops and expressions
//
void
checkIndices(BaseAST* indices) {
  if (CallExpr* call = toCallExpr(indices)) {
    if (!call->isNamed("_build_tuple"))
      USR_FATAL(indices, "invalid index expression");
    for_actuals(actual, call)
      checkIndices(actual);
  } else if (!isSymExpr(indices) && !isUnresolvedSymExpr(indices))
    USR_FATAL(indices, "invalid index expression");
}


void
destructureIndices(BlockStmt* block,
                   BaseAST* indices,
                   Expr* init,
                   bool coforall) {
  if (CallExpr* call = toCallExpr(indices)) {
    if (call->isNamed("_build_tuple")) {
      int i = 1;
      for_actuals(actual, call) {
        if (UnresolvedSymExpr* use = toUnresolvedSymExpr(actual)) {
          if (!strcmp(use->unresolved, "chpl__tuple_blank")) {
            i++;
            continue;
          }
        }
        destructureIndices(block, actual,
                           new CallExpr(init->copy(), new_IntSymbol(i)),
                           coforall);
        i++;
      }
    } else {
      INT_FATAL("Unexpected call type");
    }
  } else if (UnresolvedSymExpr* sym = toUnresolvedSymExpr(indices)) {
    VarSymbol* var = new VarSymbol(sym->unresolved);
    block->insertAtHead(new CallExpr(PRIM_MOVE, var, init));
    block->insertAtHead(new DefExpr(var));
    var->addFlag(FLAG_INDEX_VAR);
    if (coforall)
      var->addFlag(FLAG_COFORALL_INDEX_VAR);
#ifndef HILDE_MM
    var->addFlag(FLAG_INSERT_AUTO_DESTROY);
#endif
  } else if (SymExpr* sym = toSymExpr(indices)) {
    block->insertAtHead(new CallExpr(PRIM_MOVE, sym->var, init));
    sym->var->addFlag(FLAG_INDEX_VAR);
    if (coforall)
      sym->var->addFlag(FLAG_COFORALL_INDEX_VAR);
#ifndef HILDE_MM
    sym->var->addFlag(FLAG_INSERT_AUTO_DESTROY);
#endif
  } else {
    INT_FATAL("Unexpected");
  }
}


static BlockStmt*
handleArrayTypeCase(FnSymbol* fn, Expr* indices, Expr* iteratorExpr, Expr* expr) {
  BlockStmt* block = new BlockStmt();
  fn->addFlag(FLAG_MAYBE_TYPE);
  bool hasSpecifiedIndices = !!indices;
  if (!hasSpecifiedIndices)
    indices = new UnresolvedSymExpr("chpl__elidedIdx");
  checkIndices(indices);

  //
  // nested function to compute isArrayType which is set to true if
  // the inner expression is a type and false otherwise
  //
  // this nested function is called in a type block so that it is
  // never executed; placing all this code in a separate function
  // inside the type block is essential for two reasons:
  //
  // first, so that the iterators in any nested parallel loop
  // expressions are not pulled all the way out during cleanup
  //
  // second, so that types and functions declared in this nested
  // function do not get removed from the IR when the type block gets
  // removed
  //
  FnSymbol* isArrayTypeFn = new FnSymbol("_isArrayTypeFn");
  isArrayTypeFn->addFlag(FLAG_INLINE);

  Symbol* isArrayType = newTemp("_isArrayType");
  isArrayType->addFlag(FLAG_MAYBE_PARAM);
  fn->insertAtTail(new DefExpr(isArrayType));

  VarSymbol* iteratorSym = newTemp("_iterator");
  isArrayTypeFn->insertAtTail(new DefExpr(iteratorSym));
  isArrayTypeFn->insertAtTail(new CallExpr(PRIM_MOVE, iteratorSym,
                                new CallExpr("_getIterator", iteratorExpr->copy())));
  VarSymbol* index = newTemp("_indexOfInterest");
  index->addFlag(FLAG_INDEX_OF_INTEREST);
  isArrayTypeFn->insertAtTail(new DefExpr(index));
  isArrayTypeFn->insertAtTail(new CallExpr(PRIM_MOVE, index,
                                new CallExpr("iteratorIndex", iteratorSym)));
  BlockStmt* indicesBlock = new BlockStmt();
  destructureIndices(indicesBlock, indices->copy(), new SymExpr(index), false);
  indicesBlock->blockTag = BLOCK_SCOPELESS;
  isArrayTypeFn->insertAtTail(indicesBlock);
  isArrayTypeFn->insertAtTail(new CondStmt(
                                new CallExpr("isType", expr->copy()),
                                new CallExpr(PRIM_MOVE, isArrayType, gTrue),
                                new CallExpr(PRIM_MOVE, isArrayType, gFalse)));
  fn->insertAtTail(new DefExpr(isArrayTypeFn));
  BlockStmt* typeBlock = new BlockStmt();
  typeBlock->blockTag = BLOCK_TYPE;
  typeBlock->insertAtTail(new CallExpr(isArrayTypeFn));
  fn->insertAtTail(typeBlock);

  Symbol* arrayType = newTemp("_arrayType");
  arrayType->addFlag(FLAG_EXPR_TEMP);
  arrayType->addFlag(FLAG_MAYBE_TYPE);
  BlockStmt* thenStmt = new BlockStmt();
  thenStmt->insertAtTail(new DefExpr(arrayType));
  Symbol* domain = newTemp("_domain");
  domain->addFlag(FLAG_EXPR_TEMP);
  thenStmt->insertAtTail(new DefExpr(domain));
  // note that we need the below autoCopy until we start reference
  // counting domains within runtime array types
  // TODO AMM: Check if the explicit insertion of an autoCopy is necessary here.
  thenStmt->insertAtTail(new CallExpr(PRIM_MOVE, domain,
                           new CallExpr("chpl__autoCopy",
                             new CallExpr("chpl__ensureDomainExpr",
                                          iteratorExpr->copy()))));
  if (hasSpecifiedIndices) {
    // we want to swap something like the below commented-out
    // statement with the compiler error statement but skyline
    // arrays are not yet supported...
    thenStmt->insertAtTail(new CallExpr(PRIM_MOVE, arrayType, new CallExpr("compilerError", new_StringSymbol("unimplemented feature: if you are attempting to use skyline arrays, they are not yet supported; if not, remove the index expression from this array type specification"))));
    //      thenStmt->insertAtTail(new CallExpr(PRIM_MOVE, arrayType,
    //                                          new CallExpr("chpl__buildArrayRuntimeType",
    //                                                       domain, expr->copy(),
    //                                                       indices->copy(), domain)));
  } else {
    thenStmt->insertAtTail(new CallExpr(PRIM_MOVE, arrayType,
                             new CallExpr("chpl__buildArrayRuntimeType",
                                          domain, expr->copy())));
  }
  thenStmt->insertAtTail(new CallExpr(PRIM_RETURN, arrayType));
  fn->insertAtTail(new CondStmt(new SymExpr(isArrayType), thenStmt, block));
  return block;
}


static int loopexpr_uid = 1;

// builds body of for expression iterator
CallExpr*
buildForLoopExpr(Expr* indices, Expr* iteratorExpr, Expr* expr, Expr* cond, bool maybeArrayType, bool zippered) {
  FnSymbol* fn = new FnSymbol(astr("_seqloopexpr", istr(loopexpr_uid++)));
  fn->addFlag(FLAG_COMPILER_NESTED_FUNCTION);
  BlockStmt* block = fn->body;

  if (maybeArrayType) {
    INT_ASSERT(!cond);
    block = handleArrayTypeCase(fn, indices, iteratorExpr, expr);
  }

  VarSymbol* iterator = newTemp("_iterator");
  iterator->addFlag(FLAG_EXPR_TEMP);
  block->insertAtTail(new DefExpr(iterator));
  block->insertAtTail(new CallExpr(PRIM_MOVE, iterator, new CallExpr("_checkIterator", iteratorExpr)));
  const char* iteratorName = astr("_iterator_for_loopexpr", istr(loopexpr_uid-1));
  block->insertAtTail(new CallExpr(PRIM_RETURN, new CallExpr(iteratorName, iterator)));

  //
  // build serial iterator function
  //
  FnSymbol* sifn = new FnSymbol(iteratorName);
  sifn->addFlag(FLAG_ITERATOR_FN);
  ArgSymbol* sifnIterator = new ArgSymbol(INTENT_BLANK, "iterator", dtAny);
  sifn->insertFormalAtTail(sifnIterator);
  fn->insertAtHead(new DefExpr(sifn));
  Expr* stmt = new CallExpr(PRIM_YIELD, expr);
  if (cond)
    stmt = new CondStmt(new CallExpr("_cond_test", cond), stmt);
  sifn->insertAtTail(ForLoop::buildForLoop(indices, new SymExpr(sifnIterator), new BlockStmt(stmt), false, zippered));
  return new CallExpr(new DefExpr(fn));
}


//
// build serial iterator function
//
static void buildSerialIteratorFn(FnSymbol* fn, const char* iteratorName,
                                  Expr* expr, Expr* cond, Expr* indices,
                                  bool zippered, Expr*& stmt)
{
  FnSymbol* sifn = new FnSymbol(iteratorName);
  sifn->addFlag(FLAG_ITERATOR_FN);
  ArgSymbol* sifnIterator = new ArgSymbol(INTENT_BLANK, "iterator", dtAny);
  sifn->insertFormalAtTail(sifnIterator);
  fn->insertAtHead(new DefExpr(sifn));
  stmt = new CallExpr(PRIM_YIELD, expr);
  if (cond)
    stmt = new CondStmt(new CallExpr("_cond_test", cond), stmt);
  sifn->insertAtTail(ForLoop::buildForLoop(indices, new SymExpr(sifnIterator), new BlockStmt(stmt), false, zippered));
}


//
// build leader iterator function
//
static void buildLeaderIteratorFn(FnSymbol* fn, const char* iteratorName,
                                  bool zippered)
{
  FnSymbol* lifn = new FnSymbol(iteratorName);

  Expr* tag = buildDotExpr(buildDotExpr(new UnresolvedSymExpr("ChapelBase"),
                                        iterKindTypename),
                           iterKindLeaderTagname);
  ArgSymbol* lifnTag = new ArgSymbol(INTENT_PARAM, "tag", dtUnknown,
                                     new CallExpr(PRIM_TYPEOF, tag));
  lifn->insertFormalAtTail(lifnTag);
  ArgSymbol* lifnIterator = new ArgSymbol(INTENT_BLANK, "iterator", dtAny);
  lifn->insertFormalAtTail(lifnIterator);

  lifn->where = new BlockStmt(new CallExpr("==", lifnTag, tag->copy()));
  fn->insertAtHead(new DefExpr(lifn));

  VarSymbol* leaderIterator = newTemp("_leaderIterator");
  leaderIterator->addFlag(FLAG_EXPR_TEMP);
  lifn->insertAtTail(new DefExpr(leaderIterator));

  if( !zippered ) {
    lifn->insertAtTail(new CallExpr(PRIM_MOVE, leaderIterator, new CallExpr("_toLeader", lifnIterator)));
  } else {
    lifn->insertAtTail(new CallExpr(PRIM_MOVE, leaderIterator, new CallExpr("_toLeaderZip", lifnIterator)));
  }

  lifn->insertAtTail(new CallExpr(PRIM_RETURN, leaderIterator));
}


//
// build follower iterator function
//
static FnSymbol* buildFollowerIteratorFn(FnSymbol* fn, const char* iteratorName,
                                         bool zippered, VarSymbol*& followerIterator)
{
  FnSymbol* fifn = new FnSymbol(iteratorName);
  fifn->addFlag(FLAG_ITERATOR_FN);

  Expr* tag = buildDotExpr(buildDotExpr(new UnresolvedSymExpr("ChapelBase"),
                                  iterKindTypename), iterKindFollowerTagname);
  ArgSymbol* fifnTag = new ArgSymbol(INTENT_PARAM, "tag", dtUnknown,
                                     new CallExpr(PRIM_TYPEOF, tag));
  fifn->insertFormalAtTail(fifnTag);
  ArgSymbol* fifnFollower = new ArgSymbol(INTENT_BLANK, iterFollowthisArgname, dtAny);
  fifn->insertFormalAtTail(fifnFollower);
  ArgSymbol* fifnIterator = new ArgSymbol(INTENT_BLANK, "iterator", dtAny);
  fifn->insertFormalAtTail(fifnIterator);

  fifn->where = new BlockStmt(new CallExpr("==", fifnTag, tag->copy()));
  fn->insertAtHead(new DefExpr(fifn));
  followerIterator = newTemp("_followerIterator");
  followerIterator->addFlag(FLAG_EXPR_TEMP);
  fifn->insertAtTail(new DefExpr(followerIterator));

  if( !zippered ) {
    fifn->insertAtTail(new CallExpr(PRIM_MOVE, followerIterator, new CallExpr("_toFollower", fifnIterator, fifnFollower)));
  } else {
    fifn->insertAtTail(new CallExpr(PRIM_MOVE, followerIterator, new CallExpr("_toFollowerZip", fifnIterator, fifnFollower)));
  }
  return fifn;
}


CallExpr*
buildForallLoopExpr(Expr* indices, Expr* iteratorExpr, Expr* expr, Expr* cond, bool maybeArrayType, bool zippered) {
  FnSymbol* fn = new FnSymbol(astr("_parloopexpr", istr(loopexpr_uid++)));
  fn->addFlag(FLAG_COMPILER_NESTED_FUNCTION);
  BlockStmt* block = fn->body;

  if (maybeArrayType) {
    INT_ASSERT(!cond);
    block = handleArrayTypeCase(fn, indices, iteratorExpr, expr);
  }

  VarSymbol* iterator = newTemp("_iterator");
  iterator->addFlag(FLAG_EXPR_TEMP);
  block->insertAtTail(new DefExpr(iterator));
  block->insertAtTail(new CallExpr(PRIM_MOVE, iterator, new CallExpr("_checkIterator", iteratorExpr)));
  const char* iteratorName = astr("_iterator_for_loopexpr", istr(loopexpr_uid-1));
  block->insertAtTail(new CallExpr(PRIM_RETURN, new CallExpr(iteratorName, iterator)));

  Expr* stmt; // Initialized by buildSerialIteratorFn.
  buildSerialIteratorFn(fn, iteratorName, expr, cond, indices, zippered, stmt);
  buildLeaderIteratorFn(fn, iteratorName, zippered);
  VarSymbol* followerIterator; // Initialized by buildFollowerIteratorFn.
  FnSymbol* fifn = buildFollowerIteratorFn(fn, iteratorName, zippered, followerIterator);

  // do we need to use this map since symbols have not been resolved?
  SymbolMap map;
  Expr* indicesCopy = (indices) ? indices->copy(&map) : NULL;
  Expr* bodyCopy = stmt->copy(&map);
  fifn->insertAtTail(ForLoop::buildForLoop(indicesCopy, new SymExpr(followerIterator), new BlockStmt(bodyCopy), false, zippered));

  return new CallExpr(new DefExpr(fn));
}


//
// This is a helper function that takes a chpl_buildArrayRuntimeType(...)
// CallExpr and converts it into a forall loop expression.  See the
// commit messages of r20820 and the commit that added this comment
// for (a few) more details.
//
CallExpr* buildForallLoopExprFromArrayType(CallExpr* buildArrRTTypeCall,
                                           bool recursiveCall) {
  // Is this a call to chpl__buildArrayRuntimeType?
  UnresolvedSymExpr* ursym = toUnresolvedSymExpr(buildArrRTTypeCall->baseExpr);
  if (!ursym) {
    INT_FATAL("Unexpected CallExpr format in buildForallLoopExprFromArrayType");
  }
  if (strcmp(ursym->unresolved, "chpl__buildArrayRuntimeType") == 0) {
    // If so, let's process it...

    Expr* EltExpr = buildArrRTTypeCall->get(2)->remove();
    Expr* DomExpr = buildArrRTTypeCall->get(1)->remove();

    // if the element type is itself an array, we need to do this same
    // conversion to forall loops recursively
    if (CallExpr* EltExprAsCall = toCallExpr(EltExpr)) {
      EltExpr = buildForallLoopExprFromArrayType(EltExprAsCall, true);
    }
    return buildForallLoopExpr(NULL, DomExpr, EltExpr, NULL, true);
  } else {
    // if we get something other than a "build array runtime type" call...
    if (recursiveCall) {
      // ...we're in the base case if this was a recursive call
      return buildArrRTTypeCall;
    } else {
      // ...or something is wrong if we're not
      INT_FATAL("buildForallLoopExprFromArrayType() wasn't called with a call to chpl__buildArrayRuntimeType as expected");
      return NULL;
    }
  }
}

static BlockStmt*
buildFollowLoop(VarSymbol* iter,
                VarSymbol* leadIdxCopy,
                VarSymbol* followIter,
                VarSymbol* followIdx,
                Expr*      indices,
                BlockStmt* loopBody,
                bool       fast,
                bool       zippered) {
  BlockStmt* followBlock = new BlockStmt();
  ForLoop*   followBody  = new ForLoop(followIdx, followIter, loopBody);

  destructureIndices(followBody, indices, new SymExpr(followIdx), false);

  followBlock->insertAtTail(new DefExpr(followIter));

  if (fast) {

    if (zippered) {
      followBlock->insertAtTail("'move'(%S, _getIteratorZip(_toFastFollowerZip(%S, %S)))", followIter, iter, leadIdxCopy);
    } else {
      followBlock->insertAtTail("'move'(%S, _getIterator(_toFastFollower(%S, %S)))",       followIter, iter, leadIdxCopy);
    }
  } else {

    if (zippered) {
      followBlock->insertAtTail("'move'(%S, _getIteratorZip(_toFollowerZip(%S, %S)))",     followIter, iter, leadIdxCopy);
    } else {
      followBlock->insertAtTail("'move'(%S, _getIterator(_toFollower(%S, %S)))",           followIter, iter, leadIdxCopy);
    }
  }

  followBlock->insertAtTail(new DefExpr(followIdx));
  followBlock->insertAtTail("{TYPE 'move'(%S, iteratorIndex(%S)) }", followIdx, followIter);

  followBlock->insertAtTail(followBody);
  followBlock->insertAtTail(new CallExpr("_freeIterator", followIter));

  return followBlock;
}

// Do whatever is needed for a reduce intent.
// Return the globalOp symbol.
static void setupOneReduceIntent(VarSymbol* iterRec, BlockStmt* parLoop,
                                 Expr* reduceOp, Expr* reduceVar,
                                 Expr* otherROp)
{
  // Otherwise reduceVar->copy() may not be adequate.
  INT_ASSERT(isUnresolvedSymExpr(reduceVar));

  VarSymbol* globalOp = newTemp("chpl__reduceGlob");
  iterRec->defPoint->insertBefore(new DefExpr(globalOp));
  reduceOp->replace(new SymExpr(globalOp));
  if (otherROp)
    otherROp->replace(new SymExpr(globalOp));

  // globalOp = new reduceOp(eltType = reduceVar.type)
  Expr* eltType = new NamedExpr("eltType",
                    new_Expr("'typeof'(%E)", reduceVar->copy()));
  iterRec->defPoint->insertBefore(new_Expr("'move'(%S, 'new'(%E(%E)))",
                                           globalOp, reduceOp, eltType));
  // reduceVar = globalOp.generate(); delete globalOp;
  parLoop->insertAfter("'delete'(%S)", globalOp);
  parLoop->insertAfter(new_Expr("'='(%E,.(%S, 'generate')())",
                                reduceVar->copy(), globalOp));
}

// Setup for forall intents
static void setupForallIntents(CallExpr* withClause,
                               CallExpr* otherWith,
                               VarSymbol* iterRec,
                               VarSymbol* leadIdx,
                               VarSymbol* leadIdxCopy,
                               BlockStmt* parLoop)
{
  // To iterate over two withClause in parallel.
  Expr* otherActual = otherWith ? otherWith->argList.head : NULL;
  Expr* otherNext   = otherActual ? otherActual->next : NULL;

  // Handle reduce intents, if any.
  // Keep in sync with markOuterVarsWithIntents().
  bool markerTurn = true;
  Expr* reduceOp = NULL;
  Expr* otherROp = NULL;
  for_actuals(actual, withClause) {
    if (markerTurn) {
      markerTurn = false;
      if (SymExpr* se = toSymExpr(actual)) {
        ArgSymbol* tiMarker =  toArgSymbol(se->var);
        INT_ASSERT(tiMarker); // confirm my thinking
      } else {
        reduceOp = actual;
        if (otherActual) otherROp = otherActual;
      }
    } else {
      markerTurn = true;
      if (reduceOp) {
        setupOneReduceIntent(iterRec, parLoop, reduceOp, actual, otherROp);
        reduceOp = NULL;
        otherROp = NULL;
      }
    }
    // Advance the iteration over otherWith.
    otherActual = otherNext;
    otherNext = otherNext ? otherNext->next: NULL;
  }
  INT_ASSERT(markerTurn);
  INT_ASSERT(!reduceOp);
  INT_ASSERT(!otherROp);
  INT_ASSERT(!otherActual);

  // ForallLeaderArgs: stash references so we know where things are.
  INT_ASSERT(withClause->isPrimitive(PRIM_FORALL_LOOP));
  withClause->insertAtHead(leadIdxCopy); // 3rd arg
  withClause->insertAtHead(leadIdx);     // 2nd arg
  withClause->insertAtHead(iterRec);     // 1st arg
}

/*
 * Build a forall loop that has only one level instead of a nested leader
 * follower loop. This single level loop will be handled similarily to
 * the leader loop in a leader/follower based forall.
 */
static BlockStmt*
buildStandaloneForallLoopStmt(Expr* indices,
                              Expr* iterExpr,
                              BlockStmt* loopBody) {
  VarSymbol* iterRec   = newTemp("chpl__iterSA"); // serial iter, SA case
  // these variables correspond to leadXXX vars in buildForallLoopStmt()
  VarSymbol* saIter    = newTemp("chpl__saIter");
  VarSymbol* saIdx     = newTemp("chpl__saIdx");
  VarSymbol* saIdxCopy = newTemp("chpl__saIdxCopy");

  iterRec->addFlag(FLAG_CHPL__ITER);
  saIter->addFlag(FLAG_EXPR_TEMP);
  saIdx->addFlag(FLAG_INDEX_OF_INTEREST);
  saIdx->addFlag(FLAG_INDEX_VAR);
  saIdxCopy->addFlag(FLAG_INDEX_VAR);

  BlockStmt* SABlock = buildChapelStmt();

  SABlock->insertAtTail(new DefExpr(iterRec));
  SABlock->insertAtTail(new DefExpr(saIter));
  SABlock->insertAtTail(new DefExpr(saIdx));
  SABlock->insertAtTail("'move'(%S, _checkIterator(%E))", iterRec, iterExpr);
  SABlock->insertAtTail("'move'(%S, _getIterator(_toStandalone(%S)))", saIter, iterRec);
  SABlock->insertAtTail("{TYPE 'move'(%S, iteratorIndex(%S)) }", saIdx, saIter);

  ForLoop* SABody = new ForLoop(saIdx, saIter, NULL);
  destructureIndices(SABody, indices, new SymExpr(saIdxCopy), false);
  SABody->insertAtHead("'move'(%S, %S)", saIdxCopy, saIdx);
  SABody->insertAtHead(new DefExpr(saIdxCopy));

  SABody->insertAtTail(loopBody);
  SABlock->insertAtTail(SABody);
  SABlock->insertAtTail("_freeIterator(%S)", saIter);
  setupForallIntents(loopBody->byrefVars, NULL,
                     iterRec, saIdx, saIdxCopy, SABody);
  return SABlock;
}


/*
 * Build a leader-follower forall loop.  If this is not a zipper iteration,
 * also build a standalone forall loop. Use the chpl__tryToken to run the
 * standalone version when a standalone parallel iterator exists, and otherwise
 * use the leader-follower version.
 *
 * When both versions are created, it will end up as a normalized form of:
 *
 * if chpl__tryToken then
 *   for idx in iter(standalone) do
 *     body(idx);
 * else
 *   for block in iter(leader) {
 *     if doing fast follower then
 *       for idx in iter(follower, block, fast=true) do
 *         body(idx);
 *     else
 *       for idx in iter(follower, block) do
 *         body(idx);
 *   }
 */
BlockStmt*
buildForallLoopStmt(Expr*      indices,
                    Expr*      iterExpr,
                    CallExpr*  byref_vars,
                    BlockStmt* loopBody,
                    bool       zippered) {
  checkControlFlow(loopBody, "forall statement");

  SET_LINENO(loopBody);

  //
  // insert temporary index when elided by user
  //
  if (!indices)
    indices = new UnresolvedSymExpr("chpl__elidedIdx");

  checkIndices(indices);

  //
  // 'byrefVars' will contain a PRIM_FORALL_LOOP, whose "arguments"
  // are variables listed in the forall's with(ref...) clause.
  // This list is processed during implementForallIntents1().
  //
  INT_ASSERT(!loopBody->byrefVars);
  if (byref_vars) {
    INT_ASSERT(byref_vars->isPrimitive(PRIM_ACTUALS_LIST));
    byref_vars->primitive = primitives[PRIM_FORALL_LOOP];
  } else {
    byref_vars = new CallExpr(PRIM_FORALL_LOOP);
  }
  loopBody->byrefVars = byref_vars;

  // ensure it's normal; prevent flatten_scopeless_block() in cleanup.cpp
  loopBody->blockTag = BLOCK_NORMAL;

  // NB these copies do not get byref_vars updates below.
  BlockStmt* loopBodyForFast =
                     (fNoFastFollowers == false) ? loopBody->copy() : NULL;
  BlockStmt* loopBodyForStandalone = (!zippered) ? loopBody->copy() : NULL;

  BlockStmt* resultBlock     = new BlockStmt();

  VarSymbol* iterRec         = newTemp("chpl__iterLF"); // serial iter, LF case

  VarSymbol* leadIter        = newTemp("chpl__leadIter");
  VarSymbol* leadIdx         = newTemp("chpl__leadIdx");
  VarSymbol* leadIdxCopy     = newTemp("chpl__leadIdxCopy");
  ForLoop*   leadForLoop     = new ForLoop(leadIdx, leadIter, NULL);

  VarSymbol* followIdx       = newTemp("chpl__followIdx");
  VarSymbol* followIter      = newTemp("chpl__followIter");
  BlockStmt* followBlock     = NULL;

  iterRec->addFlag(FLAG_EXPR_TEMP);
  iterRec->addFlag(FLAG_CHPL__ITER);

  leadIdxCopy->addFlag(FLAG_INDEX_VAR);
#ifndef HILDE_MM
  leadIdxCopy->addFlag(FLAG_INSERT_AUTO_DESTROY);
#endif
  followIdx->addFlag(FLAG_INDEX_OF_INTEREST);

  resultBlock->insertAtTail(new DefExpr(iterRec));
  resultBlock->insertAtTail(new DefExpr(leadIter));
  resultBlock->insertAtTail(new DefExpr(leadIdx));

  resultBlock->insertAtTail("'move'(%S, _checkIterator(%E))", iterRec, iterExpr->copy());

  if (zippered == false)
    resultBlock->insertAtTail("'move'(%S, _getIterator(_toLeader(%S)))",    leadIter, iterRec);
  else
    resultBlock->insertAtTail("'move'(%S, _getIterator(_toLeaderZip(%S)))", leadIter, iterRec);

  resultBlock->insertAtTail("{TYPE 'move'(%S, iteratorIndex(%S)) }", leadIdx, leadIter);

  leadForLoop->insertAtTail(new DefExpr(leadIdxCopy));
  leadForLoop->insertAtTail("'move'(%S, %S)", leadIdxCopy, leadIdx);

  followBlock = buildFollowLoop(iterRec,
                                leadIdxCopy,
                                followIter,
                                followIdx,
                                indices,
                                loopBody,
                                false,
                                zippered);

  if (fNoFastFollowers == false) {
    Symbol* T1 = newTemp();
    Symbol* T2 = newTemp();

    VarSymbol* fastFollowIdx   = newTemp("chpl__fastFollowIdx");
    VarSymbol* fastFollowIter  = newTemp("chpl__fastFollowIter");
    BlockStmt* fastFollowBlock = NULL;


    T1->addFlag(FLAG_EXPR_TEMP);
    T1->addFlag(FLAG_MAYBE_PARAM);

    T2->addFlag(FLAG_EXPR_TEMP);
    T2->addFlag(FLAG_MAYBE_PARAM);

    leadForLoop->insertAtTail(new DefExpr(T1));
    leadForLoop->insertAtTail(new DefExpr(T2));

    if (zippered == false) {
      leadForLoop->insertAtTail("'move'(%S, chpl__staticFastFollowCheck(%S))",    T1, iterRec);
      leadForLoop->insertAtTail(new CondStmt(new SymExpr(T1),
                                          new_Expr("'move'(%S, chpl__dynamicFastFollowCheck(%S))",    T2, iterRec),
                                          new_Expr("'move'(%S, %S)", T2, gFalse)));
    } else {
      leadForLoop->insertAtTail("'move'(%S, chpl__staticFastFollowCheckZip(%S))", T1, iterRec);
      leadForLoop->insertAtTail(new CondStmt(new SymExpr(T1),
                                          new_Expr("'move'(%S, chpl__dynamicFastFollowCheckZip(%S))", T2, iterRec),
                                          new_Expr("'move'(%S, %S)", T2, gFalse)));
    }

    fastFollowBlock = buildFollowLoop(iterRec,
                                      leadIdxCopy,
                                      fastFollowIter,
                                      fastFollowIdx,
                                      indices,
                                      loopBodyForFast,
                                      true,
                                      zippered);

    leadForLoop->insertAtTail(new CondStmt(new SymExpr(T2), fastFollowBlock, followBlock));
  } else {
    leadForLoop->insertAtTail(followBlock);
  }

  resultBlock->insertAtTail(leadForLoop);
  resultBlock->insertAtTail("_freeIterator(%S)", leadIter);
  setupForallIntents(byref_vars,
                     loopBodyForFast ? loopBodyForFast->byrefVars : NULL,
                     iterRec, leadIdx, leadIdxCopy, leadForLoop);

  if (!zippered) {
    BlockStmt* SALoop = buildStandaloneForallLoopStmt(indices,
                                                      iterExpr,
                                                      loopBodyForStandalone);
    BlockStmt* result = new BlockStmt();
    result->insertAtTail(
      new CondStmt(new SymExpr(gTryToken), SALoop, resultBlock));
    return result;
  }

  return resultBlock;
}

static void
addByrefVars(BlockStmt* target, CallExpr* byrefVarsSource) {
  // nothing to do if there is no 'ref' clause
  if (!byrefVarsSource) return;

  //
  // 'byrefVars' will contain a CallExpr, whose "arguments"
  // are variables listed in the with(ref...) clause
  // of the enclosing begin/cobegin/coforall.
  // This list is processed during createTaskFunctions().
  //
  // Could set byrefVars->parentExpr/Symbol right here.
  target->byrefVars = byrefVarsSource;

  // Note: the UnresolvedSymExprs in byrefVars
  // will be automatically resolved in resolve().
}

BlockStmt* buildCoforallLoopStmt(Expr* indices,
                                 Expr* iterator,
                                 CallExpr* byref_vars,
                                 BlockStmt* body,
                                 bool zippered)
{
  checkControlFlow(body, "coforall statement");

  //
  // insert temporary index when elided by user
  //
  if (!indices)
    indices = new UnresolvedSymExpr("chpl__elidedIdx");

  checkIndices(indices);

  //
  // detect on-statement directly inside coforall-loop
  //
  BlockStmt* onBlock = findStmtWithTag(PRIM_BLOCK_ON, body);

  SET_LINENO(body);

  if (onBlock) {
    //
    // optimization of on-statements directly inside coforall-loops
    //
    //   In this case, the on-statement is made into a non-blocking
    //   on-statement and the coforall is serialized (rather than
    //   wasting threads that would do nothing other than wait on the
    //   on-statement.
    //
    VarSymbol* coforallCount = newTemp("_coforallCount");
    BlockStmt* block = ForLoop::buildForLoop(indices, iterator, body, true, zippered);
    block->insertAtHead(new CallExpr(PRIM_MOVE, coforallCount, new CallExpr("_endCountAlloc")));
    block->insertAtHead(new DefExpr(coforallCount));
    body->insertAtHead(new CallExpr("_upEndCount", coforallCount));
    block->insertAtTail(new CallExpr("_waitEndCount", coforallCount));
    block->insertAtTail(new CallExpr("_endCountFree", coforallCount));
    onBlock->blockInfoGet()->primitive = primitives[PRIM_BLOCK_COFORALL_ON];
    addByrefVars(onBlock, byref_vars);
    BlockStmt* innerOnBlock = new BlockStmt();
    for_alist(tmp, onBlock->body) {
      innerOnBlock->insertAtTail(tmp->remove());
    }
    onBlock->insertAtHead(innerOnBlock);
    onBlock->insertAtTail(new CallExpr("_downEndCount", coforallCount));
    return block;
  } else {
    VarSymbol* coforallCount = newTemp("_coforallCount");
    BlockStmt* beginBlk = new BlockStmt();
    beginBlk->blockInfoSet(new CallExpr(PRIM_BLOCK_COFORALL));
    addByrefVars(beginBlk, byref_vars);
    beginBlk->insertAtHead(body);
    beginBlk->insertAtTail(new CallExpr("_downEndCount", coforallCount));
    BlockStmt* block = ForLoop::buildForLoop(indices, iterator, beginBlk, true, zippered);
    block->insertAtHead(new CallExpr(PRIM_MOVE, coforallCount, new CallExpr("_endCountAlloc")));
    block->insertAtHead(new DefExpr(coforallCount));
    block->insertAtTail(new CallExpr(PRIM_PROCESS_TASK_LIST, coforallCount));
    beginBlk->insertBefore(new CallExpr("_upEndCount", coforallCount));
    block->insertAtTail(new CallExpr("_waitEndCount", coforallCount));
    block->insertAtTail(new CallExpr("_endCountFree", coforallCount));
    return block;
  }
}

BlockStmt* buildParamForLoopStmt(const char* index, Expr* range, BlockStmt* stmts) {
  VarSymbol* indexVar = new VarSymbol(index);

  return ParamForLoop::buildParamForLoop(indexVar, range, stmts);
}

BlockStmt*
buildAssignment(Expr* lhs, Expr* rhs, const char* op) {
  INT_ASSERT(op != NULL);
  return buildChapelStmt(new CallExpr(op, lhs, rhs));
}

BlockStmt* buildLAndAssignment(Expr* lhs, Expr* rhs) {
  BlockStmt* stmt = new BlockStmt();
  VarSymbol* ltmp = newTemp();

  stmt->insertAtTail(new DefExpr(ltmp));
  stmt->insertAtTail(new CallExpr(PRIM_MOVE, ltmp, new CallExpr(PRIM_ADDR_OF, lhs)));
  stmt->insertAtTail(new CallExpr("=",       ltmp, buildLogicalAndExpr(ltmp, rhs)));

  return stmt;
}


BlockStmt* buildLOrAssignment(Expr* lhs, Expr* rhs) {
  BlockStmt* stmt = new BlockStmt();
  VarSymbol* ltmp = newTemp();

  stmt->insertAtTail(new DefExpr(ltmp));
  stmt->insertAtTail(new CallExpr(PRIM_MOVE, ltmp, new CallExpr(PRIM_ADDR_OF, lhs)));
  stmt->insertAtTail(new CallExpr("=",       ltmp, buildLogicalOrExpr(ltmp, rhs)));

  return stmt;
}


BlockStmt* buildSelectStmt(Expr* selectCond, BlockStmt* whenstmts) {
  CondStmt* otherwise = NULL;
  CondStmt* top = NULL;
  CondStmt* condStmt = NULL;

  for_alist(stmt, whenstmts->body) {
    CondStmt* when = toCondStmt(stmt);
    if (!when)
      INT_FATAL("error in buildSelectStmt");
    CallExpr* conds = toCallExpr(when->condExpr);
    if (!conds || !conds->isPrimitive(PRIM_WHEN))
      INT_FATAL("error in buildSelectStmt");
    if (conds->numActuals() == 0) {
      if (otherwise)
        USR_FATAL(selectCond, "Select has multiple otherwise clauses");
      otherwise = when;
    } else {
      Expr* expr = NULL;
      for_actuals(whenCond, conds) {
        whenCond->remove();
        if (!expr)
          expr = new CallExpr("==", selectCond->copy(), whenCond);
        else
          expr = buildLogicalOrExpr(expr, new CallExpr("==",
                                                   selectCond->copy(),
                                                   whenCond));
      }
      if (!condStmt) {
        condStmt = new CondStmt(new CallExpr("_cond_test", expr), when->thenStmt);
        top = condStmt;
      } else {
        CondStmt* next = new CondStmt(new CallExpr("_cond_test", expr), when->thenStmt);
        condStmt->elseStmt = new BlockStmt(next);
        condStmt = next;
      }
    }
  }
  if (otherwise) {
    if (!condStmt)
      USR_FATAL(selectCond, "Select has no when clauses");
    condStmt->elseStmt = otherwise->thenStmt;
  }
  return buildChapelStmt(top);
}


static void
buildReduceScanPreface(FnSymbol* fn, Symbol* data, Symbol* eltType, Symbol* globalOp,
                       Expr* opExpr, Expr* dataExpr, bool zippered=false) {
  if (UnresolvedSymExpr* sym = toUnresolvedSymExpr(opExpr)) {
    if (!strcmp(sym->unresolved, "max"))
      sym->unresolved = astr("MaxReduceScanOp");
    else if (!strcmp(sym->unresolved, "min"))
      sym->unresolved = astr("MinReduceScanOp");
  }

  data->addFlag(FLAG_EXPR_TEMP);
  eltType->addFlag(FLAG_MAYBE_TYPE);

  fn->insertAtTail(new DefExpr(data));
  fn->insertAtTail(new DefExpr(eltType));
  fn->insertAtTail(new DefExpr(globalOp));
  fn->insertAtTail("'move'(%S, %E)", data, dataExpr);

  if( !zippered ) {
    fn->insertAtTail("{TYPE 'move'(%S, 'typeof'(chpl__initCopy(iteratorIndex(_getIterator(%S)))))}", eltType, data);
  } else {
    fn->insertAtTail("{TYPE 'move'(%S, 'typeof'(chpl__initCopy(iteratorIndex(_getIteratorZip(%S)))))}", eltType, data);
  }

  fn->insertAtTail("'move'(%S, 'new'(%E(%E)))", globalOp, opExpr, new NamedExpr("eltType", new SymExpr(eltType)));
}


CallExpr* buildReduceExpr(Expr* opExpr, Expr* dataExpr, bool zippered) {
  static int uid = 1;

  FnSymbol* fn = new FnSymbol(astr("chpl__reduce", istr(uid++)));
  fn->addFlag(FLAG_COMPILER_NESTED_FUNCTION);
  fn->addFlag(FLAG_DONT_DISABLE_REMOTE_VALUE_FORWARDING);
  fn->addFlag(FLAG_INLINE);

  VarSymbol* data = newTemp();
  VarSymbol* eltType = newTemp();
  VarSymbol* globalOp = newTemp();

  buildReduceScanPreface(fn, data, eltType, globalOp, opExpr, dataExpr, zippered);

  BlockStmt* serialBlock = buildChapelStmt();
  VarSymbol* index = newTemp("_index");
  serialBlock->insertAtTail(new DefExpr(index));
  serialBlock->insertAtTail(ForLoop::buildForLoop(new SymExpr(index),
                                                  new SymExpr(data),
                                                  new BlockStmt(new CallExpr(new CallExpr(".", globalOp,
                                                                                          new_StringSymbol("accumulate")), index)),
                                                  false,
                                                  zippered));

  VarSymbol* leadIdx     = newTemp("chpl__leadIdx");
  VarSymbol* leadIter    = newTemp("chpl__leadIter");
  VarSymbol* leadIdxCopy = newTemp("chpl__leadIdxCopy");
  VarSymbol* followIdx   = newTemp("chpl__followIdx");
  VarSymbol* followIter  = newTemp("chpl__followIter");
  VarSymbol* localOp     = newTemp();

  leadIdxCopy->addFlag(FLAG_INDEX_VAR);
#ifndef HILDE_MM
  leadIdxCopy->addFlag(FLAG_INSERT_AUTO_DESTROY);
#endif

  ForLoop* followBody = new ForLoop(followIdx, followIter, NULL);

  followBody->insertAtTail(".(%S, 'accumulate')(%S)", localOp, followIdx);

  BlockStmt* followBlock = new BlockStmt();

  followBlock->insertAtTail(new DefExpr(followIter));
  followBlock->insertAtTail(new DefExpr(followIdx));
  followBlock->insertAtTail(new DefExpr(localOp));

  if( !zippered ) {
    followBlock->insertAtTail("'move'(%S, _getIterator(_toFollower(%S, %S)))", followIter, data, leadIdxCopy);
  } else {
    followBlock->insertAtTail("'move'(%S, _getIteratorZip(_toFollowerZip(%S, %S)))", followIter, data, leadIdxCopy);
  }

  followBlock->insertAtTail("{TYPE 'move'(%S, iteratorIndex(%S))}", followIdx, followIter);
  followBlock->insertAtTail("'move'(%S, 'new'(%E(%E)))", localOp, opExpr->copy(), new NamedExpr("eltType", new SymExpr(eltType)));
  followBlock->insertAtTail(followBody);
  followBlock->insertAtTail("chpl__reduceCombine(%S, %S)", globalOp, localOp);
  followBlock->insertAtTail("'delete'(%S)", localOp);
  followBlock->insertAtTail("_freeIterator(%S)", followIter);

  ForLoop* leadBody = new ForLoop(leadIdx, leadIter, NULL);

  leadBody->insertAtTail(new DefExpr(leadIdxCopy));
  leadBody->insertAtTail("'move'(%S, %S)", leadIdxCopy, leadIdx);
  leadBody->insertAtTail(followBlock);

  BlockStmt* leadBlock = buildChapelStmt();
  leadBlock->insertAtTail(new DefExpr(leadIdx));
  leadBlock->insertAtTail(new DefExpr(leadIter));

  if( !zippered ) {
    leadBlock->insertAtTail("'move'(%S, _getIterator(_toLeader(%S)))", leadIter, data);
  } else {
    leadBlock->insertAtTail("'move'(%S, _getIterator(_toLeaderZip(%S)))", leadIter, data);
  }

  leadBlock->insertAtTail("{TYPE 'move'(%S, iteratorIndex(%S))}", leadIdx, leadIter);
  leadBlock->insertAtTail(leadBody);
  leadBlock->insertAtTail("_freeIterator(%S)", leadIter);
  serialBlock->insertAtHead("compilerWarning('reduce has been serialized (see note in $CHPL_HOME/STATUS)')");

  fn->insertAtTail(new CondStmt(new SymExpr(gTryToken), leadBlock, serialBlock));

  VarSymbol* result = new VarSymbol("result");
  fn->insertAtTail(new DefExpr(result, new CallExpr(new CallExpr(".", globalOp, new_StringSymbol("generate")))));
  fn->insertAtTail("'delete'(%S)", globalOp);
  fn->insertAtTail("'return'(%S)", result);
  return new CallExpr(new DefExpr(fn));
}


CallExpr* buildScanExpr(Expr* opExpr, Expr* dataExpr, bool zippered) {
  static int uid = 1;

  FnSymbol* fn = new FnSymbol(astr("chpl__scan", istr(uid++)));
  fn->addFlag(FLAG_COMPILER_NESTED_FUNCTION);

  VarSymbol* data = newTemp();
  VarSymbol* eltType = newTemp();
  VarSymbol* globalOp = newTemp();

  buildReduceScanPreface(fn, data, eltType, globalOp, opExpr, dataExpr, zippered);

  fn->insertAtTail("compilerWarning('scan has been serialized (see note in $CHPL_HOME/STATUS)')");

  if( !zippered ) {
    fn->insertAtTail("'return'(chpl__scanIterator(%S, %S))", globalOp, data);
  } else {
    fn->insertAtTail("'return'(chpl__scanIteratorZip(%S, %S))", globalOp, data);
  }

  return new CallExpr(new DefExpr(fn));
}


static void
backPropagateInitsTypes(BlockStmt* stmts) {
  Expr* init = NULL;
  Expr* type = NULL;
  DefExpr* prev = NULL;
  for_alist_backward(stmt, stmts->body) {
    if (DefExpr* def = toDefExpr(stmt)) {
      if (def->init || def->exprType) {
        init = def->init;
        type = def->exprType;
      } else {
        if (type)
          prev->exprType =
            new CallExpr(PRIM_TYPEOF, new UnresolvedSymExpr(def->sym->name));
        if (init) {
          if (init->isNoInitExpr()) {
            prev->init = init->copy();
          } else if (type) {
            prev->init = new CallExpr("chpl__readXX",
                                      new UnresolvedSymExpr(def->sym->name));
          } else
            prev->init = new UnresolvedSymExpr(def->sym->name);
        }
        def->init = init;
        def->exprType = type;
      }
      prev = def;
    } else
      INT_FATAL(stmt, "expected DefExpr in backPropagateInitsTypes");
  }
}


BlockStmt* buildVarDecls(BlockStmt* stmts, std::set<Flag> flags, const char* docs) {
  for_alist(stmt, stmts->body) {
    if (DefExpr* defExpr = toDefExpr(stmt)) {
      if (VarSymbol* var = toVarSymbol(defExpr->sym)) {
        if (flags.count(FLAG_EXTERN) && flags.count(FLAG_PARAM))
          USR_FATAL(var, "external params are not supported");

        for (std::set<Flag>::iterator it = flags.begin(); it != flags.end(); ++it) {
          if (*it != FLAG_UNKNOWN) {
            var->addFlag(*it);
          }
        }

        if (var->hasFlag(FLAG_CONFIG)) {
          if (Expr *configInit = getCmdLineConfig(var->name)) {
            // config var initialized on the command line
            if (!isUsedCmdLineConfig(var->name)) {
              useCmdLineConfig(var->name);
              // drop the original init expression on the floor
              if (Expr* a = toExpr(configInit))
                defExpr->init = a;
              else if (Symbol* a = toSymbol(configInit))
                defExpr->init = new SymExpr(a);
              else
                INT_FATAL(stmt, "DefExpr initialized with bad exprType config ast");
            } else {
              // name is ambiguous, must specify module name
              USR_FATAL(var, "Ambiguous config param or type name (%s)", var->name);
            }
          }
        }
        var->doc = docs;
        continue;
      }
    }
    INT_FATAL(stmt, "Major error in setVarSymbolAttributes");
  }
  backPropagateInitsTypes(stmts);
  //
  // If blockInfo is set, this is a tuple variable declaration.
  // Add checks that the expression on the right is a tuple and that
  // the tuple size matches the number of variables. If not, issue
  // compilerErrors. blockInfo has the form:
  // call("_check_tuple_var_decl", rhsTuple, numVars)
  //
  if (stmts->blockInfoGet()) {
    INT_ASSERT(stmts->blockInfoGet()->isNamed("_check_tuple_var_decl"));
    SymExpr* tuple = toSymExpr(stmts->blockInfoGet()->get(1));
    Expr* varCount = stmts->blockInfoGet()->get(2);
    tuple->var->defPoint->insertAfter(
      buildIfStmt(new CallExpr("!=", new CallExpr(".", tuple->remove(),
                                                  new_StringSymbol("size")),
                               varCount->remove()),
                  new CallExpr("compilerError", new_StringSymbol("tuple size must match the number of grouped variables"), new_IntSymbol(0))));

    tuple->var->defPoint->insertAfter(
      buildIfStmt(new CallExpr("!", new CallExpr("isTuple", tuple->copy())),
                  new CallExpr("compilerError", new_StringSymbol("illegal tuple variable declaration with non-tuple initializer"), new_IntSymbol(0))));
    stmts->blockInfoSet(NULL);
  }
  return stmts;
}


DefExpr*
buildClassDefExpr(const char* name,
                  Type*       type,
                  Expr*       inherit,
                  BlockStmt*  decls,
                  Flag        isExtern,
                  const char* docs) {
  AggregateType* ct = toAggregateType(type);
  INT_ASSERT(ct);
  TypeSymbol* ts = new TypeSymbol(name, ct);
  DefExpr* def = new DefExpr(ts);
  ct->addDeclarations(decls);
  if (isExtern == FLAG_EXTERN) {
    ts->addFlag(FLAG_EXTERN);
    ts->addFlag(FLAG_NO_OBJECT);
    ct->defaultValue=NULL;
    if (inherit)
      USR_FATAL_CONT(inherit, "External types do not currently support inheritance");
  }
  if (inherit)
    ct->inherits.insertAtTail(inherit);
  ct->doc = docs;
  return def;
}


DefExpr*
buildArgDefExpr(IntentTag tag, const char* ident, Expr* type, Expr* init, Expr* variable) {
  ArgSymbol* arg = new ArgSymbol(tag, ident, dtUnknown, type, init, variable);
  if (arg->intent == INTENT_TYPE) {
    type = NULL;
    arg->intent = INTENT_BLANK;
    arg->addFlag(FLAG_TYPE_VARIABLE);
    arg->type = dtAny;
  } else if (!type && !init)
    arg->type = dtAny;
  return new DefExpr(arg);
}


//
// create a single argument and store the tuple-grouped args in the
// variable argument list; these will be moved out of the variable
// argument list in the call to destructureTupleGroupedArgs when the
// formals are added to the formals list in the function (in
// buildFunctionFormal)
//
DefExpr*
buildTupleArgDefExpr(IntentTag tag, BlockStmt* tuple, Expr* type, Expr* init) {
  ArgSymbol* arg = new ArgSymbol(tag, "chpl__tuple_arg_temp", dtUnknown,
                                 type, init, tuple);
  arg->addFlag(FLAG_TEMP);
  if (arg->intent != INTENT_BLANK)
    USR_FATAL(tuple, "intents on tuple-grouped arguments are not yet supported");
  if (!type)
    arg->type = dtTuple;
  return new DefExpr(arg);
}


//
// Destructure tuple function arguments.  Add to the function's where
// clause to match the shape of the tuple being destructured.
//
static void
destructureTupleGroupedArgs(FnSymbol* fn, BlockStmt* tuple, Expr* base) {
  int i = 0;
  for_alist(expr, tuple->body) {
    i++;
    if (DefExpr* def = toDefExpr(expr)) {
      def->init = new CallExpr(base->copy(), new_IntSymbol(i));
      if (!strcmp(def->sym->name, "chpl__tuple_blank")) {
        def->remove();
      } else {
        fn->insertAtHead(def->remove());
      }
    } else if (BlockStmt* inner = toBlockStmt(expr)) {
      destructureTupleGroupedArgs(fn, inner, new CallExpr(base->copy(), new_IntSymbol(i)));
    }
  }

  Expr* where =
    buildLogicalAndExpr(
      new CallExpr("isTuple", base->copy()),
      new CallExpr("==", new_IntSymbol(i),
        new CallExpr(".", base->copy(), new_StringSymbol("size"))));

  if (fn->where) {
    where = buildLogicalAndExpr(fn->where->body.head->remove(), where);
    fn->where->body.insertAtHead(where);
  } else {
    fn->where = new BlockStmt(where);
  }
}

FnSymbol* buildLambda(FnSymbol *fn) {
  static unsigned int nextId = 0;
  char buffer[100];

  /*
   * The snprintf function is used to prevent a buffer overflow from occurring.
   * Technically, an overflow can only occur if Chapel is compiled on a machine
   * where an unsigned integer can represent numbers larger than 10^86, but it
   * is better to guard against this behavior then leaving someone wondering
   * why we didn't.
   */ 
  if (snprintf(buffer, 100, "_chpl_lambda_%i", nextId++) >= 100) {
    INT_FATAL("Too many lambdas.");
  }
  
  if (!fn) {
    fn = new FnSymbol(astr(buffer));
  } else {
    fn->name = astr(buffer);
    fn->cname = fn->name;
  }
  
  fn->addFlag(FLAG_COMPILER_NESTED_FUNCTION);
  return fn;
}


// Replaces the dummy function name "_" with the real name, sets the 'this'
// intent tag. For methods, it also adds a method tag and "this" declaration.
FnSymbol*
buildFunctionSymbol(FnSymbol*   fn,
                    const char* name,
                    IntentTag   thisTag,
                    const char* class_name)
{
  fn->cname   = fn->name = astr(name);
  fn->thisTag = thisTag;

  if (fn->name[0] == '~' && fn->name[1] != '\0')
    fn->addFlag(FLAG_DESTRUCTOR);

  if (class_name)
  {
    fn->_this = new ArgSymbol(thisTag,
                              "this",
                              dtUnknown,
                              new UnresolvedSymExpr(class_name));

    fn->_this->addFlag(FLAG_ARG_THIS);
    fn->insertFormalAtHead(new DefExpr(fn->_this));

    ArgSymbol* mt = new ArgSymbol(INTENT_BLANK, "_mt", dtMethodToken);

    fn->addFlag(FLAG_METHOD);
    fn->insertFormalAtHead(new DefExpr(mt));
  }

  return fn;
}

// Called like:
// buildFunctionDecl($4, $6, $7, $8, $9, @$.comment);
BlockStmt*
buildFunctionDecl(FnSymbol*   fn,
                  RetTag      optRetTag,
                  Expr*       optRetType,
                  Expr*       optWhere,
                  BlockStmt*  optFnBody,
                  const char* docs)
{
  fn->retTag = optRetTag;

  if (optRetTag == RET_REF)
  {
    if (fn->hasFlag(FLAG_EXTERN))
      USR_FATAL_CONT(fn, "Extern functions cannot be setters.");

    fn->setter = new DefExpr(new ArgSymbol(INTENT_BLANK, "setter", dtBool));
  }

  if (optRetType)
    fn->retExprType = new BlockStmt(optRetType, BLOCK_SCOPELESS);
  else if (fn->hasFlag(FLAG_EXTERN))
    fn->retType     = dtVoid;

  if (optWhere)
  {
    if (fn->hasFlag(FLAG_EXTERN))
      USR_FATAL_CONT(fn, "Extern functions cannot have where clauses.");

    fn->where = new BlockStmt(optWhere);
  }

  if (optFnBody)
  {
    if (fn->hasFlag(FLAG_EXTERN))
      USR_FATAL_CONT(fn, "Extern functions cannot have a body.");

    if (fn->body->length() == 0)
    {
      // Copy the statements from optFnBody to the function's
      // body to preserve line numbers
      for_alist(expr, optFnBody->body)
      {
        fn->body->insertAtTail(expr->remove());
      }

    }
    else
    {
      fn->insertAtTail(optFnBody);
    }

  }
  else
  {
    // Looks like this flag is redundant with FLAG_EXTERN. <hilde>
    fn->addFlag(FLAG_FUNCTION_PROTOTYPE);
  }

  fn->doc = docs;

  return buildChapelStmt(new DefExpr(fn));
}


FnSymbol*
buildFunctionFormal(FnSymbol* fn, DefExpr* def) {
  if (!fn)
    fn = new FnSymbol("_");
  if (!def)
    return fn;
  ArgSymbol* arg = toArgSymbol(def->sym);
  INT_ASSERT(arg);
  fn->insertFormalAtTail(def);
  if (!strcmp(arg->name, "chpl__tuple_arg_temp")) {
    destructureTupleGroupedArgs(fn, arg->variableExpr, new SymExpr(arg));
    arg->variableExpr = NULL;
  }
  return fn;
}


BlockStmt* buildLocalStmt(Expr* stmt) {
  BlockStmt* block = buildChapelStmt();

  if (fLocal) {
    block->insertAtTail(stmt);
    return block;
  }

  BlockStmt* localBlock = new BlockStmt(stmt);
  localBlock->blockInfoSet(new CallExpr(PRIM_BLOCK_LOCAL));
  block->insertAtTail(localBlock);
  return block;
}


static Expr* extractLocaleID(Expr* expr) {
  // If the on <x> expression is a primitive_on_locale_num, we just
  // return the primitive.
  // PRIM_ON_LOCAL_NUM is now passed through to codegen,
  // but we don't want to wrap it in PRIM_WIDE_GET_LOCALE.
  if (CallExpr* call = toCallExpr(expr)) {
    if (call->isPrimitive(PRIM_ON_LOCALE_NUM)) {
      // Can probably use some semantic checks, like the number of args being 1 or 2, etc.
      return expr;
    }
  }

  // Otherwise, we need to wrap the expression in a primitive to query
  // the locale ID of the expression
  // TODO: Review all clients of this routine and see whether they expect the whole
  // locale ID or just the node ID.  Split this routine into extractLocaleID()
  // and extractNodeID().
  // The current implementation expects localeID == nodeID, so we return
  // just the node portion of the localeID (so this is really extractNodeID()).
  return new CallExpr(PRIM_WIDE_GET_LOCALE, expr);
}


BlockStmt*
buildOnStmt(Expr* expr, Expr* stmt) {
  checkControlFlow(stmt, "on statement");

  CallExpr* onExpr = new CallExpr(PRIM_DEREF, extractLocaleID(expr));

  BlockStmt* body = toBlockStmt(stmt);

  //
  // detect begin statement directly inside on-statement
  //
  BlockStmt* beginBlock = findStmtWithTag(PRIM_BLOCK_BEGIN, body);

  // If the locale model doesn't require outlined on functions and this is a
  // --local compile, then we take the on-expression, execute it to evaluate
  // it for side effects, and then evaluate the body directly.
  if (!requireOutlinedOn()) {
    BlockStmt* block = new BlockStmt(stmt);
    block->insertAtHead(onExpr); // evaluate the expression for side effects
    return buildChapelStmt(block);
  }

  if (beginBlock) {
    // OPTIMIZATION: If "on x" is immediately followed by a "begin", then collapse
    // remote_fork (node) {
    //   branch /*local*/ { foo(); }
    // } wait;
    // to
    // remote_fork (node) { foo(); } // no wait();

    // Execute the construct "on x begin ..." asynchronously.
    Symbol* tmp = newTemp();
    body->insertAtHead(new CallExpr(PRIM_MOVE, tmp, onExpr));
    body->insertAtHead(new DefExpr(tmp));
    beginBlock->blockInfoSet(new CallExpr(PRIM_BLOCK_BEGIN_ON, tmp));
    // If there are beginBlock->byrefVars, they will be preserved.
    return body;
  } else {
    // Otherwise, wait for the "on" statement to complete before proceeding.
    BlockStmt* block = buildChapelStmt();
    Symbol* tmp = newTemp();
    block->insertAtTail(new DefExpr(tmp));
    block->insertAtTail(new CallExpr(PRIM_MOVE, tmp, onExpr));
    BlockStmt* onBlock = new BlockStmt(stmt);
    onBlock->blockInfoSet(new CallExpr(PRIM_BLOCK_ON, tmp));
    block->insertAtTail(onBlock);
    return block;
  }
}


BlockStmt*
buildBeginStmt(CallExpr* byref_vars, Expr* stmt) {
  checkControlFlow(stmt, "begin statement");

  BlockStmt* body = toBlockStmt(stmt);

  //
  // detect on-statement directly inside begin statement
  //
  BlockStmt* onBlock = findStmtWithTag(PRIM_BLOCK_ON, body);

  if (onBlock) {
    body->insertAtHead(new CallExpr("_upEndCount"));
    onBlock->insertAtTail(new CallExpr("_downEndCount"));
    onBlock->blockInfoGet()->primitive = primitives[PRIM_BLOCK_BEGIN_ON];
    addByrefVars(onBlock, byref_vars);
    return body;
  } else {
    BlockStmt* block = buildChapelStmt();
    block->insertAtTail(new CallExpr("_upEndCount"));
    BlockStmt* beginBlock = new BlockStmt();
    beginBlock->blockInfoSet(new CallExpr(PRIM_BLOCK_BEGIN));
    addByrefVars(beginBlock, byref_vars);
    beginBlock->insertAtHead(stmt);
    beginBlock->insertAtTail(new CallExpr("_downEndCount"));
    block->insertAtTail(beginBlock);
    return block;
  }
}


BlockStmt*
buildSyncStmt(Expr* stmt) {
  checkControlFlow(stmt, "sync statement");
  BlockStmt* block = new BlockStmt();
  VarSymbol* endCountSave = newTemp("_endCountSave");
  block->insertAtTail(new DefExpr(endCountSave));
  block->insertAtTail(new CallExpr(PRIM_MOVE, endCountSave, new CallExpr(PRIM_GET_END_COUNT)));
  block->insertAtTail(new CallExpr(PRIM_SET_END_COUNT, new CallExpr("_endCountAlloc")));
  block->insertAtTail(stmt);
  block->insertAtTail(new CallExpr("_waitEndCount"));
  block->insertAtTail(new CallExpr("_endCountFree", new CallExpr(PRIM_GET_END_COUNT)));
  block->insertAtTail(new CallExpr(PRIM_SET_END_COUNT, endCountSave));
  return block;
}


BlockStmt*
buildCobeginStmt(CallExpr* byref_vars, BlockStmt* block) {
  BlockStmt* outer = block;

  checkControlFlow(block, "cobegin statement");

  if (block->blockTag == BLOCK_SCOPELESS) {
    block = toBlockStmt(block->body.only());
    INT_ASSERT(block);
    block->remove();
  }

  if (block->length() < 2) {
    USR_WARN(outer, "cobegin has no effect if it contains fewer than 2 statements");
    // dropping byref_vars, if any
    return buildChapelStmt(block);
  }

  VarSymbol* cobeginCount = newTemp("_cobeginCount");
  cobeginCount->addFlag(FLAG_TEMP);

  for_alist(stmt, block->body) {
    BlockStmt* beginBlk = new BlockStmt();
    beginBlk->blockInfoSet(new CallExpr(PRIM_BLOCK_COBEGIN));
    // the original byref_vars is dead - will be clean_gvec-ed
    addByrefVars(beginBlk, byref_vars ? byref_vars->copy() : NULL);
    stmt->insertBefore(beginBlk);
    beginBlk->insertAtHead(stmt->remove());
    beginBlk->insertAtTail(new CallExpr("_downEndCount", cobeginCount));
    block->insertAtHead(new CallExpr("_upEndCount", cobeginCount));
  }

  block->insertAtHead(new CallExpr(PRIM_MOVE, cobeginCount, new CallExpr("_endCountAlloc")));
  block->insertAtHead(new DefExpr(cobeginCount));
  block->insertAtTail(new CallExpr(PRIM_PROCESS_TASK_LIST, cobeginCount));
  block->insertAtTail(new CallExpr("_waitEndCount", cobeginCount));
  block->insertAtTail(new CallExpr("_endCountFree", cobeginCount));

  return block;
}


BlockStmt*
buildGotoStmt(GotoTag tag, const char* name) {
  return buildChapelStmt(new GotoStmt(tag, name));
}

BlockStmt* buildPrimitiveStmt(PrimitiveTag tag, Expr* e1, Expr* e2) {
  return buildChapelStmt(new CallExpr(tag, e1, e2));
}

BlockStmt*
buildAtomicStmt(Expr* stmt) {
  static bool atomic_warning = false;

  if (!atomic_warning) {
    atomic_warning = true;
    USR_WARN(stmt, "atomic keyword is ignored (not implemented)");
  }
  return buildChapelStmt(new BlockStmt(stmt));
}


CallExpr* buildPreDecIncWarning(Expr* expr, char sign) {
  if (sign == '+') {
    USR_WARN(expr, "++ is not a pre-increment");
    return new CallExpr("+", new CallExpr("+", expr));
  } else if (sign == '-') {
    USR_WARN(expr, "-- is not a pre-decrement");
    return new CallExpr("-", new CallExpr("-", expr));
  } else {
    INT_FATAL(expr, "Error in parser");
  }
  return NULL;
}

BlockStmt* convertTypesToExtern(BlockStmt* blk) {
  for_alist(node, blk->body) {
    if (DefExpr* de = toDefExpr(node)) {
      if (!de->init) {
        Symbol* vs = de->sym;
        PrimitiveType* pt = new PrimitiveType(NULL);

        TypeSymbol* ts = new TypeSymbol(vs->name, pt);
        if (VarSymbol* theVs = toVarSymbol(vs)) {
          ts->doc = theVs->doc;
        }
        DefExpr* newde = new DefExpr(ts);

        de->replace(newde);
        de = newde;
      }
      de->sym->addFlag(FLAG_EXTERN);
    } else {
      INT_FATAL("Got non-DefExpr in type_alias_decl_stmt");
    }
  }
  return blk;
}

BlockStmt* handleConfigTypes(BlockStmt* blk) {
  for_alist(node, blk->body) {
    if (DefExpr* defExpr = toDefExpr(node)) {
      if (VarSymbol* var = toVarSymbol(defExpr->sym)) {
        var->addFlag(FLAG_CONFIG);
        if (Expr *configInit = getCmdLineConfig(var->name)) {
          // config var initialized on the command line
          if (!isUsedCmdLineConfig(var->name)) {
            useCmdLineConfig(var->name);
            // drop the original init expression on the floor
            if (Expr* a = toExpr(configInit))
              defExpr->init = a;
            else if (Symbol* a = toSymbol(configInit))
              defExpr->init = new SymExpr(a);
            else
              INT_FATAL(node, "Type alias initialized to invalid exprType");
          } else {
            // name is ambiguous, must specify module name
            USR_FATAL(var, "Ambiguous config param or type name (%s)", var->name);
          }
        }
      }
    } else {
      INT_FATAL("Got non-DefExpr in type_alias_decl_stmt");
    }
  }
  return blk;
}

// Attempt to find a stmt with a specific PrimitiveTag in a blockStmt
//
// For the case we're interested in we anticipate that the parser
// has constructed the following structure
//
//   BlockStmt
//     Scopeless BlockStmt
//       DefExpr  to define a tmp var
//       CallExpr to implement a move to the tmp var
//       BlockStmt with blockInfo
//
// So
//   1) We're trying to test the tail position of a blockStmt
//   2) We may need to step down one or more levels of blockStmt
//
// Finally BlockStmt is currently overloaded to represent a number of
// Stmts e.g. Loops, OnStmts, LocalStmts etc.
// We need to take care to discriminate among these

static BlockStmt* findStmtWithTag(PrimitiveTag tag, BlockStmt* blockStmt) {
  BlockStmt* retval = NULL;

  while (blockStmt != NULL && retval == NULL) {
    BlockStmt* tail = toBlockStmt(blockStmt->body.tail);

    // This is the stmt we're looking for
    if (tail != NULL && tail->isBlockType(tag)) {
      retval    = tail;

    // Stop if the current blockStmt is not of length 1
    } else if (blockStmt->length() != 1) {
      blockStmt = NULL;

    // Stop if the tail is not a "real" BlockStmt (e.g. a Loop etc)
    } else if (tail == NULL || tail->isRealBlockStmt() == false) {
      blockStmt = NULL;

    // Step in to the block and try again
    } else {
      blockStmt = tail;

    }
  }

  return retval;
}<|MERGE_RESOLUTION|>--- conflicted
+++ resolved
@@ -158,16 +158,6 @@
   return stmt;
 }
 
-<<<<<<< HEAD
-static Expr* convertStringLiteral(Expr *e) {
-  if (SymExpr* s = toSymExpr(e)) {
-    VarSymbol *v = toVarSymbol(s->var);
-    INT_ASSERT(v);
-    if (v->immediate &&
-        v->immediate->const_kind==CONST_KIND_STRING) {
-      return new CallExpr("_cast", new SymExpr(dtString->symbol), s);
-=======
-
 //
 // A helper function that's useful in a few places in this file to
 // conditionally convert an Expr to a 'const char*' in the event that
@@ -182,19 +172,21 @@
           return imm->v_string;
         }
       }
->>>>>>> 43a19de5
     }
   }
   return NULL;
 }
 
-
 static Expr* convertStringLiteral(Expr *e) {
-  if (toImmediateString(e) != NULL) {
-    return new CallExpr("toString", e);
-  } else {
-    return e;
-  }
+  if (SymExpr* s = toSymExpr(e)) {
+    VarSymbol *v = toVarSymbol(s->var);
+    INT_ASSERT(v);
+    if (v->immediate &&
+        v->immediate->const_kind==CONST_KIND_STRING) {
+      return new CallExpr("_cast", new SymExpr(dtString->symbol), s);
+    }
+  }
+  return NULL;
 }
 
 static void convertStringLiteralArgList(CallExpr* call) {
