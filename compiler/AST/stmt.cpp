--- conflicted
+++ resolved
@@ -58,8 +58,7 @@
     }
 
     if (fGenIDS)
-<<<<<<< HEAD
-      info->cStatements.push_back("/* " + numToString(stmt->id) + "*/ ");
+      info->cStatements.push_back("/* " + numToString(stmt->id) + " */ ");
   } else {
 #ifdef HAVE_LLVM
     if (debug_info && stmt->linenum() > 0) 
@@ -78,9 +77,6 @@
                   llvm::DebugLoc::get(stmt->linenum(),0 /*col*/,scope));
     }
 #endif
-=======
-      info->cStatements.push_back("/* " + numToString(stmt->id) + " */ ");
->>>>>>> 699f2103
   }
 
   ++gStmtCount;
