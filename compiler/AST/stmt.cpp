--- conflicted
+++ resolved
@@ -93,19 +93,16 @@
       fprintf(outfile, "for (;");
       blockInfo->get(1)->codegen(outfile);
       fprintf(outfile, ";) ");
-<<<<<<< HEAD
-    } else if (blockInfo->isPrimitive(PRIM_BLOCK_ATOMIC)) { 
-      INT_FATAL(this, "primitive should no longer be in the AST");
-    } else if (blockInfo->isPrimitive(PRIM_BLOCK_ATOMIC_IGNORE)) {
-      fprintf(outfile, "/* atomic block -- begin */ ");
-=======
     } else if (blockInfo->isPrimitive(PRIM_BLOCK_XMT_PRAGMA_FORALL_I_IN_N)) {
       fprintf(outfile, "_Pragma(\"mta for all streams ");
       blockInfo->get(1)->codegen(outfile);
       fprintf(outfile, " of ");
       blockInfo->get(2)->codegen(outfile);
       fprintf(outfile, "\")\n");
->>>>>>> a6e9f47f
+    } else if (blockInfo->isPrimitive(PRIM_BLOCK_ATOMIC)) { 
+      INT_FATAL(this, "primitive should no longer be in the AST");
+    } else if (blockInfo->isPrimitive(PRIM_BLOCK_ATOMIC_IGNORE)) {
+      fprintf(outfile, "/* atomic block -- begin */ ");
     }
   }
 
