/*
 * Copyright 2004-2014 Cray Inc.
 * Other additional copyright holders may be indicated within.
 * 
 * The entirety of this work is licensed under the Apache License,
 * Version 2.0 (the "License"); you may not use this file except
 * in compliance with the License.
 * 
 * You may obtain a copy of the License at
 * 
 *     http://www.apache.org/licenses/LICENSE-2.0
 * 
 * Unless required by applicable law or agreed to in writing, software
 * distributed under the License is distributed on an "AS IS" BASIS,
 * WITHOUT WARRANTIES OR CONDITIONS OF ANY KIND, either express or implied.
 * See the License for the specific language governing permissions and
 * limitations under the License.
 */

#include "stmt.h"

#include "astutil.h"
#include "codegen.h"
#include "expr.h"
#include "files.h"
#include "misc.h"
#include "passes.h"
#include "stringutil.h"

#include "AstVisitor.h"

#include <cstring>
#include <algorithm>

// remember these so we can update their labels' iterResumeGoto
Map<GotoStmt*,GotoStmt*> copiedIterResumeGotos;

// remember these so we can remove their iterResumeGoto
Vec<LabelSymbol*> removedIterResumeLabels;

#ifdef HAVE_LLVM

#define FNAME(str) (llvm::Twine(getFunction()->cname) + llvm::Twine("_") + llvm::Twine(getFunction()->codegenUniqueNum) + llvm::Twine(str) + llvm::Twine("_"))

#endif

void codegenStmt(Expr* stmt) {
  GenInfo* info    = gGenInfo;
  FILE*    outfile = info->cfile;

  info->lineno   = stmt->linenum();
  info->filename = stmt->fname();

  if( outfile ) {
    if (stmt->linenum() > 0) {
      if (printCppLineno) {
        info->cStatements.push_back(
            "/* ZLINE: " + numToString(stmt->linenum())
            + " " + stmt->fname() + " */\n");
      } 
    }

    if (fGenIDS)
      info->cStatements.push_back("/* " + numToString(stmt->id) + "*/ ");
  }

  ++gStmtCount;
}


/******************************** | *********************************
*                                                                   *
*                                                                   *
********************************* | ********************************/

Stmt::Stmt(AstTag astTag) : Expr(astTag) {

}
Stmt::~Stmt() {

}

bool Stmt::isStmt() const { 
  return true; 
}


<<<<<<< HEAD
/******************************** | *********************************
*                                                                   *
*                                                                   *
********************************* | ********************************/

Stmt::Stmt(AstTag astTag) : Expr(astTag) {

}
Stmt::~Stmt() {

}

bool Stmt::isStmt() const { 
  return true; 
}



/******************************** | *********************************
*                                                                   *
*                                                                   *
********************************* | ********************************/

=======

/******************************** | *********************************
*                                                                   *
*                                                                   *
********************************* | ********************************/

>>>>>>> 9b81586f
BlockStmt::BlockStmt(Expr* initBody, BlockTag initBlockTag) :
  Stmt(E_BlockStmt),
  blockTag(initBlockTag),
  blockInfo(NULL),
  modUses(NULL),
  breakLabel(NULL),
  continueLabel(NULL),
  userLabel(NULL),
  byrefVars(NULL) {

  body.parent = this;

  if (initBody)
    body.insertAtTail(initBody);

  gBlockStmts.add(this);
}


BlockStmt::~BlockStmt() { 

}

void BlockStmt::verify() {
  Expr::verify();

  if (astTag != E_BlockStmt) {
    INT_FATAL(this, "BlockStmt::verify. Bad astTag");
  }

  if (body.parent != this)
    INT_FATAL(this, "BlockStmt::verify. Bad body.parent");

  for_alist(expr, body) {
    if (expr->parentExpr != this)
      INT_FATAL(this, "BlockStmt::verify. Bad body.expr->parentExpr");
  }

  if (blockInfo && blockInfo->parentExpr != this)
    INT_FATAL(this, "BlockStmt::verify. Bad blockInfo->parentExpr");

  if (modUses   && modUses->parentExpr   != this)
    INT_FATAL(this, "BlockStmt::verify. Bad modUses->parentExpr");

  if (byrefVars) {
    if (byrefVars->parentExpr != this)
      INT_FATAL(this, "BlockStmt::verify. Bad byrefVars->parentExpr");

    for_actuals(varExp, byrefVars) {
      if (!isSymExpr(varExp) && !isUnresolvedSymExpr(varExp))
        INT_FATAL(this, "BlockStmt::verify. Bad expression kind in byrefVars");
    }
  }
}


BlockStmt*
BlockStmt::copyInner(SymbolMap* map) {
  BlockStmt* _this = new BlockStmt();

  _this->blockTag      = blockTag;
  _this->blockInfo     = COPY_INT(blockInfo);
  _this->modUses       = COPY_INT(modUses);
  _this->breakLabel    = breakLabel;
  _this->continueLabel = continueLabel;
  _this->byrefVars     = COPY_INT(byrefVars);

  for_alist(expr, body)
    _this->insertAtTail(COPY_INT(expr));

  return _this;
}


// Note that newAst can be NULL to reflect deletion
void BlockStmt::replaceChild(Expr* oldAst, Expr* newAst) {
  CallExpr* oldExpr = toCallExpr(oldAst);
  CallExpr* newExpr = (newAst != NULL) ? toCallExpr(newAst) : NULL;

  if (oldExpr == NULL)
    INT_FATAL(this, "BlockStmt::replaceChild. oldAst is not a CallExpr");

  else if (oldExpr == blockInfo)
    blockInfo = newExpr;

  else if (oldExpr == modUses)
    modUses   = newExpr;

  else if (oldExpr == byrefVars)
    byrefVars = newExpr;

  else
    INT_FATAL(this, "BlockStmt::replaceChild. Failed to match the oldAst ");
}


<<<<<<< HEAD
=======
// This function is used to codegen the init, test, and incr segments of c for
// loops. In c for loops instead of using statements comma operators must be
// used. So for the init instead of generating something like:
//   i = 4;
//   j = 4;
//
// We need to generate:
// i = 4, j = 4
static std::string codegenCForLoopHeaderSegment(BlockStmt* block) {
  GenInfo* info = gGenInfo;
  std::string seg = "";

  for_alist(expr, block->body) {
    CallExpr* call = toCallExpr(expr);

    // Generate defExpr normally (they always get codegenned at the top of a
    // function currently, if that changes this code will probably be wrong.)
    if (DefExpr* defExpr = toDefExpr(expr)) {
      defExpr->codegen();
    }

    // If inlining is off, the init, test, and incr are just functions and we
    // need to generate them inline so we use codegenValue. The semicolon is
    // added so it can be replaced with the comma later. If inlinining is on
    // the test will be a <= and it also needs to be codegenned with
    // codegenValue.
    //
    // TODO when the test operator is user specifiable and not just <= this
    // will need to be updated to include all possible conditionals. (I'm
    // imagining we'll want a separate function that can check if a primitive
    // is a conditional as I think we'll need that info elsewhere.)
    else if (call && (call->isResolved() || call->isPrimitive(PRIM_LESSOREQUAL)
                                         || call->isPrimitive(PRIM_LESS))) {
      std::string callStr = codegenValue(call).c;
      if (callStr != "") {
        seg += callStr + ';';
      }

    }
    // Similar to above, generate symExprs
    else if (SymExpr* symExpr = toSymExpr(expr)) {
      std::string symStr = codegenValue(symExpr).c;
      if (symStr != "") {
        seg += symStr + ';';
      }
    }
    // Everything else is just a bunch of statements. We do normal codegen() on
    // them which ends up putting whatever got codegenned into CStatements. We
    // pop all of those back off (note that the order we pop and attach to our
    // segment is important.)
    else {
      int prevStatements = (int)info->cStatements.size();
      expr->codegen();
      int newStatements = (int)info->cStatements.size() - prevStatements;
      for (std::vector<std::string>::iterator it = info->cStatements.end() -
          newStatements; it != info->cStatements.end(); ++it) {
        seg += *it;
      }
      info->cStatements.erase(info->cStatements.end()-newStatements,
          info->cStatements.end());
    }
  }

  // replace all the semicolons (from "statements") with commas
  std::replace(seg.begin(), seg.end(), ';', ',');

  // remove all the newlines
  seg.erase(std::remove(seg.begin(), seg.end(), '\n'), seg.end());

  // remove the last character if any were generated (it's a trailing comma
  // since we previously had an appropriate "trailing" semicolon
  if (seg.size () > 0)  seg.resize (seg.size () - 1);

  return seg;
}

>>>>>>> 9b81586f
GenRet BlockStmt::codegen() {
  GenInfo* info    = gGenInfo;
  FILE*    outfile = info->cfile;
  GenRet   ret;

  codegenStmt(this);

  if( outfile ) {
    if (blockInfo) {
      if (blockInfo->isPrimitive(PRIM_BLOCK_WHILEDO_LOOP)) {
        std::string hdr = "while (" + codegenValue(blockInfo->get(1)).c + ") ";
        info->cStatements.push_back(hdr);
      } else if (blockInfo->isPrimitive(PRIM_BLOCK_DOWHILE_LOOP)) {
        info->cStatements.push_back("do ");
      } else if (blockInfo->isPrimitive(PRIM_BLOCK_FOR_LOOP)) {
        std::string hdr = "for (;" + codegenValue(blockInfo->get(1)).c + ";) ";
        info->cStatements.push_back(hdr);
      } else if (blockInfo->isPrimitive(PRIM_BLOCK_C_FOR_LOOP)) {
        BlockStmt* initBlock = toBlockStmt(blockInfo->get(1));
        std::string init = codegenCForLoopHeaderSegment(initBlock->copy());

        BlockStmt* testBlock = toBlockStmt(blockInfo->get(2));
        std::string test = codegenCForLoopHeaderSegment(testBlock->copy());
        // wrap the test with paren. Could probably check if it already has
        // outer paren to make the code a little cleaner.
        if (test != "") test = "(" + test + ")";

        BlockStmt* incrBlock = toBlockStmt(blockInfo->get(3));
        std::string incr = codegenCForLoopHeaderSegment(incrBlock->copy());

        std::string hdr = "for (" + init + "; " + test + "; " + incr + ") ";
        info->cStatements.push_back(hdr);
      }
    }

    if (this != getFunction()->body)
      info->cStatements.push_back("{\n");

    body.codegen("");

    if (blockInfo && blockInfo->isPrimitive(PRIM_BLOCK_DOWHILE_LOOP)) {
      std::string ftr= "} while (" + codegenValue(blockInfo->get(1)).c + ");\n";
      info->cStatements.push_back(ftr);
    } else if (this != getFunction()->body) {
      std::string end = "}";
      CondStmt* cond = toCondStmt(parentExpr);
      if (!cond || !(cond->thenStmt == this && cond->elseStmt))
        end += "\n";
      info->cStatements.push_back(end);
    }
  } else {

#ifdef HAVE_LLVM
    llvm::Function *func = info->builder->GetInsertBlock()->getParent();

    getFunction()->codegenUniqueNum++;

    llvm::BasicBlock *blockStmtCond = NULL;
    llvm::BasicBlock *blockStmtBody = NULL;
    llvm::BasicBlock *blockStmtEndCond = NULL;
    llvm::BasicBlock *blockStmtEnd = NULL;
 
    blockStmtBody = llvm::BasicBlock::Create(
        info->module->getContext(), FNAME("blk_body"));
   
    if(blockInfo) {
      blockStmtEnd = llvm::BasicBlock::Create(
          info->module->getContext(), FNAME("blk_end"));
      if (blockInfo->isPrimitive(PRIM_BLOCK_WHILEDO_LOOP) ||
          blockInfo->isPrimitive(PRIM_BLOCK_FOR_LOOP)) {
        // Add the condition block.
        blockStmtCond = llvm::BasicBlock::Create(
            info->module->getContext(), FNAME("blk_cond"));
        func->getBasicBlockList().push_back(blockStmtCond);
        // Insert an explicit branch from the current block to the loop start.
        info->builder->CreateBr(blockStmtCond);
        // Now switch to the condition for code generation 
        info->builder->SetInsertPoint(blockStmtCond);

        llvm::Value *condValue =
          info->builder->CreateLoad(blockInfo->get(1)->codegen().val);
        condValue = info->builder->CreateICmpNE(
            condValue,
            llvm::ConstantInt::get(condValue->getType(), 0),
            FNAME("condition"));

        // Now we might do either to the Body or to the End.
        info->builder->CreateCondBr(condValue, blockStmtBody, blockStmtEnd);
      } else {
        info->builder->CreateBr(blockStmtBody);
      }
    } else {
      info->builder->CreateBr(blockStmtBody);
    }
    
    // Now add the body.
    func->getBasicBlockList().push_back(blockStmtBody);
    info->builder->SetInsertPoint(blockStmtBody);
    
    info->lvt->addLayer();

    body.codegen("");
    info->lvt->removeLayer();
    
    if(blockInfo) {
      if(blockInfo->isPrimitive(PRIM_BLOCK_DOWHILE_LOOP)) {
        // Add the condition block.
        blockStmtEndCond = llvm::BasicBlock::Create(
            info->module->getContext(), FNAME("blk_end_cond"));
        func->getBasicBlockList().push_back(blockStmtEndCond);
        // Insert an explicit branch from the body block to the loop condition.
        info->builder->CreateBr(blockStmtEndCond);
        // set insert point
        info->builder->SetInsertPoint(blockStmtEndCond);
        llvm::Value *condValue =
          info->builder->CreateLoad(blockInfo->get(1)->codegen().val);
        condValue = info->builder->CreateICmpNE(
            condValue,
            llvm::ConstantInt::get(condValue->getType(), 0),
            FNAME("condition"));
        info->builder->CreateCondBr(condValue, blockStmtBody, blockStmtEnd);
      } else if( blockStmtCond ) {
        info->builder->CreateBr(blockStmtCond);
      } else {
        info->builder->CreateBr(blockStmtEnd);
      }
      func->getBasicBlockList().push_back(blockStmtEnd);
      info->builder->SetInsertPoint(blockStmtEnd);
    }
    if( blockStmtCond ) INT_ASSERT(blockStmtCond->getParent() == func);
    if( blockStmtBody ) INT_ASSERT(blockStmtBody->getParent() == func);
    if( blockStmtEndCond ) INT_ASSERT(blockStmtEndCond->getParent() == func);
    if( blockStmtEnd ) INT_ASSERT(blockStmtEnd->getParent() == func);
 
#endif
  }
  INT_ASSERT(!byrefVars); // these should not persist past parallel()
  return ret;
}

// The BISON productions generate a large number of scope-less BlockStmt
// as an artifact of the processing.  This function is intended to be
// called from well-defined points in the parser to collapse these during
// the construction of the parse tree.
void
BlockStmt::appendChapelStmt(BlockStmt* stmt) {
  if (canFlattenChapelStmt(stmt) == true) {
    for_alist(expr, stmt->body) {
      this->insertAtTail(expr->remove());
    }
  } else {
    insertAtTail(stmt);
  }
}

//
// The Parser routinely generates scope-less BlockStmts to
// represent Chapel "statements".  In some cases it is possible
// to flatten the BlockStmt when appending a Chapel statement to
// a statement list.  This function returns TRUE if this is safe
//
//
// The BlockStmt must in fact be scope-less.  Then one or more of
// the following must be true
//
// 2014/07/03:  Pass 1
//   a) The BlockStmt contains a single item
//

bool
BlockStmt::canFlattenChapelStmt(const BlockStmt* stmt) const {
  bool retval = false;

  if (stmt->isScopeless() == true) {
    if (stmt->length() == 1)
      retval =  true;

    else
      retval = false;
  }

  return retval;
}


void
BlockStmt::insertAtHead(Expr* ast) {
  body.insertAtHead(ast);
}


void
BlockStmt::insertAtTail(Expr* ast) {
  body.insertAtTail(ast);
}


void
BlockStmt::insertAtHead(const char* format, ...) {
  va_list args;

  va_start(args, format);
  insertAtHead(new_Expr(format, args));
  va_end(args);
}


void
BlockStmt::insertAtTail(const char* format, ...) {
  va_list args;

  va_start(args, format);
  insertAtTail(new_Expr(format, args));
  va_end(args);
}


void
BlockStmt::insertAtTailBeforeGoto(Expr* ast) {
  if (isGotoStmt(body.tail))
    body.tail->insertBefore(ast);
  else
    body.insertAtTail(ast);
}


bool
BlockStmt::isScopeless() const {
  return blockTag == BLOCK_SCOPELESS;
}

bool
BlockStmt::isLoop() const {
  return (blockInfo &&
          (blockInfo->isPrimitive(PRIM_BLOCK_DOWHILE_LOOP) ||
           blockInfo->isPrimitive(PRIM_BLOCK_WHILEDO_LOOP) ||
           blockInfo->isPrimitive(PRIM_BLOCK_PARAM_LOOP) ||
           blockInfo->isPrimitive(PRIM_BLOCK_FOR_LOOP) ||
           blockInfo->isPrimitive(PRIM_BLOCK_C_FOR_LOOP)));
}


int
BlockStmt::length() const {
  return body.length;
}


void
BlockStmt::moduleUseAdd(ModuleSymbol* mod) {
  if (modUses == NULL) {
    modUses = new CallExpr(PRIM_USED_MODULES_LIST);

    if (parentSymbol)
      insert_help(modUses, this, parentSymbol);
  }

  modUses->insertAtTail(mod);
}


// Remove a module from the list of modules used by the module this block
// statement belongs to. The list of used modules is stored in modUses
bool
BlockStmt::moduleUseRemove(ModuleSymbol* mod) {
  bool retval = false;

  if (modUses != NULL) {
    for_alist(expr, modUses->argList) {
      if (SymExpr* symExpr = toSymExpr(expr)) {
        if (ModuleSymbol* curMod = toModuleSymbol(symExpr->var)) {
          if (curMod == mod) {
            symExpr->remove();
            
            retval = true;
            break;
          }
        }
      }
    }
  }

  return retval;
}

void
BlockStmt::moduleUseClear() {
  if (modUses != 0) {

    for_alist(expr, modUses->argList) {
      expr->remove();
    }

    // It's possible that this use definition is not alive
    if (isAlive(modUses))
      modUses->remove();

    modUses = 0;
  }
}

void 
BlockStmt::accept(AstVisitor* visitor) {
  if (visitor->enterBlockStmt(this) == true) {
    for_alist(next_ast, body)
      next_ast->accept(visitor);

    if (blockInfo)
      blockInfo->accept(visitor);

    if (modUses)
      modUses->accept(visitor);

    if (byrefVars)
      byrefVars->accept(visitor);

    visitor->exitBlockStmt(this);
  }
}

/******************************** | *********************************
*                                                                   *
*                                                                   *
********************************* | ********************************/

CondStmt::CondStmt(Expr* iCondExpr, BaseAST* iThenStmt, BaseAST* iElseStmt) :
  Stmt(E_CondStmt),
  condExpr(iCondExpr),
  thenStmt(NULL),
  elseStmt(NULL)
{
  if (Expr* s = toExpr(iThenStmt)) {
    BlockStmt* bs = toBlockStmt(s);
    if (bs && bs->blockTag == BLOCK_NORMAL && !bs->blockInfo)
      thenStmt = bs;
    else
      thenStmt = new BlockStmt(s);
    } else
    INT_FATAL(iThenStmt, "Bad then-stmt passed to CondStmt constructor");
  if (iElseStmt) {
    if (Expr* s = toExpr(iElseStmt)) {
      BlockStmt* bs = toBlockStmt(s);
      if (bs && bs->blockTag == BLOCK_NORMAL && !bs->blockInfo)
        elseStmt = bs;
      else
        elseStmt = new BlockStmt(s);
    } else
      INT_FATAL(iElseStmt, "Bad else-stmt passed to CondStmt constructor");
  }
  gCondStmts.add(this);
}


Expr*
CondStmt::fold_cond_stmt()
{
  // deadBlockElimination() can get rid of the condition expression 
  // without getting rid of the parent if.  We do that here.
  if (! condExpr)
  {
    this->remove();
    return NULL;
  }

  // Similarly, deadBlockElimination() can kill the THEN expression
  if (! thenStmt)
  {
    // Two cases:
    // If elseExpr is also null, just kill the whole IF.
    if (! elseStmt)
    {
      this->remove();
      return NULL;
    }
    // Otherwise, invert the condition and move the else clause into
    // the THEN slot.
    Expr* cond = new CallExpr(PRIM_UNARY_LNOT, condExpr);
    this->replaceChild(condExpr, cond);
    this->replaceChild(thenStmt, elseStmt);
    this->replaceChild(elseStmt, NULL);
  }

  Expr* result = NULL;
  if (SymExpr* cond = toSymExpr(condExpr))
  {
    if (VarSymbol* var = toVarSymbol(cond->var)) {
      if (var->immediate &&
          var->immediate->const_kind == NUM_KIND_BOOL) {
        SET_LINENO(this);
        result = new CallExpr(PRIM_NOOP);
        this->insertBefore(result);
        if (var->immediate->bool_value() == gTrue->immediate->bool_value()) {
          Expr* then_stmt = thenStmt;
          then_stmt->remove();
          this->replace(then_stmt);
        } else if (var->immediate->bool_value() == gFalse->immediate->bool_value()) {
          Expr* else_stmt = elseStmt;
          if (else_stmt) {
            else_stmt->remove();
            this->replace(else_stmt);
          } else {
            this->remove();
          }
        }
      }
    }
  }
  removeDeadIterResumeGotos();
  return result;
}


void CondStmt::verify() {
  Expr::verify();
  if (astTag != E_CondStmt) {
    INT_FATAL(this, "Bad CondStmt::astTag");
  }

  if (!condExpr) {
    INT_FATAL(this, "CondStmt has no condExpr");
  }

  if (!thenStmt) {
    INT_FATAL(this, "CondStmt has no thenStmt");
  }

  if (condExpr->list) {
    INT_FATAL(this, "CondStmt::condExpr is a list");
  }

  if (thenStmt->list) {
    INT_FATAL(this, "CondStmt::thenStmt is a list");
  }

  if (elseStmt && elseStmt->list) {
    INT_FATAL(this, "CondStmt::elseStmt is a list");
  }

  if (condExpr && condExpr->parentExpr != this)
    INT_FATAL(this, "Bad CondStmt::condExpr::parentExpr");

  if (thenStmt && thenStmt->parentExpr != this)
    INT_FATAL(this, "Bad CondStmt::thenStmt::parentExpr");

  if (elseStmt && elseStmt->parentExpr != this)
    INT_FATAL(this, "Bad CondStmt::elseStmt::parentExpr");

}


CondStmt*
CondStmt::copyInner(SymbolMap* map) {
  return new CondStmt(COPY_INT(condExpr),
                      COPY_INT(thenStmt),
                      COPY_INT(elseStmt));
}


void CondStmt::replaceChild(Expr* old_ast, Expr* new_ast) {
  if (old_ast == condExpr) {
    condExpr = new_ast;
  } else if (old_ast == thenStmt) {
    thenStmt = toBlockStmt(new_ast);
  } else if (old_ast == elseStmt) {
    elseStmt = toBlockStmt(new_ast);
  } else {
    INT_FATAL(this, "Unexpected case in CondStmt::replaceChild");
  }
}


GenRet CondStmt::codegen() {
  GenInfo* info = gGenInfo;
  FILE* outfile = info->cfile;
  GenRet ret;

  codegenStmt(this);
  if( outfile ) {
    info->cStatements.push_back("if (" + codegenValue(condExpr).c + ") ");
    thenStmt->codegen();
    if (elseStmt) {
      info->cStatements.push_back(" else ");
      elseStmt->codegen();
    }
  } else {
#ifdef HAVE_LLVM
    llvm::Function *func = info->builder->GetInsertBlock()->getParent();
    getFunction()->codegenUniqueNum++;

    llvm::BasicBlock *condStmtIf = llvm::BasicBlock::Create(
        info->module->getContext(), FNAME("cond_if"));
    llvm::BasicBlock *condStmtThen = llvm::BasicBlock::Create(
        info->module->getContext(), FNAME("cond_then"));
    llvm::BasicBlock *condStmtElse = NULL;
    llvm::BasicBlock *condStmtEnd = llvm::BasicBlock::Create(
        info->module->getContext(), FNAME("cond_end"));
          
    if(elseStmt) {
      condStmtElse = llvm::BasicBlock::Create(
          info->module->getContext(), FNAME("cond_else"));
    }
          
    info->lvt->addLayer();
    
    info->builder->CreateBr(condStmtIf);

    func->getBasicBlockList().push_back(condStmtIf);
    info->builder->SetInsertPoint(condStmtIf);
    
    llvm::Value *condValue = condExpr->codegen().val;

    condValue = info->builder->CreateLoad(condValue, FNAME("condValue"));
    condValue = info->builder->CreateICmpNE(
        condValue,
        llvm::ConstantInt::get(condValue->getType(), 0),
        FNAME("condition"));
    info->builder->CreateCondBr(
        condValue,
        condStmtThen,
        (elseStmt) ? condStmtElse : condStmtEnd);
    
    func->getBasicBlockList().push_back(condStmtThen);
    info->builder->SetInsertPoint(condStmtThen);
    
    info->lvt->addLayer();
    thenStmt->codegen();

    info->builder->CreateBr(condStmtEnd);
    info->lvt->removeLayer();
    
    if(elseStmt) {
      func->getBasicBlockList().push_back(condStmtElse);
      info->builder->SetInsertPoint(condStmtElse);
    
      info->lvt->addLayer();
      elseStmt->codegen();
      info->builder->CreateBr(condStmtEnd);
      info->lvt->removeLayer();
    }
    
    func->getBasicBlockList().push_back(condStmtEnd);
    info->builder->SetInsertPoint(condStmtEnd);
    
    info->lvt->removeLayer();
#endif
  }
  return ret;
}


void CondStmt::accept(AstVisitor* visitor) {
  if (visitor->enterCondStmt(this) == true) {

    if (condExpr)
      condExpr->accept(visitor);

    if (thenStmt)
      thenStmt->accept(visitor);

    if (elseStmt)
      elseStmt->accept(visitor);

    visitor->exitCondStmt(this);
  }
}

/******************************** | *********************************
*                                                                   *
*                                                                   *
********************************* | ********************************/

GotoStmt::GotoStmt(GotoTag init_gotoTag, const char* init_label) :
  Stmt(E_GotoStmt),
  gotoTag(init_gotoTag),
  label(init_label ? (Expr*)new UnresolvedSymExpr(init_label)
                   : (Expr*)new SymExpr(gNil))
{
  gGotoStmts.add(this);
}


GotoStmt::GotoStmt(GotoTag init_gotoTag, Symbol* init_label) :
  Stmt(E_GotoStmt),
  gotoTag(init_gotoTag),
  label(new SymExpr(init_label))
{
  gGotoStmts.add(this);
}


GotoStmt::GotoStmt(GotoTag init_gotoTag, Expr* init_label) :
  Stmt(E_GotoStmt),
  gotoTag(init_gotoTag),
  label(init_label)
{
  if (!init_label)
    INT_FATAL(this, "GotoStmt initialized with null label");

  if (init_label->parentSymbol)
    INT_FATAL(this, "GotoStmt initialized with label already in tree");

  gGotoStmts.add(this);
}


LabelSymbol* getGotoLabelSymbol(GotoStmt* gs) {
  if (gs->label)
    if (SymExpr* labse = toSymExpr(gs->label))
      if (labse->var)
        return toLabelSymbol(labse->var);
  return NULL;
}

GotoStmt* getGotoLabelsIterResumeGoto(GotoStmt* gs) {
  LabelSymbol* labsym = getGotoLabelSymbol(gs);
  return labsym ? labsym->iterResumeGoto : NULL;
}

void GotoStmt::verify() {
  Expr::verify();

  if (astTag != E_GotoStmt) {
    INT_FATAL(this, "Bad GotoStmt::astTag");
  }

  if (!label)
    INT_FATAL(this, "GotoStmt has no label");

  if (label->list)
    INT_FATAL(this, "GotoStmt::label is a list");

  if (label && label->parentExpr != this)
    INT_FATAL(this, "Bad GotoStmt::label::parentExpr");

  // If the label has been resolved to a label
  if (SymExpr* se = toSymExpr(label)) {
    if (isLabelSymbol(se->var)) {
      Symbol* parent = se->var->defPoint->parentSymbol;

      // The parent should either be a function or a
      // module that does not yet have the initFn installed
      if (isFnSymbol(parent) == false) {
        ModuleSymbol* module = toModuleSymbol(parent);

        if (module == 0 || module->initFn != 0) {
          INT_FATAL(this, "goto label is not in a function");
        }
      }

      if (se->var->defPoint->parentSymbol != this->parentSymbol)
        INT_FATAL(this, "goto label is in a different function than the goto");

      GotoStmt* igs = getGotoLabelsIterResumeGoto(this);

      if ((gotoTag == GOTO_ITER_RESUME) == (igs == NULL))
        INT_FATAL(this,
                  "goto must be GOTO_ITER_RESUME iff its label has iterResumeGoto");

      if (gotoTag == GOTO_ITER_RESUME && igs != this)
        INT_FATAL(this,
                  "GOTO_ITER_RESUME goto's label's iterResumeGoto does not match the goto");
    }
  }
}


GotoStmt*
GotoStmt::copyInner(SymbolMap* map) {
  GotoStmt* copy = new GotoStmt(gotoTag, COPY_INT(label));

  // For a GOTO_ITER_RESUME: has the label symbol already been copied? ...
  LabelSymbol* labsym;
  if (gotoTag == GOTO_ITER_RESUME && (labsym = getGotoLabelSymbol(this))) {
    LabelSymbol* lcopy = NULL;
    if (Symbol* mcopy = map->get(labsym)) {
      lcopy = toLabelSymbol(mcopy);
      INT_ASSERT(lcopy); // a LabelSymbol gotta map to a LabelSymbol
    }
    if (lcopy) {
      // ... yes => update the copy's field,
      lcopy->iterResumeGoto = copy;
      // printf("GotoStmt-copy %d > %d  labsym %d > %d  updating the copy\n",
      //        this->id, copy->id, labsym->id, lcopy->id);
    } else {
      // ... no => remember this goto copy for later.
      copiedIterResumeGotos.put(this, copy);
      // printf("GotoStmt-copy %d > %d  labsym %d  remembering\n",
      //        this->id, copy->id, labsym->id);
    }
  }
  return copy;
}

//
// Ensure all remembered Gotos have been taken care of.
// Reset copiedIterResumeGotos.
//
void verifyNcleanCopiedIterResumeGotos() {
  for (int i = 0; i < copiedIterResumeGotos.n; i++)
    if (GotoStmt* copy = copiedIterResumeGotos.v[i].value)
      INT_FATAL(copy, "unhandled goto in copiedIterResumeGotos");
  copiedIterResumeGotos.clear();
}


void GotoStmt::replaceChild(Expr* old_ast, Expr* new_ast) {
  if (old_ast == label) {
    label = toSymExpr(new_ast);
  } else {
    INT_FATAL(this, "Unexpected case in GotoStmt::replaceChild");
  }
}


GenRet GotoStmt::codegen() {
  GenInfo* info = gGenInfo;
  FILE* outfile = info->cfile;
  GenRet ret;

  codegenStmt(this);
  if( outfile ) {
    info->cStatements.push_back("goto " + label->codegen().c + ";\n");
  } else {
#ifdef HAVE_LLVM
    llvm::Function *func = info->builder->GetInsertBlock()->getParent();
  
    const char *cname;
    if(isDefExpr(label)) {
      cname = toDefExpr(label)->sym->cname;
    }
    else {
      cname = toSymExpr(label)->var->cname;
    }
    
    llvm::BasicBlock *blockLabel;
    if(!(blockLabel = info->lvt->getBlock(cname))) {
      blockLabel = llvm::BasicBlock::Create(info->module->getContext(), cname);
      info->lvt->addBlock(cname, blockLabel);
    }
    
    info->builder->CreateBr(blockLabel);
 
    getFunction()->codegenUniqueNum++;

    llvm::BasicBlock *afterGoto = llvm::BasicBlock::Create(
        info->module->getContext(), FNAME("afterGoto"));
    func->getBasicBlockList().push_back(afterGoto);
    info->builder->SetInsertPoint(afterGoto);

#endif
  }
  return ret;
}

const char* GotoStmt::getName() {
  if (SymExpr* se = toSymExpr(label))
    return se->var->name;
  else if (UnresolvedSymExpr* use = toUnresolvedSymExpr(label))
    return use->unresolved;
  else
    return NULL;
}

void GotoStmt::accept(AstVisitor* visitor) {
  if (visitor->enterGotoStmt(this) == true) {

    if (label)
      label->accept(visitor);

    visitor->exitGotoStmt(this);
  }
}

/******************************** | *********************************
*                                                                   *
*                                                                   *
********************************* | ********************************/

ExternBlockStmt::ExternBlockStmt(const char* init_c_code) :
  Stmt(E_ExternBlockStmt),
  c_code(init_c_code)
{
  gExternBlockStmts.add(this);
}

void ExternBlockStmt::verify() {
  Expr::verify();
  if (astTag != E_ExternBlockStmt) {
    INT_FATAL(this, "Bad ExternBlockStmt::astTag");
  }
  if (!c_code) {
    INT_FATAL(this, "ExternBlockStmt has no c_code");
  }
}

void ExternBlockStmt::replaceChild(Expr* old_ast, Expr* new_ast) {
  INT_FATAL(this, "ExternBlockStmt replaceChild called");
}

GenRet ExternBlockStmt::codegen() {
  GenRet ret;
  // Needs to be handled specially by creating a C
  //  file per module..
  INT_FATAL(this, "ExternBlockStmt codegen called");
  return ret;
}


ExternBlockStmt* ExternBlockStmt::copyInner(SymbolMap* map) {
  ExternBlockStmt* copy = new ExternBlockStmt(c_code);

  return copy;
}

void ExternBlockStmt::accept(AstVisitor* visitor) {
  visitor->visitEblockStmt(this);
}
<|MERGE_RESOLUTION|>--- conflicted
+++ resolved
@@ -85,38 +85,12 @@
 }
 
 
-<<<<<<< HEAD
+
 /******************************** | *********************************
 *                                                                   *
 *                                                                   *
 ********************************* | ********************************/
 
-Stmt::Stmt(AstTag astTag) : Expr(astTag) {
-
-}
-Stmt::~Stmt() {
-
-}
-
-bool Stmt::isStmt() const { 
-  return true; 
-}
-
-
-
-/******************************** | *********************************
-*                                                                   *
-*                                                                   *
-********************************* | ********************************/
-
-=======
-
-/******************************** | *********************************
-*                                                                   *
-*                                                                   *
-********************************* | ********************************/
-
->>>>>>> 9b81586f
 BlockStmt::BlockStmt(Expr* initBody, BlockTag initBlockTag) :
   Stmt(E_BlockStmt),
   blockTag(initBlockTag),
@@ -213,8 +187,6 @@
 }
 
 
-<<<<<<< HEAD
-=======
 // This function is used to codegen the init, test, and incr segments of c for
 // loops. In c for loops instead of using statements comma operators must be
 // used. So for the init instead of generating something like:
@@ -291,7 +263,6 @@
   return seg;
 }
 
->>>>>>> 9b81586f
 GenRet BlockStmt::codegen() {
   GenInfo* info    = gGenInfo;
   FILE*    outfile = info->cfile;
