--- conflicted
+++ resolved
@@ -674,7 +674,6 @@
   CREATE_DEFAULT_SYMBOL (dtTaskList, gTaskList, "_nullTaskList");
   gTaskList->cname = "NULL";
 
-<<<<<<< HEAD
   dtTransaction = createPrimitiveType("chpl_stm_tx_p", "chpl_stm_tx_p");
   CREATE_DEFAULT_SYMBOL(dtTransaction, gTransaction, "chpl_stm_null_tx_p");
   gTransaction->cname = "NULL";
@@ -683,10 +682,7 @@
   CREATE_DEFAULT_SYMBOL(dtTxEnv, gTxEnv, "chpl_stm_null_tx_env_p");
   gTxEnv->cname = "NULL";
 
-  dtAny = createPrimitiveType ("_any", "_any");
-=======
   dtAny = createInternalType ("_any", "_any");
->>>>>>> 800de3c9
   dtAny->symbol->addFlag(FLAG_GENERIC);
   dtIntegral = createInternalType ("integral", "integral");
   dtIntegral->symbol->addFlag(FLAG_GENERIC);
