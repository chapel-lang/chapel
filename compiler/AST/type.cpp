--- conflicted
+++ resolved
@@ -488,27 +488,6 @@
 *                                                                             *
 ************************************** | *************************************/
 
-<<<<<<< HEAD
-AggregateType::AggregateType(AggregateTag initTag) :
-  Type(E_AggregateType, NULL),
-  aggregateTag(initTag),
-  initializerStyle(DEFINES_NONE_USE_DEFAULT),
-  fields(),
-  inherits(),
-  outer(NULL),
-  iteratorInfo(NULL),
-  delegates(),
-  doc(NULL)
-{
-  if (aggregateTag == AGGREGATE_CLASS) { // set defaultValue to nil to keep it
-                                 // from being constructed
-    defaultValue = gNil;
-  }
-  methods.clear();
-  fields.parent = this;
-  inherits.parent = this;
-  delegates.parent = this;
-=======
 AggregateType::AggregateType(AggregateTag initTag)
   : Type(E_AggregateType, NULL) {
 
@@ -530,7 +509,6 @@
     defaultValue = gNil;
   }
 
->>>>>>> dc75ada3
   gAggregateTypes.add(this);
 }
 
@@ -569,6 +547,10 @@
     }
   }
 
+  for_alist(delegate, delegates) {
+    copy_type->delegates.insertAtTail(COPY_INT(delegate));
+  }
+
   return copy_type;
 }
 
@@ -608,26 +590,6 @@
 }
 
 
-<<<<<<< HEAD
-AggregateType*
-AggregateType::copyInner(SymbolMap* map) {
-  AggregateType* copy_type = new AggregateType(aggregateTag);
-  copy_type->initializerStyle = initializerStyle;
-  copy_type->outer = outer;
-  for_alist(expr, fields)
-    copy_type->fields.insertAtTail(COPY_INT(expr));
-  for_alist(expr, inherits)
-    copy_type->inherits.insertAtTail(COPY_INT(expr));
-  for_fields(field, copy_type) {
-    if (FnSymbol* fn = toFnSymbol(field))
-      copy_type->methods.add(fn);
-  }
-  for_alist(delegate, delegates) {
-    copy_type->delegates.insertAtTail(COPY_INT(delegate));
-  }
-
-  return copy_type;
-=======
 int AggregateType::numFields() const {
   return fields.length;
 }
@@ -642,7 +604,6 @@
 
 bool AggregateType::isUnion() const {
   return aggregateTag == AGGREGATE_UNION;
->>>>>>> dc75ada3
 }
 
 bool AggregateType::isGeneric() const {
@@ -661,7 +622,14 @@
     for_alist(stmt, block->body) {
       addDeclarations(stmt);
     }
-
+  } else if (DelegateStmt* delegate = toDelegateStmt(expr)) {
+    // delegate expr is a def expr for a function that we should handle.
+    DefExpr* def = toDefExpr(delegate->toFnDef);
+    // Handle the function defining what we delegate to
+    this->addDeclaration(def);
+    // Add the DelegateStmt to the AST
+    delegate->toFnDef = NULL;
+    this->delegates.insertAtTail(delegate);
   } else {
     INT_FATAL(expr, "unexpected case");
   }
@@ -744,33 +712,7 @@
 }
 
 
-<<<<<<< HEAD
-void AggregateType::addDeclarations(Expr* expr, bool tail) {
-  if (DefExpr* def = toDefExpr(expr)) {
-    addDeclaration(this, def, tail);
-
-  } else if (BlockStmt* block = toBlockStmt(expr)) {
-    for_alist(stmt, block->body) {
-      addDeclarations(stmt, tail);
-    }
-  } else if (DelegateStmt* delegate = toDelegateStmt(expr)) {
-    // delegate expr is a def expr for a function that we should handle.
-    DefExpr* def = toDefExpr(delegate->toFnDef);
-    // Handle the function defining what we delegate to
-    addDeclaration(this, def, tail);
-    // Add the DelegateStmt to the AST
-    delegate->toFnDef = NULL;
-    this->delegates.insertAtTail(delegate);
-  } else {
-    INT_FATAL(expr, "unexpected case");
-  }
-}
-
-
-void AggregateType::replaceChild(BaseAST* old_ast, BaseAST* new_ast) {
-=======
 void AggregateType::replaceChild(BaseAST* oldAst, BaseAST* newAst) {
->>>>>>> dc75ada3
   INT_FATAL(this, "Unexpected case in AggregateType::replaceChild");
 }
 
