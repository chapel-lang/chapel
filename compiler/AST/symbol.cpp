/*
 * Copyright 2004-2015 Cray Inc.
 * Other additional copyright holders may be indicated within.
 *
 * The entirety of this work is licensed under the Apache License,
 * Version 2.0 (the "License"); you may not use this file except
 * in compliance with the License.
 *
 * You may obtain a copy of the License at
 *
 *     http://www.apache.org/licenses/LICENSE-2.0
 *
 * Unless required by applicable law or agreed to in writing, software
 * distributed under the License is distributed on an "AS IS" BASIS,
 * WITHOUT WARRANTIES OR CONDITIONS OF ANY KIND, either express or implied.
 * See the License for the specific language governing permissions and
 * limitations under the License.
 */

#ifndef __STDC_FORMAT_MACROS
#define __STDC_FORMAT_MACROS
#endif

#include "symbol.h"

#include "astutil.h"
#include "bb.h"
#include "build.h"
#include "codegen.h"
#include "expr.h"
#include "files.h"
#include "intlimits.h"
#include "iterator.h"
#include "misc.h"
#include "optimizations.h"
#include "passes.h"
#include "stmt.h"
#include "stringutil.h"
#include "type.h"

<<<<<<< HEAD

//#include "expr.h"
#include "debug.h"

=======
#include "AstToText.h"
>>>>>>> 699f2103
#include "AstVisitor.h"
#include "CollapseBlocks.h"

#include <cstdlib>
#include <inttypes.h>
#include <iostream>
#include <sstream>
#include <stdint.h>

//
// The function that represents the compiler-generated entry point
//
FnSymbol *chpl_gen_main = NULL;

ModuleSymbol* rootModule = NULL;
ModuleSymbol* theProgram = NULL;
ModuleSymbol* mainModule = NULL;
ModuleSymbol* baseModule = NULL;
ModuleSymbol* standardModule = NULL;
ModuleSymbol* printModuleInitModule = NULL;
Symbol *gNil = NULL;
Symbol *gUnknown = NULL;
Symbol *gMethodToken = NULL;
Symbol *gTypeDefaultToken = NULL;
Symbol *gLeaderTag = NULL, *gFollowerTag = NULL, *gStandaloneTag = NULL;
Symbol *gModuleToken = NULL;
Symbol *gNoInit = NULL;
Symbol *gVoid = NULL;
Symbol *gFile = NULL;
Symbol *gStringC = NULL;
Symbol *gStringCopy = NULL;
Symbol *gOpaque = NULL;
Symbol *gTimer = NULL;
Symbol *gTaskID = NULL;
Symbol *gSyncVarAuxFields = NULL;
Symbol *gSingleVarAuxFields = NULL;
Symbol *gTaskList = NULL;

VarSymbol *gTrue = NULL;
VarSymbol *gFalse = NULL;
VarSymbol *gTryToken = NULL;
VarSymbol *gBoundsChecking = NULL;
VarSymbol *gCastChecking = NULL;
VarSymbol* gPrivatization = NULL;
VarSymbol* gLocal = NULL;
VarSymbol* gNodeID = NULL;
VarSymbol *gModuleInitIndentLevel = NULL;
FnSymbol *gPrintModuleInitFn = NULL;
FnSymbol* gChplHereAlloc = NULL;
FnSymbol* gChplHereFree = NULL;
Symbol *gCLine = NULL;
Symbol *gCFile = NULL;

Map<FnSymbol*,int> ftableMap;
Vec<FnSymbol*> ftableVec;

Map<Type*,Vec<FnSymbol*>*> virtualMethodTable;
Map<FnSymbol*,int> virtualMethodMap;
Map<FnSymbol*,Vec<FnSymbol*>*> virtualChildrenMap;
Map<FnSymbol*,Vec<FnSymbol*>*> virtualRootsMap;

/******************************** | *********************************
*                                                                   *
*                                                                   *
********************************* | ********************************/

Symbol::Symbol(AstTag astTag, const char* init_name, Type* init_type) :
  BaseAST(astTag),
  type(init_type),
  flags(),
  name(astr(init_name)),
  cname(name),
  defPoint(NULL)
{}


Symbol::~Symbol() {
}


void Symbol::verify() {
  if (defPoint && !defPoint->parentSymbol && !toModuleSymbol(this))
    INT_FATAL(this, "Symbol::defPoint is not in AST");
  if (defPoint && this != defPoint->sym)
    INT_FATAL(this, "Symbol::defPoint != Sym::defPoint->sym");
}


bool Symbol::inTree() {
  if (this == rootModule)
    return true;
  if (defPoint)
    return defPoint->inTree();
  else
    return false;
}


Type* Symbol::typeInfo() {
  return type;
}


bool Symbol::isConstant() const {
  return false;
}

bool Symbol::isConstValWillNotChange() const {
  return false;
}

bool Symbol::isParameter() const {
  return false;
}

bool Symbol::isRenameable() const {
  return !(hasFlag(FLAG_EXPORT) || hasFlag(FLAG_EXTERN));
}


GenRet Symbol::codegen() {
  GenInfo* info = gGenInfo;
  GenRet ret;
  if( info->cfile ) ret.c = cname;
  return ret;
}


void Symbol::codegenDef() {
  INT_FATAL(this, "Unanticipated call to Symbol::codegenDef");
}


void Symbol::codegenPrototype() { }


FnSymbol* Symbol::getFnSymbol() {
  return NULL;
}


bool Symbol::hasFlag(Flag flag) const {
  CHECK_FLAG(flag);
  return flags[flag];
}


void Symbol::addFlag(Flag flag) {
  CHECK_FLAG(flag);
  flags.set(flag);
}


void Symbol::copyFlags(const Symbol* other) {
  flags |= other->flags;
}


void Symbol::removeFlag(Flag flag) {
  CHECK_FLAG(flag);
  flags.reset(flag);
}

bool Symbol::hasEitherFlag(Flag aflag, Flag bflag) const {
  return hasFlag(aflag) || hasFlag(bflag);
}


bool Symbol::isImmediate() const {
  return false;
}


/******************************** | *********************************
*                                                                   *
* Common base class for ArgSymbol and VarSymbol.                    *
* Also maintains a small amount of IPE specific state.              *
*                                                                   *
********************************* | ********************************/

LcnSymbol::LcnSymbol(AstTag      astTag,
                     const char* initName,
                     Type*       initType) :
  Symbol(astTag, initName, initType)
{
  mDepth  = -1;
  mOffset = -1;
}

LcnSymbol::~LcnSymbol()
{

}

void LcnSymbol::locationSet(int depth, int offset)
{
  mDepth  = depth;
  mOffset = offset;
}

int LcnSymbol::depth() const
{
  return mDepth;
}

int LcnSymbol::offset() const
{
  return mOffset;
}

/******************************** | *********************************
*                                                                   *
*                                                                   *
********************************* | ********************************/

VarSymbol::VarSymbol(const char *init_name,
                     Type    *init_type) :
  LcnSymbol(E_VarSymbol, init_name, init_type),
  immediate(NULL),
  doc(NULL),
  isField(false)
{
  gVarSymbols.add(this);
}


VarSymbol::~VarSymbol() {
  if (immediate)
    delete immediate;
}


void VarSymbol::verify() {
  Symbol::verify();
  if (astTag != E_VarSymbol)
    INT_FATAL(this, "Bad VarSymbol::astTag");
  if (!type)
    INT_FATAL(this, "VarSymbol::type is NULL");
}


VarSymbol*
VarSymbol::copyInner(SymbolMap* map) {
  VarSymbol* newVarSymbol = new VarSymbol(name, type);
  newVarSymbol->copyFlags(this);
  newVarSymbol->cname = cname;
  INT_ASSERT(!newVarSymbol->immediate);
  return newVarSymbol;
}


void VarSymbol::replaceChild(BaseAST* old_ast, BaseAST* new_ast) {
  INT_FATAL(this, "Unexpected case in VarSymbol::replaceChild");
}


bool VarSymbol::isConstant() const {
  return hasFlag(FLAG_CONST);
}


bool VarSymbol::isConstValWillNotChange() const {
  return hasFlag(FLAG_CONST);
}


bool VarSymbol::isParameter() const {
  return hasFlag(FLAG_PARAM) || immediate;
}


bool VarSymbol::isType() const {
  return hasFlag(FLAG_TYPE_VARIABLE);
}


std::string VarSymbol::docsDirective() {
  std::string result;
  if (fDocsTextOnly) {
    result = "";
  } else {
    // Global type aliases become type directives. Types that are also fields
    // could be generics, so let them be treated as regular fields (i.e. use
    // the attribute directive).
    if (this->isType() && !this->isField) {
      result = ".. type:: ";
    } else if (this->isField) {
      result = ".. attribute:: ";
    } else {
      result = ".. data:: ";
    }
  }
  return this->hasFlag(FLAG_CONFIG) ? result + "config " : result;
}


void VarSymbol::printDocs(std::ostream *file, unsigned int tabs) {
  if (this->hasFlag(FLAG_NO_DOC) || this->hasFlag(FLAG_SUPER_CLASS)) {
      return;
  }

  this->printTabs(file, tabs);
  *file << this->docsDirective();

  if (this->isType()) {
    *file << "type ";
  } else if (this->isConstant()) {
    *file << "const ";
  } else if (this->isParameter()) {
    *file << "param ";
  } else {
    *file << "var ";
  }

  *file << this->name;

  if (this->defPoint->exprType != NULL) {
    *file << ": ";
    this->defPoint->exprType->prettyPrint(file);
  }

  if (this->defPoint->init != NULL) {
    *file << " = ";
    this->defPoint->init->prettyPrint(file);
  }

  *file << std::endl;

  // For .rst mode, put a line break after the .. data:: directive and
  // its description text.
  if (!fDocsTextOnly) {
    *file << std::endl;
  }

  if (this->doc != NULL) {
    this->printDocsDescription(this->doc, file, tabs + 1);
    if (!fDocsTextOnly) {
      *file << std::endl;
    }
  }
}


/*
 * For docs, when VarSymbol is used for class fields, identify them as such by
 * calling this function.
 */
void VarSymbol::makeField() {
  this->isField = true;
}


#ifdef HAVE_LLVM
static
llvm::Value* codegenImmediateLLVM(Immediate* i)
{
  GenInfo* info = gGenInfo;
  llvm::Value* ret = NULL;

  switch(i->const_kind) {
    case NUM_KIND_BOOL:
      switch(i->num_index) {
        case BOOL_SIZE_1:
        case BOOL_SIZE_SYS:
        case BOOL_SIZE_8:
          ret = llvm::ConstantInt::get(
              llvm::Type::getInt8Ty(info->module->getContext()),
              i->bool_value());
          break;
        case BOOL_SIZE_16:
          ret = llvm::ConstantInt::get(
              llvm::Type::getInt16Ty(info->module->getContext()),
              i->bool_value());
          break;
        case BOOL_SIZE_32:
          ret = llvm::ConstantInt::get(
              llvm::Type::getInt32Ty(info->module->getContext()),
              i->bool_value());
          break;
        case BOOL_SIZE_64:
          ret = llvm::ConstantInt::get(
              llvm::Type::getInt64Ty(info->module->getContext()),
              i->bool_value());
          break;
      }
      break;
    case NUM_KIND_UINT:
      switch(i->num_index) {
        case INT_SIZE_8:
          ret = llvm::ConstantInt::get(
              llvm::Type::getInt8Ty(info->module->getContext()),
              i->uint_value());
          break;
        case INT_SIZE_16:
          ret = llvm::ConstantInt::get(
              llvm::Type::getInt16Ty(info->module->getContext()),
              i->uint_value());
          break;
        case INT_SIZE_32:
          ret = llvm::ConstantInt::get(
              llvm::Type::getInt32Ty(info->module->getContext()),
              i->uint_value());
          break;
        case INT_SIZE_64:
          ret = llvm::ConstantInt::get(
              llvm::Type::getInt64Ty(info->module->getContext()),
              i->uint_value());
          break;
      }
      break;
    case NUM_KIND_INT:
      switch(i->num_index) {
        case INT_SIZE_8:
          ret = llvm::ConstantInt::get(
              llvm::Type::getInt8Ty(info->module->getContext()),
              i->int_value(),
              true);
          break;
        case INT_SIZE_16:
          ret = llvm::ConstantInt::get(
              llvm::Type::getInt16Ty(info->module->getContext()),
              i->int_value(),
              true);
          break;
        case INT_SIZE_32:
          ret = llvm::ConstantInt::get(
              llvm::Type::getInt32Ty(info->module->getContext()),
              i->int_value(),
              true);
          break;
        case INT_SIZE_64:
          ret = llvm::ConstantInt::get(
              llvm::Type::getInt64Ty(info->module->getContext()),
              i->int_value(),
              true);
          break;
      }
      break;
    case NUM_KIND_REAL:
    case NUM_KIND_IMAG:
      switch(i->num_index) {
        case FLOAT_SIZE_32:
          ret = llvm::ConstantFP::get(
              llvm::Type::getFloatTy(info->module->getContext()),
              i->v_float32);
          break;
        case FLOAT_SIZE_64:
          ret = llvm::ConstantFP::get(
              llvm::Type::getDoubleTy(info->module->getContext()),
              i->v_float64);
          break;
      }
      break;
    case NUM_KIND_COMPLEX:
      switch(i->num_index) {
        case COMPLEX_SIZE_64: {
          std::vector<llvm::Constant *> elements(2);
          elements[0] = llvm::ConstantFP::get(
              llvm::Type::getFloatTy(info->module->getContext()),
              i->v_complex64.r);
          elements[1] = llvm::ConstantFP::get(
              llvm::Type::getFloatTy(info->module->getContext()),
              i->v_complex64.i);
          ret = llvm::ConstantStruct::get(
              llvm::cast<llvm::StructType>(getTypeLLVM("complex(64)")),
              elements);
          break;
        }
        case COMPLEX_SIZE_128: {
          std::vector<llvm::Constant *> elements(2);
          elements[0] = llvm::ConstantFP::get(
              llvm::Type::getDoubleTy(info->module->getContext()),
              i->v_complex128.r);
          elements[1] = llvm::ConstantFP::get(
              llvm::Type::getDoubleTy(info->module->getContext()),
              i->v_complex128.i);
          ret = llvm::ConstantStruct::get(
              llvm::cast<llvm::StructType>(getTypeLLVM("complex(128)")),
              elements);
          break;
        }
      }
      break;
    case CONST_KIND_STRING:

        // Note that string immediate values are stored
        // with C escapes - that is newline is 2 chars \ n
        // so we have to convert to a sequence of bytes
        // for LLVM (the C backend can just print it out).

        std::string newString = "";
        char nextChar;
        int pos = 0;

        while((nextChar = i->v_string[pos++]) != '\0') {
          if(nextChar != '\\') {
            newString += nextChar;
            continue;
          }

          nextChar = i->v_string[pos++];
          switch(nextChar) {
            case '\'':
            case '\"':
            case '?':
            case '\\':
              newString += nextChar;
              break;
            case 'a':
              newString += '\a';
              break;
            case 'b':
              newString += '\b';
              break;
            case 'f':
              newString += '\f';
              break;
            case 'n':
              newString += '\n';
              break;
            case 'r':
              newString += '\r';
              break;
            case 't':
              newString += '\t';
              break;
            case 'v':
              newString += '\v';
              break;
            case 'x':
              {
                char buf[3];
                long num;
                buf[0] = buf[1] = buf[2] = '\0';
                if( i->v_string[pos] ) buf[0] = i->v_string[pos++];
                if( i->v_string[pos] ) buf[1] = i->v_string[pos++];
                num = strtol(buf, NULL, 16);
                newString += (char) num;
              }
              break;
            default:
              INT_FATAL("Unknown C string escape");
              break;
          }
        }

        ret = info->builder->CreateGlobalString(newString);
      break;
  }

  return ret;
}
#endif

GenRet VarSymbol::codegen() {
  GenInfo* info = gGenInfo;
  FILE* outfile = info->cfile;
  GenRet ret;
  ret.chplType = typeInfo();

  if( outfile ) {
    if (immediate) {
      ret.isLVPtr = GEN_VAL;
      if (immediate->const_kind == CONST_KIND_STRING) {
        ret.c += '"';
        ret.c += immediate->v_string;
        ret.c += '"';
      } else if (immediate->const_kind == NUM_KIND_BOOL) {
        ret.c =  immediate->bool_value() ? "true" : "false";
      } else if (immediate->const_kind == NUM_KIND_INT) {
        int64_t iconst = immediate->int_value();
        if (iconst == (1ll<<63)) {
          ret.c = "-INT64(9223372036854775807) - INT64(1)";
        } else if (iconst <= -2147483648ll || iconst >= 2147483647ll) {
          ret.c = "INT64(" + int64_to_string(iconst) + ")";
        } else {
          const char* castString = "(";
          switch (immediate->num_index) {
          case INT_SIZE_8:
            castString = "INT8(";
            break;
          case INT_SIZE_16:
            castString = "INT16(";
            break;
          case INT_SIZE_32:
            castString = "INT32(";
            break;
          case INT_SIZE_64:
            castString = "INT64(";
            break;
          default:
            INT_FATAL("Unexpected immediate->num_index: %d\n", immediate->num_index);
          }

          ret.c = castString + int64_to_string(iconst) + ")";
        }
      } else if (immediate->const_kind == NUM_KIND_UINT) {
        uint64_t uconst = immediate->uint_value();
        if( uconst <= (uint64_t) INT32_MAX ) {
          const char* castString = "(";
          switch (immediate->num_index) {
          case INT_SIZE_8:
            castString = "UINT8(";
            break;
          case INT_SIZE_16:
            castString = "UINT16(";
            break;
          case INT_SIZE_32:
            castString = "UINT32(";
            break;
          case INT_SIZE_64:
            castString = "UINT64(";
            break;
          default:
            INT_FATAL("Unexpected immediate->num_index: %d\n", immediate->num_index);
          }
          ret.c = castString + uint64_to_string(uconst) + ")";
        } else {
          ret.c = "UINT64(" + uint64_to_string(uconst) + ")";
        }
      } else {
        ret.c = cname; // in C, all floating point literals are (double)
      }
    } else {
      // not immediate
      // is it a constant extern? If it is, it might be for example
      // an enum or #define'd value, in which case taking the address
      // of it is simply nonsense. Therefore, we code generate
      // extern const symbols as GEN_VAL (ie not an lvalue).
      if( hasFlag(FLAG_CONST) && hasFlag(FLAG_EXTERN) ) {
        ret.isLVPtr = GEN_VAL;
        ret.c = cname;
      } else {
        ret.c = '&';
        ret.c += cname;
        ret.isLVPtr = GEN_PTR;
      }
    }
    return ret;
  } else {
#ifdef HAVE_LLVM

    // for LLVM

    // Handle extern type variables.
    if( hasFlag(FLAG_EXTERN) && isType() ) {
      // code generate the type.
      GenRet got = typeInfo();
      return got;
    }

    // for nil, generate a void pointer of chplType dtNil
    // to allow LLVM pointer cast
    // e.g. T = ( (locale) (nil) );
    //
    // We would just compare against dtNil, but in some cases
    // the code generator needs to assign e.g.
    //   _ret:dtNil = nil
    if( typeInfo() == dtNil && 0 == strcmp(cname, "nil") ) {
      GenRet voidPtr;
      voidPtr.val = llvm::Constant::getNullValue(info->builder->getInt8PtrTy());
      voidPtr.chplType = dtNil;
      return voidPtr;
    }

    if (typeInfo() == dtBool){
      // since "true" and "false" are read into the LVT during ReadMacrosAction
      // they will generate an LLVM value of type i32 instead of i8
      if (0 == strcmp(cname, "false")){
        GenRet boolVal = new_UIntSymbol(0, INT_SIZE_8)->codegen();
        return boolVal;
      }
      if (0 == strcmp(cname, "true")){
        GenRet boolVal = new_UIntSymbol(1, INT_SIZE_8)->codegen();
        return boolVal;
      }
    }

    if(!isImmediate()) {
      // check LVT for value
      GenRet got = info->lvt->getValue(cname);
      got.chplType = typeInfo();
      if( got.val ) {
        return got;
      }
    }

    if(isImmediate()) {
      ret.isLVPtr = GEN_VAL;
      if(immediate->const_kind == CONST_KIND_STRING) {
        if(llvm::Value *value = info->module->getNamedGlobal(name)) {
          ret.val = value;
          ret.isLVPtr = GEN_PTR;
          return ret;
        }
        llvm::Value *constString = codegenImmediateLLVM(immediate);
        llvm::GlobalVariable *globalValue =
          llvm::cast<llvm::GlobalVariable>(
              info->module->getOrInsertGlobal
                  (name, info->builder->getInt8PtrTy()));
        globalValue->setConstant(true);
        globalValue->setInitializer(llvm::cast<llvm::Constant>(
              info->builder->CreateConstInBoundsGEP2_32(constString, 0, 0)));
        ret.val = globalValue;
        ret.isLVPtr = GEN_PTR;
      } else {
        ret.val = codegenImmediateLLVM(immediate);
      }

      return ret;
    }

    if(std::string(cname) == "0") {
      // Chapel compiler should not make these.
      INT_FATAL(" zero value BOO ");
      return ret;
    } else if (std::string(cname) == "NULL") {
      GenRet voidPtr;
      voidPtr.val = llvm::Constant::getNullValue(info->builder->getInt8PtrTy());
      voidPtr.chplType = typeInfo();
      return voidPtr;
    }
#endif
  }

  INT_FATAL("Could not code generate %s - "
            "perhaps it is a complex macro?", cname);
  return ret;
}


void VarSymbol::codegenDefC(bool global) {
  GenInfo* info = gGenInfo;
  if (this->hasFlag(FLAG_EXTERN))
    return;

  if (type == dtVoid)
    return;

  AggregateType* ct = toAggregateType(type);
  std::string typestr =  (this->hasFlag(FLAG_SUPER_CLASS) ?
                          std::string(ct->classStructName(true)) :
                          type->codegen().c);

  //
  // a variable can be codegen'd as static if it is global and neither
  // exported nor external.
  //
  bool isStatic =  global && !hasFlag(FLAG_EXPORT) && !hasFlag(FLAG_EXTERN);

  std::string str = (isStatic ? "static " : "") + typestr + " " + cname;
  if (ct) {
    if (ct->isClass()) {
      if (isFnSymbol(defPoint->parentSymbol)) {
        str += " = NULL";
      }
    } else if (ct->symbol->hasFlag(FLAG_WIDE_REF) ||
               ct->symbol->hasFlag(FLAG_WIDE_CLASS)) {
      if (isFnSymbol(defPoint->parentSymbol)) {
        if( widePointersStruct || isWideString(ct) ) {

          //
          // CHPL_LOCALEID_T_INIT is #defined in the chpl-locale-model.h
          // file in the runtime, for the selected locale model.
          //
          str += " = {CHPL_LOCALEID_T_INIT, NULL}";
        } else {
          str += " = ((wide_ptr_t) NULL)";
        }
      }
    }
  }
  info->cLocalDecls.push_back(str);
}

void VarSymbol::codegenGlobalDef() {
  GenInfo* info = gGenInfo;

  if( breakOnCodegenCname[0] &&
      0 == strcmp(cname, breakOnCodegenCname) ) {
    gdbShouldBreakHere();
  }

  if( info->cfile ) {
    codegenDefC(/*global=*/true);
  } else {
#ifdef HAVE_LLVM
    if(type == dtVoid) {
      return;
    }

    if( this->hasFlag(FLAG_EXTERN) ) {
      // Make sure that it already exists in the layered value table.
      if( isType() ) {
        llvm::Type* t = info->lvt->getType(cname);
        if( ! t ) {
          // TODO should be USR_FATAL
          USR_WARN(this, "Could not find extern def of type %s", cname);
        }
      } else {
        GenRet v = info->lvt->getValue(cname);
        if( ! v.val ) {
          // TODO should be USR_FATAL
          // Commenting out to prevent problems with S_IRWXU and friends
          // USR_WARN(this, "Could not find extern def of %s", cname);
        }
      }
    } else {
      bool existing;

      existing = (info->module->getNamedValue(cname) != NULL);

      if( existing )
        INT_FATAL(this, "Redefinition of a global variable %s", cname);

      // Now, create a global variable with appropriate linkage.
      llvm::Type* llTy = type->codegen().type;
      INT_ASSERT(llTy);

      llvm::GlobalVariable *gVar =
        new llvm::GlobalVariable(
            *info->module,
            llTy,
            false, /* is constant */
            hasFlag(FLAG_EXPORT) ? llvm::GlobalVariable::ExternalLinkage
                                 : llvm::GlobalVariable::InternalLinkage,
            llvm::Constant::getNullValue(llTy), /* initializer, */
            cname);

      info->lvt->addGlobalValue(cname, gVar, GEN_PTR, ! is_signed(type) );
    }
#endif
  }
}

void VarSymbol::codegenDef() {
  GenInfo* info = gGenInfo;

  // Local variable symbols should never be
  // generated for extern or void types
  if (this->hasFlag(FLAG_EXTERN))
    return;
  if (type == dtVoid)
    return;

  if( info->cfile ) {
    codegenDefC();
  } else {
#ifdef HAVE_LLVM
    if(isImmediate()) {
      llvm::GlobalVariable *globalValue = llvm::cast<llvm::GlobalVariable>(
          info->module->getOrInsertGlobal(cname, type->codegen().type));
      globalValue->setConstant(true);

      if(immediate->const_kind == CONST_KIND_STRING) {
        if(llvm::Value *constString = codegenImmediateLLVM(immediate)) {
          llvm::GlobalVariable *globalString =
            llvm::cast<llvm::GlobalVariable>(constString);
          globalValue->setInitializer(llvm::cast<llvm::Constant>(
                info->builder->CreateConstInBoundsGEP2_32(globalString, 0, 0)));
        } else {
          llvm::GlobalVariable *globalString =
            new llvm::GlobalVariable(
                *info->module,
                llvm::IntegerType::getInt8Ty(info->module->getContext()),
                true,
                llvm::GlobalVariable::PrivateLinkage,
                NULL,
                "string");
          globalString->setInitializer(llvm::Constant::getNullValue(
                llvm::IntegerType::getInt8Ty(info->module->getContext())));
          globalValue->setInitializer(llvm::cast<llvm::Constant>(
                info->builder->CreateConstInBoundsGEP1_32(globalString, 0)));
        }
      } else {
        globalValue->setInitializer(llvm::cast<llvm::Constant>(
              codegenImmediateLLVM(immediate)));
      }

      info->lvt->addGlobalValue(cname, globalValue, GEN_VAL, ! is_signed(type));
    }
    llvm::Type *varType = type->codegen().type;
    llvm::Value *varAlloca = createTempVarLLVM(varType, cname);
    info->lvt->addValue(cname, varAlloca, GEN_PTR, ! is_signed(type));

    if(AggregateType *ctype = toAggregateType(type)) {
      if(ctype->isClass() ||
         ctype->symbol->hasFlag(FLAG_WIDE_REF) ||
         ctype->symbol->hasFlag(FLAG_WIDE_CLASS)) {
        if(isFnSymbol(defPoint->parentSymbol)) {
          info->builder->CreateStore(
              llvm::Constant::getNullValue(varType), varAlloca);
        }
      }
    }
#endif
  }
}


bool VarSymbol::isImmediate() const {
  return immediate != NULL;
}

void VarSymbol::accept(AstVisitor* visitor) {
  visitor->visitVarSym(this);
}

/******************************** | *********************************
*                                                                   *
*                                                                   *
********************************* | ********************************/

ArgSymbol::ArgSymbol(IntentTag iIntent, const char* iName,
                     Type* iType, Expr* iTypeExpr,
                     Expr* iDefaultExpr, Expr* iVariableExpr) :
  LcnSymbol(E_ArgSymbol, iName, iType),
  intent(iIntent),
  typeExpr(NULL),
  defaultExpr(NULL),
  variableExpr(NULL),
  instantiatedFrom(NULL)
{
  if (intentsResolved) {
    if (iIntent == INTENT_BLANK || iIntent == INTENT_CONST) {
      INT_FATAL(this, "You can't create an argument with blank/const intent once intents have been resolved; please be more specific");
      // NOTE: One way to be more specific is to use the blankIntentForType()/
      // constIntentForType() routines to map a (possibly unknown) type to
      // the intent that blank/const would use for that type.
    }
  }
  if (!iTypeExpr)
    typeExpr = NULL;
  else if (BlockStmt* block = toBlockStmt(iTypeExpr))
    typeExpr = block;
  else
    typeExpr = new BlockStmt(iTypeExpr, BLOCK_TYPE);
  if (!iDefaultExpr)
    defaultExpr = NULL;
  else if (BlockStmt* block = toBlockStmt(iDefaultExpr))
    defaultExpr = block;
  else
    defaultExpr = new BlockStmt(iDefaultExpr, BLOCK_SCOPELESS);
  if (!iVariableExpr)
    variableExpr = NULL;
  else if (BlockStmt* block = toBlockStmt(iVariableExpr))
    variableExpr = block;
  else
    variableExpr = new BlockStmt(iVariableExpr, BLOCK_SCOPELESS);
  gArgSymbols.add(this);
}


void ArgSymbol::verify() {
  Symbol::verify();
  if (astTag != E_ArgSymbol) {
    INT_FATAL(this, "Bad ArgSymbol::astTag");
  }
  if (typeExpr && typeExpr->parentSymbol != this)
    INT_FATAL(this, "Bad ArgSymbol::typeExpr::parentSymbol");
  if (defaultExpr && defaultExpr->parentSymbol != this)
    INT_FATAL(this, "Bad ArgSymbol::defaultExpr::parentSymbol");
  if (variableExpr && variableExpr->parentSymbol != this)
    INT_FATAL(this, "Bad ArgSymbol::variableExpr::parentSymbol");
  // ArgSymbols appear only in formal parameter lists.
  // If this one has a successor but the successor is not an argsymbol
  // the formal parameter list is corrupted.
  if (defPoint && defPoint->next &&
        (!toDefExpr(defPoint->next)->sym ||
         !toArgSymbol(toDefExpr(defPoint->next)->sym)))
    INT_FATAL(this, "Bad ArgSymbol::defPoint->next");
  if (intentsResolved) {
    if (intent == INTENT_BLANK || intent == INTENT_CONST) {
      INT_FATAL(this, "Arg '%s' (%d) has blank/const intent post-resolve", this->name, this->id);
    }
  }
}


ArgSymbol*
ArgSymbol::copyInner(SymbolMap* map) {
  ArgSymbol *ps = new ArgSymbol(intent, name, type, COPY_INT(typeExpr),
                                COPY_INT(defaultExpr), COPY_INT(variableExpr));
  ps->copyFlags(this);
  ps->cname = cname;
  ps->instantiatedFrom = instantiatedFrom;
  return ps;
}


void ArgSymbol::replaceChild(BaseAST* old_ast, BaseAST* new_ast) {
  if (old_ast == typeExpr)
    typeExpr = toBlockStmt(new_ast);
  else if (old_ast == defaultExpr)
    defaultExpr = toBlockStmt(new_ast);
  else if (old_ast == variableExpr)
    variableExpr = toBlockStmt(new_ast);
  else
    INT_FATAL(this, "Unexpected case in ArgSymbol::replaceChild");
}

bool argMustUseCPtr(Type* type) {
  if (isWideString(type))
    return false;
  if (isRecord(type) || isUnion(type))
    return true;
  return false;
}

bool ArgSymbol::requiresCPtr(void) {
  /* This used to be true for INTENT_REF, but that is handled with the "_ref"
     class and we don't need to generate a pointer for it directly */
  if (hasFlag(FLAG_ARG_THIS)) {
      if (is_complex_type(type))
        return true;
  }
  return argMustUseCPtr(type);
}


bool ArgSymbol::isConstant() const {
  if (intent == INTENT_CONST_IN || intent == INTENT_CONST_REF) {
    return true;
  }
  return (intent == INTENT_BLANK || intent == INTENT_CONST) &&
    !isReferenceType(type) &&
    !isSyncType(type) &&
    !isRecordWrappedType(type) /* array, domain, distribution */;
}

bool ArgSymbol::isConstValWillNotChange() const {
  //
  // This is written to only be called post resolveIntents
  //
  assert (intent != INTENT_BLANK && intent != INTENT_CONST);
  return (intent == INTENT_CONST_IN);
}



bool ArgSymbol::isParameter() const {
  return (intent == INTENT_PARAM);
}


const char* retTagDescrString(RetTag retTag) {
  switch (retTag) {
    case RET_VALUE: return "value";
    case RET_REF:   return "ref";
    case RET_PARAM: return "param";
    case RET_TYPE:  return "type";
    default:        return "<unknown RetTag>";
  }
}


const char* modTagDescrString(ModTag modTag) {
  switch (modTag) {
    case MOD_INTERNAL:  return "internal";
    case MOD_STANDARD:  return "standard";
    case MOD_USER:      return "user";
    default:            return "<unknown ModTag>";
  }
}


// describes this argument's intent (for use in an English sentence)
const char* ArgSymbol::intentDescrString(void) {
  switch (intent) {
    case INTENT_BLANK: return "blank intent";
    case INTENT_IN: return "'in'";
    case INTENT_INOUT: return "'inout'";
    case INTENT_OUT: return "'out'";
    case INTENT_CONST: return "'const'";
    case INTENT_CONST_IN: return "'const in'";
    case INTENT_CONST_REF: return "'const ref'";
    case INTENT_REF: return "'ref'";
    case INTENT_PARAM: return "'param'";
    case INTENT_TYPE: return "'type'";
  }

  INT_FATAL(this, "unknown intent");
  return "unknown intent";
}

// describes the given intent (for use in an English sentence)
const char* intentDescrString(IntentTag intent) {
  switch (intent) {
    case INTENT_BLANK:     return "blank intent";
    case INTENT_IN:        return "'in' intent";
    case INTENT_INOUT:     return "'inout' intent";
    case INTENT_OUT:       return "'out' intent";
    case INTENT_CONST:     return "'const' intent";
    case INTENT_CONST_IN:  return "'const in' intent";
    case INTENT_CONST_REF: return "'const ref' intent";
    case INTENT_REF:       return "'ref' intent";
    case INTENT_PARAM:     return "'param' intent";
    case INTENT_TYPE:      return "'type' intent";
    default:               return "<unknown intent>";
  }
}


GenRet ArgSymbol::codegenType() {
  GenInfo* info = gGenInfo;
  FILE* outfile = info->cfile;
  GenRet ret;
  if( outfile ) {
    ret.c = type->codegen().c;
    if (requiresCPtr())
      ret.c += "* const";
  } else {
#ifdef HAVE_LLVM
    llvm::Type *argType = type->codegen().type;
    if(requiresCPtr()) {
      argType = argType->getPointerTo();
    }
    ret.type = argType;
#endif
  }
  return ret;
}

GenRet ArgSymbol::codegen() {
  GenInfo* info = gGenInfo;
  FILE* outfile = info->cfile;
  GenRet ret;

  if( outfile ) {
    ret.c = '&';
    ret.c += cname;
    ret.isLVPtr = GEN_PTR;
  } else {
#ifdef HAVE_LLVM
    ret = info->lvt->getValue(cname);
#endif
  }

  if( requiresCPtr() ) {
    // Don't try to use chplType.
    ret.chplType = NULL;
    ret = codegenLocalDeref(ret);
  }

  ret.chplType = typeInfo();

  return ret;
}

void ArgSymbol::accept(AstVisitor* visitor) {
  if (visitor->enterArgSym(this) == true) {

    if (typeExpr)
      typeExpr->accept(visitor);

    if (defaultExpr)
      defaultExpr->accept(visitor);

    if (variableExpr)
      variableExpr->accept(visitor);

    visitor->exitArgSym(this);
  }
}

/******************************** | *********************************
*                                                                   *
*                                                                   *
********************************* | ********************************/

TypeSymbol::TypeSymbol(const char* init_name, Type* init_type) :
  Symbol(E_TypeSymbol, init_name, init_type)
#ifdef HAVE_LLVM
    ,
    llvmType(NULL),
    llvmTbaaNode(NULL), llvmConstTbaaNode(NULL),
    llvmTbaaStructNode(NULL), llvmConstTbaaStructNode(NULL),
<<<<<<< HEAD
    llvmDIType(NULL)
#endif
=======
    doc(NULL)
>>>>>>> 699f2103
{
  addFlag(FLAG_TYPE_VARIABLE);
  if (!type)
    INT_FATAL(this, "TypeSymbol constructor called without type");
  type->addSymbol(this);
  gTypeSymbols.add(this);
}


void TypeSymbol::verify() {
  Symbol::verify();
  if (astTag != E_TypeSymbol) {
    INT_FATAL(this, "Bad TypeSymbol::astTag");
  }
  if (type->symbol != this)
    INT_FATAL(this, "TypeSymbol::type->symbol != TypeSymbol");
}


TypeSymbol*
TypeSymbol::copyInner(SymbolMap* map) {
  Type* new_type = COPY_INT(type);
  TypeSymbol* new_type_symbol = new TypeSymbol(name, new_type);
  new_type->addSymbol(new_type_symbol);
  new_type_symbol->copyFlags(this);
  new_type_symbol->cname = cname;
  return new_type_symbol;
}


void TypeSymbol::replaceChild(BaseAST* old_ast, BaseAST* new_ast) {
  INT_FATAL(this, "Unexpected case in TypeSymbol::replaceChild");
}


void TypeSymbol::codegenPrototype() {
  if (!hasFlag(FLAG_EXTERN)) {
    type->codegenPrototype();
  }
}


void TypeSymbol::codegenDef() {
  GenInfo *info = gGenInfo;

  if( breakOnCodegenCname[0] &&
      0 == strcmp(cname, breakOnCodegenCname) ) {
    gdbShouldBreakHere();
  }

  if (!hasFlag(FLAG_EXTERN)) {
    type->codegenDef();
  }

  this->addFlag(FLAG_CODEGENNED);

  if( info->cfile ) {
    // no action required.
  } else {
#ifdef HAVE_LLVM
    llvm::Type *type = info->lvt->getType(cname);

    if(type == NULL) {
      printf("No type '%s'/'%s' found\n", cname, name);
      INT_FATAL(this, "No type found");
    }

    llvmType = type;
    if(debug_info) debug_info->get_type(this->type);
#endif
  }
}

void TypeSymbol::codegenMetadata() {
#ifdef HAVE_LLVM
  // Don't do anything if we've already visited this type.
  if( llvmTbaaNode ) return;

  GenInfo* info = gGenInfo;
  llvm::LLVMContext& ctx = info->module->getContext();
  // Create the TBAA root node if necessary.
  if( ! info->tbaaRootNode ) {
    llvm::Value* Ops[1];
    Ops[0] = llvm::MDString::get(ctx, "Chapel types");
    info->tbaaRootNode = llvm::MDNode::get(ctx, Ops);
  }

  // Set the llvmTbaaNode to non-NULL so that we can
  // avoid recursing.
  llvmTbaaNode = info->tbaaRootNode;

  AggregateType* ct = toAggregateType(type);

  Type* superType = NULL;
  // Recursively generate the TBAA nodes for this type.
  if( ct ) {
    for_fields(field, ct) {
      AggregateType* fct = toAggregateType(field->type);
      if(fct && field->hasFlag(FLAG_SUPER_CLASS)) {
        superType = field->type;
      }
      field->type->symbol->codegenMetadata();
    }
  }

  llvm::MDNode* parent = info->tbaaRootNode;
  llvm::MDNode* constParent = info->tbaaRootNode;
  if( superType ) {
    parent = superType->symbol->llvmTbaaNode;
    constParent = superType->symbol->llvmConstTbaaNode;
    INT_ASSERT( parent );
    INT_ASSERT( constParent );
  }

  // Ref and _ddata are really the same, and can conceivably
  // alias, so we normalize _ddata to be ref for the purposes of TBAA.
  if( hasFlag(FLAG_DATA_CLASS) ) {
    Type* eltType = getDataClassType(this)->typeInfo();
    Type* refType = getOrMakeRefTypeDuringCodegen(eltType);
    refType->symbol->codegenMetadata();
    this->llvmTbaaNode = refType->symbol->llvmTbaaNode;
    this->llvmConstTbaaNode = refType->symbol->llvmConstTbaaNode;
    return;
  }

  // Only things that aren't 'struct'-like should have simple TBAA
  // metadata. If they can alias with their fields, we don't do simple TBAA.
  // Integers, reals, bools, enums, references, wide pointers
  // count as one thing. Records, strings, complexes should not
  // get simple TBAA (they can get struct tbaa).
  if( is_bool_type(type) || is_int_type(type) || is_uint_type(type) ||
      is_real_type(type) || is_imag_type(type) || is_enum_type(type) ||
      isClass(type) || hasEitherFlag(FLAG_REF,FLAG_WIDE_REF) ||
      hasEitherFlag(FLAG_DATA_CLASS,FLAG_WIDE_CLASS) ) {
    // Now create tbaa metadata, one for const and one for not.
    {
      llvm::Value* Ops[2];
      Ops[0] = llvm::MDString::get(ctx, cname);
      Ops[1] = parent;
      llvmTbaaNode = llvm::MDNode::get(ctx, Ops);
    }
    {
      llvm::Value* Ops[3];
      Ops[0] = llvm::MDString::get(ctx, cname);
      Ops[1] = constParent;
      Ops[2] = llvm::ConstantInt::get(llvm::Type::getInt64Ty(ctx), 1);
      llvmConstTbaaNode = llvm::MDNode::get(ctx, Ops);
    }
  }

  // Don't try to create tbaa.struct metadata for non-struct.
  if( isUnion(type) ||
      hasFlag(FLAG_STAR_TUPLE) ||
      hasFlag(FLAG_REF) ||
      hasFlag(FLAG_DATA_CLASS) ||
      hasEitherFlag(FLAG_WIDE_REF,FLAG_WIDE_CLASS) ) {
    return;
  }

  if( ct ) {
    // Now create the tbaa.struct metadata nodes.
    llvm::SmallVector<llvm::Value*, 16> Ops;
    llvm::SmallVector<llvm::Value*, 16> ConstOps;

    const char* struct_name = ct->classStructName(true);
    llvm::Type* struct_type_ty = info->lvt->getType(struct_name);
    llvm::StructType* struct_type = NULL;
    INT_ASSERT(struct_type_ty);
    struct_type = llvm::dyn_cast<llvm::StructType>(struct_type_ty);
    INT_ASSERT(struct_type);

    for_fields(field, ct) {
      llvm::Type* fieldType = field->type->symbol->codegen().type;
      AggregateType* fct = toAggregateType(field->type);
      if(fct && field->hasFlag(FLAG_SUPER_CLASS)) {
        fieldType = info->lvt->getType(fct->classStructName(true));
      }
      INT_ASSERT(fieldType);
      if( ct ) {
        unsigned gep = ct->getMemberGEP(field->cname);
        llvm::Constant* off = llvm::ConstantExpr::getOffsetOf(struct_type, gep);
        llvm::Constant* sz = llvm::ConstantExpr::getSizeOf(fieldType);
        Ops.push_back(off);
        Ops.push_back(sz);
        Ops.push_back(field->type->symbol->llvmTbaaNode);
        ConstOps.push_back(off);
        ConstOps.push_back(sz);
        ConstOps.push_back(field->type->symbol->llvmConstTbaaNode);
        llvmTbaaStructNode = llvm::MDNode::get(ctx, Ops);
        llvmConstTbaaStructNode = llvm::MDNode::get(ctx, ConstOps);
      }
    }
  }
#endif
}

GenRet TypeSymbol::codegen() {
  GenInfo *info = gGenInfo;
  GenRet ret;
  ret.chplType = typeInfo();
  if( info->cfile ) {
    ret.c = cname;
  } else {
#ifdef HAVE_LLVM
    if( ! llvmType ) {
      // If we don't have an LLVM type yet, the type hasn't been
      // code generated, so code generate it now. This can get called
      // when adding types partway through code generation.
      codegenDef();
      // codegenMetadata(); TODO -- enable TBAA generation in the future.
    }
    ret.type = llvmType;
#endif
  }

  return ret;
}

void TypeSymbol::accept(AstVisitor* visitor) {
  if (visitor->enterTypeSym(this) == true) {

    if (type)
      type->accept(visitor);

    visitor->exitTypeSym(this);
  }
}

/******************************** | *********************************
*                                                                   *
*                                                                   *
********************************* | ********************************/

FnSymbol::FnSymbol(const char* initName) :
  Symbol(E_FnSymbol, initName),
  formals(),
  setter(NULL),
  retType(dtUnknown),
  where(NULL),
  retExprType(NULL),
  body(new BlockStmt()),
  thisTag(INTENT_BLANK),
  retTag(RET_VALUE),
  iteratorInfo(NULL),
  _this(NULL),
  _outer(NULL),
  instantiatedFrom(NULL),
  instantiationPoint(NULL),
  basicBlocks(NULL),
  calledBy(NULL),
  userString(NULL),
  valueFunction(NULL),
  codegenUniqueNum(1),
  doc(NULL),
  partialCopySource(NULL),
  retSymbol(NULL)
#ifdef HAVE_LLVM
  ,
  llvmDISubprogram(NULL)
#endif
{
  substitutions.clear();
  gFnSymbols.add(this);
  formals.parent = this;
}


FnSymbol::~FnSymbol() {
  if (iteratorInfo)
    delete iteratorInfo;
  BasicBlock::clear(this);
  delete basicBlocks; basicBlocks = 0;
  if (calledBy)
    delete calledBy;
}


void FnSymbol::verify() {
  Symbol::verify();
  if (astTag != E_FnSymbol) {
    INT_FATAL(this, "Bad FnSymbol::astTag");
  }
  if (_this && _this->defPoint->parentSymbol != this)
    INT_FATAL(this, "Each method must contain a 'this' declaration.");
  if (normalized) {
    CallExpr* last = toCallExpr(body->body.last());
    if (!last || !last->isPrimitive(PRIM_RETURN))
      INT_FATAL(this, "Last statement in normalized function is not a return");
  }
  if (formals.parent != this)
    INT_FATAL(this, "Bad AList::parent in FnSymbol");
  if (where && where->parentSymbol != this)
    INT_FATAL(this, "Bad FnSymbol::where::parentSymbol");
  if (retExprType && retExprType->parentSymbol != this)
    INT_FATAL(this, "Bad FnSymbol::retExprType::parentSymbol");
  if (body && body->parentSymbol != this)
    INT_FATAL(this, "Bad FnSymbol::body::parentSymbol");
}


FnSymbol* FnSymbol::getFnSymbol(void) {
  return this;
}


FnSymbol*
FnSymbol::copyInner(SymbolMap* map) {
  // Copy members that are common to innerCopy and partialCopy.
  FnSymbol* copy = this->copyInnerCore(map);

  // Copy members that weren't set by copyInnerCore.
  copy->setter      = COPY_INT(this->setter);
  copy->where       = COPY_INT(this->where);
  copy->body        = COPY_INT(this->body);
  copy->retExprType = COPY_INT(this->retExprType);
  copy->_this       = this->_this;

  return copy;
}


/** Copy over members common to both copyInner and partialCopy.
 *
 * \param map Map from symbols in the old function to symbols in the new one
 */
FnSymbol*
FnSymbol::copyInnerCore(SymbolMap* map) {
  FnSymbol* newFn = new FnSymbol(this->name);

  /* Copy the flags.
   *
   * TODO: See if it is necessary to copy flags both here and in the copy
   * method.
   */
  newFn->copyFlags(this);

  for_formals(formal, this) {
    newFn->insertFormalAtTail(COPY_INT(formal->defPoint));
  }

  // Copy members that are needed by both copyInner and partialCopy.
  newFn->partialCopySource  = this;
  newFn->astloc             = this->astloc;
  newFn->retType            = this->retType;
  newFn->thisTag            = this->thisTag;
  newFn->cname              = this->cname;
  newFn->_outer             = this->_outer;
  newFn->retTag             = this->retTag;
  newFn->instantiatedFrom   = this->instantiatedFrom;
  newFn->instantiationPoint = this->instantiationPoint;
  newFn->numPreTupleFormals = this->numPreTupleFormals;

  return newFn;
}

/** Copy just enough of the AST to get through filter candidate and
 *  disambiguate-by-match.
 *
 * This function selectively copies portions of the function's AST
 * representation.  The goal here is to copy exactly as many nodes as are
 * necessary to determine if a function is the best candidate for resolving a
 * call site and no more.  Special handling is necessary for the _this, where,
 * and retExprType members.  In addition, the return symbol needs to be made
 * available despite the fact that we have skipped copying the body.
 *
 * \param map Map from symbols in the old function to symbols in the new one
 */
FnSymbol* FnSymbol::partialCopy(SymbolMap* map) {
  FnSymbol* newFn = this->copyInnerCore(map);

  if (this->_this == NULL) {
    // Case 1: No _this pointer.
    newFn->_this = NULL;

  } else if (Symbol* replacementThis = map->get(this->_this)) {
    // Case 2: _this symbol is defined as one of the formal arguments.
    newFn->_this = replacementThis;

  } else {
    /*
     * Case 3: _this symbol is defined in the function's body.  A new symbol is
     * created.  This symbol will have to be used to replace some of the symbols
     * generated from copying the function's body during finalizeCopy.
     */
    newFn->_this           = this->_this->copy(map);
    newFn->_this->defPoint = new DefExpr(newFn->_this,
                                         COPY_INT(this->_this->defPoint->init),
                                         COPY_INT(this->_this->defPoint->exprType));
  }

  // Copy and insert the where clause if it is present.
  if (this->where != NULL) {
    newFn->where = COPY_INT(this->where);
    insert_help(newFn->where, NULL, newFn);
  }

  // Copy and insert the retExprType if it is present.
  if (this->retExprType != NULL) {
    newFn->retExprType = COPY_INT(this->retExprType);
    insert_help(newFn->retExprType, NULL, newFn);
  }

  /*
   * Because we are not copying the function's body we need to make the return
   * symbol available through other means.  To do this we first have to find
   * where the symbol is defined.  It may either be void, the _this symbol, a
   * formal symbol, or a symbol defined in the function's body.  In the last
   * case a new symbol and definition point have to be generated; the
   * finalizeCopy method will replace their corresponding nodes from the body
   * appropriately.
   */
  if (this->getReturnSymbol() == gVoid) {
    // Case 1: Function returns void.
    newFn->retSymbol = gVoid;

  } else if (this->getReturnSymbol() == this->_this) {
    // Case 2: Function returns _this.
    newFn->retSymbol = newFn->_this;

  } else if (Symbol* replacementRet = map->get(this->getReturnSymbol())) {
    // Case 3: Function returns a formal argument.
    newFn->retSymbol = replacementRet;

  } else {
    // Case 4: Function returns a symbol defined in the body.
    newFn->retSymbol = COPY_INT(this->getReturnSymbol());

    newFn->retSymbol->defPoint = new DefExpr(newFn->retSymbol,
                                             COPY_INT(this->getReturnSymbol()->defPoint->init),
                                             COPY_INT(this->getReturnSymbol()->defPoint->exprType));

    update_symbols(newFn->retSymbol, map);
  }

  // Add a map entry from this FnSymbol to the newly generated one.
  map->put(this, newFn);
  // Update symbols in the sub-AST as is appropriate.
  update_symbols(newFn, map);

  // Copy over the partialCopyMap, to be used later in finalizeCopy.
  newFn->partialCopyMap.copy(*map);

  /*
   * Add the PARTIAL_COPY flag so we will know if we need to instantiate its
   * body later.
   */
  newFn->addFlag(FLAG_PARTIAL_COPY);

  return newFn;
}

/** Finish copying the function's AST after a partial copy.
 *
 * This function finishes the work started by partialCopy.  This involves
 * copying the setter and body, and repairing some inconsistencies in the
 * copied body.
 *
 * \param map Map from symbols in the old function to symbols in the new one
 */
void FnSymbol::finalizeCopy(void) {
  if (this->hasFlag(FLAG_PARTIAL_COPY)) {

    // Make sure that the source has been finalized.
    this->partialCopySource->finalizeCopy();

    SET_LINENO(this);

    // Retrieve our old/new symbol map from the partial copy process.
    SymbolMap* map = &(this->partialCopyMap);

    this->setter = COPY_INT(this->partialCopySource->setter);

    /*
     * When we reach this point we will be in one of three scenarios:
     *  1) The function's body is empty and needs to be copied over from the
     *     copy source.
     *  2) The function's body has been replaced and we don't need to do
     *     anything else.
     *  3) The function has had varargs expanded and we need to copy over the
     *     added statements from the old block to a new copy of the body from
     *     the source.
     */
    if (this->hasFlag(FLAG_EXPANDED_VARARGS)) {
      // Alias the old body and make a new copy of the body from the source.
      BlockStmt* varArgNodes = this->body;
      this->body             = COPY_INT(this->partialCopySource->body);

      /*
       * Iterate over the statements that have been added to the function body
       * and add them to the new body.
       */
      for_alist_backward(node, varArgNodes->body) {
        remove_help(node, false);
        node->list = NULL;
        this->body->insertAtHead(node);
      }

      // Clean up blocks that aren't going to be used any more.
      gBlockStmts.remove(gBlockStmts.index(varArgNodes));
      delete varArgNodes;

      this->removeFlag(FLAG_EXPANDED_VARARGS);

    } else if (this->body->body.length == 0) {
      gBlockStmts.remove(gBlockStmts.index(this->body));
      delete this->body;

      this->body = COPY_INT(this->partialCopySource->body);
    }

    Symbol* replacementThis = map->get(this->partialCopySource->_this);

    /*
     * Two cases may arise here.  The first is when the _this symbol is defined
     * in the formal arguments.  In this case no additional work needs to be
     * done.  In the second case the function's _this symbol is defined in the
     * function's body.  In this case we need to repair the new/old symbol map
     * and replace the definition point in the body with our existing def point.
     */
    if (replacementThis != this->_this) {
      /*
       * In Case 2:
       * this->partialCopySource->_this := A
       * this->_this                    := B
       *
       * map[A] := C
       */

      // Set map[A] := B
      map->put(this->partialCopySource->_this, this->_this);
      // Set map[C] := B
      map->put(replacementThis, this->_this);

      // Replace the definition of _this in the body: def(C) -> def(B)
      replacementThis->defPoint->replace(this->_this->defPoint);
    }

    /*
     * Cases where the return symbol is gVoid or this->_this don't require any
     * additional actions.
     */
    if (this->retSymbol != gVoid && this->retSymbol != this->_this) {
      Symbol* replacementRet = map->get(this->partialCopySource->getReturnSymbol());

      if (replacementRet != this->retSymbol) {
        /*
         * We now know that retSymbol is defined in function's body.  We must
         * now replace the duplicate symbol and its definition point with the
         * ones generated in partialCopy.  This is the exact same process as
         * was done above for the _this symbol.
         */
        replacementRet->defPoint->replace(this->retSymbol->defPoint);

        map->put(this->partialCopySource->getReturnSymbol(), this->retSymbol);
        map->put(replacementRet, this->retSymbol);
      }
    }

    /*
     * Null out the return symbol so that future changes to the return symbol
     * will be reflected in calls to getReturnSymbol().
     */
    this->retSymbol = NULL;

    // Repair broken up-pointers.
    insert_help(this, this->defPoint, this->defPoint->parentSymbol);

    /*
     * Update all old symbols left in the function's AST with their appropriate
     * replacements.
     */
    update_symbols(this, map);

    // Clean up book keeping information.
    this->partialCopyMap.clear();
    this->partialCopySource = NULL;
    this->removeFlag(FLAG_PARTIAL_COPY);
  }
}


void FnSymbol::replaceChild(BaseAST* old_ast, BaseAST* new_ast) {
  if (old_ast == body) {
    body = toBlockStmt(new_ast);
  } else if (old_ast == where) {
    where = toBlockStmt(new_ast);
  } else if (old_ast == setter) {
    setter = toDefExpr(new_ast);
  } else if (old_ast == retExprType) {
    retExprType = toBlockStmt(new_ast);
  } else {
    INT_FATAL(this, "Unexpected case in FnSymbol::replaceChild");
  }
}

// forHeader == true when generating the C header.
GenRet FnSymbol::codegenFunctionType(bool forHeader) {
  GenInfo* info = gGenInfo;
  GenRet ret;

  ret.chplType = typeInfo();
  INT_ASSERT(ret.chplType == dtUnknown); //just documenting the current state

  if( info->cfile ) {
    // Cast to right function type.
    std::string str;
    str += retType->codegen().c.c_str();
    if( forHeader ) {
      str += " ";
      str += cname;
    } else str += "(*)";
    str += "(";
    if(numFormals() == 0) {
      str += "void";
    } else {
      int count = 0;
      for_formals(formal, this) {
        if (formal->defPoint == formals.head && hasFlag(FLAG_ON_BLOCK))
          continue; // do not print locale argument for on blocks
        if (count > 0)
          str += ", ";
        str += formal->codegenType().c;
        if( forHeader ) {
          str += " ";
          str += formal->cname;
        }
        count++;
      }
    }
    str += ")";
    ret.c = str;
  } else {
#ifdef HAVE_LLVM
    llvm::Type *returnType;
    std::vector<llvm::Type *> argumentTypes;

    int count = 0;
    for_formals(formal, this) {
      if (formal->defPoint == formals.head && hasFlag(FLAG_ON_BLOCK))
        continue; // do not print locale argument for on blocks
      argumentTypes.push_back(formal->codegenType().type);
      count++;
    }

    //Void type handled here since LLVM complains about a
    //void type defined in a module
    if( 0 == strcmp("void", retType->symbol->name) ) {
      returnType = llvm::Type::getVoidTy(info->module->getContext());
    } else {
      returnType = retType->codegen().type;
    }
    // now cast to correct function type
    llvm::FunctionType* fnType =
      llvm::FunctionType::get(returnType,
                              argumentTypes,
                              /* is var arg */ false);
    ret.type = fnType;
#endif
  }
  return ret;
}

void FnSymbol::codegenHeaderC(void) {
  FILE* outfile = gGenInfo->cfile;
  if (fGenIDS)
    fprintf(outfile, "/* %7d */ ", id);
  // Prepend function header with necessary __global__ declaration

  //
  // A function prototype can be labeled static if it is neither
  // exported nor external
  //
  if (!hasFlag(FLAG_EXPORT) && !hasFlag(FLAG_EXTERN)) {
    fprintf(outfile, "static ");
  }
  fprintf(outfile, "%s", codegenFunctionType(true).c.c_str());
}


GenRet FnSymbol::codegenCast(GenRet fnPtr) {
  GenInfo *info = gGenInfo;
  GenRet fngen;
  GenRet t = codegenFunctionType(false);
  if( info->cfile ) {
    // Cast to right function type.
    std::string str;
    str += "((";
    str += t.c;
    str  += ")";
    str += fnPtr.c;
    str += ")";
    fngen.c = str;
  } else {
#ifdef HAVE_LLVM
    // now cast to correct function type
    llvm::FunctionType* fnType = llvm::cast<llvm::FunctionType>(t.type);
    llvm::PointerType *ptrToFnType = llvm::PointerType::get(fnType, 0);
    fngen.val = info->builder->CreateBitCast(fnPtr.val, ptrToFnType);
#endif
  }
  return fngen;
}

void FnSymbol::codegenPrototype() {
  GenInfo *info = gGenInfo;

  if (hasFlag(FLAG_EXTERN))       return;
  if (hasFlag(FLAG_NO_PROTOTYPE)) return;
  if (hasFlag(FLAG_NO_CODEGEN))   return;

  if( breakOnCodegenCname[0] &&
      0 == strcmp(cname, breakOnCodegenCname) ) {
    gdbShouldBreakHere();
  }

  if( info->cfile ) {
    // In C, we don't need to generate prototypes for external
    // functions, since these prototypes will presumably be
    // present in some C header file.
    codegenHeaderC();
    fprintf(info->cfile, ";\n");
  } else {
#ifdef HAVE_LLVM
    std::vector<llvm::Type *> argumentTypes;
    std::vector<const char *> argumentNames;

    int numArgs = 0;
    for_formals(arg, this) {
      if(arg->defPoint == formals.head && hasFlag(FLAG_ON_BLOCK)) {
        continue;
      }
      argumentTypes.push_back(arg->codegenType().type);
      argumentNames.push_back(arg->cname);
      numArgs++;
    }

    llvm::FunctionType *type = llvm::cast<llvm::FunctionType>(
        this->codegenFunctionType(false).type);

    llvm::Function *existing;

    // Look for the function in the LayeredValueTable
    // or in the module.
    existing = getFunctionLLVM(cname);

    // Check to see if another function already exists.
    if( existing ) {
      // other function with the same name exists!
      // check that the prototype matches.
      if(!existing->empty()) {
        INT_FATAL(this, "Redefinition of a function");
      }
      if((int)existing->arg_size() != numArgs) {
        INT_FATAL(this,
                  "Redefinition of a function with different number of args");
      }
      if(type != existing->getFunctionType()) {
        INT_FATAL(this, "Redefinition of a function with different arg types");
      }

      return;
    }

    // No other function with the same name exists.
    llvm::Function *func =
      llvm::Function::Create(
          type,
          hasFlag(FLAG_EXPORT) ? llvm::Function::ExternalLinkage
                               : llvm::Function::InternalLinkage,
          cname,
          info->module);

    int argID = 0;
    for(llvm::Function::arg_iterator ai = func->arg_begin();
        ai != func->arg_end();
        ai++) {
      ai->setName(argumentNames[argID++]);
    }
#endif
  }
  return;
}


void FnSymbol::codegenDef() {
  GenInfo *info = gGenInfo;
  FILE* outfile = info->cfile;
#ifdef HAVE_LLVM
  llvm::Function *func = NULL;
#endif

  if( breakOnCodegenCname[0] &&
      0 == strcmp(cname, breakOnCodegenCname) ) {
    gdbShouldBreakHere();
  }

  if( hasFlag(FLAG_NO_CODEGEN) ) return;

  info->cStatements.clear();
  info->cLocalDecls.clear();

  if( outfile ) {
    if (strcmp(saveCDir, "")) {
     if (const char* rawname = fname()) {
      const char* name = strrchr(rawname, '/');
      name = name ? name + 1 : rawname;
      fprintf(outfile, "/* %s:%d */\n", name, linenum());
     }
    }

    codegenHeaderC();

    fprintf(outfile, " {\n");
  } else {
#ifdef HAVE_LLVM
    func = getFunctionLLVM(cname);

    llvm::BasicBlock *block =
      llvm::BasicBlock::Create(info->module->getContext(), "entry", func);

    info->builder->SetInsertPoint(block);

    info->lvt->addLayer();

    if(debug_info) {
      llvm::DISubprogram dbgScope = debug_info->get_function(this);
      info->builder->SetCurrentDebugLocation(
        llvm::DebugLoc::get(linenum(),0,dbgScope));
    }

    llvm::Function::arg_iterator ai = func->arg_begin();
    for_formals(arg, this) {
      if (arg->defPoint == formals.head && hasFlag(FLAG_ON_BLOCK))
        continue; // do not print locale argument for on blocks

      if (arg->requiresCPtr()){
        info->lvt->addValue(arg->cname, ai,  GEN_PTR, !is_signed(type));
      } else {
        GenRet gArg;
        gArg.val = ai;
        gArg.chplType = arg->typeInfo();
        GenRet tempVar = createTempVarWith(gArg);

        info->lvt->addValue(arg->cname, tempVar.val,
                            tempVar.isLVPtr, !is_signed(type));
      }
      ++ai;
    }

#endif
  }

  {
    Vec<BaseAST*> asts;
    collect_top_asts(body, asts);

    forv_Vec(BaseAST, ast, asts) {
      if (DefExpr* def = toDefExpr(ast))
        if (!toTypeSymbol(def->sym)) {
          if (fGenIDS && isVarSymbol(def->sym))
            genIdComment(def->sym->id);
          def->sym->codegenDef();
          flushStatements();
        }
    }
  }

  body->codegen();
  flushStatements();

  if( outfile ) {
    fprintf(outfile, "}\n\n");
  } else {
#ifdef HAVE_LLVM
    info->lvt->removeLayer();
    if( developer ) {
      if(llvm::verifyFunction(*func, llvm::PrintMessageAction)){
        INT_FATAL("LLVM function verification failed");
      }
    }
    // Now run the optimizations on that function.
    // (we handle checking fFastFlag, etc, when we set up FPM_postgen)
    // This way we can potentially keep the fn in cache while it
    // is simplified. The big optos happen later.
    info->FPM_postgen->run(*func);
#endif
  }

  return;
}

GenRet FnSymbol::codegen() {
  GenInfo *info = gGenInfo;
  GenRet ret;
  if( info->cfile ) ret.c = cname;
  else {
#ifdef HAVE_LLVM
    ret.val = getFunctionLLVM(cname);
    if( ! ret.val ) {
      if( hasFlag(FLAG_EXTERN) ) {
        if( isBuiltinExternCFunction(cname) ) {
          // it's OK.
        } else {
          USR_FATAL("Could not find C function for %s; "
                    " perhaps it is missing or is a macro?", cname);
        }
      } else {
        INT_FATAL("Missing LLVM function for %s", cname);
      }
    }
#endif
  }
  return ret;
}

void
FnSymbol::insertAtHead(Expr* ast) {
  body->insertAtHead(ast);
}


void
FnSymbol::insertAtTail(Expr* ast) {
  body->insertAtTail(ast);
}


void
FnSymbol::insertAtHead(const char* format, ...) {
  va_list args;

  va_start(args, format);
  insertAtHead(new_Expr(format, args));
  va_end(args);
}


void
FnSymbol::insertAtTail(const char* format, ...) {
  va_list args;

  va_start(args, format);
  insertAtTail(new_Expr(format, args));
  va_end(args);
}


Symbol*
FnSymbol::getReturnSymbol() {
  if (this->retSymbol != NULL) {
    return this->retSymbol;

  } else {
    CallExpr* ret = toCallExpr(body->body.last());
    if (!ret || !ret->isPrimitive(PRIM_RETURN))
      INT_FATAL(this, "function is not normal");
    SymExpr* sym = toSymExpr(ret->get(1));
    if (!sym)
      INT_FATAL(this, "function is not normal");
    return sym->var;
  }
}


// Replace the return symbol with 'newRetSymbol',
// return the previous return symbol.
// If newRetType != NULL, also update fn->retType.
Symbol*
FnSymbol::replaceReturnSymbol(Symbol* newRetSymbol, Type* newRetType)
{
  // follows getReturnSymbol()
  CallExpr* ret = toCallExpr(this->body->body.last());
  if (!ret || !ret->isPrimitive(PRIM_RETURN))
    INT_FATAL(this, "function is not normal");
  SymExpr* sym = toSymExpr(ret->get(1));
  if (!sym)
    INT_FATAL(this, "function is not normal");
  Symbol* prevRetSymbol = sym->var;

  // updating
  sym->var = newRetSymbol;
  this->retSymbol = newRetSymbol;
  if (newRetType)
    this->retType = newRetType;

  return prevRetSymbol;
}


void
FnSymbol::insertBeforeReturn(Expr* ast) {
  CallExpr* ret = toCallExpr(body->body.last());
  if (!ret || !ret->isPrimitive(PRIM_RETURN))
    INT_FATAL(this, "function is not normal");
  Expr* last = ret;
  if (DefExpr* def = toDefExpr(last->prev))
    if (toLabelSymbol(def->sym))
      last = last->prev; // label before return
  last->insertBefore(ast);
}


void
FnSymbol::insertBeforeReturnAfterLabel(Expr* ast) {
  CallExpr* ret = toCallExpr(body->body.last());
  if (!ret || !ret->isPrimitive(PRIM_RETURN))
    INT_FATAL(this, "function is not normal");
  ret->insertBefore(ast);
}


void
FnSymbol::insertBeforeDownEndCount(Expr* ast) {
  CallExpr* ret = toCallExpr(body->body.last());
  if (!ret || !ret->isPrimitive(PRIM_RETURN))
    INT_FATAL(this, "function is not normal");
  CallExpr* last = toCallExpr(ret->prev);
  if (!last || strcmp(last->isResolved()->name, "_downEndCount"))
    INT_FATAL(last, "Expected call to _downEndCount");
  last->insertBefore(ast);
}


void
FnSymbol::insertFormalAtHead(BaseAST* ast) {
  if (ArgSymbol* arg = toArgSymbol(ast))
    formals.insertAtHead(new DefExpr(arg));
  else if (DefExpr* def = toDefExpr(ast))
    formals.insertAtHead(def);
  else
    INT_FATAL(ast, "Bad argument to FnSymbol::insertFormalAtHead");
}


void
FnSymbol::insertFormalAtTail(BaseAST* ast) {
  if (ArgSymbol* arg = toArgSymbol(ast))
    formals.insertAtTail(new DefExpr(arg));
  else if (DefExpr* def = toDefExpr(ast))
    formals.insertAtTail(def);
  else
    INT_FATAL(ast, "Bad argument to FnSymbol::insertFormalAtTail");
}


int
FnSymbol::numFormals() const {
  return formals.length;
}


ArgSymbol*
FnSymbol::getFormal(int i) {
  return toArgSymbol(toDefExpr(formals.get(i))->sym);
}

void
FnSymbol::collapseBlocks() {
  CollapseBlocks visitor;

  body->accept(&visitor);
}

//
// returns 1 if generic
// returns 2 if they all have defaults
//
static int
hasGenericArgs(FnSymbol* fn) {
  bool isGeneric = false;
  bool hasGenericDefaults = true;
  for_formals(formal, fn) {
    if ((formal->type->symbol->hasFlag(FLAG_GENERIC) &&
         (!formal->type->hasGenericDefaults ||
          formal->hasFlag(FLAG_MARKED_GENERIC) ||
          formal == fn->_this ||
          formal->hasFlag(FLAG_IS_MEME))) ||
        formal->intent == INTENT_PARAM) {
      isGeneric = true;
      if (!formal->defaultExpr)
        hasGenericDefaults = false;
    }
  }
  if (isGeneric && !hasGenericDefaults)
    return 1;
  else if (isGeneric && hasGenericDefaults)
    return 2;
  else
    return 0;
}


// Tag the given function as generic.
// Returns true if there was a change, false otherwise.
bool FnSymbol::tag_generic() {
  if (hasFlag(FLAG_GENERIC))
    return false;  // Already generic, no change.

  if (int result = hasGenericArgs(this)) {
    // This function has generic arguments, so mark it as generic.
    addFlag(FLAG_GENERIC);

    // If the return type is not completely unknown (which is generic enough)
    // and this function is a type constructor function,
    // then mark its return type as generic.
    if (retType != dtUnknown && hasFlag(FLAG_TYPE_CONSTRUCTOR)) {
      retType->symbol->addFlag(FLAG_GENERIC);
      if (result == 2)
        retType->hasGenericDefaults = true;
    }
    return true;
  }
  return false;
}

bool FnSymbol::isResolved() const {
  return hasFlag(FLAG_RESOLVED);
}

void FnSymbol::accept(AstVisitor* visitor) {
  if (visitor->enterFnSym(this) == true) {

    for_alist(next_ast, formals) {
      next_ast->accept(visitor);
    }

    if (setter)
      setter->accept(visitor);

    if (body)
      body->accept(visitor);

    if (where)
      where->accept(visitor);

    if (retExprType) {
      retExprType->accept(visitor);
    }

    visitor->exitFnSym(this);
  }
}

// This function is a method on an aggregate type
bool FnSymbol::isMethod() const {
  return hasFlag(FLAG_METHOD);
}

// This function is a method on an aggregate type, defined within its
// declaration
bool FnSymbol::isPrimaryMethod() const {
  return hasFlag(FLAG_METHOD_PRIMARY);
}

// This function is a method on an aggregate type, defined outside its
// definition
bool FnSymbol::isSecondaryMethod() const {
  return isMethod() && !isPrimaryMethod();
}


// This function or method is an iterator (as opposed to a procedure).
bool FnSymbol::isIterator() const {
  return hasFlag(FLAG_ITERATOR_FN);
}


std::string FnSymbol::docsDirective() {
  if (fDocsTextOnly) {
    return "";
  }

  if (this->isMethod() && this->isIterator()) {
    return ".. itermethod:: ";
  } else if (this->isIterator()) {
    return ".. iterfunction:: ";
  } else if (this->isMethod()) {
    return ".. method:: ";
  } else {
    return ".. function:: ";
  }
}


void FnSymbol::printDocs(std::ostream *file, unsigned int tabs) {
  if (this->hasFlag(FLAG_NO_DOC)) {
    return;
  }

  // Print the rst directive, if one is needed.
  this->printTabs(file, tabs);
  *file << this->docsDirective();

  // Print inline/export. Externs do not get a prefix, since the user doesn't
  // care whether it's an extern or not (they just want to use the function).
  if (this->hasFlag(FLAG_INLINE)) {
    *file << "inline ";
  } else if (this->hasFlag(FLAG_EXPORT)) {
    *file << "export ";
  }

  // Print iter/proc.
  if (this->isIterator()) {
    *file << "iter ";
  } else {
    *file << "proc ";
  }

  // Print name and arguments.
  AstToText *info = new AstToText();
  info->appendNameAndFormals(this);
  *file << info->text();
  delete info;

  // Print return intent, if one exists.
  switch (this->retTag) {
  case RET_REF:
    *file << " ref";
    break;
  case RET_PARAM:
    *file << " param";
    break;
  case RET_TYPE:
    *file << " type";
    break;
  default:
    break;
  }

  // Print return type.
  if (this->retExprType != NULL) {
    *file << ": ";
    this->retExprType->body.tail->prettyPrint(file);
  }
  *file << std::endl;

  if (!fDocsTextOnly) {
    *file << std::endl;
  }

  if (this->doc != NULL) {
    this->printDocsDescription(this->doc, file, tabs + 1);
    *file << std::endl;
  }
}


/******************************** | *********************************
*                                                                   *
*                                                                   *
********************************* | ********************************/

EnumSymbol::EnumSymbol(const char* init_name) :
  Symbol(E_EnumSymbol, init_name)
{
  gEnumSymbols.add(this);
}


void EnumSymbol::verify() {
  Symbol::verify();
  if (astTag != E_EnumSymbol) {
    INT_FATAL(this, "Bad EnumSymbol::astTag");
  }
}


EnumSymbol*
EnumSymbol::copyInner(SymbolMap* map) {
  EnumSymbol* copy = new EnumSymbol(this->name);
  copy->copyFlags(this);
  return copy;
}

void EnumSymbol::replaceChild(BaseAST* old_ast, BaseAST* new_ast) {
  INT_FATAL(this, "Unexpected case in EnumSymbol::replaceChild");
}

bool EnumSymbol::isParameter() const { return true; }

void EnumSymbol::codegenDef() { }

Immediate* EnumSymbol::getImmediate(void) {
  if (SymExpr* init = toSymExpr(defPoint->init)) {
    if (VarSymbol* initvar = toVarSymbol(init->var)) {
      return initvar->immediate;
    }
  }
  return NULL;
}

void EnumSymbol::accept(AstVisitor* visitor) {
  visitor->visitEnumSym(this);
}

/******************************** | *********************************
*                                                                   *
*                                                                   *
********************************* | ********************************/

ModuleSymbol::ModuleSymbol(const char* iName,
                           ModTag      iModTag,
                           BlockStmt*  iBlock)
  : Symbol(E_ModuleSymbol, iName),
    modTag(iModTag),
    block(iBlock),
    initFn(NULL),
    filename(NULL),
<<<<<<< HEAD
    doc(NULL)
#ifdef HAVE_LLVM
    ,
    extern_info(NULL),
    llvmDINameSpace(NULL)
#endif
=======
    doc(NULL),
    extern_info(NULL),
    moduleNamePrefix("")
>>>>>>> 699f2103
{

  block->parentSymbol = this;
  registerModule(this);
  gModuleSymbols.add(this);
}


ModuleSymbol::~ModuleSymbol() { }


void ModuleSymbol::verify() {
  Symbol::verify();

  if (astTag != E_ModuleSymbol) {
    INT_FATAL(this, "Bad ModuleSymbol::astTag");
  }

  if (block && block->parentSymbol != this)
    INT_FATAL(this, "Bad ModuleSymbol::block::parentSymbol");

  if (initFn && !toFnSymbol(initFn))
    INT_FATAL(this, "Bad ModuleSymbol::initFn");
}


ModuleSymbol*
ModuleSymbol::copyInner(SymbolMap* map) {
  INT_FATAL(this, "Illegal call to ModuleSymbol::copy");

  return NULL;
}


static int compareLineno(const void* v1, const void* v2) {
  FnSymbol* fn1 = *(FnSymbol* const *)v1;
  FnSymbol* fn2 = *(FnSymbol* const *)v2;

  if (fn1->linenum() > fn2->linenum())
    return 1;

  else if (fn1->linenum() < fn2->linenum())
    return -1;

  else
    return 0;
}


void ModuleSymbol::codegenDef() {
  GenInfo* info = gGenInfo;

  info->filename = fname();
  info->lineno   = linenum();

  info->cStatements.clear();
  info->cLocalDecls.clear();

  Vec<FnSymbol*> fns;

  for_alist(expr, block->body) {
    if (DefExpr* def = toDefExpr(expr))
      if (FnSymbol* fn = toFnSymbol(def->sym)) {
        // Ignore external and prototype functions.
        if (fn->hasFlag(FLAG_EXTERN) ||
            fn->hasFlag(FLAG_FUNCTION_PROTOTYPE))
          continue;

        fns.add(fn);
      }
  }

  qsort(fns.v, fns.n, sizeof(fns.v[0]), compareLineno);

#ifdef HAVE_LLVM
  if(debug_info && info->filename) {
    debug_info->get_module_scope(this);
  }
#endif

  forv_Vec(FnSymbol, fn, fns) {
    fn->codegenDef();
  }

  flushStatements();
}

// Collect the top-level classes for this Module.
//
// 2014/07/25 MDN.  This function is currently only called by
// docs.  Historically all of the top-level classes were buried
// inside the prototypical module initFn.
//
// Installing The initFn is being moved forward but there are
// still short periods of time when the classes will still be
// buried inside the module initFn.
//
// Hence this function is currently able to handle the before
// and after case.  The before case can be pulled out once the
// construction of the initFn is cleaned up.
//

Vec<AggregateType*> ModuleSymbol::getTopLevelClasses() {
  Vec<AggregateType*> classes;

  for_alist(expr, block->body) {
    if (DefExpr* def = toDefExpr(expr)) {

      if (TypeSymbol* type = toTypeSymbol(def->sym)) {
        if (AggregateType* cl = toAggregateType(type->type)) {
          classes.add(cl);
        }

      // Step in to the initFn
      } else if (FnSymbol* fn = toFnSymbol(def->sym)) {
        if (fn->hasFlag(FLAG_MODULE_INIT)) {
          for_alist(expr2, fn->body->body) {
            if (DefExpr* def2 = toDefExpr(expr2)) {
              if (TypeSymbol* type = toTypeSymbol(def2->sym)) {
                if (AggregateType* cl = toAggregateType(type->type)) {
                  classes.add(cl);
                }
              }
            }
          }
        }
      }
    }
  }

  return classes;
}


void ModuleSymbol::printDocs(std::ostream *file, unsigned int tabs) {
  if (this->hasFlag(FLAG_NO_DOC)) {
    return;
  }

  // Print the module directive first, for .rst mode. This will associate the
  // Module: <name> title with the module. If the .. module:: directive comes
  // after the title, sphinx will complain about a duplicate id error.
  if (!fDocsTextOnly) {
    *file << ".. default-domain:: chpl" << std::endl << std::endl;
    *file << ".. module:: " << this->docsName() << std::endl;

    if (this->doc != NULL) {
      this->printTabs(file, tabs + 1);
      *file << ":synopsis: ";
      *file << firstNonEmptyLine(this->doc);
      *file << std::endl;
    }
    *file << std::endl;
  }

  this->printTabs(file, tabs);
  const char *moduleTitle = astr("Module: ", this->docsName().c_str());
  *file << moduleTitle << std::endl;

  if (!fDocsTextOnly) {
    int length = tabs * this->tabText.length() + strlen(moduleTitle);
    for (int i = 0; i < length; i++) {
      *file << "=";
    }
    *file << std::endl;
  }

  if (this->doc != NULL) {
    // Only print tabs for text only mode. The .rst prefers not to have the
    // tabs for module level comments and leading whitespace removed.
    unsigned int t = tabs;
    if (fDocsTextOnly) {
      t += 1;
    }

    this->printDocsDescription(this->doc, file, t);
    if (!fDocsTextOnly) {
      *file << std::endl;
    }
  }
}


/*
 * Append 'prefix' to existing module name prefix.
 */
void ModuleSymbol::addPrefixToName(std::string prefix) {
  this->moduleNamePrefix += prefix;
}


/*
 * Returns name of module, including any prefixes that have been set.
 */
std::string ModuleSymbol::docsName() {
  return this->moduleNamePrefix + this->name;
}


// This is intended to be called by getTopLevelConfigsVars and
// getTopLevelVariables, since the code for them would otherwise be roughly
// the same.

// It is also private to ModuleSymbols
//
// See the comment on getTopLevelFunctions() for the rationale behind the AST
// traversal
void ModuleSymbol::getTopLevelConfigOrVariables(Vec<VarSymbol *> *contain, Expr *expr, bool config) {
  if (DefExpr* def = toDefExpr(expr)) {

    if (VarSymbol* var = toVarSymbol(def->sym)) {
      if (var->hasFlag(FLAG_CONFIG) == config) {
        // The config status of the variable matches what we are looking for
        contain->add(var);
      }

    } else if (FnSymbol* fn = toFnSymbol(def->sym)) {
      if (fn->hasFlag(FLAG_MODULE_INIT)) {
        for_alist(expr2, fn->body->body) {
          if (DefExpr* def2 = toDefExpr(expr2)) {
            if (VarSymbol* var = toVarSymbol(def2->sym)) {
              if (var->hasFlag(FLAG_CONFIG) == config) {
                // The config status of the variable matches what we are
                // looking for
                contain->add(var);
              }
            }
          }
        }
      }
    }
  }
}

// Collect the top-level config variables for this Module.
Vec<VarSymbol*> ModuleSymbol::getTopLevelConfigVars() {
  Vec<VarSymbol*> configs;

  for_alist(expr, block->body) {
    getTopLevelConfigOrVariables(&configs, expr, true);
  }

  return configs;
}

// Collect the top-level variables that aren't configs for this Module.
Vec<VarSymbol*> ModuleSymbol::getTopLevelVariables() {
  Vec<VarSymbol*> variables;

  for_alist(expr, block->body) {
    getTopLevelConfigOrVariables(&variables, expr, false);
  }

  return variables;
}

// Collect the top-level functions for this Module.
//
// This one is similar to getTopLevelModules() and
// getTopLevelClasses() except that it collects any
// functions and then steps in to initFn if it finds it.
//
Vec<FnSymbol*> ModuleSymbol::getTopLevelFunctions(bool includeExterns) {
  Vec<FnSymbol*> fns;

  for_alist(expr, block->body) {
    if (DefExpr* def = toDefExpr(expr)) {
      if (FnSymbol* fn = toFnSymbol(def->sym)) {
        // Ignore external and prototype functions.
        if (includeExterns == false &&
            (fn->hasFlag(FLAG_EXTERN) ||
             fn->hasFlag(FLAG_FUNCTION_PROTOTYPE))) {
          continue;
        }

        fns.add(fn);

        // The following additional overhead and that present in getConfigVars
        // and getClasses is a result of the docs pass occurring before
        // the functions/configvars/classes are taken out of the module
        // initializer function and put on the same level as that function.
        // If and when that changes, the code encapsulated in this if
        // statement may be removed.
        if (fn->hasFlag(FLAG_MODULE_INIT)) {
          for_alist(expr2, fn->body->body) {
            if (DefExpr* def2 = toDefExpr(expr2)) {
              if (FnSymbol* fn2 = toFnSymbol(def2->sym)) {
                if (includeExterns == false &&
                    (fn2->hasFlag(FLAG_EXTERN) ||
                     fn2->hasFlag(FLAG_FUNCTION_PROTOTYPE))) {
                  continue;
                }

                fns.add(fn2);
              }
            }
          }
        }
      }
    }
  }

  return fns;
}

Vec<ModuleSymbol*> ModuleSymbol::getTopLevelModules() {
  Vec<ModuleSymbol*> mods;

  for_alist(expr, block->body) {
    if (DefExpr* def = toDefExpr(expr))
      if (ModuleSymbol* mod = toModuleSymbol(def->sym)) {
        if (strcmp(mod->defPoint->parentSymbol->name, name) == 0)
          mods.add(mod);
      }
  }

  return mods;
}

void ModuleSymbol::replaceChild(BaseAST* old_ast, BaseAST* new_ast) {
  if (old_ast == block) {
    block = toBlockStmt(new_ast);
  } else {
    INT_FATAL(this, "Unexpected case in ModuleSymbol::replaceChild");
  }
}

void ModuleSymbol::accept(AstVisitor* visitor) {
  if (visitor->enterModSym(this) == true) {

    if (block)
      block->accept(visitor);

    visitor->exitModSym(this);
  }
}

void ModuleSymbol::addDefaultUses() {
  if (modTag != MOD_INTERNAL && hasFlag(FLAG_NO_USE_CHAPELSTANDARD) == false) {
    UnresolvedSymExpr* modRef = 0;

    SET_LINENO(this);

    modRef = new UnresolvedSymExpr("ChapelStandard");
    block->insertAtHead(new CallExpr(PRIM_USE, modRef));

  // We don't currently have a good way to fetch the root module by name.
  // Insert it directly rather than by name
  } else if (this == baseModule) {
    SET_LINENO(this);

    block->moduleUseAdd(rootModule);
  }
}

//
// NOAKES 2014/07/22
//
// There is currently a problem in functionResolve that this function
// has a "temporary" work around for.

// There is somewhere within that code that believes the order of items in
// modUseList is an indicator of "dependence order" even though this list
// does not and cannot maintain that information.
//
// Fortunately there are currently no tests that expose this fallacy so
// long at ChapelStandard always appears first in the list
void ModuleSymbol::moduleUseAdd(ModuleSymbol* mod) {
  if (modUseList.index(mod) < 0) {
    if (mod == standardModule) {
      modUseList.insert(0, mod);
    } else {
      modUseList.add(mod);
    }
  }
}

// If the specified module is currently used by the target
// then remove the module from the use-state of this module
// but introduce references to the children of the module
// being dropped.
//
// At this time this is only used for deadCodeElimination and
// it is not clear if there will be other uses.
void ModuleSymbol::moduleUseRemove(ModuleSymbol* mod) {
  int index = modUseList.index(mod);

  if (index >= 0) {
    bool inBlock = block->moduleUseRemove(mod);

    modUseList.remove(index);

    // The dead module may have used other modules.  If so add them
    // to the current module
    forv_Vec(ModuleSymbol, modUsedByDeadMod, mod->modUseList) {
      if (modUseList.index(modUsedByDeadMod) < 0) {
        SET_LINENO(this);

        if (inBlock == true)
          block->moduleUseAdd(modUsedByDeadMod);

        modUseList.add(modUsedByDeadMod);
      }
    }
  }
}

/******************************** | *********************************
*                                                                   *
*                                                                   *
********************************* | ********************************/

LabelSymbol::LabelSymbol(const char* init_name) :
  Symbol(E_LabelSymbol, init_name, NULL),
  iterResumeGoto(NULL)
{
  gLabelSymbols.add(this);
}


void LabelSymbol::verify() {
  Symbol::verify();
  if (astTag != E_LabelSymbol) {
    INT_FATAL(this, "Bad LabelSymbol::astTag");
  }
  if (GotoStmt* igs = iterResumeGoto) {
    if (!isAlive(igs))
      INT_FATAL(this, "label's iterResumeGoto is not in AST");
    if (igs->gotoTag != GOTO_ITER_RESUME)
      INT_FATAL(this, "label's iterResumeGoto has unexpected gotoTag");
    if (getGotoLabelSymbol(igs) != this)
      INT_FATAL(this,"label's iterResumeGoto does not point back to the label");
  }
}

LabelSymbol*
LabelSymbol::copyInner(SymbolMap* map) {
  LabelSymbol* copy = new LabelSymbol(name);
  copy->copyFlags(this);
  copy->cname = cname;
  if (iterResumeGoto) {
    MapElem<GotoStmt*,GotoStmt*>* rec =
      copiedIterResumeGotos.get_record(iterResumeGoto);
    if (rec) {
      // we gotta have the mapping because we handle each goto exactly once
      INT_ASSERT(rec->value);
      // update the copy
      copy->iterResumeGoto = rec->value;
      // indicate we are done with it
      rec->value = NULL;
      // printf("LabelSymbol-copy %d > %d  irg %d > %d\n", this->id, copy->id,
      //        iterResumeGoto->id, copy->iterResumeGoto->id);
    } else {
      // to be handled later - in GotoStmt::copyInner
      // printf("LabelSymbol-copy %d > %d  irg %d no action\n",
      //        this->id, copy->id, iterResumeGoto->id);
    }
  }
  return copy;
}

void LabelSymbol::replaceChild(BaseAST* old_ast, BaseAST* new_ast) {
  INT_FATAL(this, "Unexpected case in LabelSymbol::replaceChild");
}

void LabelSymbol::codegenDef() { }

void LabelSymbol::accept(AstVisitor* visitor) {
  visitor->visitLabelSym(this);
}

/******************************** | *********************************
*                                                                   *
*                                                                   *
********************************* | ********************************/

static int literal_id = 1;
HashMap<Immediate *, ImmHashFns, VarSymbol *> uniqueConstantsHash;

// Note that string immediate values are stored
// with C escapes - that is newline is 2 chars \ n
// so this function expects a string that could be in "" in C
VarSymbol *new_StringSymbol(const char *str) {
  Immediate imm;
  imm.const_kind = CONST_KIND_STRING;
  imm.v_string = astr(str);
  VarSymbol *s = uniqueConstantsHash.get(&imm);
  PrimitiveType* dtRetType = dtStringC;
  if (s) {
    return s;
  }
  s = new VarSymbol(astr("_literal_", istr(literal_id++)), dtRetType);
  rootModule->block->insertAtTail(new DefExpr(s));
  s->immediate = new Immediate;
  *s->immediate = imm;
  uniqueConstantsHash.put(s->immediate, s);
  return s;
}


VarSymbol* new_BoolSymbol(bool b, IF1_bool_type size) {
  Immediate imm;
  switch (size) {
  default:
    INT_FATAL( "unknown BOOL_SIZE");

  case BOOL_SIZE_1  :
  case BOOL_SIZE_SYS:
  case BOOL_SIZE_8  :
  case BOOL_SIZE_16 :
  case BOOL_SIZE_32 :
  case BOOL_SIZE_64 :
    break;
    // case BOOL_SIZE_128: imm.v_bool = b; break;
  }
  imm.v_bool = b;
  imm.const_kind = NUM_KIND_BOOL;
  imm.num_index = size;
  VarSymbol *s;
  PrimitiveType* dtRetType = dtBools[size];
  s = new VarSymbol(astr("_literal_", istr(literal_id++)), dtRetType);
  rootModule->block->insertAtTail(new DefExpr(s));
  s->immediate = new Immediate;
  *s->immediate = imm;
  return s;
}

VarSymbol *new_IntSymbol(int64_t b, IF1_int_type size) {
  Immediate imm;
  switch (size) {
  case INT_SIZE_8  : imm.v_int8   = b; break;
  case INT_SIZE_16 : imm.v_int16  = b; break;
  case INT_SIZE_32 : imm.v_int32  = b; break;
  case INT_SIZE_64 : imm.v_int64  = b; break;
    // case INT_SIZE_128: imm.v_int128 = b; break;
  default:
    INT_FATAL( "unknown INT_SIZE");
  }
  imm.const_kind = NUM_KIND_INT;
  imm.num_index = size;
  VarSymbol *s = uniqueConstantsHash.get(&imm);
  PrimitiveType* dtRetType = dtInt[size];
  if (s) {
    return s;
  }
  s = new VarSymbol(astr("_literal_", istr(literal_id++)), dtRetType);
  rootModule->block->insertAtTail(new DefExpr(s));
  s->immediate = new Immediate;
  *s->immediate = imm;
  uniqueConstantsHash.put(s->immediate, s);
  return s;
}

VarSymbol *new_UIntSymbol(uint64_t b, IF1_int_type size) {
  Immediate imm;
  switch (size) {
  case INT_SIZE_8  : imm.v_uint8   = b; break;
  case INT_SIZE_16 : imm.v_uint16  = b; break;
  case INT_SIZE_32 : imm.v_uint32  = b; break;
  case INT_SIZE_64 : imm.v_uint64  = b; break;
    // case INT_SIZE_128: imm.v_uint128 = b; break;
  default:
    INT_FATAL( "unknown INT_SIZE");
  }
  imm.const_kind = NUM_KIND_UINT;
  imm.num_index = size;
  VarSymbol *s = uniqueConstantsHash.get(&imm);
  PrimitiveType* dtRetType = dtUInt[size];
  if (s) {
    return s;
  }
  s = new VarSymbol(astr("_literal_", istr(literal_id++)), dtRetType);
  rootModule->block->insertAtTail(new DefExpr(s));
  s->immediate = new Immediate;
  *s->immediate = imm;
  uniqueConstantsHash.put(s->immediate, s);
  return s;
}

static VarSymbol* new_FloatSymbol(const char* n, long double b,
                                  IF1_float_type size, IF1_num_kind kind,
                                  Type* type) {
  Immediate imm;
  switch (size) {
  case FLOAT_SIZE_32  : imm.v_float32  = b; break;
  case FLOAT_SIZE_64  : imm.v_float64  = b; break;
  default:
    INT_FATAL( "unknown FLOAT_SIZE");
  }
  imm.const_kind = kind;
  imm.num_index = size;
  VarSymbol *s = uniqueConstantsHash.get(&imm);
  if (s) {
    return s;
  }
  s = new VarSymbol(astr("_literal_", istr(literal_id++)), type);
  rootModule->block->insertAtTail(new DefExpr(s));
  if (!strchr(n, '.') && !strchr(n, 'e') && !(strchr(n, 'E'))) {
    s->cname = astr(n, ".0");
  } else {
    s->cname = astr(n);
  }
  s->immediate = new Immediate;
  *s->immediate = imm;
  uniqueConstantsHash.put(s->immediate, s);
  return s;
}

VarSymbol *new_RealSymbol(const char *n, long double b, IF1_float_type size) {
  return new_FloatSymbol(n, b, size, NUM_KIND_REAL, dtReal[size]);
}

VarSymbol *new_ImagSymbol(const char *n, long double b, IF1_float_type size) {
  return new_FloatSymbol(n, b, size, NUM_KIND_IMAG, dtImag[size]);
}

VarSymbol *new_ComplexSymbol(const char *n, long double r, long double i,
                             IF1_complex_type size) {
  Immediate imm;
  switch (size) {
  case COMPLEX_SIZE_64:
    imm.v_complex64.r  = r;
    imm.v_complex64.i  = i;
    break;
  case COMPLEX_SIZE_128:
    imm.v_complex128.r = r;
    imm.v_complex128.i = i;
    break;
  default:
    INT_FATAL( "unknown COMPLEX_SIZE for complex");
  }
  imm.const_kind = NUM_KIND_COMPLEX;
  imm.num_index = size;
  VarSymbol *s = uniqueConstantsHash.get(&imm);
  if (s) {
    return s;
  }
  Type* dtRetType = dtComplex[size];
  s = new VarSymbol(astr("_literal_", istr(literal_id++)), dtRetType);
  rootModule->block->insertAtTail(new DefExpr(s));
  s->immediate = new Immediate;
  s->cname = astr(n);
  *s->immediate = imm;
  uniqueConstantsHash.put(s->immediate, s);
  return s;
}

static Type*
immediate_type(Immediate *imm) {
  switch (imm->const_kind) {
    case CONST_KIND_STRING:
      return dtStringC;
    case NUM_KIND_BOOL:
      return dtBools[imm->num_index];
    case NUM_KIND_UINT:
      return dtUInt[imm->num_index];
    case NUM_KIND_INT:
      return dtInt[imm->num_index];
    case NUM_KIND_REAL:
      return dtReal[imm->num_index];
    case NUM_KIND_IMAG:
      return dtImag[imm->num_index];
    case NUM_KIND_COMPLEX:
      return dtComplex[imm->num_index];
    default:
      USR_FATAL("bad immediate type");
      break;
  }
  return NULL;
}

VarSymbol *new_ImmediateSymbol(Immediate *imm) {
  VarSymbol *s = uniqueConstantsHash.get(imm);
  if (s)
    return s;
  Type *t = immediate_type(imm);
  s = new VarSymbol(astr("_literal_", istr(literal_id++)), t);
  rootModule->block->insertAtTail(new DefExpr(s));
  s->immediate = new Immediate;
  const size_t bufSize = 512;
  char str[bufSize];
  const char* ss = str;
  if (imm->const_kind == CONST_KIND_STRING)
    ss = imm->v_string;
  else
    snprint_imm(str, bufSize, *imm);
  s->cname = astr(ss);
  *s->immediate = *imm;
  uniqueConstantsHash.put(s->immediate, s);
  return s;
}

// enable locally-unique temp names?
bool localTempNames = false;

// used to number the temps uniquely to top-level statements
// (give them smaller numbers, for readability of AST printouts)
static int tempID = 1;

void resetTempID() {
  tempID = 1;
}

FlagSet getRecordWrappedFlags(Symbol* s) {
  static FlagSet mask;
  if (mask.none()) {
    // Initialize the function-scope static variable.
    mask.set(FLAG_ARRAY);
    mask.set(FLAG_DOMAIN);
    mask.set(FLAG_DISTRIBUTION);
  }

  return s->flags & mask;
}

FlagSet getSyncFlags(Symbol* s) {
  static FlagSet mask;
  if (mask.none()) {
    mask.set(FLAG_SYNC);
    mask.set(FLAG_SINGLE);
  }

  return s->flags & mask;
}

VarSymbol* newTemp(const char* name, Type* type) {
  if (!name) {
    if (localTempNames)
      name = astr("_t", istr(tempID++), "_");
    else
      name = "tmp";
  }
  VarSymbol* vs = new VarSymbol(name, type);
  vs->addFlag(FLAG_TEMP);
  return vs;
}


VarSymbol* newTemp(Type* type) {
  return newTemp((const char*)NULL, type);
}<|MERGE_RESOLUTION|>--- conflicted
+++ resolved
@@ -38,14 +38,10 @@
 #include "stringutil.h"
 #include "type.h"
 
-<<<<<<< HEAD
-
-//#include "expr.h"
+// LLVM debugging support
 #include "debug.h"
 
-=======
 #include "AstToText.h"
->>>>>>> 699f2103
 #include "AstVisitor.h"
 #include "CollapseBlocks.h"
 
@@ -1223,12 +1219,9 @@
     llvmType(NULL),
     llvmTbaaNode(NULL), llvmConstTbaaNode(NULL),
     llvmTbaaStructNode(NULL), llvmConstTbaaStructNode(NULL),
-<<<<<<< HEAD
-    llvmDIType(NULL)
+    llvmDIType(NULL),
 #endif
-=======
     doc(NULL)
->>>>>>> 699f2103
 {
   addFlag(FLAG_TYPE_VARIABLE);
   if (!type)
@@ -2537,18 +2530,13 @@
     block(iBlock),
     initFn(NULL),
     filename(NULL),
-<<<<<<< HEAD
-    doc(NULL)
-#ifdef HAVE_LLVM
-    ,
-    extern_info(NULL),
-    llvmDINameSpace(NULL)
-#endif
-=======
     doc(NULL),
     extern_info(NULL),
     moduleNamePrefix("")
->>>>>>> 699f2103
+#ifdef HAVE_LLVM
+    ,
+    llvmDINameSpace(NULL)
+#endif
 {
 
   block->parentSymbol = this;
