/*
 * Copyright 2004-2015 Cray Inc.
 * Other additional copyright holders may be indicated within.
 *
 * The entirety of this work is licensed under the Apache License,
 * Version 2.0 (the "License"); you may not use this file except
 * in compliance with the License.
 *
 * You may obtain a copy of the License at
 *
 *     http://www.apache.org/licenses/LICENSE-2.0
 *
 * Unless required by applicable law or agreed to in writing, software
 * distributed under the License is distributed on an "AS IS" BASIS,
 * WITHOUT WARRANTIES OR CONDITIONS OF ANY KIND, either express or implied.
 * See the License for the specific language governing permissions and
 * limitations under the License.
 */

#ifndef __STDC_FORMAT_MACROS
#define __STDC_FORMAT_MACROS
#endif

#include "symbol.h"

#include "astutil.h"
#include "stlUtil.h"
#include "bb.h"
#include "build.h"
#include "codegen.h"
#include "docsDriver.h"
#include "expr.h"
#include "files.h"
#include "intlimits.h"
#include "iterator.h"
#include "misc.h"
#include "optimizations.h"
#include "passes.h"
#include "stmt.h"
#include "stringutil.h"
#include "type.h"

// LLVM debugging support
#include "llvmDebug.h"

#include "AstToText.h"
#include "AstVisitor.h"
#include "CollapseBlocks.h"

#include <algorithm>
#include <cstdlib>
#include <inttypes.h>
#include <iostream>
#include <sstream>
#include <stdint.h>

//
// The function that represents the compiler-generated entry point
//
FnSymbol *chpl_gen_main = NULL;

ModuleSymbol* rootModule = NULL;
ModuleSymbol* theProgram = NULL;
ModuleSymbol* mainModule = NULL;
ModuleSymbol* baseModule = NULL;
ModuleSymbol* standardModule = NULL;
ModuleSymbol* printModuleInitModule = NULL;
Symbol *gNil = NULL;
Symbol *gUnknown = NULL;
Symbol *gMethodToken = NULL;
Symbol *gTypeDefaultToken = NULL;
Symbol *gLeaderTag = NULL, *gFollowerTag = NULL, *gStandaloneTag = NULL;
Symbol *gModuleToken = NULL;
Symbol *gNoInit = NULL;
Symbol *gVoid = NULL;
Symbol *gFile = NULL;
Symbol *gStringC = NULL;
Symbol *gStringCopy = NULL;
Symbol *gOpaque = NULL;
Symbol *gTimer = NULL;
Symbol *gTaskID = NULL;
Symbol *gSyncVarAuxFields = NULL;
Symbol *gSingleVarAuxFields = NULL;
Symbol *gTaskList = NULL;

VarSymbol *gTrue = NULL;
VarSymbol *gFalse = NULL;
VarSymbol *gTryToken = NULL;
VarSymbol *gBoundsChecking = NULL;
VarSymbol *gCastChecking = NULL;
VarSymbol* gPrivatization = NULL;
VarSymbol* gLocal = NULL;
VarSymbol* gNodeID = NULL;
VarSymbol *gModuleInitIndentLevel = NULL;
FnSymbol *gPrintModuleInitFn = NULL;
FnSymbol* gChplHereAlloc = NULL;
FnSymbol* gChplHereFree = NULL;
Symbol *gCLine = NULL;
Symbol *gCFile = NULL;

Map<FnSymbol*,int> ftableMap;
Vec<FnSymbol*> ftableVec;

Map<Type*,Vec<FnSymbol*>*> virtualMethodTable;
Map<FnSymbol*,int> virtualMethodMap;
Map<FnSymbol*,Vec<FnSymbol*>*> virtualChildrenMap;
Map<FnSymbol*,Vec<FnSymbol*>*> virtualRootsMap;

/******************************** | *********************************
*                                                                   *
*                                                                   *
********************************* | ********************************/

Symbol::Symbol(AstTag astTag, const char* init_name, Type* init_type) :
  BaseAST(astTag),
  type(init_type),
  flags(),
  name(astr(init_name)),
  cname(name),
  defPoint(NULL)
{}


Symbol::~Symbol() {
}


void Symbol::verify() {
  if (defPoint && !defPoint->parentSymbol && !toModuleSymbol(this))
    INT_FATAL(this, "Symbol::defPoint is not in AST");
  if (defPoint && this != defPoint->sym)
    INT_FATAL(this, "Symbol::defPoint != Sym::defPoint->sym");
}


bool Symbol::inTree() {
  if (this == rootModule)
    return true;
  if (defPoint)
    return defPoint->inTree();
  else
    return false;
}


Type* Symbol::typeInfo() {
  return type;
}


bool Symbol::isConstant() const {
  return false;
}

bool Symbol::isConstValWillNotChange() const {
  return false;
}

bool Symbol::isParameter() const {
  return false;
}

bool Symbol::isRenameable() const {
  return !(hasFlag(FLAG_EXPORT) || hasFlag(FLAG_EXTERN));
}


GenRet Symbol::codegen() {
  GenInfo* info = gGenInfo;
  GenRet ret;
  if( info->cfile ) ret.c = cname;
  return ret;
}


void Symbol::codegenDef() {
  INT_FATAL(this, "Unanticipated call to Symbol::codegenDef");
}


void Symbol::codegenPrototype() { }


FnSymbol* Symbol::getFnSymbol() {
  return NULL;
}


bool Symbol::hasFlag(Flag flag) const {
  CHECK_FLAG(flag);
  return flags[flag];
}


void Symbol::addFlag(Flag flag) {
  CHECK_FLAG(flag);
  flags.set(flag);
}


void Symbol::copyFlags(const Symbol* other) {
  flags |= other->flags;
}


void Symbol::removeFlag(Flag flag) {
  CHECK_FLAG(flag);
  flags.reset(flag);
}

bool Symbol::hasEitherFlag(Flag aflag, Flag bflag) const {
  return hasFlag(aflag) || hasFlag(bflag);
}


bool Symbol::isImmediate() const {
  return false;
}


/******************************** | *********************************
*                                                                   *
* Common base class for ArgSymbol and VarSymbol.                    *
* Also maintains a small amount of IPE specific state.              *
*                                                                   *
********************************* | ********************************/

LcnSymbol::LcnSymbol(AstTag      astTag,
                     const char* initName,
                     Type*       initType) :
  Symbol(astTag, initName, initType)
{
  mDepth  = -1;
  mOffset = -1;
}

LcnSymbol::~LcnSymbol()
{

}

void LcnSymbol::locationSet(int depth, int offset)
{
  mDepth  = depth;
  mOffset = offset;
}

int LcnSymbol::depth() const
{
  return mDepth;
}

int LcnSymbol::offset() const
{
  return mOffset;
}

/******************************** | *********************************
*                                                                   *
*                                                                   *
********************************* | ********************************/

VarSymbol::VarSymbol(const char *init_name,
                     Type    *init_type) :
  LcnSymbol(E_VarSymbol, init_name, init_type),
  immediate(NULL),
  doc(NULL),
  isField(false)
#ifdef HAVE_LLVM
  ,
  llvmDIGlobalVariable(NULL),
  llvmDIVariable(NULL)
#endif
{
  gVarSymbols.add(this);
}


VarSymbol::~VarSymbol() {
  if (immediate)
    delete immediate;
}


void VarSymbol::verify() {
  Symbol::verify();
  if (astTag != E_VarSymbol)
    INT_FATAL(this, "Bad VarSymbol::astTag");
  if (!type)
    INT_FATAL(this, "VarSymbol::type is NULL");
}


VarSymbol*
VarSymbol::copyInner(SymbolMap* map) {
  VarSymbol* newVarSymbol = new VarSymbol(name, type);
  newVarSymbol->copyFlags(this);
  newVarSymbol->cname = cname;
  INT_ASSERT(!newVarSymbol->immediate);
  return newVarSymbol;
}


void VarSymbol::replaceChild(BaseAST* old_ast, BaseAST* new_ast) {
  INT_FATAL(this, "Unexpected case in VarSymbol::replaceChild");
}


bool VarSymbol::isConstant() const {
  return hasFlag(FLAG_CONST);
}


bool VarSymbol::isConstValWillNotChange() const {
  return hasFlag(FLAG_CONST);
}


bool VarSymbol::isParameter() const {
  return hasFlag(FLAG_PARAM) || immediate;
}


bool VarSymbol::isType() const {
  return hasFlag(FLAG_TYPE_VARIABLE);
}


std::string VarSymbol::docsDirective() {
  std::string result;
  if (fDocsTextOnly) {
    result = "";
  } else {
    // Global type aliases become type directives. Types that are also fields
    // could be generics, so let them be treated as regular fields (i.e. use
    // the attribute directive).
    if (this->isType() && !this->isField) {
      result = ".. type:: ";
    } else if (this->isField) {
      result = ".. attribute:: ";
    } else {
      result = ".. data:: ";
    }
  }
  return this->hasFlag(FLAG_CONFIG) ? result + "config " : result;
}


void VarSymbol::printDocs(std::ostream *file, unsigned int tabs) {
  if (this->hasFlag(FLAG_NO_DOC) || this->hasFlag(FLAG_SUPER_CLASS)) {
      return;
  }

  this->printTabs(file, tabs);
  *file << this->docsDirective();

  if (this->isType()) {
    *file << "type ";
  } else if (this->isConstant()) {
    *file << "const ";
  } else if (this->isParameter()) {
    *file << "param ";
  } else {
    *file << "var ";
  }

  AstToText info;
  info.appendVarDef(this);
  *file << info.text();

  *file << std::endl;

  // For .rst mode, put a line break after the .. data:: directive and
  // its description text.
  if (!fDocsTextOnly) {
    *file << std::endl;
  }

  if (this->doc != NULL) {
    this->printDocsDescription(this->doc, file, tabs + 1);
    if (!fDocsTextOnly) {
      *file << std::endl;
    }
  }
}


/*
 * For docs, when VarSymbol is used for class fields, identify them as such by
 * calling this function.
 */
void VarSymbol::makeField() {
  this->isField = true;
}


#ifdef HAVE_LLVM
static
llvm::Value* codegenImmediateLLVM(Immediate* i)
{
  GenInfo* info = gGenInfo;
  llvm::Value* ret = NULL;

  switch(i->const_kind) {
    case NUM_KIND_BOOL:
      switch(i->num_index) {
        case BOOL_SIZE_1:
        case BOOL_SIZE_SYS:
        case BOOL_SIZE_8:
          ret = llvm::ConstantInt::get(
              llvm::Type::getInt8Ty(info->module->getContext()),
              i->bool_value());
          break;
        case BOOL_SIZE_16:
          ret = llvm::ConstantInt::get(
              llvm::Type::getInt16Ty(info->module->getContext()),
              i->bool_value());
          break;
        case BOOL_SIZE_32:
          ret = llvm::ConstantInt::get(
              llvm::Type::getInt32Ty(info->module->getContext()),
              i->bool_value());
          break;
        case BOOL_SIZE_64:
          ret = llvm::ConstantInt::get(
              llvm::Type::getInt64Ty(info->module->getContext()),
              i->bool_value());
          break;
      }
      break;
    case NUM_KIND_UINT:
      switch(i->num_index) {
        case INT_SIZE_8:
          ret = llvm::ConstantInt::get(
              llvm::Type::getInt8Ty(info->module->getContext()),
              i->uint_value());
          break;
        case INT_SIZE_16:
          ret = llvm::ConstantInt::get(
              llvm::Type::getInt16Ty(info->module->getContext()),
              i->uint_value());
          break;
        case INT_SIZE_32:
          ret = llvm::ConstantInt::get(
              llvm::Type::getInt32Ty(info->module->getContext()),
              i->uint_value());
          break;
        case INT_SIZE_64:
          ret = llvm::ConstantInt::get(
              llvm::Type::getInt64Ty(info->module->getContext()),
              i->uint_value());
          break;
      }
      break;
    case NUM_KIND_INT:
      switch(i->num_index) {
        case INT_SIZE_8:
          ret = llvm::ConstantInt::get(
              llvm::Type::getInt8Ty(info->module->getContext()),
              i->int_value(),
              true);
          break;
        case INT_SIZE_16:
          ret = llvm::ConstantInt::get(
              llvm::Type::getInt16Ty(info->module->getContext()),
              i->int_value(),
              true);
          break;
        case INT_SIZE_32:
          ret = llvm::ConstantInt::get(
              llvm::Type::getInt32Ty(info->module->getContext()),
              i->int_value(),
              true);
          break;
        case INT_SIZE_64:
          ret = llvm::ConstantInt::get(
              llvm::Type::getInt64Ty(info->module->getContext()),
              i->int_value(),
              true);
          break;
      }
      break;
    case NUM_KIND_REAL:
    case NUM_KIND_IMAG:
      switch(i->num_index) {
        case FLOAT_SIZE_32:
          ret = llvm::ConstantFP::get(
              llvm::Type::getFloatTy(info->module->getContext()),
              i->v_float32);
          break;
        case FLOAT_SIZE_64:
          ret = llvm::ConstantFP::get(
              llvm::Type::getDoubleTy(info->module->getContext()),
              i->v_float64);
          break;
      }
      break;
    case NUM_KIND_COMPLEX:
      switch(i->num_index) {
        case COMPLEX_SIZE_64: {
          std::vector<llvm::Constant *> elements(2);
          elements[0] = llvm::ConstantFP::get(
              llvm::Type::getFloatTy(info->module->getContext()),
              i->v_complex64.r);
          elements[1] = llvm::ConstantFP::get(
              llvm::Type::getFloatTy(info->module->getContext()),
              i->v_complex64.i);
          ret = llvm::ConstantStruct::get(
              llvm::cast<llvm::StructType>(getTypeLLVM("complex(64)")),
              elements);
          break;
        }
        case COMPLEX_SIZE_128: {
          std::vector<llvm::Constant *> elements(2);
          elements[0] = llvm::ConstantFP::get(
              llvm::Type::getDoubleTy(info->module->getContext()),
              i->v_complex128.r);
          elements[1] = llvm::ConstantFP::get(
              llvm::Type::getDoubleTy(info->module->getContext()),
              i->v_complex128.i);
          ret = llvm::ConstantStruct::get(
              llvm::cast<llvm::StructType>(getTypeLLVM("complex(128)")),
              elements);
          break;
        }
      }
      break;
    case CONST_KIND_STRING:

        // Note that string immediate values are stored
        // with C escapes - that is newline is 2 chars \ n
        // so we have to convert to a sequence of bytes
        // for LLVM (the C backend can just print it out).

        std::string newString = "";
        char nextChar;
        int pos = 0;

        while((nextChar = i->v_string[pos++]) != '\0') {
          if(nextChar != '\\') {
            newString += nextChar;
            continue;
          }

          nextChar = i->v_string[pos++];
          switch(nextChar) {
            case '\'':
            case '\"':
            case '?':
            case '\\':
              newString += nextChar;
              break;
            case 'a':
              newString += '\a';
              break;
            case 'b':
              newString += '\b';
              break;
            case 'f':
              newString += '\f';
              break;
            case 'n':
              newString += '\n';
              break;
            case 'r':
              newString += '\r';
              break;
            case 't':
              newString += '\t';
              break;
            case 'v':
              newString += '\v';
              break;
            case 'x':
              {
                char buf[3];
                long num;
                buf[0] = buf[1] = buf[2] = '\0';
                if( i->v_string[pos] ) buf[0] = i->v_string[pos++];
                if( i->v_string[pos] ) buf[1] = i->v_string[pos++];
                num = strtol(buf, NULL, 16);
                newString += (char) num;
              }
              break;
            default:
              INT_FATAL("Unknown C string escape");
              break;
          }
        }

        ret = info->builder->CreateGlobalString(newString);
      break;
  }

  return ret;
}
#endif

GenRet VarSymbol::codegen() {
  GenInfo* info = gGenInfo;
  FILE* outfile = info->cfile;
  GenRet ret;
  ret.chplType = typeInfo();

  if( outfile ) {
    if (immediate) {
      ret.isLVPtr = GEN_VAL; //genret.h  GEN_VAL=0, read-only
      if (immediate->const_kind == CONST_KIND_STRING) {
        ret.c += '"';
        ret.c += immediate->v_string;
        ret.c += '"';
      } else if (immediate->const_kind == NUM_KIND_BOOL) {
        ret.c =  immediate->bool_value() ? "true" : "false";
      } else if (immediate->const_kind == NUM_KIND_INT) {
        int64_t iconst = immediate->int_value();
        if (iconst == (1ll<<63)) {
          ret.c = "-INT64(9223372036854775807) - INT64(1)";
        } else if (iconst <= -2147483648ll || iconst >= 2147483647ll) {
          ret.c = "INT64(" + int64_to_string(iconst) + ")";
        } else {
          const char* castString = "(";
          switch (immediate->num_index) {
          case INT_SIZE_8:
            castString = "INT8(";
            break;
          case INT_SIZE_16:
            castString = "INT16(";
            break;
          case INT_SIZE_32:
            castString = "INT32(";
            break;
          case INT_SIZE_64:
            castString = "INT64(";
            break;
          default:
            INT_FATAL("Unexpected immediate->num_index: %d\n", immediate->num_index);
          }

          ret.c = castString + int64_to_string(iconst) + ")";
        }
      } else if (immediate->const_kind == NUM_KIND_UINT) {
        uint64_t uconst = immediate->uint_value();
        if( uconst <= (uint64_t) INT32_MAX ) {
          const char* castString = "(";
          switch (immediate->num_index) {
          case INT_SIZE_8:
            castString = "UINT8(";
            break;
          case INT_SIZE_16:
            castString = "UINT16(";
            break;
          case INT_SIZE_32:
            castString = "UINT32(";
            break;
          case INT_SIZE_64:
            castString = "UINT64(";
            break;
          default:
            INT_FATAL("Unexpected immediate->num_index: %d\n", immediate->num_index);
          }
          ret.c = castString + uint64_to_string(uconst) + ")";
        } else {
          ret.c = "UINT64(" + uint64_to_string(uconst) + ")";
        }
      } else {
        ret.c = cname; // in C, all floating point literals are (double)
      }
    } else {
      // not immediate
      // is it a constant extern? If it is, it might be for example
      // an enum or #define'd value, in which case taking the address
      // of it is simply nonsense. Therefore, we code generate
      // extern const symbols as GEN_VAL (ie not an lvalue).
      if( hasFlag(FLAG_CONST) && hasFlag(FLAG_EXTERN) ) {
        ret.isLVPtr = GEN_VAL;
        ret.c = cname;
      } else {
        ret.c = '&';
        ret.c += cname;
        ret.isLVPtr = GEN_PTR;
      }
    }
    return ret;
  } else {
#ifdef HAVE_LLVM

    // for LLVM

    // Handle extern type variables.
    if( hasFlag(FLAG_EXTERN) && isType() ) {
      // code generate the type.
      GenRet got = typeInfo();
      return got;
    }

    // for nil, generate a void pointer of chplType dtNil
    // to allow LLVM pointer cast
    // e.g. T = ( (locale) (nil) );
    //
    // We would just compare against dtNil, but in some cases
    // the code generator needs to assign e.g.
    //   _ret:dtNil = nil
    if( typeInfo() == dtNil && 0 == strcmp(cname, "nil") ) {
      GenRet voidPtr;
      voidPtr.val = llvm::Constant::getNullValue(info->builder->getInt8PtrTy());
      voidPtr.chplType = dtNil;
      return voidPtr;
    }

    if (typeInfo() == dtBool){
      // since "true" and "false" are read into the LVT during ReadMacrosAction
      // they will generate an LLVM value of type i32 instead of i8
      if (0 == strcmp(cname, "false")){
        GenRet boolVal = new_UIntSymbol(0, INT_SIZE_8)->codegen();
        return boolVal;
      }
      if (0 == strcmp(cname, "true")){
        GenRet boolVal = new_UIntSymbol(1, INT_SIZE_8)->codegen();
        return boolVal;
      }
    }

    if(!isImmediate()) {
      // check LVT for value
      GenRet got = info->lvt->getValue(cname);
      got.chplType = typeInfo();
      if( got.val ) {
        return got;
      }
    }

    if(isImmediate()) {
      ret.isLVPtr = GEN_VAL;
      if(immediate->const_kind == CONST_KIND_STRING) {
        if(llvm::Value *value = info->module->getNamedGlobal(name)) {
          ret.val = value;
          ret.isLVPtr = GEN_PTR;
          return ret;
        }
        llvm::Value *constString = codegenImmediateLLVM(immediate);
        llvm::GlobalVariable *globalValue =
          llvm::cast<llvm::GlobalVariable>(
              info->module->getOrInsertGlobal
                  (name, info->builder->getInt8PtrTy()));
        globalValue->setConstant(true);
        globalValue->setInitializer(llvm::cast<llvm::Constant>(
              info->builder->CreateConstInBoundsGEP2_32(constString, 0, 0)));
        ret.val = globalValue;
        ret.isLVPtr = GEN_PTR;
      } else {
        ret.val = codegenImmediateLLVM(immediate);
      }

      return ret;
    }

    if(std::string(cname) == "0") {
      // Chapel compiler should not make these.
      INT_FATAL(" zero value BOO ");
      return ret;
    } else if (std::string(cname) == "NULL") {
      GenRet voidPtr;
      voidPtr.val = llvm::Constant::getNullValue(info->builder->getInt8PtrTy());
      voidPtr.chplType = typeInfo();
      return voidPtr;
    }
#endif
  }

  INT_FATAL("Could not code generate %s - "
            "perhaps it is a complex macro?", cname);
  return ret;
}


void VarSymbol::codegenDefC(bool global) {
  GenInfo* info = gGenInfo;
  if (this->hasFlag(FLAG_EXTERN))
    return;

  if (type == dtVoid)
    return;

  AggregateType* ct = toAggregateType(type);
  std::string typestr =  (this->hasFlag(FLAG_SUPER_CLASS) ?
                          std::string(ct->classStructName(true)) :
                          type->codegen().c);

  //
  // a variable can be codegen'd as static if it is global and neither
  // exported nor external.
  //
  bool isStatic =  global && !hasFlag(FLAG_EXPORT) && !hasFlag(FLAG_EXTERN);

  std::string str = (isStatic ? "static " : "") + typestr + " " + cname;
  if (ct) {
    if (ct->isClass()) {
      if (isFnSymbol(defPoint->parentSymbol)) {
        str += " = NULL";
      }
    } else if (ct->symbol->hasFlag(FLAG_WIDE_REF) ||
               ct->symbol->hasFlag(FLAG_WIDE_CLASS)) {
      if (isFnSymbol(defPoint->parentSymbol)) {
        if( widePointersStruct || isWideString(ct) ) {

          //
          // CHPL_LOCALEID_T_INIT is #defined in the chpl-locale-model.h
          // file in the runtime, for the selected locale model.
          //
          str += " = {CHPL_LOCALEID_T_INIT, NULL}";
        } else {
          str += " = ((wide_ptr_t) NULL)";
        }
      }
    }
  }
  info->cLocalDecls.push_back(str);
}

void VarSymbol::codegenGlobalDef() {
  GenInfo* info = gGenInfo;

  if( breakOnCodegenCname[0] &&
      0 == strcmp(cname, breakOnCodegenCname) ) {
    gdbShouldBreakHere();
  }

  if( info->cfile ) {
    codegenDefC(/*global=*/true);
  } else {
#ifdef HAVE_LLVM
    if(type == dtVoid) {
      return;
    }

    if( this->hasFlag(FLAG_EXTERN) ) {
      // Make sure that it already exists in the layered value table.
      if( isType() ) {
        llvm::Type* t = info->lvt->getType(cname);
        if( ! t ) {
          // TODO should be USR_FATAL
          USR_WARN(this, "Could not find extern def of type %s", cname);
        }
      } else {
        GenRet v = info->lvt->getValue(cname);
        if( ! v.val ) {
          // TODO should be USR_FATAL
          // Commenting out to prevent problems with S_IRWXU and friends
          // USR_WARN(this, "Could not find extern def of %s", cname);
        }
      }
    } else {
      bool existing;

      existing = (info->module->getNamedValue(cname) != NULL);

      if( existing )
        INT_FATAL(this, "Redefinition of a global variable %s", cname);

      // Now, create a global variable with appropriate linkage.
      llvm::Type* llTy = type->codegen().type;
      INT_ASSERT(llTy);

      llvm::GlobalVariable *gVar =
        new llvm::GlobalVariable(
            *info->module,
            llTy,
            false, /* is constant */
            hasFlag(FLAG_EXPORT) ? llvm::GlobalVariable::ExternalLinkage
                                 : llvm::GlobalVariable::InternalLinkage,
            llvm::Constant::getNullValue(llTy), /* initializer, */
            cname);
      info->lvt->addGlobalValue(cname, gVar, GEN_PTR, ! is_signed(type) );

      //------------------added by Hui Zhang---------------------------//
      if(debug_info){
	debug_info->get_global_variable(this);
      }
      //---------------------------------------------------------------//
    }
#endif
  }
}

void VarSymbol::codegenDef() {
  GenInfo* info = gGenInfo;

  // Local variable symbols should never be
  // generated for extern or void types
  if (this->hasFlag(FLAG_EXTERN))
    return;
  if (type == dtVoid)
    return;

  if( info->cfile ) {
    codegenDefC();
  } else {
#ifdef HAVE_LLVM
    if(isImmediate()) {
      llvm::GlobalVariable *globalValue = llvm::cast<llvm::GlobalVariable>(
          info->module->getOrInsertGlobal(cname, type->codegen().type));
      globalValue->setConstant(true);

      if(immediate->const_kind == CONST_KIND_STRING) {
        if(llvm::Value *constString = codegenImmediateLLVM(immediate)) {
          llvm::GlobalVariable *globalString =
            llvm::cast<llvm::GlobalVariable>(constString);
          globalValue->setInitializer(llvm::cast<llvm::Constant>(
                info->builder->CreateConstInBoundsGEP2_32(globalString, 0, 0)));
        } else {
          llvm::GlobalVariable *globalString =
            new llvm::GlobalVariable(
                *info->module,
                llvm::IntegerType::getInt8Ty(info->module->getContext()),
                true,
                llvm::GlobalVariable::PrivateLinkage,
                NULL,
                "string");
          globalString->setInitializer(llvm::Constant::getNullValue(
                llvm::IntegerType::getInt8Ty(info->module->getContext())));
          globalValue->setInitializer(llvm::cast<llvm::Constant>(
                info->builder->CreateConstInBoundsGEP1_32(globalString, 0)));
        }
      } else {
        globalValue->setInitializer(llvm::cast<llvm::Constant>(
              codegenImmediateLLVM(immediate)));
      }
//      //-------------added by Hui Zhang-------------------//
//      if(debug_info){
//	debug_info->get_global_variable(this);
//      }
      //---------------------------------------------------//
      info->lvt->addGlobalValue(cname, globalValue, GEN_VAL, ! is_signed(type));
    }
    llvm::Type *varType = type->codegen().type;
    //////////////////////////////////////////////
    //printf("Creating variable: %s\n",cname);
    /////////////////////////////////////////////
    llvm::Value *varAlloca = createTempVarLLVM(varType, cname);
    info->lvt->addValue(cname, varAlloca, GEN_PTR, ! is_signed(type));

    if(AggregateType *ctype = toAggregateType(type)) {
      if(ctype->isClass() ||
         ctype->symbol->hasFlag(FLAG_WIDE_REF) ||
         ctype->symbol->hasFlag(FLAG_WIDE_CLASS)) {
        if(isFnSymbol(defPoint->parentSymbol)) {
          info->builder->CreateStore(
              llvm::Constant::getNullValue(varType), varAlloca);
        }
      }
    }
    //-------------added by Hui Zhang-------------------------//
    if(debug_info){
      debug_info->get_variable(this);
    }
    //--------------------------------------------------------//
#endif
  }
}


bool VarSymbol::isImmediate() const {
  return immediate != NULL;
}

void VarSymbol::accept(AstVisitor* visitor) {
  visitor->visitVarSym(this);
}

/******************************** | *********************************
*                                                                   *
*                                                                   *
********************************* | ********************************/

ArgSymbol::ArgSymbol(IntentTag iIntent, const char* iName,
                     Type* iType, Expr* iTypeExpr,
                     Expr* iDefaultExpr, Expr* iVariableExpr) :
  LcnSymbol(E_ArgSymbol, iName, iType),
  intent(iIntent),
  typeExpr(NULL),
  defaultExpr(NULL),
  variableExpr(NULL),
  instantiatedFrom(NULL)
#ifdef HAVE_LLVM
  ,
  llvmDIFormal(NULL)
#endif
{
  if (intentsResolved) {
    if (iIntent == INTENT_BLANK || iIntent == INTENT_CONST) {
      INT_FATAL(this, "You can't create an argument with blank/const intent once intents have been resolved; please be more specific");
      // NOTE: One way to be more specific is to use the blankIntentForType()/
      // constIntentForType() routines to map a (possibly unknown) type to
      // the intent that blank/const would use for that type.
    }
  }
  if (!iTypeExpr)
    typeExpr = NULL;
  else if (BlockStmt* block = toBlockStmt(iTypeExpr))
    typeExpr = block;
  else
    typeExpr = new BlockStmt(iTypeExpr, BLOCK_TYPE);
  if (!iDefaultExpr)
    defaultExpr = NULL;
  else if (BlockStmt* block = toBlockStmt(iDefaultExpr))
    defaultExpr = block;
  else
    defaultExpr = new BlockStmt(iDefaultExpr, BLOCK_SCOPELESS);
  if (!iVariableExpr)
    variableExpr = NULL;
  else if (BlockStmt* block = toBlockStmt(iVariableExpr))
    variableExpr = block;
  else
    variableExpr = new BlockStmt(iVariableExpr, BLOCK_SCOPELESS);
  gArgSymbols.add(this);
}


void ArgSymbol::verify() {
  Symbol::verify();
  if (astTag != E_ArgSymbol) {
    INT_FATAL(this, "Bad ArgSymbol::astTag");
  }
  if (typeExpr && typeExpr->parentSymbol != this)
    INT_FATAL(this, "Bad ArgSymbol::typeExpr::parentSymbol");
  if (defaultExpr && defaultExpr->parentSymbol != this)
    INT_FATAL(this, "Bad ArgSymbol::defaultExpr::parentSymbol");
  if (variableExpr && variableExpr->parentSymbol != this)
    INT_FATAL(this, "Bad ArgSymbol::variableExpr::parentSymbol");
  // ArgSymbols appear only in formal parameter lists.
  // If this one has a successor but the successor is not an argsymbol
  // the formal parameter list is corrupted.
  if (defPoint && defPoint->next &&
        (!toDefExpr(defPoint->next)->sym ||
         !toArgSymbol(toDefExpr(defPoint->next)->sym)))
    INT_FATAL(this, "Bad ArgSymbol::defPoint->next");
  if (intentsResolved) {
    if (intent == INTENT_BLANK || intent == INTENT_CONST) {
      INT_FATAL(this, "Arg '%s' (%d) has blank/const intent post-resolve", this->name, this->id);
    }
  }
}


ArgSymbol*
ArgSymbol::copyInner(SymbolMap* map) {
  ArgSymbol *ps = new ArgSymbol(intent, name, type, COPY_INT(typeExpr),
                                COPY_INT(defaultExpr), COPY_INT(variableExpr));
  ps->copyFlags(this);
  ps->cname = cname;
  ps->instantiatedFrom = instantiatedFrom;
  return ps;
}


void ArgSymbol::replaceChild(BaseAST* old_ast, BaseAST* new_ast) {
  if (old_ast == typeExpr)
    typeExpr = toBlockStmt(new_ast);
  else if (old_ast == defaultExpr)
    defaultExpr = toBlockStmt(new_ast);
  else if (old_ast == variableExpr)
    variableExpr = toBlockStmt(new_ast);
  else
    INT_FATAL(this, "Unexpected case in ArgSymbol::replaceChild");
}

bool argMustUseCPtr(Type* type) {
  if (isWideString(type))
    return false;
  if (isRecord(type) || isUnion(type))
    return true;
  return false;
}

bool ArgSymbol::requiresCPtr(void) {
  /* This used to be true for INTENT_REF, but that is handled with the "_ref"
     class and we don't need to generate a pointer for it directly */
  if (hasFlag(FLAG_ARG_THIS)) {
      if (is_complex_type(type))
        return true;
  }
  return argMustUseCPtr(type);
}


bool ArgSymbol::isConstant() const {
  if (intent == INTENT_CONST_IN || intent == INTENT_CONST_REF) {
    return true;
  }
  return (intent == INTENT_BLANK || intent == INTENT_CONST) &&
    !isReferenceType(type) &&
    !isSyncType(type) &&
    !isRecordWrappedType(type) /* array, domain, distribution */;
}

bool ArgSymbol::isConstValWillNotChange() const {
  //
  // This is written to only be called post resolveIntents
  //
  assert (intent != INTENT_BLANK && intent != INTENT_CONST);
  return (intent == INTENT_CONST_IN);
}



bool ArgSymbol::isParameter() const {
  return (intent == INTENT_PARAM);
}


const char* retTagDescrString(RetTag retTag) {
  switch (retTag) {
    case RET_VALUE: return "value";
    case RET_REF:   return "ref";
    case RET_PARAM: return "param";
    case RET_TYPE:  return "type";
    default:        return "<unknown RetTag>";
  }
}


const char* modTagDescrString(ModTag modTag) {
  switch (modTag) {
    case MOD_INTERNAL:  return "internal";
    case MOD_STANDARD:  return "standard";
    case MOD_USER:      return "user";
    default:            return "<unknown ModTag>";
  }
}


// describes this argument's intent (for use in an English sentence)
const char* ArgSymbol::intentDescrString(void) {
  switch (intent) {
    case INTENT_BLANK: return "blank intent";
    case INTENT_IN: return "'in'";
    case INTENT_INOUT: return "'inout'";
    case INTENT_OUT: return "'out'";
    case INTENT_CONST: return "'const'";
    case INTENT_CONST_IN: return "'const in'";
    case INTENT_CONST_REF: return "'const ref'";
    case INTENT_REF: return "'ref'";
    case INTENT_PARAM: return "'param'";
    case INTENT_TYPE: return "'type'";
  }

  INT_FATAL(this, "unknown intent");
  return "unknown intent";
}

// describes the given intent (for use in an English sentence)
const char* intentDescrString(IntentTag intent) {
  switch (intent) {
    case INTENT_BLANK:     return "blank intent";
    case INTENT_IN:        return "'in' intent";
    case INTENT_INOUT:     return "'inout' intent";
    case INTENT_OUT:       return "'out' intent";
    case INTENT_CONST:     return "'const' intent";
    case INTENT_CONST_IN:  return "'const in' intent";
    case INTENT_CONST_REF: return "'const ref' intent";
    case INTENT_REF:       return "'ref' intent";
    case INTENT_PARAM:     return "'param' intent";
    case INTENT_TYPE:      return "'type' intent";
    default:               return "<unknown intent>";
  }
}


GenRet ArgSymbol::codegenType() {
  GenInfo* info = gGenInfo;
  FILE* outfile = info->cfile;
  GenRet ret;
  if( outfile ) {
    ret.c = type->codegen().c;
    if (requiresCPtr())
      ret.c += "* const";
  } else {
#ifdef HAVE_LLVM
    llvm::Type *argType = type->codegen().type;
    if(requiresCPtr()) {
      argType = argType->getPointerTo();
    }
    ret.type = argType;
#endif
  }
  return ret;
}

GenRet ArgSymbol::codegen() {
  GenInfo* info = gGenInfo;
  FILE* outfile = info->cfile;
  GenRet ret;

  if( outfile ) {
    ret.c = '&';
    ret.c += cname;
    ret.isLVPtr = GEN_PTR;
  } else {
#ifdef HAVE_LLVM
    ret = info->lvt->getValue(cname);
#endif
  }

  if( requiresCPtr() ) {
    // Don't try to use chplType.
    ret.chplType = NULL;
    ret = codegenLocalDeref(ret);
  }

  ret.chplType = typeInfo();

  return ret;
}

void ArgSymbol::accept(AstVisitor* visitor) {
  if (visitor->enterArgSym(this) == true) {

    if (typeExpr)
      typeExpr->accept(visitor);

    if (defaultExpr)
      defaultExpr->accept(visitor);

    if (variableExpr)
      variableExpr->accept(visitor);

    visitor->exitArgSym(this);
  }
}

/******************************** | *********************************
*                                                                   *
*                                                                   *
********************************* | ********************************/

TypeSymbol::TypeSymbol(const char* init_name, Type* init_type) :
  Symbol(E_TypeSymbol, init_name, init_type),
#ifdef HAVE_LLVM
    llvmType(NULL),
    llvmTbaaNode(NULL), llvmConstTbaaNode(NULL),
    llvmTbaaStructNode(NULL), llvmConstTbaaStructNode(NULL),
    llvmDIType(NULL),
#endif
    doc(NULL)
{
  addFlag(FLAG_TYPE_VARIABLE);
  if (!type)
    INT_FATAL(this, "TypeSymbol constructor called without type");
  type->addSymbol(this);
  gTypeSymbols.add(this);
}


void TypeSymbol::verify() {
  Symbol::verify();
  if (astTag != E_TypeSymbol) {
    INT_FATAL(this, "Bad TypeSymbol::astTag");
  }
  if (type->symbol != this)
    INT_FATAL(this, "TypeSymbol::type->symbol != TypeSymbol");
}


TypeSymbol*
TypeSymbol::copyInner(SymbolMap* map) {
  Type* new_type = COPY_INT(type);
  TypeSymbol* new_type_symbol = new TypeSymbol(name, new_type);
  new_type->addSymbol(new_type_symbol);
  new_type_symbol->copyFlags(this);
  new_type_symbol->cname = cname;
  return new_type_symbol;
}


void TypeSymbol::replaceChild(BaseAST* old_ast, BaseAST* new_ast) {
  INT_FATAL(this, "Unexpected case in TypeSymbol::replaceChild");
}


void TypeSymbol::codegenPrototype() {
  if (!hasFlag(FLAG_EXTERN)) {
    type->codegenPrototype();
  }
}


void TypeSymbol::codegenDef() {
  GenInfo *info = gGenInfo;

  if( breakOnCodegenCname[0] &&
      0 == strcmp(cname, breakOnCodegenCname) ) {
    gdbShouldBreakHere();
  }

  if (!hasFlag(FLAG_EXTERN)) {
    type->codegenDef();
  }

  this->addFlag(FLAG_CODEGENNED);

  if( info->cfile ) {
    // no action required.
  } else {
#ifdef HAVE_LLVM
    llvm::Type *type = info->lvt->getType(cname);

    if(type == NULL) {
      printf("No type '%s'/'%s' found\n", cname, name);
      INT_FATAL(this, "No type found");
    }

    llvmType = type;
    if(debug_info) debug_info->get_type(this->type);
#endif
  }
}

void TypeSymbol::codegenMetadata() {
#ifdef HAVE_LLVM
  // Don't do anything if we've already visited this type.
  if( llvmTbaaNode ) return;

  GenInfo* info = gGenInfo;
  llvm::LLVMContext& ctx = info->module->getContext();
  // Create the TBAA root node if necessary.
  if( ! info->tbaaRootNode ) {
    LLVM_METADATA_OPERAND_TYPE* Ops[1];
    Ops[0] = llvm::MDString::get(ctx, "Chapel types");
    info->tbaaRootNode = llvm::MDNode::get(ctx, Ops);
  }

  // Set the llvmTbaaNode to non-NULL so that we can
  // avoid recursing.
  llvmTbaaNode = info->tbaaRootNode;

  AggregateType* ct = toAggregateType(type);

  Type* superType = NULL;
  // Recursively generate the TBAA nodes for this type.
  if( ct ) {
    for_fields(field, ct) {
      AggregateType* fct = toAggregateType(field->type);
      if(fct && field->hasFlag(FLAG_SUPER_CLASS)) {
        superType = field->type;
      }
      field->type->symbol->codegenMetadata();
    }
  }

  llvm::MDNode* parent = info->tbaaRootNode;
  llvm::MDNode* constParent = info->tbaaRootNode;
  if( superType ) {
    parent = superType->symbol->llvmTbaaNode;
    constParent = superType->symbol->llvmConstTbaaNode;
    INT_ASSERT( parent );
    INT_ASSERT( constParent );
  }

  // Ref and _ddata are really the same, and can conceivably
  // alias, so we normalize _ddata to be ref for the purposes of TBAA.
  if( hasFlag(FLAG_DATA_CLASS) ) {
    Type* eltType = getDataClassType(this)->typeInfo();
    Type* refType = getOrMakeRefTypeDuringCodegen(eltType);
    refType->symbol->codegenMetadata();
    this->llvmTbaaNode = refType->symbol->llvmTbaaNode;
    this->llvmConstTbaaNode = refType->symbol->llvmConstTbaaNode;
    return;
  }

  // Only things that aren't 'struct'-like should have simple TBAA
  // metadata. If they can alias with their fields, we don't do simple TBAA.
  // Integers, reals, bools, enums, references, wide pointers
  // count as one thing. Records, strings, complexes should not
  // get simple TBAA (they can get struct tbaa).
  if( is_bool_type(type) || is_int_type(type) || is_uint_type(type) ||
      is_real_type(type) || is_imag_type(type) || is_enum_type(type) ||
      isClass(type) || hasEitherFlag(FLAG_REF,FLAG_WIDE_REF) ||
      hasEitherFlag(FLAG_DATA_CLASS,FLAG_WIDE_CLASS) ) {
    // Now create tbaa metadata, one for const and one for not.
    {
      LLVM_METADATA_OPERAND_TYPE* Ops[2];
      Ops[0] = llvm::MDString::get(ctx, cname);
      Ops[1] = parent;
      llvmTbaaNode = llvm::MDNode::get(ctx, Ops);
    }
    {
      LLVM_METADATA_OPERAND_TYPE* Ops[3];
      Ops[0] = llvm::MDString::get(ctx, cname);
      Ops[1] = constParent;
      Ops[2] = llvm_constant_as_metadata(
                   llvm::ConstantInt::get(llvm::Type::getInt64Ty(ctx), 1));
      llvmConstTbaaNode = llvm::MDNode::get(ctx, Ops);
    }
  }

  // Don't try to create tbaa.struct metadata for non-struct.
  if( isUnion(type) ||
      hasFlag(FLAG_STAR_TUPLE) ||
      hasFlag(FLAG_REF) ||
      hasFlag(FLAG_DATA_CLASS) ||
      hasEitherFlag(FLAG_WIDE_REF,FLAG_WIDE_CLASS) ) {
    return;
  }

  if( ct ) {
    // Now create the tbaa.struct metadata nodes.
    llvm::SmallVector<LLVM_METADATA_OPERAND_TYPE*, 16> Ops;
    llvm::SmallVector<LLVM_METADATA_OPERAND_TYPE*, 16> ConstOps;

    const char* struct_name = ct->classStructName(true);
    llvm::Type* struct_type_ty = info->lvt->getType(struct_name);
    llvm::StructType* struct_type = NULL;
    INT_ASSERT(struct_type_ty);
    struct_type = llvm::dyn_cast<llvm::StructType>(struct_type_ty);
    INT_ASSERT(struct_type);

    for_fields(field, ct) {
      llvm::Type* fieldType = field->type->symbol->codegen().type;
      AggregateType* fct = toAggregateType(field->type);
      if(fct && field->hasFlag(FLAG_SUPER_CLASS)) {
        fieldType = info->lvt->getType(fct->classStructName(true));
      }
      INT_ASSERT(fieldType);
      if( ct ) {
        unsigned gep = ct->getMemberGEP(field->cname);
        llvm::Constant* off = llvm::ConstantExpr::getOffsetOf(struct_type, gep);
        llvm::Constant* sz = llvm::ConstantExpr::getSizeOf(fieldType);
        Ops.push_back(llvm_constant_as_metadata(off));
        Ops.push_back(llvm_constant_as_metadata(sz));
        Ops.push_back(field->type->symbol->llvmTbaaNode);
        ConstOps.push_back(llvm_constant_as_metadata(off));
        ConstOps.push_back(llvm_constant_as_metadata(sz));
        ConstOps.push_back(field->type->symbol->llvmConstTbaaNode);
        llvmTbaaStructNode = llvm::MDNode::get(ctx, Ops);
        llvmConstTbaaStructNode = llvm::MDNode::get(ctx, ConstOps);
      }
    }
  }
#endif
}

GenRet TypeSymbol::codegen() {
  GenInfo *info = gGenInfo;
  GenRet ret;
  ret.chplType = typeInfo();
  if( info->cfile ) {
    ret.c = cname;
  } else {
#ifdef HAVE_LLVM
    if( ! llvmType ) {
      // If we don't have an LLVM type yet, the type hasn't been
      // code generated, so code generate it now. This can get called
      // when adding types partway through code generation.
      codegenDef();
       codegenMetadata(); //TODO -- enable TBAA generation in the future.
    }
    ret.type = llvmType;
#endif
  }

  return ret;
}

void TypeSymbol::accept(AstVisitor* visitor) {
  if (visitor->enterTypeSym(this) == true) {

    if (type)
      type->accept(visitor);

    visitor->exitTypeSym(this);
  }
}

/******************************** | *********************************
*                                                                   *
*                                                                   *
********************************* | ********************************/

FnSymbol::FnSymbol(const char* initName) :
  Symbol(E_FnSymbol, initName),
  formals(),
  setter(NULL),
  retType(dtUnknown),
  where(NULL),
  retExprType(NULL),
  body(new BlockStmt()),
  thisTag(INTENT_BLANK),
  retTag(RET_VALUE),
  iteratorInfo(NULL),
  _this(NULL),
  _outer(NULL),
  instantiatedFrom(NULL),
  instantiationPoint(NULL),
  basicBlocks(NULL),
  calledBy(NULL),
  userString(NULL),
  valueFunction(NULL),
  codegenUniqueNum(1),
  doc(NULL),
  partialCopySource(NULL),
  retSymbol(NULL)
#ifdef HAVE_LLVM
  ,
  llvmDISubprogram(NULL)
#endif
{
  substitutions.clear();
  gFnSymbols.add(this);
  formals.parent = this;
}


FnSymbol::~FnSymbol() {
  if (iteratorInfo)
    delete iteratorInfo;
  BasicBlock::clear(this);
  delete basicBlocks; basicBlocks = 0;
  if (calledBy)
    delete calledBy;
}


void FnSymbol::verify() {
  Symbol::verify();
  if (astTag != E_FnSymbol) {
    INT_FATAL(this, "Bad FnSymbol::astTag");
  }
  if (_this && _this->defPoint->parentSymbol != this)
    INT_FATAL(this, "Each method must contain a 'this' declaration.");
  if (normalized) {
    CallExpr* last = toCallExpr(body->body.last());
    if (!last || !last->isPrimitive(PRIM_RETURN))
      INT_FATAL(this, "Last statement in normalized function is not a return");
  }
  if (formals.parent != this)
    INT_FATAL(this, "Bad AList::parent in FnSymbol");
  if (where && where->parentSymbol != this)
    INT_FATAL(this, "Bad FnSymbol::where::parentSymbol");
  if (retExprType && retExprType->parentSymbol != this)
    INT_FATAL(this, "Bad FnSymbol::retExprType::parentSymbol");
  if (body && body->parentSymbol != this)
    INT_FATAL(this, "Bad FnSymbol::body::parentSymbol");
}


FnSymbol* FnSymbol::getFnSymbol(void) {
  return this;
}


FnSymbol*
FnSymbol::copyInner(SymbolMap* map) {
  // Copy members that are common to innerCopy and partialCopy.
  FnSymbol* copy = this->copyInnerCore(map);

  // Copy members that weren't set by copyInnerCore.
  copy->setter      = COPY_INT(this->setter);
  copy->where       = COPY_INT(this->where);
  copy->body        = COPY_INT(this->body);
  copy->retExprType = COPY_INT(this->retExprType);
  copy->_this       = this->_this;

  return copy;
}


/** Copy over members common to both copyInner and partialCopy.
 *
 * \param map Map from symbols in the old function to symbols in the new one
 */
FnSymbol*
FnSymbol::copyInnerCore(SymbolMap* map) {
  FnSymbol* newFn = new FnSymbol(this->name);

  /* Copy the flags.
   *
   * TODO: See if it is necessary to copy flags both here and in the copy
   * method.
   */
  newFn->copyFlags(this);

  for_formals(formal, this) {
    newFn->insertFormalAtTail(COPY_INT(formal->defPoint));
  }

  // Copy members that are needed by both copyInner and partialCopy.
  newFn->partialCopySource  = this;
  newFn->astloc             = this->astloc;
  newFn->retType            = this->retType;
  newFn->thisTag            = this->thisTag;
  newFn->cname              = this->cname;
  newFn->_outer             = this->_outer;
  newFn->retTag             = this->retTag;
  newFn->instantiatedFrom   = this->instantiatedFrom;
  newFn->instantiationPoint = this->instantiationPoint;
  newFn->numPreTupleFormals = this->numPreTupleFormals;

  return newFn;
}

/** Copy just enough of the AST to get through filter candidate and
 *  disambiguate-by-match.
 *
 * This function selectively copies portions of the function's AST
 * representation.  The goal here is to copy exactly as many nodes as are
 * necessary to determine if a function is the best candidate for resolving a
 * call site and no more.  Special handling is necessary for the _this, where,
 * and retExprType members.  In addition, the return symbol needs to be made
 * available despite the fact that we have skipped copying the body.
 *
 * \param map Map from symbols in the old function to symbols in the new one
 */
FnSymbol* FnSymbol::partialCopy(SymbolMap* map) {
  FnSymbol* newFn = this->copyInnerCore(map);

  if (this->_this == NULL) {
    // Case 1: No _this pointer.
    newFn->_this = NULL;

  } else if (Symbol* replacementThis = map->get(this->_this)) {
    // Case 2: _this symbol is defined as one of the formal arguments.
    newFn->_this = replacementThis;

  } else {
    /*
     * Case 3: _this symbol is defined in the function's body.  A new symbol is
     * created.  This symbol will have to be used to replace some of the symbols
     * generated from copying the function's body during finalizeCopy.
     */
    newFn->_this           = this->_this->copy(map);
    newFn->_this->defPoint = new DefExpr(newFn->_this,
                                         COPY_INT(this->_this->defPoint->init),
                                         COPY_INT(this->_this->defPoint->exprType));
  }

  // Copy and insert the where clause if it is present.
  if (this->where != NULL) {
    newFn->where = COPY_INT(this->where);
    insert_help(newFn->where, NULL, newFn);
  }

  // Copy and insert the retExprType if it is present.
  if (this->retExprType != NULL) {
    newFn->retExprType = COPY_INT(this->retExprType);
    insert_help(newFn->retExprType, NULL, newFn);
  }

  /*
   * Because we are not copying the function's body we need to make the return
   * symbol available through other means.  To do this we first have to find
   * where the symbol is defined.  It may either be void, the _this symbol, a
   * formal symbol, or a symbol defined in the function's body.  In the last
   * case a new symbol and definition point have to be generated; the
   * finalizeCopy method will replace their corresponding nodes from the body
   * appropriately.
   */
  if (this->getReturnSymbol() == gVoid) {
    // Case 1: Function returns void.
    newFn->retSymbol = gVoid;

  } else if (this->getReturnSymbol() == this->_this) {
    // Case 2: Function returns _this.
    newFn->retSymbol = newFn->_this;

  } else if (Symbol* replacementRet = map->get(this->getReturnSymbol())) {
    // Case 3: Function returns a formal argument.
    newFn->retSymbol = replacementRet;

  } else {
    // Case 4: Function returns a symbol defined in the body.
    newFn->retSymbol = COPY_INT(this->getReturnSymbol());

    newFn->retSymbol->defPoint = new DefExpr(newFn->retSymbol,
                                             COPY_INT(this->getReturnSymbol()->defPoint->init),
                                             COPY_INT(this->getReturnSymbol()->defPoint->exprType));

    update_symbols(newFn->retSymbol, map);
  }

  // Add a map entry from this FnSymbol to the newly generated one.
  map->put(this, newFn);
  // Update symbols in the sub-AST as is appropriate.
  update_symbols(newFn, map);

  // Copy over the partialCopyMap, to be used later in finalizeCopy.
  newFn->partialCopyMap.copy(*map);

  /*
   * Add the PARTIAL_COPY flag so we will know if we need to instantiate its
   * body later.
   */
  newFn->addFlag(FLAG_PARTIAL_COPY);

  return newFn;
}

/** Finish copying the function's AST after a partial copy.
 *
 * This function finishes the work started by partialCopy.  This involves
 * copying the setter and body, and repairing some inconsistencies in the
 * copied body.
 *
 * \param map Map from symbols in the old function to symbols in the new one
 */
void FnSymbol::finalizeCopy(void) {
  if (this->hasFlag(FLAG_PARTIAL_COPY)) {

    // Make sure that the source has been finalized.
    this->partialCopySource->finalizeCopy();

    SET_LINENO(this);

    // Retrieve our old/new symbol map from the partial copy process.
    SymbolMap* map = &(this->partialCopyMap);

    this->setter = COPY_INT(this->partialCopySource->setter);

    /*
     * When we reach this point we will be in one of three scenarios:
     *  1) The function's body is empty and needs to be copied over from the
     *     copy source.
     *  2) The function's body has been replaced and we don't need to do
     *     anything else.
     *  3) The function has had varargs expanded and we need to copy over the
     *     added statements from the old block to a new copy of the body from
     *     the source.
     */
    if (this->hasFlag(FLAG_EXPANDED_VARARGS)) {
      // Alias the old body and make a new copy of the body from the source.
      BlockStmt* varArgNodes = this->body;
      this->body             = COPY_INT(this->partialCopySource->body);

      /*
       * Iterate over the statements that have been added to the function body
       * and add them to the new body.
       */
      for_alist_backward(node, varArgNodes->body) {
        remove_help(node, false);
        node->list = NULL;
        this->body->insertAtHead(node);
      }

      // Clean up blocks that aren't going to be used any more.
      gBlockStmts.remove(gBlockStmts.index(varArgNodes));
      delete varArgNodes;

      this->removeFlag(FLAG_EXPANDED_VARARGS);

    } else if (this->body->body.length == 0) {
      gBlockStmts.remove(gBlockStmts.index(this->body));
      delete this->body;

      this->body = COPY_INT(this->partialCopySource->body);
    }

    Symbol* replacementThis = map->get(this->partialCopySource->_this);

    /*
     * Two cases may arise here.  The first is when the _this symbol is defined
     * in the formal arguments.  In this case no additional work needs to be
     * done.  In the second case the function's _this symbol is defined in the
     * function's body.  In this case we need to repair the new/old symbol map
     * and replace the definition point in the body with our existing def point.
     */
    if (replacementThis != this->_this) {
      /*
       * In Case 2:
       * this->partialCopySource->_this := A
       * this->_this                    := B
       *
       * map[A] := C
       */

      // Set map[A] := B
      map->put(this->partialCopySource->_this, this->_this);
      // Set map[C] := B
      map->put(replacementThis, this->_this);

      // Replace the definition of _this in the body: def(C) -> def(B)
      replacementThis->defPoint->replace(this->_this->defPoint);
    }

    /*
     * Cases where the return symbol is gVoid or this->_this don't require any
     * additional actions.
     */
    if (this->retSymbol != gVoid && this->retSymbol != this->_this) {
      Symbol* replacementRet = map->get(this->partialCopySource->getReturnSymbol());

      if (replacementRet != this->retSymbol) {
        /*
         * We now know that retSymbol is defined in function's body.  We must
         * now replace the duplicate symbol and its definition point with the
         * ones generated in partialCopy.  This is the exact same process as
         * was done above for the _this symbol.
         */
        replacementRet->defPoint->replace(this->retSymbol->defPoint);

        map->put(this->partialCopySource->getReturnSymbol(), this->retSymbol);
        map->put(replacementRet, this->retSymbol);
      }
    }

    /*
     * Null out the return symbol so that future changes to the return symbol
     * will be reflected in calls to getReturnSymbol().
     */
    this->retSymbol = NULL;

    // Repair broken up-pointers.
    insert_help(this, this->defPoint, this->defPoint->parentSymbol);

    /*
     * Update all old symbols left in the function's AST with their appropriate
     * replacements.
     */
    update_symbols(this, map);

    // Clean up book keeping information.
    this->partialCopyMap.clear();
    this->partialCopySource = NULL;
    this->removeFlag(FLAG_PARTIAL_COPY);
  }
}


void FnSymbol::replaceChild(BaseAST* old_ast, BaseAST* new_ast) {
  if (old_ast == body) {
    body = toBlockStmt(new_ast);
  } else if (old_ast == where) {
    where = toBlockStmt(new_ast);
  } else if (old_ast == setter) {
    setter = toDefExpr(new_ast);
  } else if (old_ast == retExprType) {
    retExprType = toBlockStmt(new_ast);
  } else {
    INT_FATAL(this, "Unexpected case in FnSymbol::replaceChild");
  }
}

// forHeader == true when generating the C header.
GenRet FnSymbol::codegenFunctionType(bool forHeader) {
  GenInfo* info = gGenInfo;
  GenRet ret;

  ret.chplType = typeInfo();
  INT_ASSERT(ret.chplType == dtUnknown); //just documenting the current state

  if( info->cfile ) {
    // Cast to right function type.
    std::string str;
    str += retType->codegen().c.c_str();
    if( forHeader ) {
      str += " ";
      str += cname;
    } else str += "(*)";
    str += "(";
    if(numFormals() == 0) {
      str += "void";
    } else {
      int count = 0;
      for_formals(formal, this) {
        if (formal->defPoint == formals.head && hasFlag(FLAG_ON_BLOCK))
          continue; // do not print locale argument for on blocks
        if (count > 0)
          str += ", ";
        str += formal->codegenType().c;
        if( forHeader ) {
          str += " ";
          str += formal->cname;
        }
        count++;
      }
    }
    str += ")";
    ret.c = str;
  } else {
#ifdef HAVE_LLVM
    llvm::Type *returnType;
    std::vector<llvm::Type *> argumentTypes;

    int count = 0;
    for_formals(formal, this) {
      if (formal->defPoint == formals.head && hasFlag(FLAG_ON_BLOCK))
        continue; // do not print locale argument for on blocks
      argumentTypes.push_back(formal->codegenType().type);
      count++;
    }

    //Void type handled here since LLVM complains about a
    //void type defined in a module
    if( 0 == strcmp("void", retType->symbol->name) ) {
      returnType = llvm::Type::getVoidTy(info->module->getContext());
    } else {
      returnType = retType->codegen().type;
    }
    // now cast to correct function type
    llvm::FunctionType* fnType =
      llvm::FunctionType::get(returnType,
                              argumentTypes,
                              /* is var arg */ false);
    ret.type = fnType;
#endif
  }
  return ret;
}

void FnSymbol::codegenHeaderC(void) {
  FILE* outfile = gGenInfo->cfile;
  if (fGenIDS)
    fprintf(outfile, "/* %7d */ ", id);
  // Prepend function header with necessary __global__ declaration

  //
  // A function prototype can be labeled static if it is neither
  // exported nor external
  //
  if (!hasFlag(FLAG_EXPORT) && !hasFlag(FLAG_EXTERN)) {
    fprintf(outfile, "static ");
  }
  fprintf(outfile, "%s", codegenFunctionType(true).c.c_str());
}


GenRet FnSymbol::codegenCast(GenRet fnPtr) {
  GenInfo *info = gGenInfo;
  GenRet fngen;
  GenRet t = codegenFunctionType(false);
  if( info->cfile ) {
    // Cast to right function type.
    std::string str;
    str += "((";
    str += t.c;
    str  += ")";
    str += fnPtr.c;
    str += ")";
    fngen.c = str;
  } else {
#ifdef HAVE_LLVM
    // now cast to correct function type
    llvm::FunctionType* fnType = llvm::cast<llvm::FunctionType>(t.type);
    llvm::PointerType *ptrToFnType = llvm::PointerType::get(fnType, 0);
    fngen.val = info->builder->CreateBitCast(fnPtr.val, ptrToFnType);
#endif
  }
  return fngen;
}

void FnSymbol::codegenPrototype() {
  GenInfo *info = gGenInfo;

  if (hasFlag(FLAG_EXTERN))       return;
  if (hasFlag(FLAG_NO_PROTOTYPE)) return;
  if (hasFlag(FLAG_NO_CODEGEN))   return;

  if( breakOnCodegenCname[0] &&
      0 == strcmp(cname, breakOnCodegenCname) ) {
    gdbShouldBreakHere();
  }

  if( info->cfile ) {
    // In C, we don't need to generate prototypes for external
    // functions, since these prototypes will presumably be
    // present in some C header file.
    codegenHeaderC();
    fprintf(info->cfile, ";\n");
  } else {
#ifdef HAVE_LLVM
    std::vector<llvm::Type *> argumentTypes;
    std::vector<const char *> argumentNames;

    int numArgs = 0;
    for_formals(arg, this) {
      if(arg->defPoint == formals.head && hasFlag(FLAG_ON_BLOCK)) {
        continue;
      }
      argumentTypes.push_back(arg->codegenType().type);
      argumentNames.push_back(arg->cname);
      numArgs++;
    }

    llvm::FunctionType *type = llvm::cast<llvm::FunctionType>(
        this->codegenFunctionType(false).type);

    llvm::Function *existing;

    // Look for the function in the LayeredValueTable
    // or in the module.
    existing = getFunctionLLVM(cname);

    // Check to see if another function already exists.
    if( existing ) {
      // other function with the same name exists!
      // check that the prototype matches.
      if(!existing->empty()) {
        INT_FATAL(this, "Redefinition of a function");
      }
      if((int)existing->arg_size() != numArgs) {
        INT_FATAL(this,
                  "Redefinition of a function with different number of args");
      }
      if(type != existing->getFunctionType()) {
        INT_FATAL(this, "Redefinition of a function with different arg types");
      }

      return;
    }

    // No other function with the same name exists.
    llvm::Function *func =
      llvm::Function::Create(
          type,
          hasFlag(FLAG_EXPORT) ? llvm::Function::ExternalLinkage
                               : llvm::Function::InternalLinkage,
          cname,
          info->module);

    int argID = 0;
    for(llvm::Function::arg_iterator ai = func->arg_begin();
        ai != func->arg_end();
        ai++) {
      ai->setName(argumentNames[argID++]);
    }
#endif
  }
  return;
}


void FnSymbol::codegenDef() {
  GenInfo *info = gGenInfo;
  FILE* outfile = info->cfile;
#ifdef HAVE_LLVM
  llvm::Function *func = NULL;
#endif

  if( breakOnCodegenCname[0] &&
      0 == strcmp(cname, breakOnCodegenCname) ) {
    gdbShouldBreakHere();
  }

  if( hasFlag(FLAG_NO_CODEGEN) ) return;

  info->cStatements.clear();
  info->cLocalDecls.clear();

  if( outfile ) {
    if (strcmp(saveCDir, "")) {
     if (const char* rawname = fname()) {
      const char* name = strrchr(rawname, '/');
      name = name ? name + 1 : rawname;
      fprintf(outfile, "/* %s:%d */\n", name, linenum());
     }
    }

    codegenHeaderC();

    fprintf(outfile, " {\n");
  } else {
#ifdef HAVE_LLVM
    func = getFunctionLLVM(cname);

    llvm::BasicBlock *block =
      llvm::BasicBlock::Create(info->module->getContext(), "entry", func);

    info->builder->SetInsertPoint(block);

    info->lvt->addLayer();

    //printf("LLVM GENERATING FUNCTION\n");
    if(debug_info) {
      printf("LLVM DEBUG_INFO BLOCK\n");
      llvm::DISubprogram dbgScope = debug_info->get_function(this);
      info->builder->SetCurrentDebugLocation(
        llvm::DebugLoc::get(linenum(),0,dbgScope));
    }

    llvm::Function::arg_iterator ai = func->arg_begin();
    unsigned int ArgNo = 1; //start from 1 to cooperate with createLocalVariable
    for_formals(arg, this) {
      if (arg->defPoint == formals.head && hasFlag(FLAG_ON_BLOCK))
        continue; // do not print locale argument for on blocks

      if (arg->requiresCPtr()){
        info->lvt->addValue(arg->cname, ai,  GEN_PTR, !is_signed(type));
      } else {
        GenRet gArg;
        gArg.val = ai;
        gArg.chplType = arg->typeInfo();
        GenRet tempVar = createTempVarWith(gArg);

        info->lvt->addValue(arg->cname, tempVar.val,
                            tempVar.isLVPtr, !is_signed(type));
	// Added by Hui: debug info for formal arguments
	if(debug_info){
	  debug_info->get_formal_arg(arg, ArgNo);
	}
      }
      ++ai;
      ArgNo++;
    }

#endif
  }

  {
    std::vector<BaseAST*> asts;
    collect_top_asts(body, asts);

    for_vector(BaseAST, ast, asts) {
      if (DefExpr* def = toDefExpr(ast))
        if (!toTypeSymbol(def->sym)) {
          if (fGenIDS && isVarSymbol(def->sym))
            genIdComment(def->sym->id);
          def->sym->codegenDef();
          flushStatements();
        }
    }
  }

  body->codegen();
  flushStatements();

  if( outfile ) {
    fprintf(outfile, "}\n\n");
  } else {
#ifdef HAVE_LLVM
    info->lvt->removeLayer();
    if( developer ) {
      bool problems;
#if HAVE_LLVM_VER >= 35
      problems = llvm::verifyFunction(*func, &llvm::errs());
#else
      problems = llvm::verifyFunction(*func, llvm::PrintMessageAction);
#endif
      if( problems ) {
        INT_FATAL("LLVM function verification failed");
      }
    }
    // Now run the optimizations on that function.
    // (we handle checking fFastFlag, etc, when we set up FPM_postgen)
    // This way we can potentially keep the fn in cache while it
    // is simplified. The big optos happen later.
    info->FPM_postgen->run(*func);
#endif
  }

  return;
}

GenRet FnSymbol::codegen() {
  GenInfo *info = gGenInfo;
  GenRet ret;
  if( info->cfile ) ret.c = cname;
  else {
#ifdef HAVE_LLVM
    ret.val = getFunctionLLVM(cname);
    if( ! ret.val ) {
      if( hasFlag(FLAG_EXTERN) ) {
        if( isBuiltinExternCFunction(cname) ) {
          // it's OK.
        } else {
          USR_FATAL("Could not find C function for %s; "
                    " perhaps it is missing or is a macro?", cname);
        }
      } else {
        INT_FATAL("Missing LLVM function for %s", cname);
      }
    }
#endif
  }
  return ret;
}

void
FnSymbol::insertAtHead(Expr* ast) {
  body->insertAtHead(ast);
}


void
FnSymbol::insertAtTail(Expr* ast) {
  body->insertAtTail(ast);
}


void
FnSymbol::insertAtHead(const char* format, ...) {
  va_list args;

  va_start(args, format);
  insertAtHead(new_Expr(format, args));
  va_end(args);
}


void
FnSymbol::insertAtTail(const char* format, ...) {
  va_list args;

  va_start(args, format);
  insertAtTail(new_Expr(format, args));
  va_end(args);
}


Symbol*
FnSymbol::getReturnSymbol() {
  if (this->retSymbol != NULL) {
    return this->retSymbol;

  } else {
    CallExpr* ret = toCallExpr(body->body.last());
    if (!ret || !ret->isPrimitive(PRIM_RETURN))
      INT_FATAL(this, "function is not normal");
    SymExpr* sym = toSymExpr(ret->get(1));
    if (!sym)
      INT_FATAL(this, "function is not normal");
    return sym->var;
  }
}


// Replace the return symbol with 'newRetSymbol',
// return the previous return symbol.
// If newRetType != NULL, also update fn->retType.
Symbol*
FnSymbol::replaceReturnSymbol(Symbol* newRetSymbol, Type* newRetType)
{
  // follows getReturnSymbol()
  CallExpr* ret = toCallExpr(this->body->body.last());
  if (!ret || !ret->isPrimitive(PRIM_RETURN))
    INT_FATAL(this, "function is not normal");
  SymExpr* sym = toSymExpr(ret->get(1));
  if (!sym)
    INT_FATAL(this, "function is not normal");
  Symbol* prevRetSymbol = sym->var;

  // updating
  sym->var = newRetSymbol;
  this->retSymbol = newRetSymbol;
  if (newRetType)
    this->retType = newRetType;

  return prevRetSymbol;
}


void
FnSymbol::insertBeforeReturn(Expr* ast) {
  CallExpr* ret = toCallExpr(body->body.last());
  if (!ret || !ret->isPrimitive(PRIM_RETURN))
    INT_FATAL(this, "function is not normal");
  Expr* last = ret;
  if (DefExpr* def = toDefExpr(last->prev))
    if (toLabelSymbol(def->sym))
      last = last->prev; // label before return
  last->insertBefore(ast);
}


void
FnSymbol::insertBeforeReturnAfterLabel(Expr* ast) {
  CallExpr* ret = toCallExpr(body->body.last());
  if (!ret || !ret->isPrimitive(PRIM_RETURN))
    INT_FATAL(this, "function is not normal");
  ret->insertBefore(ast);
}


// Return the last, outermost Expr within 'ast' that is not a local block.
static Expr* descendIntoLocalBlocks(Expr* ast) {
  while (ast) {
    if (BlockStmt* block = toBlockStmt(ast))
      if (CallExpr* bInfo = block->blockInfoGet())
        if (bInfo->isPrimitive(PRIM_BLOCK_LOCAL)) {
          // descend into 'block'
          ast = block->body.last();
          continue;
        }
    // not a local block
    break;
  }
  return ast;
}

void
FnSymbol::insertBeforeDownEndCount(Expr* ast,
                                   bool descendLocalBlocks)
{
  CallExpr* ret = toCallExpr(body->body.last());
  if (!ret || !ret->isPrimitive(PRIM_RETURN))
    INT_FATAL(this, "function is not normal");
  CallExpr* last = toCallExpr(ret->prev);
  if (!last && descendLocalBlocks)
    last = toCallExpr(descendIntoLocalBlocks(ret->prev));
  if (!last || strcmp(last->isResolved()->name, "_downEndCount"))
    INT_FATAL(last, "Expected call to _downEndCount");
  last->insertBefore(ast);
}


void
FnSymbol::insertFormalAtHead(BaseAST* ast) {
  if (ArgSymbol* arg = toArgSymbol(ast))
    formals.insertAtHead(new DefExpr(arg));
  else if (DefExpr* def = toDefExpr(ast))
    formals.insertAtHead(def);
  else
    INT_FATAL(ast, "Bad argument to FnSymbol::insertFormalAtHead");
}


void
FnSymbol::insertFormalAtTail(BaseAST* ast) {
  if (ArgSymbol* arg = toArgSymbol(ast))
    formals.insertAtTail(new DefExpr(arg));
  else if (DefExpr* def = toDefExpr(ast))
    formals.insertAtTail(def);
  else
    INT_FATAL(ast, "Bad argument to FnSymbol::insertFormalAtTail");
}


int
FnSymbol::numFormals() const {
  return formals.length;
}


ArgSymbol*
FnSymbol::getFormal(int i) {
  return toArgSymbol(toDefExpr(formals.get(i))->sym);
}

void
FnSymbol::collapseBlocks() {
  CollapseBlocks visitor;

  body->accept(&visitor);
}

//
// returns 1 if generic
// returns 2 if they all have defaults
//
static int
hasGenericArgs(FnSymbol* fn) {
  bool isGeneric = false;
  bool hasGenericDefaults = true;
  for_formals(formal, fn) {
    if ((formal->type->symbol->hasFlag(FLAG_GENERIC) &&
         (!formal->type->hasGenericDefaults ||
          formal->hasFlag(FLAG_MARKED_GENERIC) ||
          formal == fn->_this ||
          formal->hasFlag(FLAG_IS_MEME))) ||
        formal->intent == INTENT_PARAM) {
      isGeneric = true;
      if (!formal->defaultExpr)
        hasGenericDefaults = false;
    }
  }
  if (isGeneric && !hasGenericDefaults)
    return 1;
  else if (isGeneric && hasGenericDefaults)
    return 2;
  else
    return 0;
}


// Tag the given function as generic.
// Returns true if there was a change, false otherwise.
bool FnSymbol::tag_generic() {
  if (hasFlag(FLAG_GENERIC))
    return false;  // Already generic, no change.

  if (int result = hasGenericArgs(this)) {
    // This function has generic arguments, so mark it as generic.
    addFlag(FLAG_GENERIC);

    // If the return type is not completely unknown (which is generic enough)
    // and this function is a type constructor function,
    // then mark its return type as generic.
    if (retType != dtUnknown && hasFlag(FLAG_TYPE_CONSTRUCTOR)) {
      retType->symbol->addFlag(FLAG_GENERIC);
      if (result == 2)
        retType->hasGenericDefaults = true;
    }
    return true;
  }
  return false;
}

bool FnSymbol::isResolved() const {
  return hasFlag(FLAG_RESOLVED);
}

void FnSymbol::accept(AstVisitor* visitor) {
  if (visitor->enterFnSym(this) == true) {

    for_alist(next_ast, formals) {
      next_ast->accept(visitor);
    }

    if (setter)
      setter->accept(visitor);

    if (body)
      body->accept(visitor);

    if (where)
      where->accept(visitor);

    if (retExprType) {
      retExprType->accept(visitor);
    }

    visitor->exitFnSym(this);
  }
}

// This function is a method on an aggregate type
bool FnSymbol::isMethod() const {
  return hasFlag(FLAG_METHOD);
}

// This function is a method on an aggregate type, defined within its
// declaration
bool FnSymbol::isPrimaryMethod() const {
  return hasFlag(FLAG_METHOD_PRIMARY);
}

// This function is a method on an aggregate type, defined outside its
// definition
bool FnSymbol::isSecondaryMethod() const {
  return isMethod() && !isPrimaryMethod();
}


// This function or method is an iterator (as opposed to a procedure).
bool FnSymbol::isIterator() const {
  return hasFlag(FLAG_ITERATOR_FN);
}


std::string FnSymbol::docsDirective() {
  if (fDocsTextOnly) {
    return "";
  }

  if (this->isMethod() && this->isIterator()) {
    return ".. itermethod:: ";
  } else if (this->isIterator()) {
    return ".. iterfunction:: ";
  } else if (this->isMethod()) {
    return ".. method:: ";
  } else {
    return ".. function:: ";
  }
}


void FnSymbol::printDocs(std::ostream *file, unsigned int tabs) {
  if (this->hasFlag(FLAG_NO_DOC)) {
    return;
  }

  // Print the rst directive, if one is needed.
  this->printTabs(file, tabs);
  *file << this->docsDirective();

  // Print export. Externs do not get a prefix, since the user doesn't
  // care whether it's an extern or not (they just want to use the function).
  // Inlines don't get a prefix for symmetry in modules like Math.chpl and
  // due to the argument that it's of negligible value in most cases.
  if (this->hasFlag(FLAG_EXPORT)) {
    *file << "export ";
  }

  // Print iter/proc.
  if (this->isIterator()) {
    *file << "iter ";
  } else {
    *file << "proc ";
  }

  // Print name and arguments.
  AstToText info;
  info.appendNameAndFormals(this);
  *file << info.text();

  // Print return intent, if one exists.
  switch (this->retTag) {
  case RET_REF:
    *file << " ref";
    break;
  case RET_PARAM:
    *file << " param";
    break;
  case RET_TYPE:
    *file << " type";
    break;
  default:
    break;
  }

  // Print return type.
  if (this->retExprType != NULL) {
    *file << ": ";
    this->retExprType->body.tail->prettyPrint(file);
  }
  *file << std::endl;

  if (!fDocsTextOnly) {
    *file << std::endl;
  }

  if (this->doc != NULL) {
    this->printDocsDescription(this->doc, file, tabs + 1);
    *file << std::endl;
  }
}


/******************************** | *********************************
*                                                                   *
*                                                                   *
********************************* | ********************************/

EnumSymbol::EnumSymbol(const char* init_name) :
  Symbol(E_EnumSymbol, init_name)
{
  gEnumSymbols.add(this);
}


void EnumSymbol::verify() {
  Symbol::verify();
  if (astTag != E_EnumSymbol) {
    INT_FATAL(this, "Bad EnumSymbol::astTag");
  }
}


EnumSymbol*
EnumSymbol::copyInner(SymbolMap* map) {
  EnumSymbol* copy = new EnumSymbol(this->name);
  copy->copyFlags(this);
  return copy;
}

void EnumSymbol::replaceChild(BaseAST* old_ast, BaseAST* new_ast) {
  INT_FATAL(this, "Unexpected case in EnumSymbol::replaceChild");
}

bool EnumSymbol::isParameter() const { return true; }

void EnumSymbol::codegenDef() { }

Immediate* EnumSymbol::getImmediate(void) {
  if (SymExpr* init = toSymExpr(defPoint->init)) {
    if (VarSymbol* initvar = toVarSymbol(init->var)) {
      return initvar->immediate;
    }
  }
  return NULL;
}

void EnumSymbol::accept(AstVisitor* visitor) {
  visitor->visitEnumSym(this);
}

/******************************** | *********************************
*                                                                   *
*                                                                   *
********************************* | ********************************/

ModuleSymbol::ModuleSymbol(const char* iName,
                           ModTag      iModTag,
                           BlockStmt*  iBlock)
  : Symbol(E_ModuleSymbol, iName),
    modTag(iModTag),
    block(iBlock),
    initFn(NULL),
    filename(NULL),
    doc(NULL),
#ifdef HAVE_LLVM
    extern_info(NULL),
    llvmDINameSpace(NULL),
#endif
    moduleNamePrefix("")
{

  block->parentSymbol = this;
  registerModule(this);
  gModuleSymbols.add(this);
}


ModuleSymbol::~ModuleSymbol() { }


void ModuleSymbol::verify() {
  Symbol::verify();

  if (astTag != E_ModuleSymbol) {
    INT_FATAL(this, "Bad ModuleSymbol::astTag");
  }

  if (block && block->parentSymbol != this)
    INT_FATAL(this, "Bad ModuleSymbol::block::parentSymbol");

  if (initFn && !toFnSymbol(initFn))
    INT_FATAL(this, "Bad ModuleSymbol::initFn");
}


ModuleSymbol*
ModuleSymbol::copyInner(SymbolMap* map) {
  INT_FATAL(this, "Illegal call to ModuleSymbol::copy");

  return NULL;
}


static int compareLineno(void* v1, void* v2) {
  FnSymbol* fn1 = (FnSymbol*)v1;
  FnSymbol* fn2 = (FnSymbol*)v2;

  return fn1->linenum() < fn2->linenum();
}


void ModuleSymbol::codegenDef() {
  GenInfo* info = gGenInfo;

  info->filename = fname();
  info->lineno   = linenum();

  info->cStatements.clear();
  info->cLocalDecls.clear();

  std::vector<FnSymbol*> fns;

  for_alist(expr, block->body) {
    if (DefExpr* def = toDefExpr(expr))
      if (FnSymbol* fn = toFnSymbol(def->sym)) {
        // Ignore external and prototype functions.
        if (fn->hasFlag(FLAG_EXTERN) ||
            fn->hasFlag(FLAG_FUNCTION_PROTOTYPE))
          continue;

        fns.push_back(fn);
      }
  }

  std::sort(fns.begin(), fns.end(), compareLineno);

<<<<<<< HEAD
#ifdef HAVE_LLVM
  if(debug_info && info->filename) {
    debug_info->get_module_scope(this);
  }
#endif

  forv_Vec(FnSymbol, fn, fns) {
=======
  for_vector(FnSymbol, fn, fns) {
>>>>>>> 0251a72d
    fn->codegenDef();
  }

  flushStatements();
}

// Collect the top-level classes for this Module.
//
// 2014/07/25 MDN.  This function is currently only called by
// docs.  Historically all of the top-level classes were buried
// inside the prototypical module initFn.
//
// Installing The initFn is being moved forward but there are
// still short periods of time when the classes will still be
// buried inside the module initFn.
//
// Hence this function is currently able to handle the before
// and after case.  The before case can be pulled out once the
// construction of the initFn is cleaned up.
//

Vec<AggregateType*> ModuleSymbol::getTopLevelClasses() {
  Vec<AggregateType*> classes;

  for_alist(expr, block->body) {
    if (DefExpr* def = toDefExpr(expr)) {

      if (TypeSymbol* type = toTypeSymbol(def->sym)) {
        if (AggregateType* cl = toAggregateType(type->type)) {
          classes.add(cl);
        }

      // Step in to the initFn
      } else if (FnSymbol* fn = toFnSymbol(def->sym)) {
        if (fn->hasFlag(FLAG_MODULE_INIT)) {
          for_alist(expr2, fn->body->body) {
            if (DefExpr* def2 = toDefExpr(expr2)) {
              if (TypeSymbol* type = toTypeSymbol(def2->sym)) {
                if (AggregateType* cl = toAggregateType(type->type)) {
                  classes.add(cl);
                }
              }
            }
          }
        }
      }
    }
  }

  return classes;
}


void ModuleSymbol::printDocs(std::ostream *file, unsigned int tabs) {
  if (this->hasFlag(FLAG_NO_DOC)) {
    return;
  }

  // Print the module directive first, for .rst mode. This will associate the
  // Module: <name> title with the module. If the .. module:: directive comes
  // after the title, sphinx will complain about a duplicate id error.
  if (!fDocsTextOnly) {
    *file << ".. default-domain:: chpl" << std::endl << std::endl;
    *file << ".. module:: " << this->docsName() << std::endl;

    if (this->doc != NULL) {
      this->printTabs(file, tabs + 1);
      *file << ":synopsis: ";
      *file << firstNonEmptyLine(this->doc);
      *file << std::endl;
    }
    *file << std::endl;
  }

  this->printTabs(file, tabs);
  const char *moduleTitle = astr("Module: ", this->docsName().c_str());
  *file << moduleTitle << std::endl;

  if (!fDocsTextOnly) {
    int length = tabs * this->tabText.length() + strlen(moduleTitle);
    for (int i = 0; i < length; i++) {
      *file << "=";
    }
    *file << std::endl;
  }

  if (this->doc != NULL) {
    // Only print tabs for text only mode. The .rst prefers not to have the
    // tabs for module level comments and leading whitespace removed.
    unsigned int t = tabs;
    if (fDocsTextOnly) {
      t += 1;
    }

    this->printDocsDescription(this->doc, file, t);
    if (!fDocsTextOnly) {
      *file << std::endl;
    }
  }
}


/*
 * Append 'prefix' to existing module name prefix.
 */
void ModuleSymbol::addPrefixToName(std::string prefix) {
  this->moduleNamePrefix += prefix;
}


/*
 * Returns name of module, including any prefixes that have been set.
 */
std::string ModuleSymbol::docsName() {
  return this->moduleNamePrefix + this->name;
}


// This is intended to be called by getTopLevelConfigsVars and
// getTopLevelVariables, since the code for them would otherwise be roughly
// the same.

// It is also private to ModuleSymbols
//
// See the comment on getTopLevelFunctions() for the rationale behind the AST
// traversal
void ModuleSymbol::getTopLevelConfigOrVariables(Vec<VarSymbol *> *contain, Expr *expr, bool config) {
  if (DefExpr* def = toDefExpr(expr)) {

    if (VarSymbol* var = toVarSymbol(def->sym)) {
      if (var->hasFlag(FLAG_CONFIG) == config) {
        // The config status of the variable matches what we are looking for
        contain->add(var);
      }

    } else if (FnSymbol* fn = toFnSymbol(def->sym)) {
      if (fn->hasFlag(FLAG_MODULE_INIT)) {
        for_alist(expr2, fn->body->body) {
          if (DefExpr* def2 = toDefExpr(expr2)) {
            if (VarSymbol* var = toVarSymbol(def2->sym)) {
              if (var->hasFlag(FLAG_CONFIG) == config) {
                // The config status of the variable matches what we are
                // looking for
                contain->add(var);
              }
            }
          }
        }
      }
    }
  }
}

// Collect the top-level config variables for this Module.
Vec<VarSymbol*> ModuleSymbol::getTopLevelConfigVars() {
  Vec<VarSymbol*> configs;

  for_alist(expr, block->body) {
    getTopLevelConfigOrVariables(&configs, expr, true);
  }

  return configs;
}

// Collect the top-level variables that aren't configs for this Module.
Vec<VarSymbol*> ModuleSymbol::getTopLevelVariables() {
  Vec<VarSymbol*> variables;

  for_alist(expr, block->body) {
    getTopLevelConfigOrVariables(&variables, expr, false);
  }

  return variables;
}

// Collect the top-level functions for this Module.
//
// This one is similar to getTopLevelModules() and
// getTopLevelClasses() except that it collects any
// functions and then steps in to initFn if it finds it.
//
Vec<FnSymbol*> ModuleSymbol::getTopLevelFunctions(bool includeExterns) {
  Vec<FnSymbol*> fns;

  for_alist(expr, block->body) {
    if (DefExpr* def = toDefExpr(expr)) {
      if (FnSymbol* fn = toFnSymbol(def->sym)) {
        // Ignore external and prototype functions.
        if (includeExterns == false &&
            (fn->hasFlag(FLAG_EXTERN) ||
             fn->hasFlag(FLAG_FUNCTION_PROTOTYPE))) {
          continue;
        }

        fns.add(fn);

        // The following additional overhead and that present in getConfigVars
        // and getClasses is a result of the docs pass occurring before
        // the functions/configvars/classes are taken out of the module
        // initializer function and put on the same level as that function.
        // If and when that changes, the code encapsulated in this if
        // statement may be removed.
        if (fn->hasFlag(FLAG_MODULE_INIT)) {
          for_alist(expr2, fn->body->body) {
            if (DefExpr* def2 = toDefExpr(expr2)) {
              if (FnSymbol* fn2 = toFnSymbol(def2->sym)) {
                if (includeExterns == false &&
                    (fn2->hasFlag(FLAG_EXTERN) ||
                     fn2->hasFlag(FLAG_FUNCTION_PROTOTYPE))) {
                  continue;
                }

                fns.add(fn2);
              }
            }
          }
        }
      }
    }
  }

  return fns;
}

Vec<ModuleSymbol*> ModuleSymbol::getTopLevelModules() {
  Vec<ModuleSymbol*> mods;

  for_alist(expr, block->body) {
    if (DefExpr* def = toDefExpr(expr))
      if (ModuleSymbol* mod = toModuleSymbol(def->sym)) {
        if (strcmp(mod->defPoint->parentSymbol->name, name) == 0)
          mods.add(mod);
      }
  }

  return mods;
}

void ModuleSymbol::replaceChild(BaseAST* old_ast, BaseAST* new_ast) {
  if (old_ast == block) {
    block = toBlockStmt(new_ast);
  } else {
    INT_FATAL(this, "Unexpected case in ModuleSymbol::replaceChild");
  }
}

void ModuleSymbol::accept(AstVisitor* visitor) {
  if (visitor->enterModSym(this) == true) {

    if (block)
      block->accept(visitor);

    visitor->exitModSym(this);
  }
}

void ModuleSymbol::addDefaultUses() {
  if (modTag != MOD_INTERNAL) {
    UnresolvedSymExpr* modRef = 0;

    SET_LINENO(this);

    modRef = new UnresolvedSymExpr("ChapelStandard");
    block->insertAtHead(new CallExpr(PRIM_USE, modRef));

  // We don't currently have a good way to fetch the root module by name.
  // Insert it directly rather than by name
  } else if (this == baseModule) {
    SET_LINENO(this);

    block->moduleUseAdd(rootModule);
  }
}

//
// NOAKES 2014/07/22
//
// There is currently a problem in functionResolve that this function
// has a "temporary" work around for.

// There is somewhere within that code that believes the order of items in
// modUseList is an indicator of "dependence order" even though this list
// does not and cannot maintain that information.
//
// Fortunately there are currently no tests that expose this fallacy so
// long at ChapelStandard always appears first in the list
void ModuleSymbol::moduleUseAdd(ModuleSymbol* mod) {
  if (modUseList.index(mod) < 0) {
    if (mod == standardModule) {
      modUseList.insert(0, mod);
    } else {
      modUseList.add(mod);
    }
  }
}

// If the specified module is currently used by the target
// then remove the module from the use-state of this module
// but introduce references to the children of the module
// being dropped.
//
// At this time this is only used for deadCodeElimination and
// it is not clear if there will be other uses.
void ModuleSymbol::moduleUseRemove(ModuleSymbol* mod) {
  int index = modUseList.index(mod);

  if (index >= 0) {
    bool inBlock = block->moduleUseRemove(mod);

    modUseList.remove(index);

    // The dead module may have used other modules.  If so add them
    // to the current module
    forv_Vec(ModuleSymbol, modUsedByDeadMod, mod->modUseList) {
      if (modUseList.index(modUsedByDeadMod) < 0) {
        SET_LINENO(this);

        if (inBlock == true)
          block->moduleUseAdd(modUsedByDeadMod);

        modUseList.add(modUsedByDeadMod);
      }
    }
  }
}

/******************************** | *********************************
*                                                                   *
*                                                                   *
********************************* | ********************************/

LabelSymbol::LabelSymbol(const char* init_name) :
  Symbol(E_LabelSymbol, init_name, NULL),
  iterResumeGoto(NULL)
{
  gLabelSymbols.add(this);
}


void LabelSymbol::verify() {
  Symbol::verify();
  if (astTag != E_LabelSymbol) {
    INT_FATAL(this, "Bad LabelSymbol::astTag");
  }
  if (GotoStmt* igs = iterResumeGoto) {
    if (!isAlive(igs))
      INT_FATAL(this, "label's iterResumeGoto is not in AST");
    if (igs->gotoTag != GOTO_ITER_RESUME)
      INT_FATAL(this, "label's iterResumeGoto has unexpected gotoTag");
    if (getGotoLabelSymbol(igs) != this)
      INT_FATAL(this,"label's iterResumeGoto does not point back to the label");
  }
}

LabelSymbol*
LabelSymbol::copyInner(SymbolMap* map) {
  LabelSymbol* copy = new LabelSymbol(name);
  copy->copyFlags(this);
  copy->cname = cname;
  if (iterResumeGoto) {
    MapElem<GotoStmt*,GotoStmt*>* rec =
      copiedIterResumeGotos.get_record(iterResumeGoto);
    if (rec) {
      // we gotta have the mapping because we handle each goto exactly once
      INT_ASSERT(rec->value);
      // update the copy
      copy->iterResumeGoto = rec->value;
      // indicate we are done with it
      rec->value = NULL;
      // printf("LabelSymbol-copy %d > %d  irg %d > %d\n", this->id, copy->id,
      //        iterResumeGoto->id, copy->iterResumeGoto->id);
    } else {
      // to be handled later - in GotoStmt::copyInner
      // printf("LabelSymbol-copy %d > %d  irg %d no action\n",
      //        this->id, copy->id, iterResumeGoto->id);
    }
  }
  return copy;
}

void LabelSymbol::replaceChild(BaseAST* old_ast, BaseAST* new_ast) {
  INT_FATAL(this, "Unexpected case in LabelSymbol::replaceChild");
}

void LabelSymbol::codegenDef() { }

void LabelSymbol::accept(AstVisitor* visitor) {
  visitor->visitLabelSym(this);
}

/******************************** | *********************************
*                                                                   *
*                                                                   *
********************************* | ********************************/

static int literal_id = 1;
HashMap<Immediate *, ImmHashFns, VarSymbol *> uniqueConstantsHash;

// Note that string immediate values are stored
// with C escapes - that is newline is 2 chars \ n
// so this function expects a string that could be in "" in C
VarSymbol *new_StringSymbol(const char *str) {
  Immediate imm;
  imm.const_kind = CONST_KIND_STRING;
  imm.v_string = astr(str);
  VarSymbol *s = uniqueConstantsHash.get(&imm);
  PrimitiveType* dtRetType = dtStringC;
  if (s) {
    return s;
  }
  s = new VarSymbol(astr("_literal_", istr(literal_id++)), dtRetType);
  rootModule->block->insertAtTail(new DefExpr(s));
  s->immediate = new Immediate;
  *s->immediate = imm;
  uniqueConstantsHash.put(s->immediate, s);
  return s;
}


VarSymbol* new_BoolSymbol(bool b, IF1_bool_type size) {
  Immediate imm;
  switch (size) {
  default:
    INT_FATAL( "unknown BOOL_SIZE");

  case BOOL_SIZE_1  :
  case BOOL_SIZE_SYS:
  case BOOL_SIZE_8  :
  case BOOL_SIZE_16 :
  case BOOL_SIZE_32 :
  case BOOL_SIZE_64 :
    break;
    // case BOOL_SIZE_128: imm.v_bool = b; break;
  }
  imm.v_bool = b;
  imm.const_kind = NUM_KIND_BOOL;
  imm.num_index = size;
  VarSymbol *s;
  PrimitiveType* dtRetType = dtBools[size];
  s = new VarSymbol(astr("_literal_", istr(literal_id++)), dtRetType);
  rootModule->block->insertAtTail(new DefExpr(s));
  s->immediate = new Immediate;
  *s->immediate = imm;
  return s;
}

VarSymbol *new_IntSymbol(int64_t b, IF1_int_type size) {
  Immediate imm;
  switch (size) {
  case INT_SIZE_8  : imm.v_int8   = b; break;
  case INT_SIZE_16 : imm.v_int16  = b; break;
  case INT_SIZE_32 : imm.v_int32  = b; break;
  case INT_SIZE_64 : imm.v_int64  = b; break;
    // case INT_SIZE_128: imm.v_int128 = b; break;
  default:
    INT_FATAL( "unknown INT_SIZE");
  }
  imm.const_kind = NUM_KIND_INT;
  imm.num_index = size;
  VarSymbol *s = uniqueConstantsHash.get(&imm);
  PrimitiveType* dtRetType = dtInt[size];
  if (s) {
    return s;
  }
  s = new VarSymbol(astr("_literal_", istr(literal_id++)), dtRetType);
  rootModule->block->insertAtTail(new DefExpr(s));
  s->immediate = new Immediate;
  *s->immediate = imm;
  uniqueConstantsHash.put(s->immediate, s);
  return s;
}

VarSymbol *new_UIntSymbol(uint64_t b, IF1_int_type size) {
  Immediate imm;
  switch (size) {
  case INT_SIZE_8  : imm.v_uint8   = b; break;
  case INT_SIZE_16 : imm.v_uint16  = b; break;
  case INT_SIZE_32 : imm.v_uint32  = b; break;
  case INT_SIZE_64 : imm.v_uint64  = b; break;
    // case INT_SIZE_128: imm.v_uint128 = b; break;
  default:
    INT_FATAL( "unknown INT_SIZE");
  }
  imm.const_kind = NUM_KIND_UINT;
  imm.num_index = size;
  VarSymbol *s = uniqueConstantsHash.get(&imm);
  PrimitiveType* dtRetType = dtUInt[size];
  if (s) {
    return s;
  }
  s = new VarSymbol(astr("_literal_", istr(literal_id++)), dtRetType);
  rootModule->block->insertAtTail(new DefExpr(s));
  s->immediate = new Immediate;
  *s->immediate = imm;
  uniqueConstantsHash.put(s->immediate, s);
  return s;
}

static VarSymbol* new_FloatSymbol(const char* n,
                                  IF1_float_type size, IF1_num_kind kind,
                                  Type* type) {
  Immediate imm;
  const char* normalized = NULL;

  switch (size) {
    case FLOAT_SIZE_32:
      imm.v_float32  = strtof(n, NULL);
      break;
    case FLOAT_SIZE_64:
      imm.v_float64  = strtod(n, NULL);
      break;
    default:
      INT_FATAL( "unknown FLOAT_SIZE");
  }
  imm.const_kind = kind;
  imm.num_index = size;
  
  VarSymbol *s = uniqueConstantsHash.get(&imm);
  if (s) {
    return s;
  }
  s = new VarSymbol(astr("_literal_", istr(literal_id++)), type);
  rootModule->block->insertAtTail(new DefExpr(s));
  
  // Normalize the number for C99
  if (!strchr(n, '.') && !strchr(n, 'e') && !strchr(n, 'E') &&
      !strchr(n, 'p') && !strchr(n, 'P') ) {
    // Add .0 for floating point literals without a decimal point
    // or exponent.
    normalized = astr(n, ".0");
  } else if( n[0] == '0' && (n[1] == 'x' || n[1] == 'X') &&
             !strchr(n, 'p') && !strchr(n, 'P') ) {
    // Add p0 for hex floating point literals without an exponent
    // since C99 requires it (because f needs to be a suffix for
    // floating point numbers)
    normalized = astr(n, "p0");
  } else {
    normalized = astr(n);
  }

  // Use the normalized number when code-genning the literal
  s->cname = normalized;

  s->immediate = new Immediate;
  *s->immediate = imm;
  uniqueConstantsHash.put(s->immediate, s);
  return s;
}

VarSymbol *new_RealSymbol(const char *n, IF1_float_type size) {
  return new_FloatSymbol(n, size, NUM_KIND_REAL, dtReal[size]);
}

VarSymbol *new_ImagSymbol(const char *n, IF1_float_type size) {
  return new_FloatSymbol(n, size, NUM_KIND_IMAG, dtImag[size]);
}

VarSymbol *new_ComplexSymbol(const char *n, long double r, long double i,
                             IF1_complex_type size) {
  Immediate imm;
  switch (size) {
  case COMPLEX_SIZE_64:
    imm.v_complex64.r  = r;
    imm.v_complex64.i  = i;
    break;
  case COMPLEX_SIZE_128:
    imm.v_complex128.r = r;
    imm.v_complex128.i = i;
    break;
  default:
    INT_FATAL( "unknown COMPLEX_SIZE for complex");
  }
  imm.const_kind = NUM_KIND_COMPLEX;
  imm.num_index = size;
  VarSymbol *s = uniqueConstantsHash.get(&imm);
  if (s) {
    return s;
  }
  Type* dtRetType = dtComplex[size];
  s = new VarSymbol(astr("_literal_", istr(literal_id++)), dtRetType);
  rootModule->block->insertAtTail(new DefExpr(s));
  s->immediate = new Immediate;
  s->cname = astr(n);
  *s->immediate = imm;
  uniqueConstantsHash.put(s->immediate, s);
  return s;
}

static Type*
immediate_type(Immediate *imm) {
  switch (imm->const_kind) {
    case CONST_KIND_STRING:
      return dtStringC;
    case NUM_KIND_BOOL:
      return dtBools[imm->num_index];
    case NUM_KIND_UINT:
      return dtUInt[imm->num_index];
    case NUM_KIND_INT:
      return dtInt[imm->num_index];
    case NUM_KIND_REAL:
      return dtReal[imm->num_index];
    case NUM_KIND_IMAG:
      return dtImag[imm->num_index];
    case NUM_KIND_COMPLEX:
      return dtComplex[imm->num_index];
    default:
      USR_FATAL("bad immediate type");
      break;
  }
  return NULL;
}

VarSymbol *new_ImmediateSymbol(Immediate *imm) {
  VarSymbol *s = uniqueConstantsHash.get(imm);
  if (s)
    return s;
  Type *t = immediate_type(imm);
  s = new VarSymbol(astr("_literal_", istr(literal_id++)), t);
  rootModule->block->insertAtTail(new DefExpr(s));
  s->immediate = new Immediate;
  const size_t bufSize = 512;
  char str[bufSize];
  const char* ss = str;
  if (imm->const_kind == CONST_KIND_STRING)
    ss = imm->v_string;
  else
    snprint_imm(str, bufSize, *imm);
  s->cname = astr(ss);
  *s->immediate = *imm;
  uniqueConstantsHash.put(s->immediate, s);
  return s;
}

// enable locally-unique temp names?
bool localTempNames = false;

// used to number the temps uniquely to top-level statements
// (give them smaller numbers, for readability of AST printouts)
static int tempID = 1;

void resetTempID() {
  tempID = 1;
}

FlagSet getRecordWrappedFlags(Symbol* s) {
  static FlagSet mask;
  if (mask.none()) {
    // Initialize the function-scope static variable.
    mask.set(FLAG_ARRAY);
    mask.set(FLAG_DOMAIN);
    mask.set(FLAG_DISTRIBUTION);
  }

  return s->flags & mask;
}

FlagSet getSyncFlags(Symbol* s) {
  static FlagSet mask;
  if (mask.none()) {
    mask.set(FLAG_SYNC);
    mask.set(FLAG_SINGLE);
  }

  return s->flags & mask;
}

VarSymbol* newTemp(const char* name, Type* type) {
  if (!name) {
    if (localTempNames)
      name = astr("_t", istr(tempID++), "_");
    else
      name = "tmp";
  }
  VarSymbol* vs = new VarSymbol(name, type);
  vs->addFlag(FLAG_TEMP);
  return vs;
}


VarSymbol* newTemp(Type* type) {
  return newTemp((const char*)NULL, type);
}<|MERGE_RESOLUTION|>--- conflicted
+++ resolved
@@ -2657,17 +2657,13 @@
 
   std::sort(fns.begin(), fns.end(), compareLineno);
 
-<<<<<<< HEAD
 #ifdef HAVE_LLVM
   if(debug_info && info->filename) {
     debug_info->get_module_scope(this);
   }
 #endif
 
-  forv_Vec(FnSymbol, fn, fns) {
-=======
   for_vector(FnSymbol, fn, fns) {
->>>>>>> 0251a72d
     fn->codegenDef();
   }
 
