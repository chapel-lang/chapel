/*
 * Copyright 2004-2015 Cray Inc.
 * Other additional copyright holders may be indicated within.
 * 
 * The entirety of this work is licensed under the Apache License,
 * Version 2.0 (the "License"); you may not use this file except
 * in compliance with the License.
 * 
 * You may obtain a copy of the License at
 * 
 *     http://www.apache.org/licenses/LICENSE-2.0
 * 
 * Unless required by applicable law or agreed to in writing, software
 * distributed under the License is distributed on an "AS IS" BASIS,
 * WITHOUT WARRANTIES OR CONDITIONS OF ANY KIND, either express or implied.
 * See the License for the specific language governing permissions and
 * limitations under the License.
 */

#ifndef __STDC_FORMAT_MACROS
#define __STDC_FORMAT_MACROS
#endif
#include <inttypes.h>
#include <cmath>
#include <cstring>
#include <cstdio>
#include "num.h"
#include "prim_data.h"
#include "stringutil.h"

static int 
sprint_float_val(char* str, double val) {
  int numchars = sprintf(str, "%g", val);
  if (strchr(str, '.') == NULL && strchr(str, 'e') == NULL) {
    strcat(str, ".0");
    return numchars + 2;
  } else {
    return numchars;
  }
}

static int 
sprint_complex_val(char* str, double real, double imm) {
  int numchars = 0;
  numchars += sprintf(str+numchars, "(");
  numchars += sprint_float_val(str+numchars, real);
  numchars += sprintf(str+numchars, ",");
  numchars += sprint_float_val(str+numchars, imm);
  numchars += sprintf(str+numchars, "i)");
  return numchars;
}

int 
snprint_imm(char *str, size_t max, char *control_string, Immediate &imm) {
  int res = -1;
  switch (imm.const_kind) {
    case NUM_KIND_NONE:
      break;
    case NUM_KIND_BOOL: {
      res = snprintf(str, max, control_string, imm.bool_value()); break;
    }
    case NUM_KIND_UINT: {
      switch (imm.num_index) {
        case INT_SIZE_8: 
          res = snprintf(str, max, control_string, imm.v_uint8); break;
        case INT_SIZE_16:
          res = snprintf(str, max, control_string, imm.v_uint16); break;
        case INT_SIZE_32:
          res = snprintf(str, max, control_string, imm.v_uint32); break;
        case INT_SIZE_64:
          res = snprintf(str, max, control_string, imm.v_uint64); break;
        default: INT_FATAL("Unhandled case in switch statement");
      }
      break;
    }
    case NUM_KIND_INT: {
      switch (imm.num_index) {
        case INT_SIZE_8: 
          res = snprintf(str, max, control_string, imm.v_int8); break;
        case INT_SIZE_16:
          res = snprintf(str, max, control_string, imm.v_int16); break;
        case INT_SIZE_32:
          res = snprintf(str, max, control_string, imm.v_int32); break;
        case INT_SIZE_64:
          res = snprintf(str, max, control_string, imm.v_int64); break;
        default: INT_FATAL("Unhandled case in switch statement");
      }
      break;
    }
    case NUM_KIND_REAL: case NUM_KIND_IMAG:
      switch (imm.num_index) {
        case FLOAT_SIZE_32:
          res = snprintf(str, max, control_string, imm.v_float32); break;
        case FLOAT_SIZE_64:
          res = snprintf(str, max, control_string, imm.v_float64); break;
        default: INT_FATAL("Unhandled case in switch statement");
      }
      break;
    case NUM_KIND_COMPLEX:
      switch (imm.num_index) {
        case COMPLEX_SIZE_64:
          res = snprintf(str, max, control_string, 
                        imm.v_complex64.r, imm.v_complex64.i);
          break;
        case COMPLEX_SIZE_128:
          res = snprintf(str, max, control_string, 
                        imm.v_complex128.r, imm.v_complex128.i); 
          break;
        default: INT_FATAL("Unhandled case in switch statement");
      }
      break;
    case CONST_KIND_STRING:
      res = snprintf(str, max, control_string, imm.v_string);
      break;
  }
  return res;
}

int 
snprint_imm(char *str, size_t max, Immediate &imm) {
  int res = -1;
  switch (imm.const_kind) {
    case NUM_KIND_NONE:
      break;
    case NUM_KIND_BOOL: {
      // Since I'm using uints to store the bools, should cast to the
      // same to be consistent.
      res = snprintf(str, max, "%u", (unsigned)imm.bool_value()); break;
    }
    case NUM_KIND_UINT: {
      switch (imm.num_index) {
        case INT_SIZE_8: 
          res = snprintf(str, max, "%u", (unsigned)imm.v_uint8); break;
        case INT_SIZE_16:
          res = snprintf(str, max, "%u", (unsigned)imm.v_uint16); break;
        case INT_SIZE_32:
          res = snprintf(str, max, "%u", (unsigned)imm.v_uint32); break;
        case INT_SIZE_64:
          res = snprintf(str, max, "%" PRIu64, imm.v_uint64); break;
        default: INT_FATAL("Unhandled case in switch statement");
      }
      break;
    }
    case NUM_KIND_INT: {
      switch (imm.num_index) {
        case INT_SIZE_8: 
          res = snprintf(str, max, "%d", imm.v_int8); break;
        case INT_SIZE_16:
          res = snprintf(str, max, "%d", imm.v_int16); break;
        case INT_SIZE_32:
          res = snprintf(str, max, "%" PRId32, imm.v_int32); break;
        case INT_SIZE_64:
          res = snprintf(str, max, "%" PRId64, imm.v_int64); break;
        default: INT_FATAL("Unhandled case in switch statement");
      }
      break;
    }
    case NUM_KIND_REAL: case NUM_KIND_IMAG:
      switch (imm.num_index) {
        case FLOAT_SIZE_32:
          res = sprint_float_val(str, imm.v_float32); break;
        case FLOAT_SIZE_64:
          res = sprint_float_val(str, imm.v_float64); break;
        default: INT_FATAL("Unhandled case in switch statement");
      }
      break;
    case NUM_KIND_COMPLEX:
      switch (imm.num_index) {
        case COMPLEX_SIZE_64:
          res = sprint_complex_val(str,imm.v_complex64.r,imm.v_complex64.i); 
          break;
        case COMPLEX_SIZE_128:
          res = sprint_complex_val(str,imm.v_complex128.r,imm.v_complex128.i); 
          break;
        default: INT_FATAL("Unhandled case in switch statement");
      }
      break;
    case CONST_KIND_STRING:
      res = snprintf(str, max, "\"%s\"", imm.v_string);
      break;
  }
  return res;
}

int 
fprint_imm(FILE *fp, Immediate &imm, bool showType) {
  int res = -1;
  switch (imm.const_kind) {
    case NUM_KIND_NONE:
      if (showType) res = fputs(":NONE", fp);
      break;
    case NUM_KIND_BOOL: {
      // Since I'm using uints to store the bools, should cast to the
      // same to be consistent.
<<<<<<< HEAD
      res = fprintf(fp, "%" PRIu64, imm.bool_value()); break;
=======
      res = fprintf(fp, "%"PRIu64, imm.bool_value());
      if (showType) res += fputs(" :bool", fp);
      break;
>>>>>>> 6d9fa012
    }
    case NUM_KIND_UINT: {
      switch (imm.num_index) {
        case INT_SIZE_8: 
          res = fprintf(fp, "%u", (unsigned)imm.v_uint8);
          if (showType) res += fputs(" :uint(8)", fp);
          break;
        case INT_SIZE_16:
          res = fprintf(fp, "%u", (unsigned)imm.v_uint16);
          if (showType) res += fputs(" :uint(16)", fp);
          break;
        case INT_SIZE_32:
          res = fprintf(fp, "%u", (unsigned)imm.v_uint32);
          if (showType) res += fputs(" :uint(32)", fp);
          break;
        case INT_SIZE_64:
<<<<<<< HEAD
          res = fprintf(fp, "%" PRIu64, imm.v_uint64); break;
=======
          res = fprintf(fp, "%"PRIu64, imm.v_uint64);
          if (showType) res += fputs(" :uint(64)", fp);
          break;
>>>>>>> 6d9fa012
        default: INT_FATAL("Unhandled case in switch statement");
      }
      break;
    }
    case NUM_KIND_INT: {
      switch (imm.num_index) {
        case INT_SIZE_8: 
          res = fprintf(fp, "%d", imm.v_int8);
          if (showType) res += fputs(" :int(8)", fp);
          break;
        case INT_SIZE_16:
          res = fprintf(fp, "%d", imm.v_int16);
          if (showType) res += fputs(" :int(16)", fp);
          break;
        case INT_SIZE_32:
<<<<<<< HEAD
          res = fprintf(fp, "%" PRId32, imm.v_int32); break;
        case INT_SIZE_64:
          res = fprintf(fp, "%" PRId64, imm.v_int64); break;
=======
          res = fprintf(fp, "%"PRId32, imm.v_int32);
          if (showType) res += fputs(" :int(32)", fp);
          break;
        case INT_SIZE_64:
          res = fprintf(fp, "%"PRId64, imm.v_int64);
          if (showType) res += fputs(" :int(64)", fp);
          break;
>>>>>>> 6d9fa012
        default: INT_FATAL("Unhandled case in switch statement");
      }
      break;
    }
    case NUM_KIND_REAL: case NUM_KIND_IMAG: {
      char str[80];
      const char* size = NULL;
      switch (imm.num_index) {
        case FLOAT_SIZE_32:  
          res = sprint_float_val(str, imm.v_float32);
          size = "(32)";
          break;
        case FLOAT_SIZE_64: {
          res = sprint_float_val(str, imm.v_float64); 
          size = "(64)";
          break;
        }
        default: INT_FATAL("Unhandled case in switch statement");
      }
      fputs(str, fp);
      if (showType) {
        res += fputs(imm.const_kind == NUM_KIND_IMAG?" :imag":" :real", fp);
        res += fputs(size, fp);
      }
      break;
    }
    case NUM_KIND_COMPLEX:
      switch (imm.num_index) {
        case COMPLEX_SIZE_64: {
          char str[80];
          res = sprint_complex_val(str, imm.v_complex64.r, imm.v_complex64.i); 
          fputs(str, fp);
          if (showType) res += fputs(" :complex(64)", fp);
          break;
        }
        case COMPLEX_SIZE_128: {
          char str[160];
          res = sprint_complex_val(str, 
                                   imm.v_complex128.r, imm.v_complex128.i); 
          fputs(str, fp);
          if (showType) res += fputs(" :complex(128)", fp);
          break;
        }
        default: INT_FATAL("Unhandled case in switch statement");
      }
      break;
    case CONST_KIND_STRING:
      res = fprintf(fp, "\"%s\"", imm.v_string);
      // obvious, skip: if (showType) res += fputs(" :string", fp);
      break;
    default: INT_FATAL("Unhandled case in switch statement");
  }
  return res;
}

void
coerce_immediate(Immediate *from, Immediate *to) {
#include "cast_code.cpp"
}

#define DO_FOLD(_op) \
      switch (imm->const_kind) { \
        case NUM_KIND_NONE: \
          break; \
        case NUM_KIND_BOOL: { \
          imm->v_bool = im1.bool_value() _op im2.bool_value(); break; \
        } \
        case NUM_KIND_UINT: { \
          switch (imm->num_index) { \
            case INT_SIZE_8:  \
              imm->v_uint8 = im1.v_uint8 _op im2.v_uint8; break; \
            case INT_SIZE_16: \
              imm->v_uint16 = im1.v_uint16 _op im2.v_uint16; break; \
            case INT_SIZE_32: \
              imm->v_uint32 = im1.v_uint32 _op im2.v_uint32; break; \
            case INT_SIZE_64: \
              imm->v_uint64 = im1.v_uint64 _op im2.v_uint64; break; \
            default: INT_FATAL("Unhandled case in switch statement"); \
          } \
          break; \
        } \
        case NUM_KIND_INT: { \
          switch (imm->num_index) { \
            case INT_SIZE_8:  \
              imm->v_int8 = im1.v_int8 _op im2.v_int8; break; \
            case INT_SIZE_16: \
              imm->v_int16 = im1.v_int16 _op im2.v_int16; break; \
            case INT_SIZE_32: \
              imm->v_int32 = im1.v_int32 _op im2.v_int32; break; \
          case INT_SIZE_64: {                                            \
              imm->v_int64 = im1.v_int64 _op im2.v_int64; \
              break; \
          } \
            default: INT_FATAL("Unhandled case in switch statement"); \
          } \
          break; \
        } \
        case NUM_KIND_REAL: case NUM_KIND_IMAG: \
          switch (imm->num_index) { \
            case FLOAT_SIZE_32: \
              imm->v_float32 = im1.v_float32 _op im2.v_float32; break; \
            case FLOAT_SIZE_64: \
              imm->v_float64 = im1.v_float64 _op im2.v_float64; break; \
            default: INT_FATAL("Unhandled case in switch statement"); \
          } \
          break; \
      }

#define COMPUTE_INT_POW(type, b, e)                      \
  type base = b;                                         \
  type exp = e;                                          \
  type res = 1;                                          \
  if (base == 0 && exp < 0) {                            \
    USR_FATAL("0 cannot be raised to a negative power"); \
  } else if (exp < 0) {                                  \
    res = 0;                                             \
  } else {                                               \
    type i = exp;                                        \
    type z = base;                                       \
    while (i != 0) {                                     \
      if (i % 2 == 1)                                    \
        res *= z;                                        \
      z *= z;                                            \
      i /= 2;                                            \
    }                                                    \
  }
    
#define COMPUTE_UINT_POW(type, b, e)                 \
  type base = b;                                     \
  type exp = e;                                      \
  type res = 1;                                      \
  type i = exp;                                      \
  type z = base;                                     \
  while (i != 0) {                                   \
    if (i % 2 == 1)                                  \
      res *= z;                                      \
    z *= z;                                          \
    i /= 2;                                          \
  }

#define DO_FOLDPOW() \
      switch (imm->const_kind) { \
        case NUM_KIND_NONE: \
          break; \
        case NUM_KIND_BOOL: { \
          COMPUTE_UINT_POW(uint64_t, im1.bool_value(), im2.bool_value()); \
          imm->v_bool = res;                                     \
          break;                                                  \
        } \
        case NUM_KIND_UINT: { \
          switch (imm->num_index) { \
            case INT_SIZE_8:  \
              {                                                         \
                COMPUTE_UINT_POW(uint8_t, im1.v_uint8, im2.v_uint8);       \
                imm->v_uint8 = res;                                     \
                break;                                                  \
              }                                                         \
            case INT_SIZE_16: \
              {                                                         \
                COMPUTE_UINT_POW(uint16_t, im1.v_uint16, im2.v_uint16);       \
                imm->v_uint16 = res;                                     \
                break;                                                  \
              }                                                         \
            case INT_SIZE_32: \
              {                                                         \
                COMPUTE_UINT_POW(uint32_t, im1.v_uint32, im2.v_uint32);       \
                imm->v_uint32 = res;                                     \
                break;                                                  \
              }                                                         \
            case INT_SIZE_64: \
              {                                                         \
                COMPUTE_UINT_POW(uint64_t, im1.v_uint64, im2.v_uint64); \
                imm->v_uint64 = res;                                     \
                break;                                                  \
              }                                                         \
            default: INT_FATAL("Unhandled case in switch statement"); \
          } \
          break; \
        } \
        case NUM_KIND_INT: { \
          switch (imm->num_index) { \
            case INT_SIZE_8: \
              {                                                         \
                COMPUTE_INT_POW(int8_t, im1.v_int8, im2.v_int8);       \
                imm->v_int8 = res;                                     \
                break;                                                  \
              }                                                         \
            case INT_SIZE_16: \
              {                                                         \
                COMPUTE_INT_POW(int16_t, im1.v_int16, im2.v_int16);       \
                imm->v_int16 = res;                                     \
                break;                                                  \
              }                                                         \
            case INT_SIZE_32: \
              {                                                         \
                COMPUTE_INT_POW(int32_t, im1.v_int32, im2.v_int32);       \
                imm->v_int32 = res;                                     \
                break;                                                  \
              }                                                         \
            case INT_SIZE_64: \
              {                                                         \
                COMPUTE_INT_POW(int64_t, im1.v_int64, im2.v_int64); \
                imm->v_int64 = res;                                     \
                break;                                                  \
              }                                                         \
            default: INT_FATAL("Unhandled case in switch statement"); \
          } \
          break; \
        } \
        case NUM_KIND_REAL: case NUM_KIND_IMAG: \
          INT_FATAL("Cannot fold ** on floating point values"); \
          break; \
      }

#define DO_FOLDB(_op) \
      switch (im1.const_kind) { \
        case NUM_KIND_NONE: \
          break; \
        case NUM_KIND_BOOL: { \
          imm->v_bool = im1.bool_value() _op im2.bool_value(); break; \
        } \
        case NUM_KIND_UINT: { \
          switch (im1.num_index) { \
            case INT_SIZE_8:  \
              imm->v_bool = im1.v_uint8 _op im2.v_uint8; break; \
            case INT_SIZE_16: \
              imm->v_bool = im1.v_uint16 _op im2.v_uint16; break; \
            case INT_SIZE_32: \
              imm->v_bool = im1.v_uint32 _op im2.v_uint32; break; \
            case INT_SIZE_64: \
              imm->v_bool = im1.v_uint64 _op im2.v_uint64; break; \
            default: INT_FATAL("Unhandled case in switch statement"); \
          } \
          break; \
        } \
        case NUM_KIND_INT: { \
          switch (im1.num_index) { \
            case INT_SIZE_8:  \
              imm->v_bool = im1.v_int8 _op im2.v_int8; break; \
            case INT_SIZE_16: \
              imm->v_bool = im1.v_int16 _op im2.v_int16; break; \
            case INT_SIZE_32: \
              imm->v_bool = im1.v_int32 _op im2.v_int32; break; \
            case INT_SIZE_64: \
              imm->v_bool = im1.v_int64 _op im2.v_int64; break; \
            default: INT_FATAL("Unhandled case in switch statement"); \
          } \
          break; \
        } \
        case NUM_KIND_REAL: case NUM_KIND_IMAG: \
          switch (im1.num_index) { \
            case FLOAT_SIZE_32: \
              imm->v_bool = im1.v_float32 _op im2.v_float32; break; \
            case FLOAT_SIZE_64: \
              imm->v_bool = im1.v_float64 _op im2.v_float64; break; \
            default: INT_FATAL("Unhandled case in switch statement"); \
          } \
          break; \
      }

#define DO_FOLDI(_op) \
      switch (imm->const_kind) { \
        case NUM_KIND_NONE: \
          break; \
        case NUM_KIND_BOOL: { \
          imm->v_bool = im1.bool_value() _op im2.bool_value(); break; \
        } \
        case NUM_KIND_UINT: { \
          switch (imm->num_index) { \
            case INT_SIZE_8:  \
              imm->v_uint8 = im1.v_uint8 _op im2.v_uint8; break; \
            case INT_SIZE_16: \
              imm->v_uint16 = im1.v_uint16 _op im2.v_uint16; break; \
            case INT_SIZE_32: \
              imm->v_uint32 = im1.v_uint32 _op im2.v_uint32; break; \
            case INT_SIZE_64: \
              imm->v_uint64 = im1.v_uint64 _op im2.v_uint64; break; \
            default: INT_FATAL("Unhandled case in switch statement"); \
          } \
          break; \
        } \
        case NUM_KIND_INT: { \
          switch (imm->num_index) { \
            case INT_SIZE_8:  \
              imm->v_int8 = im1.v_int8 _op im2.v_int8; break; \
            case INT_SIZE_16: \
              imm->v_int16 = im1.v_int16 _op im2.v_int16; break; \
            case INT_SIZE_32: \
              imm->v_int32 = im1.v_int32 _op im2.v_int32; break; \
            case INT_SIZE_64: \
              imm->v_int64 = im1.v_int64 _op im2.v_int64; break; \
            default: INT_FATAL("Unhandled case in switch statement"); \
          } \
          break; \
        } \
        case NUM_KIND_REAL: case NUM_KIND_IMAG: \
          switch (imm->num_index) { \
            default: INT_FATAL("Unhandled case in switch statement"); \
          } \
          break; \
      }

#define DO_FOLD1(_op) \
      switch (imm->const_kind) { \
        case NUM_KIND_NONE: \
          break; \
        case NUM_KIND_BOOL: { \
          imm->v_bool = _op im1.bool_value(); break; \
        } \
        case NUM_KIND_UINT: { \
          switch (imm->num_index) { \
            case INT_SIZE_8:  \
              imm->v_uint8 = _op im1.v_uint8; break; \
            case INT_SIZE_16: \
              imm->v_uint16 = _op im1.v_uint16; break; \
            case INT_SIZE_32: \
              imm->v_uint32 = _op im1.v_uint32; break; \
            case INT_SIZE_64: \
              imm->v_uint64 = _op im1.v_uint64; break; \
            default: INT_FATAL("Unhandled case in switch statement"); \
          } \
          break; \
        } \
        case NUM_KIND_INT: { \
          switch (imm->num_index) { \
            case INT_SIZE_8:  \
              imm->v_int8 = _op im1.v_int8; break; \
            case INT_SIZE_16: \
              imm->v_int16 = _op im1.v_int16; break; \
            case INT_SIZE_32: \
              imm->v_int32 = _op im1.v_int32; break; \
            case INT_SIZE_64: \
              imm->v_int64 = _op im1.v_int64; break;        \
            default: INT_FATAL("Unhandled case in switch statement"); \
          } \
          break; \
        } \
        case NUM_KIND_REAL: case NUM_KIND_IMAG: \
          switch (imm->num_index) { \
            case FLOAT_SIZE_32: \
              imm->v_float32 = _op im1.v_float32; break; \
            case FLOAT_SIZE_64: \
              imm->v_float64 =  _op im1.v_float64; break; \
            default: INT_FATAL("Unhandled case in switch statement"); \
          } \
          break; \
      }

#define DO_FOLD1I(_op) \
      switch (imm->const_kind) { \
        case NUM_KIND_NONE: \
          break; \
        case NUM_KIND_BOOL: { \
          imm->v_bool = _op im1.bool_value(); break; \
        } \
        case NUM_KIND_UINT: { \
          switch (imm->num_index) { \
            case INT_SIZE_8:  \
              imm->v_uint8 = _op im1.v_uint8; break; \
            case INT_SIZE_16: \
              imm->v_uint16 = _op im1.v_uint16; break; \
            case INT_SIZE_32: \
              imm->v_uint32 = _op im1.v_uint32; break; \
            case INT_SIZE_64: \
              imm->v_uint64 = _op im1.v_uint64; break; \
            default: INT_FATAL("Unhandled case in switch statement"); \
          } \
          break; \
        } \
        case NUM_KIND_INT: { \
          switch (imm->num_index) { \
            case INT_SIZE_8:  \
              imm->v_int8 = _op im1.v_int8; break; \
            case INT_SIZE_16: \
              imm->v_int16 = _op im1.v_int16; break; \
            case INT_SIZE_32: \
              imm->v_int32 = _op im1.v_int32; break; \
            case INT_SIZE_64: \
              imm->v_int64 = _op im1.v_int64; break;        \
            default: INT_FATAL("Unhandled case in switch statement"); \
          } \
          break; \
        } \
        case NUM_KIND_REAL: case NUM_KIND_IMAG: \
          switch (imm->num_index) { \
            default: INT_FATAL("Unhandled case in switch statement"); \
          } \
          break; \
      }

void
fold_result(Immediate *im1, Immediate *im2, Immediate *imm) {
  if (im1->const_kind == im2->const_kind) {
    if (im1->num_index > im2->num_index) {
      imm->const_kind = im1->const_kind;
      imm->num_index = im1->num_index;
      return;
    } else {
      imm->const_kind = im2->const_kind;
      imm->num_index = im2->num_index;
      return;
    }
  }

  // if non-complex and complex -> complex
  if ((im1->const_kind == NUM_KIND_COMPLEX) ||
      (im2->const_kind == NUM_KIND_COMPLEX)) {
    if (im2->const_kind == NUM_KIND_COMPLEX) {   // swap im1 to the complex
      Immediate *t = im1;
      im1 = im2;
      im2 = t;
    }
    // WAW: the following needs some fixing (e.g., 128-bit int/uint?)
    if ((im2->const_kind == NUM_KIND_UINT) ||
        (im2->const_kind == NUM_KIND_INT)) {
      if (float_type_precision[im1->num_index] >= int_type_precision[im2->num_index]) {
        imm->num_index = im1->num_index;
      } else { // else, int/uint has greater width?
        imm->num_index =  (int_type_precision[im2->num_index] <= 32) ? FLOAT_SIZE_32 : FLOAT_SIZE_64;
      }
    } else {  // else, im2 must be float?
      imm->num_index = (im1->num_index >= im2->num_index) ? im1->num_index : im2->num_index;
      }
    im1->const_kind = NUM_KIND_COMPLEX;
    return;
  }

  if (im2->const_kind == NUM_KIND_REAL) {
    Immediate *t = im2; im2 = im1; im1 = t;
  }
  if (im1->const_kind == NUM_KIND_REAL) {
    if (int_type_precision[im2->const_kind] <= float_type_precision[im1->const_kind]) {
      imm->const_kind = im1->const_kind;
      imm->num_index = im1->num_index;
      return;
    }
    if (int_type_precision[im2->const_kind] <= 32) {
      imm->const_kind = NUM_KIND_REAL;
      imm->num_index = FLOAT_SIZE_32;
      return;
    }
    imm->const_kind = NUM_KIND_REAL;
    imm->num_index = FLOAT_SIZE_64;
    return;
  }
  if (im1->const_kind != NUM_KIND_BOOL && im2->const_kind != NUM_KIND_BOOL) {
    // mixed signed and unsigned
    if (im1->num_index >= INT_SIZE_64 || im2->num_index >= INT_SIZE_64) {
      imm->const_kind = NUM_KIND_INT;
      imm->num_index = INT_SIZE_64;
      return;
    } else if (im1->num_index >= INT_SIZE_32 || im2->num_index >= INT_SIZE_32) {
      imm->const_kind = NUM_KIND_INT;
      imm->num_index = INT_SIZE_32;
      return;
    } else if (im1->num_index >= INT_SIZE_16 || im2->num_index >= INT_SIZE_16) {
      imm->const_kind = NUM_KIND_INT;
      imm->num_index = INT_SIZE_16;
      return;
    } else {
      imm->const_kind = NUM_KIND_INT;
      imm->num_index = INT_SIZE_8;
      return;
    }
  }
  // At this point, we can assume we are mixing a bool and either a uint or an
  // int.
  if (im2->const_kind == NUM_KIND_BOOL) {
    // swap im1 to the bool to simplify the code
    Immediate *t = im1;
    im1 = im2;
    im2 = t;
  }
  // The const_kind will be either a uint or an int, depending on what the
  // non-bool argument is.  Keep the larger size
  if (im1->num_index >= BOOL_SIZE_64 || im2->num_index >= INT_SIZE_64) {
    imm->const_kind = im2->const_kind;
    imm->num_index = INT_SIZE_64;
    return;
  } else if (im1->num_index >= BOOL_SIZE_32 || im2->num_index >= INT_SIZE_32) {
    imm->const_kind = im2->const_kind;
    imm->num_index = INT_SIZE_32;
    return;
  } else if (im1->num_index >= BOOL_SIZE_16 || im2->num_index >= INT_SIZE_16) {
    imm->const_kind = im2->const_kind;
    imm->num_index = INT_SIZE_16;
    return;
  } else {
    imm->const_kind = im2->const_kind;
    imm->num_index = INT_SIZE_8;
    return;
  }
}

void
fold_constant(int op, Immediate *aim1, Immediate *aim2, Immediate *imm) {
  Immediate im1(*aim1), im2, coerce;
  if (aim2)
    im2 = *aim2;
  switch (op) {
    default: INT_FATAL("fold constant op not supported"); break;
    case P_prim_mult:
    case P_prim_div:
    case P_prim_mod:
    case P_prim_add:
    case P_prim_subtract:
    case P_prim_and:
    case P_prim_or:
    case P_prim_xor:
    case P_prim_pow:
      fold_result(&im1, &im2, &coerce);
      imm->const_kind = coerce.const_kind;
      imm->num_index = coerce.num_index;
      break;
    case P_prim_lsh:
    case P_prim_rsh:
      imm->const_kind = im1.const_kind;
      imm->num_index = im1.num_index;
      break;
    case P_prim_less:
    case P_prim_lessorequal:
    case P_prim_greater:
    case P_prim_greaterorequal:
    case P_prim_equal:
    case P_prim_notequal:
      fold_result(&im1, &im2, &coerce);
      imm->const_kind = NUM_KIND_BOOL;
      imm->num_index = BOOL_SIZE_SYS;
      break;
    case P_prim_land:
    case P_prim_lor:
    case P_prim_lnot:
      coerce.const_kind = imm->const_kind = NUM_KIND_BOOL;
      coerce.num_index = imm->num_index = BOOL_SIZE_SYS;
      break;
    case P_prim_plus:
    case P_prim_minus:
    case P_prim_not:
      imm->const_kind = im1.const_kind;
      imm->num_index = im1.num_index;
      break;
  }
  if (coerce.const_kind) {
    coerce_immediate(&im1, &coerce);
    im1 = coerce;
    if (aim2) {
      coerce_immediate(&im2, &coerce);
      im2 = coerce;
    }
  }
  switch (op) {
    default: INT_FATAL("fold constant op not supported"); break;
    case P_prim_mult: DO_FOLD(*); break;
    case P_prim_div: DO_FOLD(/); break;
    case P_prim_mod: DO_FOLDI(%); break;
    case P_prim_add: DO_FOLD(+); break;
    case P_prim_subtract: DO_FOLD(-); break;
    case P_prim_lsh: DO_FOLDI(<<); break;
    case P_prim_rsh: DO_FOLDI(>>); break;
    case P_prim_less: DO_FOLDB(<); break;
    case P_prim_lessorequal: DO_FOLDB(<=); break;
    case P_prim_greater: DO_FOLDB(>); break;
    case P_prim_greaterorequal: DO_FOLDB(>=); break;
    case P_prim_equal: DO_FOLDB(==); break;
    case P_prim_notequal: DO_FOLDB(!=); break;
    case P_prim_and: DO_FOLDI(&); break;
    case P_prim_xor: DO_FOLDI(^); break;
    case P_prim_or: DO_FOLDI(|); break;
    case P_prim_land: DO_FOLD(&&); break;
    case P_prim_lor: DO_FOLD(||); break;
    case P_prim_plus: DO_FOLD1(+); break;
    case P_prim_minus: DO_FOLD1(-); break;
    case P_prim_not: DO_FOLD1I(~); break;
    case P_prim_lnot: DO_FOLD1(!); break;
  case P_prim_pow: {
    DO_FOLDPOW();
    break;
  }
  }
}

void
convert_string_to_immediate(const char *str, Immediate *imm) {
  switch (imm->const_kind) {
    case NUM_KIND_NONE:
      break;
    case NUM_KIND_BOOL: {
      if (!strcmp(str, "false")) {
        imm->v_bool = false;
      } else if (!strcmp(str, "true")) {
        imm->v_bool = true;
      } else if (str[0] == '\0') {
        imm->v_bool = !imm->v_bool;
      } else {
        INT_FATAL("Bad bool value");
      }
      break;
    }
    case NUM_KIND_UINT: {
      switch (imm->num_index) {
        case INT_SIZE_8: 
          if (str[0] != '\'')
            imm->v_uint8 = str2uint8(str);
          else {
            if (str[1] != '\\')
              imm->v_uint8 = str[1];
            else
              imm->v_uint8 = str[2];
          }
          break;
        case INT_SIZE_16:
          imm->v_uint16 = str2uint16(str); break;
        case INT_SIZE_32:
          imm->v_uint32 = str2uint32(str); break;
        case INT_SIZE_64:
          imm->v_uint64 = str2uint64(str); break;
        default: INT_FATAL("Unhandled case in switch statement");
      }
      break;
    }
    case NUM_KIND_INT: {
      switch (imm->num_index) {
        case INT_SIZE_8: 
          if (str[0] != '\'')
            imm->v_int8 = str2int8(str);
          else {
            if (str[1] != '\\')
              imm->v_int8 = str[1];
            else
              imm->v_int8 = str[2];
          }
          break;
        case INT_SIZE_16:
          imm->v_int16 = str2int16(str); break;
        case INT_SIZE_32:
          imm->v_int32 = str2int32(str); break;
        case INT_SIZE_64:
          imm->v_int64 = str2int64(str); break;
        default: INT_FATAL("Unhandled case in switch statement");
      }
      break;
    }
    case NUM_KIND_REAL: case NUM_KIND_IMAG:
      switch (imm->num_index) {
        case FLOAT_SIZE_32:
          imm->v_float32 = atof( str); break;
        case FLOAT_SIZE_64:
          imm->v_float64 = atof( str); break;
        default: INT_FATAL("Unhandled case in switch statement");
      }
      break;
  }
}

const char* istrFromUserUint(long long unsigned int i) {
  char s[64];
  if (sprintf(s, "%llu", i) > 63)
    INT_FATAL("istr buffer overflow");
  return astr(s);
}

const char* istrFromUserInt(long long int i) {
  char s[64];
  if (sprintf(s, "%lld", i) > 63)
    INT_FATAL("istr buffer overflow");
  return astr(s);
}<|MERGE_RESOLUTION|>--- conflicted
+++ resolved
@@ -192,13 +192,9 @@
     case NUM_KIND_BOOL: {
       // Since I'm using uints to store the bools, should cast to the
       // same to be consistent.
-<<<<<<< HEAD
-      res = fprintf(fp, "%" PRIu64, imm.bool_value()); break;
-=======
-      res = fprintf(fp, "%"PRIu64, imm.bool_value());
+      res = fprintf(fp, "%" PRIu64, imm.bool_value());
       if (showType) res += fputs(" :bool", fp);
       break;
->>>>>>> 6d9fa012
     }
     case NUM_KIND_UINT: {
       switch (imm.num_index) {
@@ -215,13 +211,9 @@
           if (showType) res += fputs(" :uint(32)", fp);
           break;
         case INT_SIZE_64:
-<<<<<<< HEAD
-          res = fprintf(fp, "%" PRIu64, imm.v_uint64); break;
-=======
-          res = fprintf(fp, "%"PRIu64, imm.v_uint64);
+          res = fprintf(fp, "%" PRIu64, imm.v_uint64);
           if (showType) res += fputs(" :uint(64)", fp);
           break;
->>>>>>> 6d9fa012
         default: INT_FATAL("Unhandled case in switch statement");
       }
       break;
@@ -237,19 +229,13 @@
           if (showType) res += fputs(" :int(16)", fp);
           break;
         case INT_SIZE_32:
-<<<<<<< HEAD
-          res = fprintf(fp, "%" PRId32, imm.v_int32); break;
+          res = fprintf(fp, "%" PRId32, imm.v_int32);
+          if (showType) res += fputs(" :int(32)", fp);
+          break;
         case INT_SIZE_64:
-          res = fprintf(fp, "%" PRId64, imm.v_int64); break;
-=======
-          res = fprintf(fp, "%"PRId32, imm.v_int32);
-          if (showType) res += fputs(" :int(32)", fp);
-          break;
-        case INT_SIZE_64:
-          res = fprintf(fp, "%"PRId64, imm.v_int64);
+          res = fprintf(fp, "%" PRId64, imm.v_int64);
           if (showType) res += fputs(" :int(64)", fp);
           break;
->>>>>>> 6d9fa012
         default: INT_FATAL("Unhandled case in switch statement");
       }
       break;
