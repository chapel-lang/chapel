#ifndef _PASSLIST_H_
#define _PASSLIST_H_

#include "passes.h"
#include "log.h"    // For LOG_<passname> #defines.

#define FIRST {NULL, NULL, NUL}
#define LAST {NULL, NULL, NUL}
#define RUN(x) {x, #x, LOG_ ## x}
//
// passlist: contains passes in the order that they are called
//
PassInfo passlist[] = {
  FIRST,
  // Chapel to AST
  RUN(parse),               // parse files and create AST
  RUN(checkParsed),         // checks semantics of parsed AST

  // Scope resolution and normalization
  RUN(cleanup),             // post parsing transformations
  RUN(scopeResolve),        // resolve symbols by scope
  RUN(flattenClasses),      // denest nested classes
  RUN(normalize),           // normalization transformations
  RUN(checkNormalized),     // check semantics of normalized AST

  // Creation of default functions
  RUN(buildDefaultFunctions), // build default functions

  // Function resolution and shallow type inference
  RUN(resolve),             // resolves function calls and types
  RUN(checkResolved),       // checks semantics of resolved AST

  // Post-resolution cleanup
  RUN(flattenFunctions),    // denest nested functions
  RUN(cullOverReferences),  // remove excess references
  RUN(callDestructors),
  RUN(lowerIterators),      // lowers iterators into functions/classes
  RUN(parallel),            // parallel transforms
  RUN(prune),               // prune AST of dead functions and types

  // Optimizations
  RUN(complex2record),      // change complex numbers into records
  RUN(removeUnnecessaryAutoCopyCalls),
  RUN(inlineFunctions),     // function inlining
  RUN(scalarReplace),       // scalar replace all tuples
  RUN(refPropagation),      // reference propagation
  RUN(copyPropagation),     // copy propagation
  RUN(deadCodeElimination), // eliminate dead code
  RUN(removeWrapRecords),   // remove _array, _domain, and _distribution records
  RUN(removeEmptyRecords),  // remove empty records
  RUN(localizeGlobals),     // pull out global constants from loop runs
  RUN(prune2),              // prune AST of dead functions and types again

  RUN(returnStarTuplesByRefArgs),
  RUN(gpuFlattenArgs),      // Flatten out arguments used to call in gpu kernel

<<<<<<< HEAD
  RUN(targetCodelet),       // Perform interval partitioning and generate codelets

  RUN(insertWideReferences), // inserts wide references for on clauses
  RUN(optimizeOnClauses),    // Optimize on clauses
  RUN(addInitCalls),       // Add module initialization calls and guards.  
=======
  RUN(insertWideReferences),// inserts wide references for on clauses
  RUN(optimizeOnClauses),   // Optimize on clauses
  RUN(addInitCalls),        // Add module initialization calls and guards.  
>>>>>>> 4377da72
  // AST to C
  RUN(insertLineNumbers),   // insert line numbers for error messages
  RUN(repositionDefExpressions), // put defPoints just before first usage
  RUN(codegen),             // generate C code
  RUN(makeBinary),          // invoke underlying C compiler
  LAST
};

#endif<|MERGE_RESOLUTION|>--- conflicted
+++ resolved
@@ -54,17 +54,11 @@
   RUN(returnStarTuplesByRefArgs),
   RUN(gpuFlattenArgs),      // Flatten out arguments used to call in gpu kernel
 
-<<<<<<< HEAD
   RUN(targetCodelet),       // Perform interval partitioning and generate codelets
 
-  RUN(insertWideReferences), // inserts wide references for on clauses
-  RUN(optimizeOnClauses),    // Optimize on clauses
-  RUN(addInitCalls),       // Add module initialization calls and guards.  
-=======
   RUN(insertWideReferences),// inserts wide references for on clauses
   RUN(optimizeOnClauses),   // Optimize on clauses
   RUN(addInitCalls),        // Add module initialization calls and guards.  
->>>>>>> 4377da72
   // AST to C
   RUN(insertLineNumbers),   // insert line numbers for error messages
   RUN(repositionDefExpressions), // put defPoints just before first usage
