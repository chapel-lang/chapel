#ifndef _PASSLIST_H_
#define _PASSLIST_H_

#include "passes.h"
#include "log.h"    // For LOG_<passname> #defines.

#define FIRST {NULL, NULL, NUL}
#define LAST {NULL, NULL, NUL}
#define RUN(x) {x, #x, LOG_ ## x}
//
// passlist: contains passes in the order that they are called
//
PassInfo passlist[] = {
  FIRST,
  // Chapel to AST
  RUN(parse),               // parse files and create AST
  RUN(checkParsed),         // checks semantics of parsed AST

  // Scope resolution and normalization
<<<<<<< HEAD
  RUN(cleanup),         // post parsing transformations
  RUN(scopeResolve),    // resolve symbols by scope
  //RUN(earlyTypeCheck),  // type-check concepts/parametric polymorphism
  RUN(flattenClasses),  // denest nested classes
  RUN(normalize),       // normalization transformations
  RUN(checkNormalized), // check semantics of normalized AST
=======
  RUN(cleanup),             // post parsing transformations
  RUN(scopeResolve),        // resolve symbols by scope
  RUN(flattenClasses),      // denest nested classes
  RUN(normalize),           // normalization transformations
  RUN(checkNormalized),     // check semantics of normalized AST
>>>>>>> bd8d4d25

  // Creation of default functions
  RUN(buildDefaultFunctions), // build default functions

  // Function resolution and shallow type inference
  RUN(resolve),             // resolves function calls and types
  RUN(checkResolved),       // checks semantics of resolved AST

  // Post-resolution cleanup
  RUN(flattenFunctions),    // denest nested functions
  RUN(cullOverReferences),  // remove excess references
  RUN(callDestructors),
  RUN(lowerIterators),      // lowers iterators into functions/classes
  RUN(parallel),            // parallel transforms
  RUN(prune),               // prune AST of dead functions and types

  // Optimizations
  RUN(complex2record),      // change complex numbers into records
  RUN(removeUnnecessaryAutoCopyCalls),
  RUN(inlineFunctions),     // function inlining
  RUN(scalarReplace),       // scalar replace all tuples
  RUN(refPropagation),      // reference propagation
  RUN(copyPropagation),     // copy propagation
  RUN(deadCodeElimination), // eliminate dead code
  RUN(removeWrapRecords),   // remove _array, _domain, and _distribution records
  RUN(removeEmptyRecords),  // remove empty records
  RUN(localizeGlobals),     // pull out global constants from loop runs
  RUN(prune2),              // prune AST of dead functions and types again

  RUN(returnStarTuplesByRefArgs),
  RUN(gpuFlattenArgs),      // Flatten out arguments used to call in gpu kernel

  RUN(insertWideReferences),// inserts wide references for on clauses
  RUN(optimizeOnClauses),   // Optimize on clauses
  RUN(addInitCalls),        // Add module initialization calls and guards.  
  // AST to C
  RUN(insertLineNumbers),   // insert line numbers for error messages
  RUN(repositionDefExpressions), // put defPoints just before first usage
  RUN(codegen),             // generate C code
  RUN(makeBinary),          // invoke underlying C compiler
  LAST
};

#endif<|MERGE_RESOLUTION|>--- conflicted
+++ resolved
@@ -17,20 +17,11 @@
   RUN(checkParsed),         // checks semantics of parsed AST
 
   // Scope resolution and normalization
-<<<<<<< HEAD
-  RUN(cleanup),         // post parsing transformations
-  RUN(scopeResolve),    // resolve symbols by scope
-  //RUN(earlyTypeCheck),  // type-check concepts/parametric polymorphism
-  RUN(flattenClasses),  // denest nested classes
-  RUN(normalize),       // normalization transformations
-  RUN(checkNormalized), // check semantics of normalized AST
-=======
   RUN(cleanup),             // post parsing transformations
   RUN(scopeResolve),        // resolve symbols by scope
   RUN(flattenClasses),      // denest nested classes
   RUN(normalize),           // normalization transformations
   RUN(checkNormalized),     // check semantics of normalized AST
->>>>>>> bd8d4d25
 
   // Creation of default functions
   RUN(buildDefaultFunctions), // build default functions
