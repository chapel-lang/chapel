--- conflicted
+++ resolved
@@ -142,22 +142,13 @@
   setupChplHome();
   
   // Then CHPL_* variables
-<<<<<<< HEAD
-  SETUP_ENV_VAR(CHPL_HOST_PLATFORM, "platform.pl --host");
-  SETUP_ENV_VAR(CHPL_TARGET_PLATFORM, "platform.pl --target");
-  SETUP_ENV_VAR(CHPL_HOST_COMPILER, "compiler.pl --host");
-  SETUP_ENV_VAR(CHPL_TARGET_COMPILER, "compiler.pl --target");
-  SETUP_ENV_VAR(CHPL_TASKS, "tasks.pl");
-  SETUP_ENV_VAR(CHPL_COMM, "comm.pl");
-  SETUP_ENV_VAR(CHPL_STM, "stm.pl");
-=======
   SETUP_ENV_VAR(CHPL_HOST_PLATFORM, "chplenv/platform --host");
   SETUP_ENV_VAR(CHPL_TARGET_PLATFORM, "chplenv/platform --target");
   SETUP_ENV_VAR(CHPL_HOST_COMPILER, "chplenv/compiler --host");
   SETUP_ENV_VAR(CHPL_TARGET_COMPILER, "chplenv/compiler --target");
   SETUP_ENV_VAR(CHPL_TASKS, "chplenv/tasks");
   SETUP_ENV_VAR(CHPL_COMM, "chplenv/comm");
->>>>>>> 28e6b838
+  SETUP_ENV_VAR(CHPL_STM, "stm.pl");
 
   // These depend on the environment variables being set
   fLocal = !strcmp(CHPL_COMM, "none");
