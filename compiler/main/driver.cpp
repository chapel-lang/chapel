#define EXTERN
#define __STDC_FORMAT_MACROS
#include <inttypes.h>
#include "chpl.h"
#include "arg.h"
#include "countTokens.h"
#include "driver.h"
#include "files.h"
#include "misc.h"
#include "mysystem.h"
#include "runpasses.h"
#include "stmt.h"
#include "stringutil.h"
#include "version.h"
#include "log.h"
#include "primitive.h"


FILE* html_index_file = NULL;


char CHPL_HOME[FILENAME_MAX] = "";

const char* CHPL_HOST_PLATFORM = NULL;
const char* CHPL_TARGET_PLATFORM = NULL;
const char* CHPL_HOST_COMPILER = NULL;
const char* CHPL_TARGET_COMPILER = NULL;
const char* CHPL_TASKS = NULL;
const char* CHPL_COMM = NULL;
const char* CHPL_STM = NULL;

int fdump_html = 0;
static char libraryFilename[FILENAME_MAX] = "";
static char incFilename[FILENAME_MAX] = "";
static char moduleSearchPath[FILENAME_MAX] = "";
static char log_flags[512] = "";
static bool rungdb = false;
bool fRuntime = false;
bool no_codegen = false;
int debugParserLevel = 0;
bool developer = false;
bool ignore_errors = false;
bool ignore_warnings = false;
int trace_level = 0;
int fcg = 0;
static bool fBaseline = false;
static bool fFastFlag = false;
int fConditionalDynamicDispatchLimit = 0;
bool fNoCopyPropagation = false;
bool fNoDeadCodeElimination = false;
bool fNoScalarReplacement = false;
bool fNoRemoteValueForwarding = false;
bool fNoRemoveCopyCalls = false;
bool fNoOptimizeLoopIterators = false;
bool fNoGlobalConstOpt = true;
bool fNoFastFollowers = false;
bool fNoInlineIterators = false;
bool fNoLiveAnalysis = false;
bool fNoBoundsChecks = false;
bool fNoLocalChecks = false;
bool fNoNilChecks = false;
bool fNoChecks = false;
bool fNoInline = false;
bool fNoPrivatization = false;
bool fNoOptimizeOnClauses = false;
int optimize_on_clause_limit = 20;
bool fGenIDS = false;
bool fSerialForall = false;
bool fSerial;  // initialized in setupOrderedGlobals() below
bool fLocal;   // initialized in setupOrderedGlobals() below
bool genCommunicatedStructures; // initialized in setupOrderedGlobals() below
bool fGPU;
bool fieeefloat = true;
bool report_inlining = false;
char chplmake[256] = "";
char fExplainCall[256] = "";
char fExplainInstantiation[256] = "";
bool fCLineNumbers = false;
char fPrintStatistics[256] = "";
bool fPrintDispatch = false;
bool fWarnPromotion = false;
bool fReportOptimizedOn = false;
bool printCppLineno = false;
bool userSetCppLineno = false;
int num_constants_per_variable = 1;
char defaultDist[256] = "DefaultDist";
int instantiation_limit = 256;
char mainModuleName[256] = "";
bool printSearchDirs = false;
bool printModuleFiles = false;

Map<const char*, const char*> configParamMap;
bool debugCCode = false;
bool optimizeCCode = false;

bool fEnableTimers = false;
Timer timer1;
Timer timer2;
Timer timer3;
Timer timer4;
Timer timer5;

bool fNoMemoryFrees = false;

int numGlobalsOnHeap = 0;

const char* compileCommand = NULL;
char compileVersion[64];

static bool printCopyright = false;
static bool printHelp = false;
static bool printEnvHelp = false;
static bool printSettingsHelp = false;
static bool printLicense = false;
static bool printVersion = false;

bool ignore_atomic = false;

static void setupChplHome(void) {
  const char* chpl_home = getenv("CHPL_HOME");
  if (chpl_home == NULL) {
    USR_FATAL("$CHPL_HOME must be set to run chpl");
  } else {
    strncpy(CHPL_HOME, chpl_home, FILENAME_MAX);
  }
}

static const char* setupEnvVar(const char* varname, const char* script) {
  const char* val = runUtilScript(script);
  configParamMap.put(astr(varname), val);
  return val;
}

#define SETUP_ENV_VAR(varname, script)          \
  varname = setupEnvVar(#varname, script);

//
// Can't rely on a variable initialization order for globals, so any
// variables that need to be initialized in a particular order go here
//
static void setupOrderedGlobals(void) {
  // Set up CHPL_HOME first
  setupChplHome();
  
  // Then CHPL_* variables
  SETUP_ENV_VAR(CHPL_HOST_PLATFORM, "chplenv/platform --host");
  SETUP_ENV_VAR(CHPL_TARGET_PLATFORM, "chplenv/platform --target");
  SETUP_ENV_VAR(CHPL_HOST_COMPILER, "chplenv/compiler --host");
  SETUP_ENV_VAR(CHPL_TARGET_COMPILER, "chplenv/compiler --target");
  SETUP_ENV_VAR(CHPL_TASKS, "chplenv/tasks");
  SETUP_ENV_VAR(CHPL_COMM, "chplenv/comm");
  SETUP_ENV_VAR(CHPL_STM, "stm.pl");

  // These depend on the environment variables being set
  fLocal = !strcmp(CHPL_COMM, "none");
  fSerial = !strcmp(CHPL_TASKS, "none"); 
  // Enable if we are going to use Nvidia's NVCC compiler
  fGPU = !strcmp(CHPL_TARGET_COMPILER, "nvidia");
  // Eventually, we should only generate structural definitions when
  // doing multirealm compilations.  However, we don't have the mechanism
  // in place to support two communication interfaces yet...
  genCommunicatedStructures = (strcmp(CHPL_COMM, "pvm") == 0);
}


static void recordCodeGenStrings(int argc, char* argv[]) {
  compileCommand = astr("chpl");
  for (int i = 1; i < argc; i++) {
    compileCommand = astr(compileCommand, " ", argv[i]);
  }
  get_version(compileVersion);
}


static void setChapelDebug(ArgumentState* arg_state, char* arg_unused) {
  printCppLineno = true;
}

static void setDevelSettings(ArgumentState* arg_state, char* arg_unused) {
  // have to handle both cases since this will be called with --devel
  // and --no-devel
  if (developer) {
    ccwarnings = true;
  } else {
    ccwarnings = false;
  }
}

static void 
handleLibrary(ArgumentState* arg_state, char* arg_unused) {
  addLibInfo(astr("-l", libraryFilename));
}

static void 
handleLibPath(ArgumentState* arg_state, char* arg_unused) {
  addLibInfo(astr("-L", libraryFilename));
}

static void handleIncDir(ArgumentState* arg_state, char* arg_unused) {
  addIncInfo(incFilename);
}

static void
compute_program_name_loc(char* orig_argv0, const char** name, const char** loc) {
  char* argv0 = strdup(orig_argv0);
  char* lastslash = strrchr(argv0, '/');
  if (lastslash == NULL) {
    *name = argv0;
    *loc = ".";   // BLC: this is inaccurate; we should search the path.  
                  // It's no less accurate than what we did previously, though.
  } else {
    *lastslash = '\0';
    *name = lastslash+1;
    *loc = argv0;
  }
}


static void runCompilerInGDB(int argc, char* argv[]) {
  const char* gdbCommandFilename = createGDBFile(argc, argv);
  const char* command = astr("gdb -q ", argv[0]," -x ", gdbCommandFilename);
  int status = mysystem(command, "running gdb", 0);

  clean_exit(status);
}


static void readConfigParam(ArgumentState* arg_state, char* arg_unused) {
  // Expect arg_unused to be a string of either of these forms:
  // 1. name=value -- set the config param "name" to "value"
  // 2. name       -- set the boolean config param "name" to NOT("name")
  //                  if name is not type bool, set it to 0.

  char *name = (char*)astr(arg_unused);
  char *value;
  value = strstr(name, "=");
  if (value) {
    *value = '\0';
    value++;
    if (value[0]) {
      // arg_unused was name=value
      configParamMap.put(astr(name), value);
    } else {
      // arg_unused was name=  <blank>
      USR_FATAL("Missing config param value");
    }
  } else {
    // arg_unused was just name
    configParamMap.put(astr(name), "");
  }
}


static void addModulePath(ArgumentState* arg_state, char* newpath) {
  addUserModulePath(newpath);
}

Vec<const char*> realms;

int32_t getNumRealms(void) {
  INT_ASSERT(realms.n);
  return (int32_t)realms.n;
}

static void processRealmArgs(void) {
  const char* allrealms = configParamMap.get(astr("realmTypes"));
  if (allrealms == NULL) {
    realms.add(CHPL_TARGET_PLATFORM);
  } else {
    const char* start = allrealms;
    int numRealms = 0;
    const char* space;
    do {
      space = strchr(start, ' ');
      if (space == NULL) {
        realms.add(start);
      } else {
        int len = space-start+1;
        //        printf("len = %d\n", len);
        char* realmStr = (char*)malloc(sizeof(char)*len);
        strncpy(realmStr, start, len);
        realmStr[len-1] = '\0';
        //        printf("realmstr = '%s'\n", realmStr);
        realms.add(realmStr);
        start = space+1;
      }
      numRealms += 1;
    } while (space != NULL);
    numRealms = 0;
    forv_Vec(const char*, realm, realms) {
      //      printf("realm %d = %s\n", numRealms, realm);
      numRealms += 1;
    }
  }
}


static void noteCppLinesSet(ArgumentState* arg, char* unused) {
  userSetCppLineno = true;
}


static void verifySaveCDir(ArgumentState* arg, char* unused) {
  if (saveCDir[0] == '-') {
    USR_FATAL("--savec takes a directory name as its argument\n"
              "       (you specified '%s', assumed to be another flag)",
              saveCDir);
  }
}


static void turnOffChecks(ArgumentState* arg, char* unused) {
  fNoNilChecks = true;
  fNoBoundsChecks = true;
  fNoLocalChecks = true;
}

static void setFastFlag(ArgumentState* arg, char* unused) {
  //
  // Enable all compiler optimizations, disable all runtime checks
  //
  fBaseline = false;
  fieeefloat = false;
  fNoCopyPropagation = false;
  fNoDeadCodeElimination = false;
  fNoFastFollowers = false;
  fNoInline = false;
  fNoInlineIterators = false;
  fNoOptimizeLoopIterators = false;
  fNoLiveAnalysis = false;
  fNoRemoteValueForwarding = false;
  fNoRemoveCopyCalls = false;
  fNoScalarReplacement = false;
  fNoPrivatization = false;
  fNoChecks = true;
  fNoBoundsChecks = true;
  fNoLocalChecks = true;
  fNoNilChecks = true;
  fNoOptimizeOnClauses = false;
  optimizeCCode = true;
}

static void setBaselineFlag(ArgumentState* arg, char* unused) {
  //
  // disable all chapel compiler optimizations
  //
  fBaseline = true;
  fNoCopyPropagation = true;
  fNoDeadCodeElimination = true;
  fNoFastFollowers = true;
  fNoInline = true;
  fNoInlineIterators = true;
  fNoLiveAnalysis = true;
  fNoOptimizeLoopIterators = true;
  fNoRemoteValueForwarding = true;
  fNoRemoveCopyCalls = true;
  fNoScalarReplacement = true;
  fNoPrivatization = true;
  fNoOptimizeOnClauses = true;
  fConditionalDynamicDispatchLimit = 0;
}

static void setHelpTrue(ArgumentState* arg, char* unused) {
  printHelp = true;
}  


/*
Flag types:

  I = int
  P = path
  S = string
  D = double
  f = set to false
  F = set to true
  + = increment
  T = toggle
  L = int64 (long)
  N = --no-... flag, --no version sets to false
  n = --no-... flag, --no version sets to true
*/

static ArgumentDescription arg_desc[] = {
  {"", ' ', NULL, "Module Processing Options", NULL, NULL, NULL, NULL},
  {"module-dir", 'M', "<directory>", "Add directory to module search path", "P", moduleSearchPath, NULL, addModulePath},
  {"main-module", ' ', "<module>", "Specify entry point module", "S256", mainModuleName, NULL, NULL},
  {"print-search-dirs", ' ', "", "Print module search path", "F", &printSearchDirs, "CHPL_PRINT_SEARCH_DIRS", NULL},
  {"print-module-files", ' ', "", "Print module file locations", "F", &printModuleFiles, NULL, NULL},
  {"count-tokens", ' ', NULL, "Count tokens in main modules", "F", &countTokens, "CHPL_COUNT_TOKENS", NULL},
  {"print-code-size", ' ', NULL, "Print code size of main modules", "F", &printTokens, "CHPL_PRINT_TOKENS", NULL},

 {"", ' ', NULL, "Parallelism Control Options", NULL, NULL, NULL, NULL},
 {"local", ' ', NULL, "Target one [many] locale[s]", "N", &fLocal, "CHPL_LOCAL", NULL},
 {"serial", ' ', NULL, "[Don't] Serialize parallel constructs", "N", &fSerial, "CHPL_SERIAL", NULL},
 {"serial-forall", ' ', NULL, "[Don't] Serialize forall constructs", "N", &fSerialForall, "CHPL_SERIAL_FORALL", NULL},

 {"", ' ', NULL, "Optimization Control Options", NULL, NULL, NULL, NULL},
 {"baseline", ' ', NULL, "Disable all Chapel optimizations", "F", &fBaseline, "CHPL_BASELINE", setBaselineFlag},
  {"conditional-dynamic-dispatch-limit", ' ', "<limit>", "Set limit to use conditionals for dynamic dispatch", "I", &fConditionalDynamicDispatchLimit, "CHPL_CONDITIONAL_DYNAMIC_DISPATCH_LIMIT", NULL},
 {"fast", ' ', NULL, "Use fast default settings", "F", &fFastFlag, NULL, setFastFlag},
 {"ieee-float", ' ', NULL, "Generate code that is strict [lax] with respect to IEEE compliance", "N", &fieeefloat, "CHPL_IEEE_FLOAT", NULL},
 {"copy-propagation", ' ', NULL, "Enable [disable] copy propagation", "n", &fNoCopyPropagation, "CHPL_DISABLE_COPY_PROPAGATION", NULL},
 {"dead-code-elimination", ' ', NULL, "Enable [disable] dead code elimination", "n", &fNoDeadCodeElimination, "CHPL_DISABLE_DEAD_CODE_ELIMINATION", NULL},
 {"fast-followers", ' ', NULL, "Enable [disable] fast followers", "n", &fNoFastFollowers, "CHPL_DISABLE_FAST_FOLLOWERS", NULL},
 {"inline", ' ', NULL, "Enable [disable] function inlining", "n", &fNoInline, NULL, NULL},
 {"inline-iterators", ' ', NULL, "Enable [disable] iterator inlining", "n", &fNoInlineIterators, "CHPL_DISABLE_INLINE_ITERATORS", NULL},
 {"live-analysis", ' ', NULL, "Enable [disable] live variable analysis", "n", &fNoLiveAnalysis, "CHPL_DISABLE_LIVE_ANALYSIS", NULL},
 {"optimize-loop-iterators", ' ', NULL, "Enable [disable] optimization of iterators composed of a single loop", "n", &fNoOptimizeLoopIterators, "CHPL_DISABLE_OPTIMIZE_LOOP_ITERATORS", NULL},
 {"optimize-on-clauses", ' ', NULL, "Enable [disable] optimization of on clauses", "n", &fNoOptimizeOnClauses, "CHPL_DISABLE_OPTIMIZE_ON_CLAUSES", NULL},
 {"optimize-on-clause-limit", ' ', "<limit>", "Limit recursion depth of on clause optimization search", "I", &optimize_on_clause_limit, "CHPL_OPTIMIZE_ON_CLAUSE_LIMIT", NULL},
 {"privatization", ' ', NULL, "Enable [disable] privatization of distributed arrays and domains", "n", &fNoPrivatization, "CHPL_DISABLE_PRIVATIZATION", NULL},
 {"remote-value-forwarding", ' ', NULL, "Enable [disable] remote value forwarding", "n", &fNoRemoteValueForwarding, "CHPL_DISABLE_REMOTE_VALUE_FORWARDING", NULL},
 {"remove-copy-calls", ' ', NULL, "Enable [disable] remove copy calls", "n", &fNoRemoveCopyCalls, "CHPL_DISABLE_REMOVE_COPY_CALLS", NULL},
 {"scalar-replacement", ' ', NULL, "Enable [disable] scalar replacement", "n", &fNoScalarReplacement, "CHPL_DISABLE_SCALAR_REPLACEMENT", NULL},

 {"", ' ', NULL, "Run-time Semantic Check Options", NULL, NULL, NULL, NULL},
 {"no-checks", ' ', NULL, "Disable all following checks", "F", &fNoChecks, "CHPL_NO_CHECKS", turnOffChecks},
 {"bounds-checks", ' ', NULL, "Enable [disable] bounds checking", "n", &fNoBoundsChecks, "CHPL_NO_BOUNDS_CHECKING", NULL},
 {"local-checks", ' ', NULL, "Enable [disable] local block checking", "n", &fNoLocalChecks, NULL, NULL},
 {"nil-checks", ' ', NULL, "Enable [disable] nil checking", "n", &fNoNilChecks, "CHPL_NO_NIL_CHECKS", NULL},

 {"", ' ', NULL, "C Code Generation Options", NULL, NULL, NULL, NULL},
 {"cpp-lines", ' ', NULL, "[Don't] Generate #line annotations", "N", &printCppLineno, "CHPL_CG_CPP_LINES", noteCppLinesSet},
 {"savec", ' ', "<directory>", "Save generated C code in directory", "P", saveCDir, "CHPL_SAVEC_DIR", verifySaveCDir},

 {"", ' ', NULL, "C Code Compilation Options", NULL, NULL, NULL, NULL},
 {"ccflags", ' ', "<flags>", "Back-end C compiler flags", "S256", ccflags, "CHPL_CC_FLAGS", NULL},
 {"ldflags", ' ', "<flags>", "Back-end C linker flags", "S256", ldflags, "CHPL_LD_FLAGS", NULL},
  {"hdr-search-path", 'I', "<directory>", "C header search path", "P", incFilename, NULL, handleIncDir},
 {"lib-linkage", 'l', "<library>", "C library linkage", "P", libraryFilename, "CHPL_LIB_NAME", handleLibrary},
 {"lib-search-path", 'L', "<directory>", "C library search path", "P", libraryFilename, "CHPL_LIB_PATH", handleLibPath},
 {"make", ' ', "<make utility>", "Make utility for generated code", "S256", &chplmake, "CHPL_MAKE", NULL},
 {"debug", 'g', NULL, "[Don't] Support debugging of generated C code", "N", &debugCCode, "CHPL_DEBUG", setChapelDebug},
 {"optimize", 'O', NULL, "[Don't] Optimize generated C code", "N", &optimizeCCode, "CHPL_OPTIMIZE", NULL},
 {"output", 'o', "<filename>", "Name output executable", "P", executableFilename, "CHPL_EXE_NAME", NULL},

 {"", ' ', NULL, "Compilation Trace Options", NULL, NULL, NULL, NULL},
 {"print-commands", ' ', NULL, "Print system commands", "F", &printSystemCommands, "CHPL_PRINT_COMMANDS", NULL},
 {"print-passes", ' ', NULL, "Print compiler passes", "F", &printPasses, "CHPL_PRINT_PASSES", NULL},

 {"", ' ', NULL, "Miscellaneous Options", NULL, NULL, NULL, NULL},
 {"devel", ' ', NULL, "Compile as a developer [user]", "N", &developer, "CHPL_DEVELOPER", setDevelSettings},
 {"explain-call", ' ', "<call>[:<module>][:<line>]", "Explain resolution of call", "S256", fExplainCall, NULL, NULL},
 {"explain-instantiation", ' ', "<function|type>[:<module>][:<line>]", "Explain instantiation of type", "S256", fExplainInstantiation, NULL, NULL},
 {"instantiate-max", ' ', "<max>", "Limit number of instantiations", "I", &instantiation_limit, "CHPL_INSTANTIATION_LIMIT", NULL},
 {"no-warnings", ' ', NULL, "Disable output of warnings", "F", &ignore_warnings, "CHPL_DISABLE_WARNINGS", NULL},
 {"set", 's', "<name>[=<value>]", "Set config param value", "S", NULL, NULL, readConfigParam},

 {"", ' ', NULL, "Compiler Information Options", NULL, NULL, NULL, NULL},
 {"copyright", ' ', NULL, "Show copyright", "F", &printCopyright, NULL},
 {"help", 'h', NULL, "Help (show this list)", "F", &printHelp, NULL},
 {"help-env", ' ', NULL, "Environment variable help", "F", &printEnvHelp, "", setHelpTrue},
 {"help-settings", ' ', NULL, "Current flag settings", "F", &printSettingsHelp, "", setHelpTrue},
 {"license", ' ', NULL, "Show license", "F", &printLicense, NULL},
 {"version", ' ', NULL, "Show version", "F", &printVersion, NULL},

 {"", ' ', NULL, "Developer Flags", NULL, NULL, NULL, NULL},
 {"", ' ', NULL, "Debug Output", NULL, NULL, NULL, NULL},
 {"cc-warnings", ' ', NULL, "[Don't] Give warnings for generated code", "N", &ccwarnings, "CHPL_CC_WARNINGS", NULL},
 {"c-line-numbers", ' ', NULL, "Use C code line numbers and filenames", "F", &fCLineNumbers, NULL, NULL},
 {"gen-ids", ' ', NULL, "Pepper generated code with BaseAST::id numbers", "F", &fGenIDS, "CHPL_GEN_IDS", NULL},
 {"html", 't', NULL, "Dump IR in HTML", "T", &fdump_html, "CHPL_HTML", NULL},
 {"log", 'd', "[a|i|F|d|s]", "Specify debug logs", "S512", log_flags, "CHPL_LOG_FLAGS", log_flags_arg},
 {"log-dir", ' ', "<path>", "Specify log directory", "P", log_dir, "CHPL_LOG_DIR", NULL},
 {"parser-debug", 'D', NULL, "Set parser debug level", "+", &debugParserLevel, "CHPL_PARSER_DEBUG", NULL},
 {"print-dispatch", ' ', NULL, "Print dynamic dispatch table", "F", &fPrintDispatch, NULL, NULL},
 {"print-statistics", ' ', "[n|k|t]", "Print AST statistics", "S256", fPrintStatistics, NULL, NULL},
 {"report-inlining", ' ', NULL, "Print inlined functions", "F", &report_inlining, NULL, NULL},
 {"report-optimized-on", ' ', NULL, "Print information about on clauses that have been optimized for potential fast remote fork operation", "F", &fReportOptimizedOn, NULL, NULL},

 {"", ' ', NULL, "Misc. Developer Flags", NULL, NULL, NULL, NULL},
 {"default-dist", ' ', "<distribution>", "Change the default distribution", "S256", defaultDist, "CHPL_DEFAULT_DIST", NULL},
 {"gdb", ' ', NULL, "Run compiler in gdb", "F", &rungdb, NULL, NULL},
 {"gen-communicated-structures", ' ', NULL, "Generate type/offset information for potential use in communications", "N", &genCommunicatedStructures, NULL, NULL},
 {"ignore-errors", ' ', NULL, "Attempt to ignore errors", "F", &ignore_errors, "CHPL_IGNORE_ERRORS", NULL},
  {"localize-global-consts", ' ', NULL, "Enable [disable] optimization of global constants", "n", &fNoGlobalConstOpt, "CHPL_DISABLE_GLOBAL_CONST_OPT", NULL},
 {"memory-frees", ' ', NULL, "Enable [disable] memory frees in the generated code", "n", &fNoMemoryFrees, "CHPL_DISABLE_MEMORY_FREES", NULL},
 {"no-codegen", ' ', NULL, "Suppress code generation", "F", &no_codegen, "CHPL_NO_CODEGEN", NULL},
 {"runtime", ' ', NULL, "compile Chapel runtime file", "F", &fRuntime, NULL, NULL},
 {"timers", ' ', NULL, "Enable general timers one to five", "F", &fEnableTimers, "CHPL_ENABLE_TIMERS", NULL},
 {"warn-promotion", ' ', NULL, "Warn about scalar promotion", "F", &fWarnPromotion, NULL, NULL},
<<<<<<< HEAD
 {"gen-communicated-structures", ' ', NULL, "Generate type/offset information for potential use in communications", "N", &genCommunicatedStructures, NULL, NULL},
  {"ignore-atomic", ' ', NULL, "[Don't] Ignore the atomic keyword", "N", &ignore_atomic, "CHPL_IGNORE_ATOMIC", NULL},
=======
>>>>>>> 8bb486ba
 {0}
};


static ArgumentState arg_state = {
  0, 0,
  "program", 
  "path",
  arg_desc
};


static void setupDependentVars(void) {
  if (developer && !userSetCppLineno) {
    printCppLineno = false;
  }
  processRealmArgs();
}


static void printStuff(void) {
  bool shouldExit = false;
  bool printedSomething = false;

  if (printVersion) {
    fprintf(stdout, "%s Version %s\n", arg_state.program_name, compileVersion);
    printCopyright = true;
    printedSomething = true;
    shouldExit = true;
  }
  if (printLicense) {
    fprintf(stdout,
#include "LICENSE"
            );
    printCopyright = false;
    shouldExit = true;
    printedSomething = true;
  }
  if (printCopyright) {
    fprintf(stdout,
#include "COPYRIGHT"
            );
    printedSomething = true;
  }
  if (printHelp || (!printedSomething && arg_state.nfile_arguments < 1)) {
    if (printedSomething) printf("\n");
    usage(&arg_state, (printHelp == false), printEnvHelp, printSettingsHelp);
    shouldExit = true;
    printedSomething = true;
  }
  if (printedSomething && arg_state.nfile_arguments < 1) {
    shouldExit = true;
  }
  if (shouldExit) {
    clean_exit(0);
  }
}


static void
compile_all(void) {
  initFlags();
  initPrimitive();
  initPrimitiveTypes();
  testInputFiles(arg_state.nfile_arguments, arg_state.file_argument);
  runPasses();
}

int main(int argc, char *argv[]) {
  setupOrderedGlobals();
  compute_program_name_loc(argv[0], &(arg_state.program_name),
                           &(arg_state.program_loc));
  process_args(&arg_state, argc, argv);
  setupDependentVars();
  setupModulePaths();
  recordCodeGenStrings(argc, argv);
  startCatchingSignals();
  printStuff();
  if (rungdb)
    runCompilerInGDB(argc, argv);
  if (fdump_html || strcmp(log_flags, ""))
    init_logs();
  compile_all();
  if (fEnableTimers) {
    printf("timer 1: %8.3lf\n", timer1.elapsed());
    printf("timer 2: %8.3lf\n", timer2.elapsed());
    printf("timer 3: %8.3lf\n", timer3.elapsed());
    printf("timer 4: %8.3lf\n", timer4.elapsed());
    printf("timer 5: %8.3lf\n", timer5.elapsed());
  }
  free_args(&arg_state);
  clean_exit(0);
  return 0;
}<|MERGE_RESOLUTION|>--- conflicted
+++ resolved
@@ -480,11 +480,7 @@
  {"runtime", ' ', NULL, "compile Chapel runtime file", "F", &fRuntime, NULL, NULL},
  {"timers", ' ', NULL, "Enable general timers one to five", "F", &fEnableTimers, "CHPL_ENABLE_TIMERS", NULL},
  {"warn-promotion", ' ', NULL, "Warn about scalar promotion", "F", &fWarnPromotion, NULL, NULL},
-<<<<<<< HEAD
- {"gen-communicated-structures", ' ', NULL, "Generate type/offset information for potential use in communications", "N", &genCommunicatedStructures, NULL, NULL},
   {"ignore-atomic", ' ', NULL, "[Don't] Ignore the atomic keyword", "N", &ignore_atomic, "CHPL_IGNORE_ATOMIC", NULL},
-=======
->>>>>>> 8bb486ba
  {0}
 };
 
