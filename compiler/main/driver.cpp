--- conflicted
+++ resolved
@@ -563,11 +563,7 @@
   fNoInline = false;
   fNoInlineIterators = false;
   fNoOptimizeLoopIterators = false;
-<<<<<<< HEAD
-  //fNoVectorize = false;
-=======
   fNoVectorize = false;
->>>>>>> c82c26ce
   fNoLiveAnalysis = false;
   fNoRemoteValueForwarding = false;
   fNoRemoveCopyCalls = false;
