--- conflicted
+++ resolved
@@ -112,15 +112,12 @@
 
   AggregateTag                aggregateTag;
 
-<<<<<<< HEAD
+  FnSymbol*                   defaultTypeConstructor;
   FnSymbol*                   defaultInitializer;
                               // This is the compiler-supplied
                               // default-initializer.
                               // It provides initial values for the
                               // fields in an aggregate type.
-=======
-  FnSymbol*                   defaultTypeConstructor;
->>>>>>> 2cb0b08a
 
   InitializerStyle            initializerStyle;
 
