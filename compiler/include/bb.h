/*
 * Copyright 2004-2015 Cray Inc.
 * Other additional copyright holders may be indicated within.
 *
 * The entirety of this work is licensed under the Apache License,
 * Version 2.0 (the "License"); you may not use this file except
 * in compliance with the License.
 *
 * You may obtain a copy of the License at
 *
 *     http://www.apache.org/licenses/LICENSE-2.0
 *
 * Unless required by applicable law or agreed to in writing, software
 * distributed under the License is distributed on an "AS IS" BASIS,
 * WITHOUT WARRANTIES OR CONDITIONS OF ANY KIND, either express or implied.
 * See the License for the specific language governing permissions and
 * limitations under the License.
 */

#ifndef _BB_H_
#define _BB_H_

class BitVec;
class Expr;
class FnSymbol;
class LabelSymbol;
class Stmt;
class Symbol;
class SymExpr;

#include "map.h"

#include <vector>
#include <set>

// Each basic block contains a list of expressions, in and out edges and an index.
// The goto and label maps persist only between calls to buildBasicBlocks.
class BasicBlock
{
  //
  // Typedefs
  //
 public:
  typedef std::vector<BasicBlock*> BasicBlockVector;
  typedef std::vector<BitVec*> BitVecVector;
<<<<<<< HEAD
  typedef std::set<BasicBlock*> BasicBlockSet;
=======
>>>>>>> bd270488

  //
  // Class methods/variables
  //
public:
  static void               clear(FnSymbol* fn);

  static void               buildBasicBlocks(FnSymbol* fn);

  static void getReachableBlocks(FnSymbol* fn, BasicBlockSet& reachable);

  static void ignoreUnreachableBlocks(FnSymbol* fn);

  static void               printBasicBlocks(FnSymbol* fn);

  static void               buildLocalsVectorMap(FnSymbol*             fn,
                                                 Vec<Symbol*>&         locals,
                                                 Map<Symbol*,int>&     localMap);

  static void               backwardFlowAnalysis(FnSymbol*             fn,
                                                 BitVecVector& GEN,
                                                 BitVecVector& KILL,
                                                 BitVecVector& IN,
                                                 BitVecVector& OUT);

  static void               forwardFlowAnalysis (FnSymbol*             fn,
                                                 BitVecVector& GEN,
                                                 BitVecVector& KILL,
                                                 BitVecVector& IN,
                                                 BitVecVector& OUT,
                                                 bool                  intersect = true);

  static void               printLocalsVector(Vec<Symbol*>      locals,
                                              Map<Symbol*,int>& localMap);

  static void               printDefsVector(std::vector<SymExpr*> defs,
                                            Map<SymExpr*, int>&   defMap);

  static void               printLocalsVectorSets(BitVecVector& sets,
                                                  Vec<Symbol*>          locals);

  static void               printBitVectorSets(BitVecVector& sets);

  static BasicBlock*        basicBlock;

  static Map<LabelSymbol*,
             BasicBlock*>   labelMaps;

  static Map<LabelSymbol*,
             BasicBlockVector*> gotoMaps;

private:
  static void               buildBasicBlocks(FnSymbol* fn,
                                             Expr*     stmt,
                                             bool      mark);
  static void               restart(FnSymbol* fn);
  static void               append(Expr* expr, bool mark);
  static void               thread(BasicBlock* src, BasicBlock* dst);

  static void               reset(FnSymbol* fn);

  static BasicBlock*        steal();

<<<<<<< HEAD
  static void removeEmptyBlocks(FnSymbol* fn);
=======
  static void               removeEmptyBlocks(FnSymbol* fn);
>>>>>>> bd270488
  static bool               verifyBasicBlocks(FnSymbol* fn);

  static int                nextID;

  //
  // Instance methods/variables
  //
public:
                            BasicBlock();
  void               remove();

  int                       id;

  std::vector<Expr*>        exprs;
  std::vector<bool>         marks;

<<<<<<< HEAD
  BasicBlockVector  ins;
  BasicBlockVector  outs;
=======
  BasicBlockVector          ins;
  BasicBlockVector          outs;
>>>>>>> bd270488

private:
  bool                      isOK();
};

#endif<|MERGE_RESOLUTION|>--- conflicted
+++ resolved
@@ -43,10 +43,7 @@
  public:
   typedef std::vector<BasicBlock*> BasicBlockVector;
   typedef std::vector<BitVec*> BitVecVector;
-<<<<<<< HEAD
   typedef std::set<BasicBlock*> BasicBlockSet;
-=======
->>>>>>> bd270488
 
   //
   // Class methods/variables
@@ -110,11 +107,7 @@
 
   static BasicBlock*        steal();
 
-<<<<<<< HEAD
-  static void removeEmptyBlocks(FnSymbol* fn);
-=======
   static void               removeEmptyBlocks(FnSymbol* fn);
->>>>>>> bd270488
   static bool               verifyBasicBlocks(FnSymbol* fn);
 
   static int                nextID;
@@ -131,13 +124,8 @@
   std::vector<Expr*>        exprs;
   std::vector<bool>         marks;
 
-<<<<<<< HEAD
-  BasicBlockVector  ins;
-  BasicBlockVector  outs;
-=======
   BasicBlockVector          ins;
   BasicBlockVector          outs;
->>>>>>> bd270488
 
 private:
   bool                      isOK();
