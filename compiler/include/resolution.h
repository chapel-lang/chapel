/*
 * Copyright 2004-2015 Cray Inc.
 * Other additional copyright holders may be indicated within.
 *
 * The entirety of this work is licensed under the Apache License,
 * Version 2.0 (the "License"); you may not use this file except
 * in compliance with the License.
 *
 * You may obtain a copy of the License at
 *
 *     http://www.apache.org/licenses/LICENSE-2.0
 *
 * Unless required by applicable law or agreed to in writing, software
 * distributed under the License is distributed on an "AS IS" BASIS,
 * WITHOUT WARRANTIES OR CONDITIONS OF ANY KIND, either express or implied.
 * See the License for the specific language governing permissions and
 * limitations under the License.
 */

#ifndef _RESOLUTION_H_
#define _RESOLUTION_H_

#include "baseAST.h"
#include <map>

class CallInfo;

extern SymbolMap paramMap;
extern Vec<CallExpr*> callStack;
extern Map<Type*,FnSymbol*> autoCopyMap; // type to chpl__autoCopy function
extern Map<Type*,FnSymbol*> autoDestroyMap; // type to chpl__autoDestroy function
extern Map<FnSymbol*,FnSymbol*> iteratorLeaderMap;
extern Map<FnSymbol*,FnSymbol*> iteratorFollowerMap;
extern std::map<CallExpr*,CallExpr*> eflopiMap;

#ifndef HILDE_MM
FnSymbol* requiresImplicitDestroy(CallExpr* call);
<<<<<<< HEAD
#endif
=======
bool isLeaderIterator(FnSymbol* fn);
bool isStandaloneIterator(FnSymbol* fn);
>>>>>>> 21dc6214

bool isDispatchParent(Type* t, Type* pt);

bool canCoerce(Type* actualType, Symbol* actualSym, Type* formalType, FnSymbol* fn, bool* promotes = NULL);
bool canDispatch(Type* actualType, Symbol* actualSym, Type* formalType, FnSymbol* fn = NULL, bool* promotes = NULL, bool paramCoerce = false);

const char* toString(Type* type);
const char* toString(CallInfo* info);
const char* toString(FnSymbol* fn);

void parseExplainFlag(char* flag, int* line, ModuleSymbol** module);

FnSymbol* getTheIteratorFn(Symbol* ic);
FnSymbol* getTheIteratorFn(CallExpr* call);
FnSymbol* getTheIteratorFn(Type* icType);

// forall intents
void implementForallIntents1(DefExpr* defChplIter);
void implementForallIntents2(CallExpr* call, CallExpr* origToLeaderCall);
void implementForallIntents2wrapper(CallExpr* call, CallExpr* origToLeaderCall);
void stashPristineCopyOfLeaderIter(FnSymbol* origLeader, bool ignore_isResolved);

FnSymbol* instantiate(FnSymbol* fn, SymbolMap& subs, CallExpr* call);
FnSymbol* instantiateSignature(FnSymbol* fn, SymbolMap& subs, CallExpr* call);
void      instantiateBody(FnSymbol* fn);

void resolveFormals(FnSymbol* fn);
void resolveBlockStmt(BlockStmt* blockStmt);
void resolveCall(CallExpr* call);
void resolveFns(FnSymbol* fn);

FnSymbol* defaultWrap(FnSymbol* fn, Vec<ArgSymbol*>* actualFormals,  CallInfo* info);
void reorderActuals(FnSymbol* fn, Vec<ArgSymbol*>* actualFormals,  CallInfo* info);
void coerceActuals(FnSymbol* fn, CallInfo* info);
FnSymbol* promotionWrap(FnSymbol* fn, CallInfo* info);

FnSymbol* getAutoCopy(Type* t);
FnSymbol* getAutoDestroy(Type* t);

bool isPOD(Type* t);

#endif<|MERGE_RESOLUTION|>--- conflicted
+++ resolved
@@ -35,12 +35,9 @@
 
 #ifndef HILDE_MM
 FnSymbol* requiresImplicitDestroy(CallExpr* call);
-<<<<<<< HEAD
 #endif
-=======
 bool isLeaderIterator(FnSymbol* fn);
 bool isStandaloneIterator(FnSymbol* fn);
->>>>>>> 21dc6214
 
 bool isDispatchParent(Type* t, Type* pt);
 
