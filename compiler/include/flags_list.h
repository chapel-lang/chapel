--- conflicted
+++ resolved
@@ -104,15 +104,6 @@
 symbolFlag( FLAG_GENERIC , npr, "generic" , "generic types, functions and arguments" )
 symbolFlag( FLAG_GLOBAL_TYPE_SYMBOL, npr, "global type symbol", "is accessible through a global type variable")
 symbolFlag( FLAG_HAS_RUNTIME_TYPE , ypr, "has runtime type" , "type that has an associated runtime type" )
-<<<<<<< HEAD
-
-// Is this type a Plain-Old Data (POD) type - ie no autocopy/destructor/=
-// need ever be called - bit copies will do.
-symbolFlag( FLAG_POD , ypr, "plain old data" , "data can be bit copied")
-symbolFlag( FLAG_NOT_POD , ypr, "not plain old data" , "bit copy overridden")
-
-=======
->>>>>>> e384ce8a
 symbolFlag( FLAG_HEAP , npr, "heap" , ncm )
 symbolFlag( FLAG_IMPLICIT_ALIAS_FIELD , npr, "implicit alias field" , ncm )
 symbolFlag( FLAG_INDEX_VAR , npr, "index var" , ncm )
