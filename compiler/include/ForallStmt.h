/*
 * Copyright 2004-2018 Cray Inc.
 * Other additional copyright holders may be indicated within.
 *
 * The entirety of this work is licensed under the Apache License,
 * Version 2.0 (the "License"); you may not use this file except
 * in compliance with the License.
 *
 * You may obtain a copy of the License at
 *
 *     http://www.apache.org/licenses/LICENSE-2.0
 *
 * Unless required by applicable law or agreed to in writing, software
 * distributed under the License is distributed on an "AS IS" BASIS,
 * WITHOUT WARRANTIES OR CONDITIONS OF ANY KIND, either express or implied.
 * See the License for the specific language governing permissions and
 * limitations under the License.
 */

#ifndef _FORALL_STMT_H_
#define _FORALL_STMT_H_

#include "stmt.h"


///////////////////////////////////
    // forall loop statement //
///////////////////////////////////

class ForallStmt : public Stmt
{
public:
  bool       zippered()       const; // was 'zip' keyword used or 1 idxvar
  AList&     inductionVariables();   // DefExprs, one per iterated expr
  AList&     iteratedExpressions();  // SymExprs, one per iterated expr
  AList&     shadowVariables();      // DefExprs of ShadowVarSymbols
  BlockStmt* loopBody()       const; // the body of the forall loop
  LabelSymbol* continueLabel();      // create it if not already

  // wass - get rid of these in favor of SU/TD intents
  BlockStmt* taskStartup()       const; // task startup code
  BlockStmt* taskTeardown()     const; // task tear-down code

  // when originating from a ForLoop
  bool       createdFromForLoop()    const;  // is converted from a for-loop
  bool       iterCallAlreadyTagged() const;  // already has 'tag' actual
  bool       needToHandleOuterVars() const;  // yes, convert to shadow vars

  DECLARE_COPY(ForallStmt);

  virtual void        verify();
  virtual void        accept(AstVisitor* visitor);
  virtual GenRet      codegen();

  virtual void        replaceChild(Expr* oldAst, Expr* newAst);
  virtual Expr*       getFirstExpr();
  virtual Expr*       getNextExpr(Expr* expr);

  // for the parser

  static BlockStmt* build(Expr* indices, Expr* iterator, CallExpr* intents,
                          BlockStmt* body, bool zippered = false);

  static ForallStmt* fromForLoop(ForLoop* forLoop);

  // helpers
<<<<<<< HEAD

  int numInductionVars()  const;
  int numIteratedExprs()  const;
  int numShadowVars()     const;

  VarSymbol*        singleInductionVar()    const;
  Expr*             firstIteratedExpr()     const;
  ShadowVarSymbol*  getShadowVar(int index) const;

  int        reduceIntentIdx(Symbol* var);
  void       setNotZippered();

  // wass this is temporary; we really want all ForallStmts handled this way
  // "li" = "lower during lowerIterators"
  bool yesLI() const { return ((ForallStmt*)this)->getModule()->modTag == MOD_USER; }
  bool noLI() const { return !yesLI(); }
=======
  Expr* firstIteratedExpr()        const;
  int   numIteratedExprs()         const;
  int   reduceIntentIdx(Symbol* var);
  int   numShadowVars()            const;
  ShadowVarSymbol* getShadowVar(int index) const;
>>>>>>> 56164b71

private:
  bool           fZippered;
  AList          fIterVars;
  AList          fIterExprs;
  AList          fShadowVars;  // may be empty
  BlockStmt*     fTaskStartup;    // always present
  BlockStmt*     fTaskTeardown;  // always present
  BlockStmt*     fLoopBody;    // always present
  bool           fFromForLoop; // see comment below

  ForallStmt(bool zippered, BlockStmt* body);

public:
  LabelSymbol*   fContinueLabel;  // update_symbols() needs this
};

/* fFromForLoop and its accessors

These support handling of some ForLoops by converting them to ForallStmts.
They cause skipping certain actions for these "conversion" ForallStmt nodes.

Why not just have a single accessor to fFromForLoop? This is to emphasize
that the three accessors check different properties. These properties could
potentially be independent of each other.

As fFromForLoop is currently local to implementForallIntents, we may be able
to replace fFromForLoop with a HashSet. If so, we need to ensure that the
set membership is propagated through cloning, if applicable.
*/

// accessor implementations
inline bool   ForallStmt::zippered()       const { return fZippered;   }
inline AList& ForallStmt::inductionVariables()   { return fIterVars;   }
inline AList& ForallStmt::iteratedExpressions()  { return fIterExprs;  }
inline AList& ForallStmt::shadowVariables()      { return fShadowVars; }
inline BlockStmt* ForallStmt::taskStartup()  const { return fTaskStartup;  }
inline BlockStmt* ForallStmt::taskTeardown() const { return fTaskTeardown; }
inline BlockStmt* ForallStmt::loopBody()   const { return fLoopBody;   }
inline bool ForallStmt::iterCallAlreadyTagged() const { return fFromForLoop; }
inline bool ForallStmt::needToHandleOuterVars() const { return !fFromForLoop; }
inline bool ForallStmt::createdFromForLoop()    const { return fFromForLoop; }

// conveniences
inline int   ForallStmt::numInductionVars()  const { return fIterVars.length; }
inline int   ForallStmt::numIteratedExprs()  const { return fIterExprs.length;}
inline int   ForallStmt::numShadowVars()     const { return fShadowVars.length;}
inline Expr* ForallStmt::firstIteratedExpr() const { return fIterExprs.head;  }
inline ShadowVarSymbol* ForallStmt::getShadowVar(int index) const
  { return toShadowVarSymbol(toDefExpr(fShadowVars.get(index))->sym); }

#define for_shadow_var_defs(SVD,TEMP,FS)    \
  for_alist(TEMP,(FS)->shadowVariables())   \
    if (DefExpr* SVD = toDefExpr(TEMP))

#define for_shadow_vars(SV,TEMP,FS)                    \
  for_alist(TEMP,(FS)->shadowVariables())              \
    if (DefExpr* SVD = toDefExpr(TEMP))                \
      if (ShadowVarSymbol* SV = toShadowVarSymbol(SVD->sym))

// helpers
bool isForallIterExpr(Expr* expr);
bool isForallLoopBody(Expr* expr);
ForallStmt* enclosingForallStmt(Expr* expr);

// used for lowering ForallStmt and forall intents
VarSymbol* parIdxVar(const ForallStmt* fs);
VarSymbol* parIdxCopyVar(const ForallStmt* fs);
BlockStmt* userLoop(const ForallStmt* fs);

#endif<|MERGE_RESOLUTION|>--- conflicted
+++ resolved
@@ -64,7 +64,6 @@
   static ForallStmt* fromForLoop(ForLoop* forLoop);
 
   // helpers
-<<<<<<< HEAD
 
   int numInductionVars()  const;
   int numIteratedExprs()  const;
@@ -81,13 +80,6 @@
   // "li" = "lower during lowerIterators"
   bool yesLI() const { return ((ForallStmt*)this)->getModule()->modTag == MOD_USER; }
   bool noLI() const { return !yesLI(); }
-=======
-  Expr* firstIteratedExpr()        const;
-  int   numIteratedExprs()         const;
-  int   reduceIntentIdx(Symbol* var);
-  int   numShadowVars()            const;
-  ShadowVarSymbol* getShadowVar(int index) const;
->>>>>>> 56164b71
 
 private:
   bool           fZippered;
