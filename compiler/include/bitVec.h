/*
 * Copyright 2004-2015 Cray Inc.
 * Other additional copyright holders may be indicated within.
 * 
 * The entirety of this work is licensed under the Apache License,
 * Version 2.0 (the "License"); you may not use this file except
 * in compliance with the License.
 * 
 * You may obtain a copy of the License at
 * 
 *     http://www.apache.org/licenses/LICENSE-2.0
 * 
 * Unless required by applicable law or agreed to in writing, software
 * distributed under the License is distributed on an "AS IS" BASIS,
 * WITHOUT WARRANTIES OR CONDITIONS OF ANY KIND, either express or implied.
 * See the License for the specific language governing permissions and
 * limitations under the License.
 */

#ifndef _CHPL_BIT_VEC_H_
#define _CHPL_BIT_VEC_H_

class BitVec {
 public:
  unsigned* data;
  size_t in_size;
  size_t ndata;

  ~BitVec();
  BitVec(size_t in_size);
  BitVec(const BitVec& rhs);
  void operator=(const BitVec& rhs) { this->copy(rhs); }

  void clear();
  bool get(size_t i) const;
  bool operator[](size_t i) const { return get(i); }
  void unset(size_t i);
  void disjunction(const BitVec& other);
  void intersection(const BitVec& other);
  
  // Synonyms for disjunction (union) and (conjunction) intersection above.
<<<<<<< HEAD
  void operator|=(BitVec& other) { this->disjunction(other); }
  void operator&=(BitVec& other) { this->intersection(other); }
=======
  void operator|=(const BitVec& other) { this->disjunction(other); }
  void operator+=(const BitVec& other) { this->disjunction(other); }
  void operator&=(const BitVec& other) { this->intersection(other); }
  void operator-=(const BitVec& other);
>>>>>>> 702254d3

  // Added functionality to make this compatible with std::bitset and thus 
  // boosts dynamic bitset if that gets into the STL, or we start using boost
  bool equals(const BitVec& other) const;
  void set();
  void set(size_t i);
  void reset();
  void reset(size_t i);
  void copy(const BitVec& other);
  void copy(size_t i, bool value);
  void flip();
  void flip(size_t i);
  size_t count() const;
  size_t size() const;
  bool test(size_t i) const;
  bool any() const;
  bool none() const;
};

inline void
BitVec::operator-=(const BitVec& other)
{
  BitVec not_other(other);
  not_other.flip();
  this->intersection(not_other);
}

inline bool operator==(const BitVec& a, const BitVec& b)
{
  return a.equals(b);
}

inline bool operator!=(const BitVec& a, const BitVec& b)
{
  return ! a.equals(b);
}

inline BitVec operator+(const BitVec& a, const BitVec& b)
{
  BitVec result(a);
  result.disjunction(b);
  return result;
}

inline BitVec operator-(const BitVec& a, const BitVec& b)
{
  BitVec result(b);
  result.flip();
  result.intersection(a);
  return result;
}

#endif<|MERGE_RESOLUTION|>--- conflicted
+++ resolved
@@ -39,15 +39,10 @@
   void intersection(const BitVec& other);
   
   // Synonyms for disjunction (union) and (conjunction) intersection above.
-<<<<<<< HEAD
-  void operator|=(BitVec& other) { this->disjunction(other); }
-  void operator&=(BitVec& other) { this->intersection(other); }
-=======
   void operator|=(const BitVec& other) { this->disjunction(other); }
   void operator+=(const BitVec& other) { this->disjunction(other); }
   void operator&=(const BitVec& other) { this->intersection(other); }
   void operator-=(const BitVec& other);
->>>>>>> 702254d3
 
   // Added functionality to make this compatible with std::bitset and thus 
   // boosts dynamic bitset if that gets into the STL, or we start using boost
