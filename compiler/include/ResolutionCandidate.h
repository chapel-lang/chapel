--- conflicted
+++ resolved
@@ -115,14 +115,10 @@
                                               VisibilityInfo* visInfo,
                                               bool isOp = false);
 
-<<<<<<< HEAD
-  bool                    computeAlignment(CallInfo& info, bool isOp = false);
-=======
   bool                    isApplicableCG(CallInfo& info,
                                          VisibilityInfo* visInfo);
 
-  bool                    computeAlignment(CallInfo& info);
->>>>>>> 1c52d394
+  bool                    computeAlignment(CallInfo& info, bool isOp = false);
 
   bool                    computeSubstitutions(Expr* ctx, bool isOp = false);
 
