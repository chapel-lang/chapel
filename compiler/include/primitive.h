--- conflicted
+++ resolved
@@ -29,247 +29,6 @@
 class QualifiedType;
 class GenRet;
 
-<<<<<<< HEAD
-enum PrimitiveTag {
-  PRIM_UNKNOWN = 0,    // use for any primitives not in this list
-
-  PRIM_ACTUALS_LIST,
-  PRIM_NOOP,
-  PRIM_MOVE,
-
-  PRIM_INIT,
-  PRIM_INIT_FIELD,
-  PRIM_INIT_MAYBE_SYNC_SINGLE_FIELD,
-  PRIM_INIT_VAR,
-  PRIM_NO_INIT,
-  PRIM_TYPE_INIT,       // Used in a context where only a type is needed.
-                        // Establishes the type of the result without
-                        // generating code.
-
-  PRIM_REF_TO_STRING,
-  PRIM_RETURN,
-  PRIM_THROW,
-  PRIM_TRY_EXPR,
-  PRIM_TRYBANG_EXPR,
-  PRIM_YIELD,
-  PRIM_UNARY_MINUS,
-  PRIM_UNARY_PLUS,
-  PRIM_UNARY_NOT,
-  PRIM_UNARY_LNOT,
-  PRIM_ADD,
-  PRIM_SUBTRACT,
-  PRIM_MULT,
-  PRIM_DIV,
-  PRIM_MOD,
-  PRIM_LSH,
-  PRIM_RSH,
-  PRIM_EQUAL,
-  PRIM_NOTEQUAL,
-  PRIM_LESSOREQUAL,
-  PRIM_GREATEROREQUAL,
-  PRIM_LESS,
-  PRIM_GREATER,
-  PRIM_AND,
-  PRIM_OR,
-  PRIM_XOR,
-  PRIM_POW,
-
-  PRIM_ASSIGN,
-  PRIM_ADD_ASSIGN,
-  PRIM_SUBTRACT_ASSIGN,
-  PRIM_MULT_ASSIGN,
-  PRIM_DIV_ASSIGN,
-  PRIM_MOD_ASSIGN,
-  PRIM_LSH_ASSIGN,
-  PRIM_RSH_ASSIGN,
-  PRIM_AND_ASSIGN,
-  PRIM_OR_ASSIGN,
-  PRIM_XOR_ASSIGN,
-  PRIM_REDUCE_ASSIGN,
-
-  PRIM_MIN,
-  PRIM_MAX,
-
-  PRIM_SETCID,
-  PRIM_TESTCID,
-  PRIM_GETCID,
-  PRIM_SET_UNION_ID,
-  PRIM_GET_UNION_ID,
-  PRIM_GET_MEMBER,
-  PRIM_GET_MEMBER_VALUE,
-  PRIM_SET_MEMBER,
-  PRIM_CHECK_NIL,
-  PRIM_NEW,                 // new keyword
-  PRIM_GET_REAL,            // get complex real component
-  PRIM_GET_IMAG,            // get complex imag component
-  PRIM_QUERY,               // query expression primitive
-  PRIM_QUERY_PARAM_FIELD,
-  PRIM_QUERY_TYPE_FIELD,
-
-  PRIM_ADDR_OF,             // set a reference to a value
-  PRIM_DEREF,               // dereference a reference
-  PRIM_SET_REFERENCE,       // set a reference
-
-  PRIM_LOCAL_CHECK,         // assert that a wide ref is on this locale
-
-  PRIM_GET_END_COUNT,
-  PRIM_SET_END_COUNT,
-
-  PRIM_GET_DYNAMIC_END_COUNT,  // get/set end count for 'begin' -
-  PRIM_SET_DYNAMIC_END_COUNT,  // manipulates task-local storage
-
-  PRIM_GET_SERIAL,              // get serial state
-  PRIM_SET_SERIAL,              // set serial state to true or false
-
-  PRIM_SIZEOF,
-
-  PRIM_INIT_FIELDS,             // initialize fields of a temporary record
-  PRIM_PTR_EQUAL,
-  PRIM_PTR_NOTEQUAL,
-  PRIM_IS_SUBTYPE,
-  PRIM_CAST,
-  PRIM_DYNAMIC_CAST,
-  PRIM_TYPEOF,
-  PRIM_STATIC_TYPEOF,
-  PRIM_SCALAR_PROMOTION_TYPE,
-  PRIM_USED_MODULES_LIST,       // used modules in BlockStmt::modUses
-  PRIM_TUPLE_EXPAND,
-
-  PRIM_CHPL_COMM_GET,           // Direct calls to the Chapel comm layer
-  PRIM_CHPL_COMM_PUT,           // may eventually add others (e.g., non-blocking)
-  PRIM_CHPL_COMM_ARRAY_GET,
-  PRIM_CHPL_COMM_ARRAY_PUT,
-  PRIM_CHPL_COMM_REMOTE_PREFETCH,
-  PRIM_CHPL_COMM_GET_STRD,      // Direct calls to the Chapel comm layer for strided comm
-  PRIM_CHPL_COMM_PUT_STRD,      //  may eventually add others (e.g., non-blocking)
-
-  PRIM_ARRAY_ALLOC,
-  PRIM_ARRAY_FREE,
-  PRIM_ARRAY_GET,
-  PRIM_ARRAY_GET_VALUE,
-  PRIM_ARRAY_SHIFT_BASE_POINTER,
-
-  PRIM_ARRAY_SET,
-  PRIM_ARRAY_SET_FIRST,
-
-  PRIM_ERROR,
-  PRIM_WARNING,
-  PRIM_WHEN,
-  PRIM_TYPE_TO_STRING,
-
-  PRIM_BLOCK_PARAM_LOOP,        // BlockStmt::blockInfo - param for loop (index,
-                                // low, high, stride)
-  PRIM_BLOCK_WHILEDO_LOOP,      // BlockStmt::blockInfo - while do loop (cond)
-  PRIM_BLOCK_DOWHILE_LOOP,      // BlockStmt::blockInfo - do while loop (cond)
-  PRIM_BLOCK_FOR_LOOP,          // BlockStmt::blockInfo - for loop (index, iterator)
-  PRIM_BLOCK_C_FOR_LOOP,        // BlockStmt::blockInfo -
-                                //   C for loop (initExpr, testExpr, incrExpr)
-
-  PRIM_BLOCK_BEGIN,             // BlockStmt::blockInfo - begin block
-  PRIM_BLOCK_COBEGIN,           // BlockStmt::blockInfo - cobegin block
-  PRIM_BLOCK_COFORALL,          // BlockStmt::blockInfo - coforall block
-  PRIM_BLOCK_ON,                // BlockStmt::blockInfo - on block
-  PRIM_BLOCK_BEGIN_ON,          // BlockStmt::blockInfo - begin on block
-  PRIM_BLOCK_COBEGIN_ON,        // BlockStmt::blockInfo - cobegin on block
-  PRIM_BLOCK_COFORALL_ON,       // BlockStmt::blockInfo - coforall on block
-  PRIM_BLOCK_LOCAL,             // BlockStmt::blockInfo - local block
-  PRIM_BLOCK_UNLOCAL,           // BlockStmt::blockInfo - unlocal local block
-
-  PRIM_TO_LEADER,
-  PRIM_TO_FOLLOWER,
-  PRIM_TO_STANDALONE,
-
-  PRIM_CALL_DESTRUCTOR,         // call destructor on type (do not free)
-
-  PRIM_LOGICAL_FOLDER,          // Help fold logical && and ||
-
-  PRIM_WIDE_MAKE,               // create a wide pointer from
-                                // (type, localeID, addr)
-
-  PRIM_WIDE_GET_LOCALE,         // Returns the "locale" portion of a wide pointer.
-
-  PRIM_WIDE_GET_NODE,           // Get just the node portion of a wide pointer.
-  PRIM_WIDE_GET_ADDR,           // Get just the address portion of a wide pointer.
-  PRIM_IS_WIDE_PTR,             // Returns true if the symbol is represented by a wide pointer.
-
-  PRIM_ON_LOCALE_NUM,           // specify a particular localeID for an on clause.
-
-  PRIM_HEAP_REGISTER_GLOBAL_VAR,
-  PRIM_HEAP_BROADCAST_GLOBAL_VARS,
-  PRIM_PRIVATE_BROADCAST,       // ('_private_broadcast' sym)
-                                // Later, a structure index is inserted ahead
-                                // of the symbol, so it ends up as
-                                // ('_private_broadcast' index sym).
-
-  PRIM_INT_ERROR,
-
-  PRIM_CAPTURE_FN_FOR_CHPL,
-  PRIM_CAPTURE_FN_FOR_C,
-  PRIM_CREATE_FN_TYPE,
-
-  PRIM_STRING_COPY,
-  PRIM_CAST_TO_VOID_STAR,       // Cast the object argument to void*.
-
-  PRIM_RT_ERROR,
-  PRIM_RT_WARNING,
-
-  PRIM_NEW_PRIV_CLASS,
-  PRIM_GET_PRIV_CLASS,
-
-  PRIM_GET_USER_LINE,
-  PRIM_GET_USER_FILE,
-
-  PRIM_FTABLE_CALL,
-
-  PRIM_IS_TUPLE_TYPE,
-  PRIM_IS_STAR_TUPLE_TYPE,
-  PRIM_SET_SVEC_MEMBER,
-  PRIM_GET_SVEC_MEMBER,
-  PRIM_GET_SVEC_MEMBER_VALUE,
-
-  PRIM_VIRTUAL_METHOD_CALL,
-
-  PRIM_NUM_FIELDS,
-  PRIM_FIELD_NUM_TO_NAME,
-  PRIM_FIELD_NAME_TO_NUM,
-  PRIM_FIELD_BY_NUM,
-  PRIM_CLASS_NAME_BY_ID,
-  PRIM_ITERATOR_RECORD_FIELD_VALUE_BY_FORMAL,
-  PRIM_ITERATOR_RECORD_SET_SHAPE,
-  PRIM_IS_CLASS_TYPE,
-  PRIM_IS_EXTERN_CLASS_TYPE,
-  PRIM_IS_RECORD_TYPE,
-  PRIM_IS_UNION_TYPE,
-  PRIM_IS_ATOMIC_TYPE,
-  PRIM_IS_REF_ITER_TYPE,
-
-  PRIM_IS_POD,
-
-  PRIM_COERCE,
-
-  PRIM_CALL_RESOLVES,
-  PRIM_METHOD_CALL_RESOLVES,
-
-  PRIM_ENUM_MIN_BITS,
-  PRIM_ENUM_IS_SIGNED,
-
-  PRIM_START_RMEM_FENCE,
-  PRIM_FINISH_RMEM_FENCE,
-
-  PRIM_LOOKUP_FILENAME,   // Given an index, get a given filename (c_string)
-
-  PRIM_GET_COMPILER_VAR,
-
-  PRIM_STACK_ALLOCATE_CLASS,
-  PRIM_ZIP,
-  PRIM_REQUIRE,
-
-  PRIM_CHECK_ERROR, // used in error-handling conditional. args: error variable
-
-  PRIM_TO_UNMANAGED_CLASS,
-  PRIM_TO_BORROWED_CLASS,
-=======
->>>>>>> 27488675
 
 #define PRIMITIVE_G(NAME) NAME,
 #define PRIMITIVE_R(NAME) NAME,
