/*
 * Copyright 2004-2015 Cray Inc.
 * Other additional copyright holders may be indicated within.
 *
 * The entirety of this work is licensed under the Apache License,
 * Version 2.0 (the "License"); you may not use this file except
 * in compliance with the License.
 *
 * You may obtain a copy of the License at
 *
 *     http://www.apache.org/licenses/LICENSE-2.0
 *
 * Unless required by applicable law or agreed to in writing, software
 * distributed under the License is distributed on an "AS IS" BASIS,
 * WITHOUT WARRANTIES OR CONDITIONS OF ANY KIND, either express or implied.
 * See the License for the specific language governing permissions and
 * limitations under the License.
 */


#include "optimizations.h"

#include "astutil.h"
#include "bb.h"
#include "expr.h"
#include "ForLoop.h"
#include "passes.h"
#include "stlUtil.h"
#include "stmt.h"
#include "WhileStmt.h"

#include <queue>
#include <set>

static bool         isInCForLoopHeader(Expr* expr);
static void         deadBlockElimination(FnSymbol* fn);
static void         cleanupLoopBlocks(FnSymbol* fn);

static unsigned int deadBlockCount;
static unsigned int deadModuleCount;

//
//
// 2014/10/17 TO DO Noakes/Elliot
//
// There are opportunities to do additional cleanup of the AST e.g.
//
// remove blockStmts with empty bodies
// remove condStmts  with empty bodies
// remove jumps to labels that immmediately follow
//
// This may require multiple passses to converge e.g.
//
// A block statement that contains an empty block statement
//
// An empty cond statement between a goto and the target of the goto
//
//

//
// Removes local variables that are only targets for moves, but are
// never used anywhere.
//
static bool isDeadVariable(Symbol* var,
                           Map<Symbol*,Vec<SymExpr*>*>& defMap,
                           Map<Symbol*,Vec<SymExpr*>*>& useMap) {
  if (var->type->symbol->hasFlag(FLAG_REF)) {
    Vec<SymExpr*>* uses = useMap.get(var);
    Vec<SymExpr*>* defs = defMap.get(var);
    return (!uses || uses->n == 0) && (!defs || defs->n <= 1);
  } else {
    Vec<SymExpr*>* uses = useMap.get(var);
    return !uses || uses->n == 0;
  }
}

void deadVariableElimination(FnSymbol* fn) {
  Vec<Symbol*> symSet;
  Vec<SymExpr*> symExprs;
  collectSymbolSetSymExprVec(fn, symSet, symExprs);

  Map<Symbol*,Vec<SymExpr*>*> defMap;
  Map<Symbol*,Vec<SymExpr*>*> useMap;
  buildDefUseMaps(symSet, symExprs, defMap, useMap);

  forv_Vec(Symbol, sym, symSet)
  {
    // We're interested only in VarSymbols.
    if (!isVarSymbol(sym))
      continue;

    // A method must have a _this symbol, even if it is not used.
    if (sym == fn->_this)
      continue;

    if (isDeadVariable(sym, defMap, useMap)) {
      for_defs(se, defMap, sym) {
        CallExpr* call = toCallExpr(se->parentExpr);
        INT_ASSERT(call &&
                   (call->isPrimitive(PRIM_MOVE) ||
                    call->isPrimitive(PRIM_ASSIGN)));
        Expr* rhs = call->get(2)->remove();
        if (!isSymExpr(rhs))
          call->replace(rhs);
        else
          call->remove();
      }
      sym->defPoint->remove();
    }
  }

  freeDefUseMaps(defMap, useMap);
}

//
// Removes expression statements that have no effect.
//
void deadExpressionElimination(FnSymbol* fn) {
  Vec<BaseAST*> asts;

  collect_asts(fn, asts);

  forv_Vec(BaseAST, ast, asts) {
    Expr* exprAst = toExpr(ast);

    if (exprAst == 0) {

    } else if (isAlive(exprAst) == false) {

    } else if (SymExpr* expr = toSymExpr(ast)) {
      if (expr->isStmtExpr() == true && isInCForLoopHeader(expr) == false) {
        expr->remove();
      }

    } else if (CallExpr* expr = toCallExpr(ast)) {
      if (expr->isPrimitive(PRIM_CAST) ||
          expr->isPrimitive(PRIM_GET_MEMBER_VALUE) ||
          expr->isPrimitive(PRIM_GET_MEMBER) ||
          expr->isPrimitive(PRIM_DEREF) ||
          expr->isPrimitive(PRIM_ADDR_OF)) {
        if (expr->isStmtExpr())
          expr->remove();
      }

      if (expr->isPrimitive(PRIM_MOVE) || expr->isPrimitive(PRIM_ASSIGN))
        if (SymExpr* lhs = toSymExpr(expr->get(1)))
          if (SymExpr* rhs = toSymExpr(expr->get(2)))
            if (lhs->var == rhs->var)
              expr->remove();

    } else if (CondStmt* cond = toCondStmt(ast)) {
      // Compensate for deadBlockElimination
      if (cond->condExpr == NULL) {
        cond->remove();

      } else if (cond->thenStmt == NULL && cond->elseStmt == NULL) {
        cond->remove();

      } else {

        // Invert the condition and shuffle the alternative
        if (cond->thenStmt == NULL) {
          Expr* condExpr = new CallExpr(PRIM_UNARY_LNOT, cond->condExpr);

          cond->replaceChild(cond->condExpr, condExpr);
          cond->replaceChild(cond->thenStmt, cond->elseStmt);
          cond->replaceChild(cond->elseStmt, NULL);

        // NOAKES 2014/11/14 It's "odd" that folding is being done here
        } else {
          cond->foldConstantCondition();
        }

        // NOAKES 2014/11/14 Testing suggests this is always a NOP
        removeDeadIterResumeGotos();
      }
    }
  }
}

static bool isInCForLoopHeader(Expr* expr) {
  Expr* stmtExpr = expr->parentExpr;
  bool  retval   = false;

  if (BlockStmt* blockStmt = toBlockStmt(stmtExpr)) {
    retval = (blockStmt->blockTag == BLOCK_C_FOR_LOOP) ? true : false;
  }

  return retval;
}

void deadCodeElimination(FnSymbol* fn) {
  std::map<SymExpr*, Vec<SymExpr*>*> DU;
  std::map<SymExpr*, Vec<SymExpr*>*> UD;

  std::map<Expr*,    Expr*>          exprMap;

  Vec<Expr*>                         liveCode;
  Vec<Expr*>                         workSet;

  BasicBlock::buildBasicBlocks(fn);

  buildDefUseChains(fn, DU, UD);

  for_vector(BasicBlock, bb, *fn->basicBlocks) {
    for (size_t i = 0; i < bb->exprs.size(); i++) {
      Expr*         expr        = bb->exprs[i];
      bool          isEssential = bb->marks[i];

      Vec<BaseAST*> asts;

      collect_asts(expr, asts);

      forv_Vec(BaseAST, ast, asts) {
        if (Expr* sub = toExpr(ast)) {
          exprMap[sub] = expr;
        }
      }

      if (isEssential == false) {
        forv_Vec(BaseAST, ast, asts) {
          if (CallExpr* call = toCallExpr(ast)) {
            // mark assignments to global variables as essential
            if (call->isPrimitive(PRIM_MOVE) || call->isPrimitive(PRIM_ASSIGN)) {
              if (SymExpr* se = toSymExpr(call->get(1))) {
                if (DU.count(se) == 0) {
                  isEssential = true;
                }
              }
            }
          }
        }
      }

      if (isEssential) {
        liveCode.set_add(expr);
        workSet.add(expr);
      }
    }
  }

  forv_Vec(Expr, expr, workSet) {
    Vec<SymExpr*> symExprs;

    collectSymExprs(expr, symExprs);

    forv_Vec(SymExpr, se, symExprs) {
      if (UD.count(se) != 0) {
        Vec<SymExpr*>* defs = UD[se];

        forv_Vec(SymExpr, def, *defs) {
          INT_ASSERT(exprMap.count(def) != 0);

          Expr* expr = exprMap[def];

          if (!liveCode.set_in(expr)) {
            liveCode.set_add(expr);
            workSet.add(expr);
          }
        }
      }
    }
  }

  // This removes dead expressions from each block.
  for_vector(BasicBlock, bb1, *fn->basicBlocks) {
    for_vector(Expr, expr, bb1->exprs) {
      if (isSymExpr(expr) || isCallExpr(expr))
        if (!liveCode.set_in(expr))
          expr->remove();
    }
  }

  freeDefUseChains(DU, UD);
}


// Determines if a module is dead. A module is dead if the module's init
// function can only be called from module code, and the init function
// is empty, and the init function is the only thing in the module, and the
// module is not a nested module.
static bool isDeadModule(ModuleSymbol* mod) {
  // The main module and any module whose init function is exported
  // should never be considered dead, as the init function can be
  // explicitly called from the runtime, or other c code
  if (mod == mainModule || mod->hasFlag(FLAG_EXPORT_INIT)) return false;

  // because of the way modules are initialized, we don't want to consider a
  // nested function as dead as its outer module and all of its uses should
  // have their initializer called by the inner module.
  if (mod->defPoint->getModule() != theProgram &&
      mod->defPoint->getModule() != rootModule)
    return false;

  // if there is only one thing in the module
  if (mod->block->body.length == 1) {
    // and that thing is the init function
    if (mod->block->body.only() == mod->initFn->defPoint) {
      // and the init function is empty (only has a return)
      if (mod->initFn->body->body.length == 1) {
        // then the module is dead
        return true;
      }
    }
  }
  return false;
}


// Eliminates all dead modules
static void deadModuleElimination() {
  forv_Vec(ModuleSymbol, mod, allModules) {
    if (isDeadModule(mod) == true) {
      deadModuleCount++;

      // remove the dead module and its initFn
      mod->defPoint->remove();
      mod->initFn->defPoint->remove();

      // Inform every module about the dead module
      forv_Vec(ModuleSymbol, modThatMightUse, allModules) {
        if (modThatMightUse != mod) {
          modThatMightUse->moduleUseRemove(mod);
        }
      }
    }
  }
}


void deadCodeElimination() {
  if (!fNoDeadCodeElimination) {

    deadBlockCount  = 0;
    deadModuleCount = 0;

    forv_Vec(FnSymbol, fn, gFnSymbols) {
      deadBlockElimination(fn);

      // 2014/10/17   Noakes and Elliot
      // Dead Block Elimination may convert valid loops to "malformed" loops.
      // Some of these will break BasicBlock construction. Clean them up.
      cleanupLoopBlocks(fn);

      deadCodeElimination(fn);

      deadVariableElimination(fn);

      // 2014/10/17   Noakes and Elliot
      // Dead Variable Elimination may convert some "uninteresting" loops
      // that were left behind by DeadBlockElimination and turn them in to
      // "malformed" loops.  Cleanup again.
      cleanupLoopBlocks(fn);

      deadExpressionElimination(fn);
    }

    deadModuleElimination();

    if (fReportDeadBlocks)
      printf("\tRemoved %d dead blocks.\n", deadBlockCount);

    if (fReportDeadModules)
      printf("Removed %d dead modules.\n", deadModuleCount);
  }
}

// Look for and remove unreachable blocks.
// Muchnick says we can enumerate the unreachable blocks first and then just
// remove them.  We only need to do this once, because removal of an
// unreachable block cannot possibly make any reachable block unreachable.
static void deadBlockElimination(FnSymbol* fn)
{
  // We need the basic block information to be correct, so recompute it.
  BasicBlock::buildBasicBlocks(fn);

  // Find the reachable basic blocks within this function.
  std::set<BasicBlock*> reachable;

  // We set up a work queue to perform a BFS on reachable blocks, and seed it
  // with the first block in the function.
  std::queue<BasicBlock*> work_queue;
  work_queue.push((*fn->basicBlocks)[0]);

  // Then we iterate until there are no more blocks to visit.
  while (!work_queue.empty())
  {
    // Fetch and remove the next block.
    BasicBlock* bb = work_queue.front();

    work_queue.pop();

    // Ignore it if we've already seen it.
    if (reachable.count(bb))
      continue;

    // Otherwise, mark it as reachable, and append all of its successors to the
    // work queue.
    reachable.insert(bb);

    for_vector(BasicBlock, out, bb->outs)
      work_queue.push(out);
  }

  // Visit all the blocks, deleting all those that are not reachable
  for_vector(BasicBlock, bb, *fn->basicBlocks)
  {
    if (reachable.count(bb))
      continue;

    ++deadBlockCount;

    // Remove all of its expressions.
    for_vector(Expr, expr, bb->exprs)
    {
      if (! expr->parentExpr)
        continue;   // This node is no longer in the tree.

      // Do not remove def expressions (for now)
      // In some cases (associated with iterator code), defs appear in dead
      // blocks but are used in later blocks, so removing the defs results
      // in a verify error.
      // TODO: Perhaps this reformulation of unreachable block removal does a better
      // job and those blocks are now removed as well.  If so, this IF can be removed.
      if (toDefExpr(expr))
        continue;

      CondStmt*  condStmt  = toCondStmt(expr->parentExpr);
      WhileStmt* whileStmt = toWhileStmt(expr->parentExpr);
      ForLoop*   forLoop   = toForLoop(expr->parentExpr);

      if (condStmt && condStmt->condExpr == expr)
        // If the expr is the condition expression of an if statement,
        // then remove the entire if.
        condStmt->remove();

      else if (whileStmt && whileStmt->condExprGet() == expr)
        // If the expr is the condition expression of a while statement,
        // then remove the entire While.
        whileStmt->remove();

      else if (forLoop   && forLoop->indexGet()      == expr)
<<<<<<< HEAD
        // If the expr is the indexVariable of ForLoop statement,
=======
        // If the expr is the indexVariable of a ForLoop statement,
>>>>>>> 1a8f3518
        // then remove the entire ForLoop statement
        forLoop->remove();

      else if (forLoop   && forLoop->iteratorGet()   == expr)
<<<<<<< HEAD
        // If the expr is the indexVariable of ForLoop statement,
=======
        // If the expr is the iterator of a ForLoop statement,
>>>>>>> 1a8f3518
        // then remove the entire ForLoop statement
        forLoop->remove();

      else
        expr->remove();
    }
  }
}

//
// See if any iterator resume labels have been remove (and not re-inserted).
// If so, remove the matching gotos, if they haven't been yet.
//
void removeDeadIterResumeGotos() {
  forv_Vec(LabelSymbol, labsym, removedIterResumeLabels) {
    if (!isAlive(labsym) && isAlive(labsym->iterResumeGoto))
      labsym->iterResumeGoto->remove();
  }
  removedIterResumeLabels.clear();
}

//
// Make sure there are no iterResumeGotos to remove.
// Reset removedIterResumeLabels.
//
void verifyNcleanRemovedIterResumeGotos() {
  forv_Vec(LabelSymbol, labsym, removedIterResumeLabels) {
    if (!isAlive(labsym) && isAlive(labsym->iterResumeGoto))
      INT_FATAL("unexpected live goto for a dead removedIterResumeLabels label - missing a call to removeDeadIterResumeGotos?");
  }
  removedIterResumeLabels.clear();
}

// 2014/10/15
//
// Dead Block elimination can create at least two forms of mal-formed AST
//
// A valid ForLoop can be transformed in to
//
//              for ( ; ; ) {
//              }
//
// and a valid WhileLoop can be transformed in to
//
//              while ( ) {
//              }
//
// The C standard defines these as infinite loops.  In practice the
// Chapel compiler will only leave these ASTs in unreachable code and
// so these wouldn't lead to runtime failures but each of these forms
// cause problems in the compiler down stream from here.
//
// 2014/10/17
//
// Additionally DBE can create loops that are similar to the above but
// that include some number of DefExprs (there is currently code in DBE
// to prevent it removing DefExprs for reasons that are partially but
// not fully understood).  These loops will be converted to the former
// case during DeadVariableElimination
//

static void cleanupLoopBlocks(FnSymbol* fn) {
  std::vector<Expr*> stmts;

  collect_stmts_STL(fn->body, stmts);

  for_vector (Expr, expr, stmts) {
    if (BlockStmt* stmt = toBlockStmt(expr)) {
      stmt->deadBlockCleanup();
    }
  }
}

// Look for pointless gotos and remove them.
// Probably the best way to do this is to scan the AST and remove gotos
// whose target labels follow immediately.
#if 0
static void deadGotoElimination(FnSymbol* fn)
{
  // We recompute basic blocks because deadBlockElimination may cause them
  // to be out of sequence.
  buildBasicBlocks(fn);
  forv_Vec(BasicBlock, bb, *fn->basicBlocks)
  {
    // Get the last expression in the block as a goto.
    int last = bb->exprs.length() - 1;
    if (last < 0)
      continue;

    Expr* e = bb->exprs.v[last];
    GotoStmt* s = toGotoStmt(e);
    if (!s)
      continue;

    // If there is only one successor to this block and it is the next block,
    // then the goto must point to it and is therefore pointless [sts].
    // This test should be more foolproof using the structure of the AST.
    if (bb->outs.n == 1 && bb->outs.v[0]->id == bb->id + 1)
      e->remove();
  }
}
#endif<|MERGE_RESOLUTION|>--- conflicted
+++ resolved
@@ -440,20 +440,12 @@
         whileStmt->remove();
 
       else if (forLoop   && forLoop->indexGet()      == expr)
-<<<<<<< HEAD
-        // If the expr is the indexVariable of ForLoop statement,
-=======
         // If the expr is the indexVariable of a ForLoop statement,
->>>>>>> 1a8f3518
         // then remove the entire ForLoop statement
         forLoop->remove();
 
       else if (forLoop   && forLoop->iteratorGet()   == expr)
-<<<<<<< HEAD
-        // If the expr is the indexVariable of ForLoop statement,
-=======
         // If the expr is the iterator of a ForLoop statement,
->>>>>>> 1a8f3518
         // then remove the entire ForLoop statement
         forLoop->remove();
 
