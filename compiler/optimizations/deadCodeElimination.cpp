--- conflicted
+++ resolved
@@ -144,13 +144,9 @@
           expr->isPrimitive(PRIM_GET_MEMBER_VALUE) ||
           expr->isPrimitive(PRIM_GET_MEMBER) ||
           expr->isPrimitive(PRIM_DEREF) ||
-<<<<<<< HEAD
+          expr->isPrimitive(PRIM_ARRAY_GET) ||
           expr->isPrimitive(PRIM_ADDR_OF) ||
           expr->isPrimitive(PRIM_SET_REFERENCE)) {
-=======
-          expr->isPrimitive(PRIM_ARRAY_GET) ||
-          expr->isPrimitive(PRIM_ADDR_OF)) {
->>>>>>> 3e7bfc96
         if (expr->isStmtExpr())
           expr->remove();
       }
