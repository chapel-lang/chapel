/*
 * Copyright 2020-2021 Hewlett Packard Enterprise Development LP
 * Copyright 2004-2019 Cray Inc.
 * Other additional copyright holders may be indicated within.
 *
 * The entirety of this work is licensed under the Apache License,
 * Version 2.0 (the "License"); you may not use this file except
 * in compliance with the License.
 *
 * You may obtain a copy of the License at
 *
 *     http://www.apache.org/licenses/LICENSE-2.0
 *
 * Unless required by applicable law or agreed to in writing, software
 * distributed under the License is distributed on an "AS IS" BASIS,
 * WITHOUT WARRANTIES OR CONDITIONS OF ANY KIND, either express or implied.
 * See the License for the specific language governing permissions and
 * limitations under the License.
 */


#include "optimizations.h"

#include "astutil.h"
#include "bb.h"
#include "CForLoop.h"
#include "driver.h"
#include "expr.h"
#include "ForallStmt.h"
#include "ForLoop.h"
#include "LoopStmt.h"
#include "ModuleSymbol.h"
#include "passes.h"
#include "resolveFunction.h"
#include "stlUtil.h"
#include "stmt.h"
#include "WhileStmt.h"
#include "DoWhileStmt.h"
#include "view.h"

#include <queue>
#include <set>

typedef std::set<BasicBlock*> BasicBlockSet;

static void deadBlockElimination(FnSymbol* fn);
static void findReachableBlocks(FnSymbol* fn, BasicBlockSet& reachable);
static void deleteUnreachableBlocks(FnSymbol* fn, BasicBlockSet& reachable);
static bool         isInCForLoopHeader(Expr* expr);
static void         cleanupLoopBlocks(FnSymbol* fn);

static void markGPUSuitableLoops();
static bool blockLooksLikeStreamForGPU(BlockStmt* blk, bool allowFnCalls);
static bool blockLooksLikeStreamForGPUHelp(BlockStmt* blk,
                                           std::set<FnSymbol*>& okFns,
                                           std::set<FnSymbol*> visitedFns,
                                           bool allowFnCalls);

static unsigned int deadBlockCount;
static unsigned int deadModuleCount;



//
//
// 2014/10/17 TO DO Noakes/Elliot
//
// There are opportunities to do additional cleanup of the AST e.g.
//
// remove blockStmts with empty bodies
// remove condStmts  with empty bodies
// remove jumps to labels that immmediately follow
//
// This may require multiple passes to converge e.g.
//
// A block statement that contains an empty block statement
//
// An empty cond statement between a goto and the target of the goto
//
//

//
// Removes local variables that are only targets for moves, but are
// never used anywhere.
//
static bool isDeadVariable(Symbol* var) {
  if (var->isRef()) {
    // is it defined more than once?
    int ndefs = var->countDefs(/*max*/ 2);
    return (!var->isUsed()) && (ndefs <= 1);
  } else {
    return !var->isUsed();
  }
}

void deadVariableElimination(FnSymbol* fn) {
  std::set<Symbol*> symSet;
  collectSymbolSet(fn, symSet);

  // Use 'symSet' and 'todo' together for a unique queue of symbols to process
  std::queue<Symbol*> todo;
  for_set(Symbol, sym, symSet) {
    todo.push(sym);
  }

  while(todo.empty() == false) {
    Symbol* sym = todo.front();
    todo.pop();
    symSet.erase(sym);

    // We're interested only in VarSymbols.
    if (!isVarSymbol(sym))
      continue;

    // A method must have a _this symbol, even if it is not used.
    if (sym == fn->_this)
      continue;

    if (isDeadVariable(sym)) {
      std::set<Symbol*> potentiallyChanged;
      for_SymbolDefs(se, sym) {
        CallExpr* call = toCallExpr(se->parentExpr);
        collectSymbolSet(call->getStmtExpr(), potentiallyChanged);
        INT_ASSERT(call);

        Expr* dest = NULL;
        Expr* rhs = NULL;
        bool ok = getSettingPrimitiveDstSrc(call, &dest, &rhs);
        INT_ASSERT(ok);

        rhs->remove();
        CallExpr* rhsCall = toCallExpr(rhs);
        if (rhsCall && (rhsCall->isResolved() || rhsCall->isPrimitive(PRIM_VIRTUAL_METHOD_CALL))) {
          // RHS might have side-effects, leave it alone
          call->replace(rhs);
        } else {
          call->remove();
        }
      }
      sym->defPoint->remove();

      // If we just removed a symbol, let's (re)visit the other symbols in
      // this statement in case they are now dead.
      for_set(Symbol, otherSym, potentiallyChanged) {
        if (otherSym != sym && symSet.find(otherSym) == symSet.end()) {
          symSet.insert(otherSym);
          todo.push(otherSym);
        }
      }
    }
  }
}

//
// Removes expression statements that have no effect.
//
void deadExpressionElimination(FnSymbol* fn) {
  std::vector<BaseAST*> asts;

  collect_asts(fn, asts);

  for_vector(BaseAST, ast, asts) {
    Expr* exprAst = toExpr(ast);

    if (exprAst == 0) {

    } else if (isAlive(exprAst) == false) {

    } else if (SymExpr* expr = toSymExpr(ast)) {
      if (expr->isStmtExpr() == true && isInCForLoopHeader(expr) == false) {
        expr->remove();
      }

    } else if (CallExpr* expr = toCallExpr(ast)) {
      if (expr->isPrimitive(PRIM_CAST) ||
          expr->isPrimitive(PRIM_GET_MEMBER_VALUE) ||
          expr->isPrimitive(PRIM_GET_MEMBER) ||
          expr->isPrimitive(PRIM_DEREF) ||
          expr->isPrimitive(PRIM_ARRAY_GET) ||
          expr->isPrimitive(PRIM_ADDR_OF) ||
          expr->isPrimitive(PRIM_SET_REFERENCE)) {
        if (expr->isStmtExpr())
          expr->remove();
      }

      if (expr->isPrimitive(PRIM_MOVE) ||
          expr->isPrimitive(PRIM_ASSIGN))
        if (SymExpr* lhs = toSymExpr(expr->get(1)))
          if (SymExpr* rhs = toSymExpr(expr->get(2)))
            if (lhs->symbol() == rhs->symbol())
              expr->remove();

      // remove calls to chpl__convertValueToRuntimeType or other
      // functions returning a runtime type where the returned value
      // is not captured at all. Note that RUNTIME_TYPE_VALUE values
      // are not currently subject to the return-by-ref transformation.
      if (FnSymbol* calledFn = expr->resolvedFunction()) {
        if (calledFn->retType->symbol->hasFlag(FLAG_RUNTIME_TYPE_VALUE))
          if (expr->isStmtExpr())
            expr->remove();
      }

    } else if (CondStmt* cond = toCondStmt(ast)) {
      // Compensate for deadBlockElimination
      if (cond->condExpr == NULL) {
        cond->remove();

      } else if (cond->thenStmt == NULL && cond->elseStmt == NULL) {
        cond->remove();

      } else {

        // Invert the condition and shuffle the alternative
        if (cond->thenStmt == NULL) {
          Expr* condExpr = new CallExpr(PRIM_UNARY_LNOT, cond->condExpr);

          cond->replaceChild(cond->condExpr, condExpr);
          cond->replaceChild(cond->thenStmt, cond->elseStmt);
          cond->replaceChild(cond->elseStmt, NULL);

        // NOAKES 2014/11/14 It's "odd" that folding is being done here
        } else {
          cond->foldConstantCondition(false);
        }

        // NOAKES 2014/11/14 Testing suggests this is always a NOP
        removeDeadIterResumeGotos();
      }
    }
  }
}

static bool isInCForLoopHeader(Expr* expr) {
  Expr* stmtExpr = expr->parentExpr;
  bool  retval   = false;

  if (BlockStmt* blockStmt = toBlockStmt(stmtExpr)) {
    retval = (blockStmt->blockTag == BLOCK_C_FOR_LOOP) ? true : false;
  }

  return retval;
}

/************************************* | **************************************
*                                                                             *
*                      Eliminate dead string literals.                        *
*                                                                             *
* String literals are created by new_StringSymbol().  This includes strings   *
* used internally by the compiler (e.g. "boundedNone" for BoundedRangeType)   *
* and param string used for things like compiler error messages as well as    *
* strings that may be used at runtime.                                        *
*                                                                             *
* new_StringSymbol() adds all strings to stringLiteralModule, but strings     *
* that are only used for compilation or whose runtime path was param folded   *
* away are never removed because the code paths that are removed don't        *
* include the string literal initialization.                                  *
*                                                                             *
* There are three components to removing a dead string literal                *
*                                                                             *
*   1) Identifying that a literal is dead.                                    *
*                                                                             *
*      This relies on details of def-use analysis and of the code that        *
*      initializes string literals.  Both of these may change.                *
*                                                                             *
*   2) Remove the module level DefExpr.                                       *
*                                                                             *
*      This is easy.                                                          *
*                                                                             *
*   3) Remove the code that initializes the literal.                          *
*                                                                             *
*      This is fragile as it currently depends on implementation details in   *
*      other portions of the compiler.  It is believed that this will be      *
*      easier to manage when record initializers are in production.           *
*                                                                             *
* The hardest part is determining when this code needs to be revisited.       *
* 2017/03/04: Perform an "ad hoc" sanity check for now.                       *
* 2017/03/09: Disable this pass if flags might alter the pattern.             *
*                                                                             *
************************************** | *************************************/

static bool isDeadStringOrBytesLiteral(VarSymbol* string);
static void removeDeadStringLiteral(DefExpr* defExpr);

static void deadStringLiteralElimination() {
  // Noakes 2017/03/09
  //   These two flags are known to alter the pattern we are looking for.
  //   Rather than handle the variations we simply leak if these flags are
  //   on.  We anticipate that this will be easier to handle when record
  //   initializers are in production and have been applied to strings.
  if (fNoCopyPropagation == false &&
      fNoInline          == false) {
    int numStmt        = 0;
    int numDeadLiteral = 0;

    for_alist(stmt, stringLiteralModule->block->body) {
      numStmt = numStmt + 1;

      if (DefExpr* defExpr = toDefExpr(stmt)) {
        if (VarSymbol* symbol = toVarSymbol(defExpr->sym)) {
          if (isDeadStringOrBytesLiteral(symbol) == true) {
            removeDeadStringLiteral(defExpr);

            numDeadLiteral = numDeadLiteral + 1;
          }
        }
      }
    }

    //
    // Noakes 2017/03/04
    //
    // There is not a principled way to determine if other passes
    // have changed in a way that would confuse this pass.
    //
    // A quick review of a portion of test/release/examples shows that
    // this pass removes 85 - 95% of the string literals.  Signal an
    // error if this pass doesn't reclaim at least 10% of all string
    // literals unless this is minimal modules
    //
    if (fMinimalModules == false) {
      INT_ASSERT((1.0 * numDeadLiteral) / numStmt > 0.10);
    }
  }
}

// Noakes 2017/03/04: All literals have 1 def. Dead literals have 0 uses.
static bool isDeadStringOrBytesLiteral(VarSymbol* string) {
  bool retval = false;

  if (string->hasFlag(FLAG_CHAPEL_STRING_LITERAL) == true ||
      string->hasFlag(FLAG_CHAPEL_BYTES_LITERAL) == true) {
    int numDefs = string->countDefs();
    int numUses = string->countUses();

    retval = numDefs == 1 && numUses == 0;

    INT_ASSERT(numDefs == 1);
  }

  return retval;
}

// The current pattern to initialize a string literal,
// a VarSymbol _str_literal_NNN, is approximately
//
//   def  new_temp  : string; // defTemp
//
//   call createStringWithBorrowedBuffer(new_temp,c"literal",...); //factoryCall
//
//   move _str_literal_NNN, new_temp;  // this is 'defn' - the single def
//
static void removeDeadStringLiteral(DefExpr* defExpr) {
  SymExpr*   defn  = toVarSymbol(defExpr->sym)->getSingleDef();

  // Step backwards from 'defn'
  Expr* lastMove = defn->getStmtExpr();
  Expr* factoryCall = lastMove->prev;
  Expr* defTemp = factoryCall->prev;

  // Simple sanity checks
  INT_ASSERT(isDefExpr(defTemp));
  INT_ASSERT(isCallExpr(factoryCall));
  INT_ASSERT(isCallExpr(lastMove));

  lastMove->remove();
  factoryCall->remove();
  defTemp->remove();

  defExpr->remove();
}

/************************************* | **************************************
*                                                                             *
* A module is dead if                                                         *
*   the module's init function can only be called from module code      and   *
*   the init function is empty                                          and   *
*   the init function is the  only thing in the module                  and   *
*   the module is not a nested module.                                        *
*                                                                             *
************************************** | *************************************/

static bool isDeadModule(ModuleSymbol* mod) {
  AList body   = mod->block->body;

  // The main module should never be considered dead; the init function
  // can be explicitly called from the runtime or other c code
  if (mod == ModuleSymbol::mainModule())
    return false;

  // Ditto for an exported module
  if (mod->hasFlag(FLAG_EXPORT_INIT))
    return false;

  // Because of the way modules are initialized, we never consider a nested
  // module to be dead.
  if (mod->defPoint->getModule() != rootModule &&
      mod->defPoint->getModule() != theProgram)
    return false;

  // Now go through the module evaluating module-level statements.
  for_alist(expr, body) {
    if (DefExpr* defExpr = toDefExpr(expr)) {
      // A 1-stmt module init function doesn't prevent the module being dead
      if (FnSymbol* fn = toFnSymbol(defExpr->sym)) {
        if (mod->initFn == NULL)
          INT_FATAL("Expected initFn for module '%s', but was null", mod->name);

        // ignore the init function
        if (mod->initFn == fn)
          if (mod->initFn->body->body.length == 1)
            continue;
      }

      // Any other DefExpr means the module is not dead
      return false;

    } else {
      INT_FATAL("unexpected AST");
    }
  }

  return true;
}


// Eliminates all dead modules
static void deadModuleElimination() {
  deadModuleCount = 0;

  forv_Vec(ModuleSymbol, mod, allModules) {
    if (isDeadModule(mod) == true) {
      deadModuleCount++;

      // remove the dead module and its initFn
      mod->defPoint->remove();

      mod->initFn->defPoint->remove();

      // Inform every module about the dead module
      forv_Vec(ModuleSymbol, modThatMightUse, allModules) {
        if (modThatMightUse != mod) {
          modThatMightUse->deadCodeModuleUseRemove(mod);
        }
      }
    }
  }
}

static bool shouldOutlineLoop(CForLoop *loop) {
  // Obvious TODO :)
  
  const char* testModuleName = "GPUOutlineTest";
  bool inTestModule = false;

  Symbol* cur = loop->parentSymbol;

  do {
    if (ModuleSymbol* parentModule = toModuleSymbol(cur)) {
      if (strcmp(parentModule->name, testModuleName) == 0) {
        inTestModule = true;
      }
    }

    if (cur->defPoint != NULL)
      cur = cur->defPoint->parentSymbol;
    else
      cur = NULL;

  } while (cur != NULL && !inTestModule);

  return inTestModule && loop->isOrderIndependent();
}

static bool isDefinedInTheLoop(Symbol* sym, CForLoop* loop) {
  return LoopStmt::findEnclosingLoop(sym->defPoint) == loop;
}

static bool isIndexVariable(Symbol* sym, CForLoop* loop) {

  // This is really a poor check. My hope is that we can achieve this here much
  // simpler by associating index variable(s) with CForLoops when we create
  // them. For now, this prototype only checks for an `idx = ` in the initBlock
  // of the C loop.
  std::vector<CallExpr*> calls;
  collectCallExprs(loop->initBlockGet(), calls);

  for_vector (CallExpr, call, calls) {
    if (call->isPrimitive(PRIM_ASSIGN)) {
      SymExpr* lhsSE = toSymExpr(call->get(1));
      INT_ASSERT(lhsSE);

      if (lhsSE->symbol() == sym) {
        return true;
      }
    }
  }

  return false;
}

static  CallExpr* generateGPUCall(FnSymbol* kernel,
                                     std::vector<VarSymbol*> actuals) {
  CallExpr* call = new CallExpr(PRIM_GPU_KERNEL_LAUNCH_FLAT);
  call->insertAtTail(new_CStringSymbol(kernel->cname));

  call->insertAtTail(new_IntSymbol(1));  // grid size
  call->insertAtTail(new_IntSymbol(1));  // block size

  for_vector (VarSymbol, actual, actuals) {
    call->insertAtTail(new SymExpr(actual));
  }

  return call;
}

static void outlineGPUKernels() {
  forv_Vec(FnSymbol*, fn, gFnSymbols) {
    std::vector<BaseAST*> asts;
    collect_asts(fn, asts);

    for_vector(BaseAST, ast, asts) {
      if (CForLoop* loop = toCForLoop(ast)) {
        if (shouldOutlineLoop(loop)) {
          SET_LINENO(loop);
          FnSymbol* outlinedFunction = new FnSymbol("chpl_gpu_kernel");
          outlinedFunction->addFlag(FLAG_RESOLVED);
          outlinedFunction->addFlag(FLAG_ALWAYS_RESOLVE);
          outlinedFunction->addFlag(FLAG_GPU_CODEGEN);

          fn->defPoint->insertBefore(new DefExpr(outlinedFunction));

          BlockStmt* gpuLaunchBlock = new BlockStmt();
          loop->insertBefore(gpuLaunchBlock);

          // TODO add a struct or something to store all the information that we
          // need to keep track of per symbol, and make the following vectors
          // into a single vector of that type. LoopOutlineInfo or something.
          std::vector<SymExpr*> maybeArrSymExpr;
          std::vector<SymExpr*> arraysWhoseDataAccessed;
          std::vector<CallExpr*> fieldAccessors;
          std::vector<Type*> formalTypes;
          std::vector<VarSymbol*> kernelActuals;

          Symbol* indexSymbol = NULL;
          SymbolMap copyMap;

          for_alist(node, loop->body) {

            bool copyNode = true;
            std::vector<SymExpr*> symExprsInBody;
            collectSymExprs(node, symExprsInBody);

            if (DefExpr* def = toDefExpr(node)) {
              copyNode = false; // we'll do it here to adjust our symbol map

              DefExpr* newDef = def->copy();
              copyMap.put(def->sym, newDef->sym);

              outlinedFunction->insertAtTail(newDef);
            }
            else {
              for_vector(SymExpr, symExpr, symExprsInBody) {
                Symbol* sym = symExpr->symbol();

                if (isDefinedInTheLoop(symExpr->symbol(), loop)) {
                  // looks like this symbol was declared within the loop body,
                  // so do nothing. TODO: I am hoping that we don't need to
                  // check the type of the variable here, and we'll know that it
                  // is a valid variable to declare on the gpu via the loop body
                  // analysis
                }
                else {
                  // TODO: we want to have a better way of recognizing the index
                  // variable. Either we move this "pass" earlier, and we lower
                  // a ForLoop directly into a gpu kernel, or we record
                  // something into the CForLoop. Or, we flag the user's index
                  // with one of the index flags, and check for it here.
                  if (isIndexVariable(sym, loop)) {
                    if (indexSymbol == NULL) {
                      indexSymbol = sym;
                      VarSymbol* flatIndex = new VarSymbol("flatIndex", sym->type);

                      outlinedFunction->insertAtTail(new DefExpr(flatIndex));
                      outlinedFunction->insertAtTail(new CallExpr(PRIM_MOVE,
                                                                  flatIndex,
                                                                  new_IntSymbol(0)));

                      copyMap.put(sym, flatIndex);
                    }
                  }
                  else {
                    // if we hit a ddata/cptr that's defined outside the loop,
                    // try to associate it with an "array". Also, make that
                    // ddata into a formal in the gpu kernel
                    if (sym->type->symbol->hasFlag(FLAG_DATA_CLASS)) {
                      if (CallExpr* firstParent = toCallExpr(symExpr->parentExpr)) {
                        if (firstParent->isPrimitive(PRIM_GET_MEMBER_VALUE)) {
                          SymExpr* maybeArrSymExpr = toSymExpr(firstParent->get(1));
                          INT_ASSERT(maybeArrSymExpr);

                          if (CallExpr* secondParent = toCallExpr(firstParent->parentExpr)) {
                            if (secondParent->isPrimitive(PRIM_MOVE)) {
                              SymExpr* lhsSE = toSymExpr(secondParent->get(1));
                              INT_ASSERT(lhsSE);

                              ArgSymbol* newFormal = new ArgSymbol(INTENT_IN, "data_formal", lhsSE->typeInfo());
                              formalTypes.push_back(lhsSE->typeInfo());
                              outlinedFunction->insertFormalAtTail(newFormal);
                              copyMap.put(lhsSE->symbol(), newFormal);
                              copyNode = false;

                              arraysWhoseDataAccessed.push_back(maybeArrSymExpr);
                              fieldAccessors.push_back(firstParent);
                            }
                          }
                        }
                      }
                    }
                    else {
                      maybeArrSymExpr.push_back(symExpr);
                    }
                  }
                }
              }
            }

            if (copyNode) {
              outlinedFunction->insertAtTail(node->copy());
            }
          }

          // create the GPU launch block (that'll be flattened later). The fatal
          // errors here can occur if there's a symbol inside the loop body that
          // was defined outside, and its uses were not something that we
          // understand. i.e. something that's not of a recognized array type
          if (maybeArrSymExpr.size() == arraysWhoseDataAccessed.size()) {
            std::vector<SymExpr*>::size_type i;
            for (i = 0 ; i < maybeArrSymExpr.size() ; i++) {
              if (maybeArrSymExpr[i]->symbol() != arraysWhoseDataAccessed[i]->symbol()) {
                INT_FATAL("Something went wrong (1)");
              }
              else {
                VarSymbol* newActual = new VarSymbol("data_actual", formalTypes[i]);
                CallExpr* getPtrCall = toCallExpr(fieldAccessors[i]->remove());
                CallExpr* moveCall = new CallExpr(PRIM_MOVE, newActual, getPtrCall);
                gpuLaunchBlock->insertAtTail(new DefExpr(newActual));
                gpuLaunchBlock->insertAtTail(moveCall);

                kernelActuals.push_back(newActual);
              }
            }
          }
          else {
            INT_FATAL("Something went wrong (2)");
          }

          update_symbols(outlinedFunction->body, &copyMap);
          normalize(outlinedFunction);

          // We'll get an end of statement for the fake index we add. I am not
          // sure how much it matters for the long term, for now just remove it.
          for_alist (node, outlinedFunction->body->body) {
            if (CallExpr* call = toCallExpr(node)) {
              if (call->isPrimitive(PRIM_END_OF_STATEMENT)) {
                call->remove();
              }
            }
          }

          CallExpr* gpuCall = generateGPUCall(outlinedFunction, kernelActuals);

          gpuLaunchBlock->insertAtTail(gpuCall);
          gpuLaunchBlock->flattenAndRemove();

          loop->remove();

          // just repeat the dead code elimination steps for the new function
          cleanupLoopBlocks(outlinedFunction);
          deadVariableElimination(outlinedFunction);
          cleanupLoopBlocks(outlinedFunction);
          deadExpressionElimination(outlinedFunction);
        }
      }
    }
  }
}


void deadCodeElimination() {
  if (!fNoDeadCodeElimination) {
    deadBlockElimination();

    deadStringLiteralElimination();


    forv_Vec(FnSymbol, fn, gFnSymbols) {

      // 2014/10/17   Noakes and Elliot
      // Dead Block Elimination may convert valid loops to "malformed" loops.
      // Some of these will break BasicBlock construction. Clean them up.
      cleanupLoopBlocks(fn);

      deadVariableElimination(fn);

      // 2014/10/17   Noakes and Elliot
      // Dead Variable Elimination may convert some "uninteresting" loops
      // that were left behind by DeadBlockElimination and turn them in to
      // "malformed" loops.  Cleanup again.
      cleanupLoopBlocks(fn);

      deadExpressionElimination(fn);
    }

    deadModuleElimination();

    if (fReportDeadModules)
      printf("Removed %d dead modules.\n", deadModuleCount);

    cleanupAfterTypeRemoval();
  }
<<<<<<< HEAD
  markGPUSuitableLoops();
=======

  // For now, we are doing GPU outlining here. In the future, it should probably
  // be its own pass.
  if (strcmp(CHPL_LOCALE_MODEL, "gpu") == 0) {
    outlineGPUKernels();
  }
>>>>>>> 2ed0e015
}

void deadBlockElimination()
{
  deadBlockCount = 0;

  forv_Vec(FnSymbol, fn, gFnSymbols)
  {
    if (!isAlive(fn))
      continue;
    deadBlockElimination(fn);
  }

  if (fReportDeadBlocks)
    printf("\tRemoved %d dead blocks.\n", deadBlockCount);

}

// Look for and remove unreachable blocks.
static void deadBlockElimination(FnSymbol* fn)
{
  // We need the basic block information to be correct, so recompute it.
  BasicBlock::buildBasicBlocks(fn);

  // Find the reachable basic blocks within this function.
  BasicBlockSet reachable;

  findReachableBlocks(fn, reachable);
  deleteUnreachableBlocks(fn, reachable);
}

// Muchnick says we can enumerate the unreachable blocks first and then just
// remove them.  We only need to do this once, because removal of an
// unreachable block cannot possibly make any reachable block unreachable.
static void findReachableBlocks(FnSymbol* fn, BasicBlockSet& reachable)
{
  // We set up a work queue to perform a BFS on reachable blocks, and seed it
  // with the first block in the function.
  std::queue<BasicBlock*> work_queue;

  INT_ASSERT(fn->basicBlocks);
  INT_ASSERT(fn->basicBlocks->size() > 0);
  work_queue.push((*fn->basicBlocks)[0]);

  // Then we iterate until there are no more blocks to visit.
  while (!work_queue.empty())
  {
    // Fetch and remove the next block.
    BasicBlock* bb = work_queue.front();

    work_queue.pop();

    // Ignore it if we've already seen it.
    if (reachable.count(bb))
      continue;

    // Otherwise, mark it as reachable, and append all of its successors to the
    // work queue.
    reachable.insert(bb);

    for_vector(BasicBlock, out, bb->outs)
      work_queue.push(out);
  }
}

static void deleteUnreachableBlocks(FnSymbol* fn, BasicBlockSet& reachable)
{
  // Visit all the blocks, deleting all those that are not reachable
  for_vector(BasicBlock, bb, *fn->basicBlocks)
  {
    if (reachable.count(bb))
      continue;

    ++deadBlockCount;

    // Remove all of its expressions.
    for_vector(Expr, expr, bb->exprs)
    {
      if (! expr->parentExpr)
        continue;   // This node is no longer in the tree.

      // Do not remove def expressions (for now)
      // In some cases (associated with iterator code), defs appear in dead
      // blocks but are used in later blocks, so removing the defs results
      // in a verify error.
      // TODO: Perhaps this reformulation of unreachable block removal does a better
      // job and those blocks are now removed as well.  If so, this IF can be removed.
      if (toDefExpr(expr))
        continue;

      CondStmt*    condStmt    = toCondStmt(expr->parentExpr);
      DoWhileStmt* doWhileStmt = toDoWhileStmt(expr->parentExpr);
      WhileStmt*   whileStmt   = toWhileStmt(expr->parentExpr);
      ForLoop*     forLoop     = toForLoop(expr->parentExpr);

      if (condStmt && condStmt->condExpr == expr)
        // If the expr is the condition expression of an if statement,
        // then remove the entire if. (NOTE 1)
        condStmt->remove();

      else if (doWhileStmt && doWhileStmt->condExprGet() == expr)
        if (doWhileStmt->length() == 0)
          doWhileStmt->remove();
        else
          // Do nothing. (NOTE 3)
          ;

      else if (whileStmt   && whileStmt->condExprGet()   == expr)
        // If the expr is the condition expression of a while statement,
        // then remove the entire While. (NOTE 1)
        whileStmt->remove();

      else if (forLoop     && forLoop->indexGet()         == expr)
        // Do nothing. (NOTE 2)
        ;

      else if (forLoop     && forLoop->iteratorGet()      == expr)
        // Do nothing. (NOTE 2)
        ;

      else
        expr->remove();
    }
  }
}

//
// See if any iterator resume labels have been remove (and not re-inserted).
// If so, remove the matching gotos, if they haven't been yet.
//
void removeDeadIterResumeGotos() {
  forv_Vec(LabelSymbol, labsym, removedIterResumeLabels) {
    if (!isAlive(labsym) && isAlive(labsym->iterResumeGoto))
      labsym->iterResumeGoto->remove();
  }
  removedIterResumeLabels.clear();
}

//
// Make sure there are no iterResumeGotos to remove.
// Reset removedIterResumeLabels.
//
void verifyRemovedIterResumeGotos() {
  forv_Vec(LabelSymbol, labsym, removedIterResumeLabels) {
    if (!isAlive(labsym) && isAlive(labsym->iterResumeGoto))
      INT_FATAL("unexpected live goto for a dead removedIterResumeLabels label - missing a call to removeDeadIterResumeGotos?");
  }
}

// 2014/10/15
//
// Dead Block elimination can create at least two forms of mal-formed AST
//
// A valid ForLoop can be transformed in to
//
//              for ( ; ; ) {
//              }
//
// and a valid WhileLoop can be transformed in to
//
//              while ( ) {
//              }
//
// The C standard defines these as infinite loops.  In practice the
// Chapel compiler will only leave these ASTs in unreachable code and
// so these wouldn't lead to runtime failures but each of these forms
// cause problems in the compiler down stream from here.
//
// 2014/10/17
//
// Additionally DBE can create loops that are similar to the above but
// that include some number of DefExprs (there is currently code in DBE
// to prevent it removing DefExprs for reasons that are partially but
// not fully understood).  These loops will be converted to the former
// case during DeadVariableElimination
//

static void cleanupLoopBlocks(FnSymbol* fn) {
  std::vector<Expr*> stmts;

  collect_stmts(fn->body, stmts);

  for_vector (Expr, expr, stmts) {
    if (BlockStmt* stmt = toBlockStmt(expr)) {
      stmt->deadBlockCleanup();
    }
  }
}

extern int classifyPrimitive(CallExpr *call, bool inLocal);
extern bool inLocalBlock(CallExpr *call);

bool debugPrint = false; 
bool allowFnCallsFromGPU = false;
int indent = 0;

static bool blockLooksLikeStreamForGPU(BlockStmt* blk, bool allowFnCalls) {
  if (!blk->inTree() || blk->getModule()->modTag != MOD_USER)
    return false;
  std::set<FnSymbol*> okFns;
  std::set<FnSymbol*> visitedFns;

  return blockLooksLikeStreamForGPUHelp(blk, okFns, visitedFns, allowFnCalls);
}

static bool blockLooksLikeStreamForGPUHelp(BlockStmt* blk, std::set<FnSymbol*>& okFns, std::set<FnSymbol*> visitedFns, bool allowFnCalls) {

  if (debugPrint) {
    FnSymbol* fn = blk->getFunction();
    printf("%*s%s:%d: %s[%d]\n", indent, "", fn->fname(), fn->linenum(), fn->name, fn->id);
  }

  if (visitedFns.count(blk->getFunction()) != 0) {
    if (blk->getFunction()->hasFlag(FLAG_FUNCTION_TERMINATES_PROGRAM)) {
      return true; // allow `halt` to be potentially called recursively
    } else {
      return false;
    }
  }

  visitedFns.insert(blk->getFunction());

  std::vector<CallExpr*> calls;
  collectCallExprs(blk, calls);

  for_vector(CallExpr, call, calls) {
    if (call->primitive) {
      // only primitives that are fast and local are allowed for now
      bool inLocal = inLocalBlock(call);
      int is = classifyPrimitive(call, inLocal);
      if ((is != FAST_AND_LOCAL)) {
        return false;
      }
    } else if (call->isResolved()) {
      if (!allowFnCalls)
        return false;

      FnSymbol* fn = call->resolvedFunction();
      indent += 2;
      if (okFns.count(fn) != 0 ||
          blockLooksLikeStreamForGPUHelp(fn->body, okFns, visitedFns, allowFnCalls)) {
        indent -= 2;
        okFns.insert(fn);
      } else {
        indent -= 2;
        return false;
      }
    }
  }
  return true;
}

static void markGPUSuitableLoops() {
  forv_Vec(BlockStmt, block, gBlockStmts) {
    if (ForLoop* forLoop = toForLoop(block)) {
      if (forLoop->isOrderIndependent()) {
        if (blockLooksLikeStreamForGPU(forLoop, allowFnCallsFromGPU)) {
          if (debugPrint)
            printf("Found viable forLoop %s:%d[%d]\n", forLoop->fname(), forLoop->linenum(), forLoop->id);
        }
      }
    } else if (CForLoop* forLoop = toCForLoop(block)) {
      if (blockLooksLikeStreamForGPU(forLoop, allowFnCallsFromGPU)) {
        if (debugPrint)
          printf("Found viable CForLoop %s:%d[%d]\n", forLoop->fname(), forLoop->linenum(), forLoop->id);
      }
    }
  }

  forv_Vec(ForallStmt, fs, gForallStmts) {
    if (blockLooksLikeStreamForGPU(fs->loopBody(), allowFnCallsFromGPU)) {
      if (debugPrint)
        printf("Found viable forallStmt %s:%d[%d]\n", fs->fname(), fs->linenum(), fs->id);
    }
  }
}

// Look for pointless gotos and remove them.
// Probably the best way to do this is to scan the AST and remove gotos
// whose target labels follow immediately.
#if 0
static void deadGotoElimination(FnSymbol* fn)
{
  // We recompute basic blocks because deadBlockElimination may cause them
  // to be out of sequence.
  buildBasicBlocks(fn);
  forv_Vec(BasicBlock, bb, *fn->basicBlocks)
  {
    // Get the last expression in the block as a goto.
    int last = bb->exprs.length() - 1;
    if (last < 0)
      continue;

    Expr* e = bb->exprs.v[last];
    GotoStmt* s = toGotoStmt(e);
    if (!s)
      continue;

    // If there is only one successor to this block and it is the next block,
    // then the goto must point to it and is therefore pointless [sts].
    // This test should be more foolproof using the structure of the AST.
    if (bb->outs.n == 1 && bb->outs.v[0]->id == bb->id + 1)
      e->remove();
  }
}
#endif

//########################################################################
//# NOTES
//#
//# 1. This cleanup is not really part of dead block removal, but is necessary
//#    to avoid leaving the AST in a malformed state.  A more-factored approach
//#    would be to have a cleanup function that can be invoked on parts of the
//#    tree to normalize AST constructs that have been partially eviscerated.
//#
//#    This particular traversal should probably be done in postorder.  Then,
//#    the check at the top of the loop can be eliminated additional checks can
//#    be added to ensure that when a construct is to be removed, all of its
//#    constituent parts have already been removed from the tree.
//#
//# 2. Because the ForLoop construct contains initialization code, we cannot
//#    necessarily remove the entire for loop when we discover that evaluation
//#    of the iterator index is dead.  (It's probably a safer bet when the
//#    iterator expression is dead.)
//#
//# 3. Even if the condition of a DoWhileLoop is dead, the loop cannot be
//#    removed because a DoWhileLoop must execute at least once. We _could_
//#    remove the condition variable, but the compiler expects a non-null expr
//#    to be there. However, if the loop body is empty, we can remove it.<|MERGE_RESOLUTION|>--- conflicted
+++ resolved
@@ -718,16 +718,14 @@
 
     cleanupAfterTypeRemoval();
   }
-<<<<<<< HEAD
+
   markGPUSuitableLoops();
-=======
 
   // For now, we are doing GPU outlining here. In the future, it should probably
   // be its own pass.
   if (strcmp(CHPL_LOCALE_MODEL, "gpu") == 0) {
     outlineGPUKernels();
   }
->>>>>>> 2ed0e015
 }
 
 void deadBlockElimination()
