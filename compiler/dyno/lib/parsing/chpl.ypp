--- conflicted
+++ resolved
@@ -110,19 +110,7 @@
     ThrowsTag_THROWS,
   };
 
-<<<<<<< HEAD
-  using ParserExprList = std::vector<Expression*>;
-=======
-  enum LinkageTag { // TODO: what about combinations of these?
-    LinkageTag_DEFAULT,
-    LinkageTag_INLINE,
-    LinkageTag_OVERRIDE,
-    LinkageTag_EXTERN,
-    LinkageTag_EXPORT,
-  };
-
   using ParserExprList = std::vector<AstNode*>;
->>>>>>> 610e6be9
   using UniqueStrList = std::vector<PODUniqueString>;
 
   // these structures do not use constructors to avoid
