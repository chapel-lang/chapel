--- conflicted
+++ resolved
@@ -276,19 +276,13 @@
 void generateSphinxOutput(std::string sphinxDir, std::string outputDir) {
   // Set the PATH and VIRTUAL_ENV variables in the environment. The values are
   // based on the install path in the third-party/chpldoc-venv/ dir.
-<<<<<<< HEAD
-=======
-
->>>>>>> c82c26ce
+
   const char * venvDir = astr(
     CHPL_HOME, "/third-party/chpldoc-venv/install/",
     CHPL_TARGET_PLATFORM, "/chpldoc-virtualenv");
   const char * venvBinDir = astr(venvDir, "/bin");
   const char * sphinxBuild = astr(venvBinDir, "/sphinx-build");
-<<<<<<< HEAD
-=======
-
->>>>>>> c82c26ce
+
   const char * envVars = astr("export PATH=", venvBinDir, ":$PATH && ",
                               "export VIRTUAL_ENV=", venvDir);
 
