/*
 * Copyright 2020-2021 Hewlett Packard Enterprise Development LP
 * Copyright 2004-2019 Cray Inc.
 * Other additional copyright holders may be indicated within.
 *
 * The entirety of this work is licensed under the Apache License,
 * Version 2.0 (the "License"); you may not use this file except
 * in compliance with the License.
 *
 * You may obtain a copy of the License at
 *
 *     http://www.apache.org/licenses/LICENSE-2.0
 *
 * Unless required by applicable law or agreed to in writing, software
 * distributed under the License is distributed on an "AS IS" BASIS,
 * WITHOUT WARRANTIES OR CONDITIONS OF ANY KIND, either express or implied.
 * See the License for the specific language governing permissions and
 * limitations under the License.
 */

/* This file supports conversion of uAST to the older AST used by
   the rest of the compiler. It uses recursive functions to perform
   the conversion.
 */

#include "convert-uast.h"

#include "CatchStmt.h"
#include "DoWhileStmt.h"
#include "ForallStmt.h"
<<<<<<< HEAD
#include "ForLoop.h"
=======
#include "TryStmt.h"
>>>>>>> 21cd67f8
#include "WhileDoStmt.h"
#include "build.h"
#include "docsDriver.h"

#include "chpl/uast/all-uast.h"
#include "chpl/util/string-escapes.h"

using namespace chpl;

namespace {

struct Converter {
  chpl::Context* context = nullptr;
  bool inTupleDecl = false;

  // Cache strings for special identifiers we might compare against.
  UniqueString atomicStr;
  UniqueString dmappedStr;
  UniqueString domainStr;
  UniqueString reduceAssignStr;
  UniqueString singleStr;
  UniqueString syncStr;
  UniqueString thisStr;
  UniqueString typeStr;

  Converter(chpl::Context* context) : context(context) {
    atomicStr = UniqueString::build(context, "atomic");
    dmappedStr = UniqueString::build(context, "dmapped");
    domainStr = UniqueString::build(context, "domain");
    reduceAssignStr = UniqueString::build(context, "reduce=");
    singleStr = UniqueString::build(context, "single");
    syncStr = UniqueString::build(context, "sync");
    thisStr = UniqueString::build(context, "this");
    typeStr = UniqueString::build(context, "type");
  }

  Expr* convertAST(const uast::ASTNode* node);

  Expr* convertExprOrNull(const uast::ASTNode* node) {
    if (node == nullptr)
      return nullptr;

    Expr* ret = convertAST(node);
    INT_ASSERT(ret);
    return ret;
  }

  Expr* visit(const uast::Comment* node) {
    // old ast does not represent comments
    return nullptr;
  }

  Expr* visit(const uast::ErroneousExpression* node) {
    return new CallExpr(PRIM_ERROR);
  }

  UnresolvedSymExpr* visit(const uast::Identifier* node) {
    return new UnresolvedSymExpr(node->name().c_str());
  }

  /// SimpleBlockLikes ///

  BlockStmt* createBlockWithStmts(
      uast::ASTListIteratorPair<uast::Expression> stmts) {
    BlockStmt* block = new BlockStmt();
    for (auto stmt: stmts) {
      Expr* e = convertAST(stmt);
      if (e) {
        block->insertAtTail(e);
      }
    }
    return block;
  }

  BlockStmt* visit(const uast::Begin* node) {
    INT_FATAL("TODO");
    return nullptr;
  }

  BlockStmt* visit(const uast::Block* node) {
    return createBlockWithStmts(node->stmts());
  }

  BlockStmt* visit(const uast::Defer* node) {
    INT_FATAL("TODO");
    return nullptr;
  }

  BlockStmt* visit(const uast::Local* node) {
    BlockStmt* body = createBlockWithStmts(node->stmts());
    Expr* condition = convertExprOrNull(node->condition());
    if (condition) {
      return buildLocalStmt(condition, body);
    } else {
      return buildLocalStmt(body);
    }
  }

  BlockStmt* visit(const uast::On* node) {
    Expr* expr = toExpr(convertAST(node->destination()));
    Expr* stmt = toExpr(createBlockWithStmts(node->stmts()));
    return buildOnStmt(expr, stmt);
  }

  BlockStmt* visit(const uast::Serial* node) {
    BlockStmt* body = createBlockWithStmts(node->stmts());
    Expr* condition = convertExprOrNull(node->condition());

    if (condition) {
      return buildSerialStmt(condition, body);
    } else {
      return buildSerialStmt(new SymExpr(gTrue), body);
    }
  }

  /// Expressions ///

  CallExpr* visit(const uast::Delete* node) {
    INT_FATAL("TODO");
    return nullptr;
  }

  BlockStmt* visit(const uast::Import* node) {
    INT_FATAL("TODO");
    return nullptr;
  }

  CallExpr* visit(const uast::New* node) {
    Expr* newedType = convertAST(node->typeExpression());
    CallExpr* typeCall = new CallExpr(newedType);

    switch (node->management()) {
      case uast::New::DEFAULT_MANAGEMENT:
        return new CallExpr(PRIM_NEW, typeCall);
      case uast::New::OWNED:
        return new CallExpr(PRIM_NEW, typeCall,
                            new NamedExpr(astr_chpl_manager,
                                          new SymExpr(dtOwned->symbol)));
      case uast::New::SHARED:
        return new CallExpr(PRIM_NEW, typeCall,
                            new NamedExpr(astr_chpl_manager,
                                          new SymExpr(dtShared->symbol)));
      case uast::New::UNMANAGED:
        return new CallExpr(PRIM_NEW, typeCall,
                            new NamedExpr(astr_chpl_manager,
                                          new SymExpr(dtUnmanaged->symbol)));
      case uast::New::BORROWED:
        return new CallExpr(PRIM_NEW, typeCall,
                            new NamedExpr(astr_chpl_manager,
                                          new SymExpr(dtBorrowed->symbol)));
    }
    INT_FATAL("case not handled");
    return nullptr;
  }

  std::pair<Expr*, Expr*> convertAs(const uast::As* node) {
    Expr* one = toExpr(convertAST(node->symbol()));
    Expr* two = toExpr(convertAST(node->rename()));
    return std::pair<Expr*, Expr*>(one, two);
  }

  Expr* visit(const uast::As* node) {
    INT_FATAL("Should not be called directly!");
    return nullptr;
  }

  PotentialRename* convertRename(const uast::Expression* node) {
    PotentialRename* ret = new PotentialRename();

    if (auto as = node->toAs()) {
      ret->tag = PotentialRename::DOUBLE;
      ret->renamed = new std::pair<Expr*, Expr*>(convertAs(as));
    } else {
      ret->tag = PotentialRename::SINGLE;
      ret->elem = toExpr(convertAST(node));
    }

    return ret;
  }

  BlockStmt* convertUsePossibleLimitations(const uast::Use* node) {
    INT_ASSERT(node->numVisibilityClauses() == 1);

    auto vc = node->visibilityClause(0);

    if (vc->limitationKind() == uast::VisibilityClause::NONE) {
      INT_ASSERT(vc->numLimitations() == 0);
      return convertUseNoLimitations(node);
    }

    // These are the arguments required by 'buildUseStmt' with limitations.
    Expr* mod = nullptr;
    Expr* rename = nullptr;
    auto names = new std::vector<PotentialRename*>();
    bool except = false;
    bool privateUse = node->visibility() != uast::Decl::PUBLIC;

    if (vc->limitationKind() == uast::VisibilityClause::EXCEPT) {
      except = true;
    }

    if (auto as = vc->symbol()->toAs()) {
      auto exprs = convertAs(as);
      mod = exprs.first;
      rename = exprs.second;
    } else {
      mod = toExpr(convertAST(vc->symbol()));
      rename = new UnresolvedSymExpr("");
    }

    // Build the limitations list.
    for (auto limitation : vc->limitations()) {
      names->push_back(convertRename(limitation));
    }

    return buildUseStmt(mod, rename, names, except, privateUse);
  }

  BlockStmt* convertUseNoLimitations(const uast::Use* node) {
    auto args = new std::vector<PotentialRename*>();
    bool privateUse = node->visibility() != uast::Decl::PUBLIC;

    for (auto vc : node->visibilityClauses()) {
      INT_ASSERT(vc->limitationKind() == uast::VisibilityClause::NONE);
      INT_ASSERT(vc->numLimitations() == 0);
      PotentialRename* pr = convertRename(vc->symbol());
      args->push_back(pr);
    }

    return buildUseStmt(args, privateUse);
  }

  BlockStmt* visit(const uast::Use* node) {
    INT_ASSERT(node->numVisibilityClauses() > 0);

    if (node->numVisibilityClauses() == 1) {
      return convertUsePossibleLimitations(node);
    } else {
      return convertUseNoLimitations(node);
    }
  }

  Expr* visit(const uast::VisibilityClause* node) {
    INT_FATAL("Should not be called directly!");
    return nullptr;
  }

  Expr* convertScanReduceOp(UniqueString op) {
    if (op == "+") return new UnresolvedSymExpr("SumReduceScanOp");
    if (op == "*") return new UnresolvedSymExpr("ProductReduceScanOp");
    if (op == "&&") return new UnresolvedSymExpr("LogicalAndReduceScanOp");
    if (op == "||") return new UnresolvedSymExpr("LogicalOrReduceScanOp");
    if (op == "&") return new UnresolvedSymExpr("BitwiseAndReduceScanOp");
    if (op == "|") return new UnresolvedSymExpr("BitwiseOrReduceScanOp");
    if (op == "^") return new UnresolvedSymExpr("BitwiseXorReduceScanOp");
    return new UnresolvedSymExpr(op.c_str());
  }

  // Note that there are two ways to translate this. In all cases the
  // contents get converted to a PRIM_ACTUALS_LIST. However, some of the
  // loop nodes (Forall/Foreach/BracketLoop) will want to call
  // 'addForallIntent' when adding converted children to the list, while
  // everything else will want to call 'addTaskIntent'.
  CallExpr* convertWithClause(const uast::WithClause* node,
                              const uast::ASTNode* parent) {
    if (node == nullptr) return nullptr;

    CallExpr* ret = new CallExpr(PRIM_ACTUALS_LIST);

    for (auto expr : node->exprs()) {
      ShadowVarSymbol* svs = nullptr;

      // Normal conversion of TaskVar, reduce intents handled below.
      if (const uast::TaskVar* tv = expr->toTaskVar()) {
        svs = convertTaskVar(tv);
        INT_ASSERT(svs);

      // Handle reductions in with clauses explicitly here.
      } else if (const uast::Reduce* rd = expr->toReduce()) {
        Expr* ovar = toExpr(convertAST(rd->actual(0)));
        Expr* riExpr = convertScanReduceOp(rd->op());
        svs = ShadowVarSymbol::buildFromReduceIntent(ovar, riExpr);
      } else {
        INT_FATAL("Not handled!");
      }

      INT_ASSERT(svs != nullptr);

      if (parent->isBracketLoop() || parent->isForall() ||
          parent->isForeach()) {
        addForallIntent(ret, svs);
      } else {
        addTaskIntent(ret, svs);
      }
    }

    return ret;
  }

  Expr* visit(const uast::WithClause* node) {
    INT_FATAL("Should not be called directly!");
    return nullptr;
  }

  GotoStmt* visit(const uast::Break* node) {
    INT_FATAL("TODO");
    return nullptr;
  }

  CatchStmt* visit(const uast::Catch* node) {
    auto errorVar = node->error();
    const char* name = errorVar ? errorVar->name().c_str() : nullptr;
    Expr* type = errorVar ? convertExprOrNull(errorVar->typeExpression())
                          : nullptr;
    BlockStmt* body = toBlockStmt(convertAST(node->body()));
    CatchStmt* ret = nullptr;

    if (name && type) {
      ret = CatchStmt::build(name, type, body);
    } else if (name) {
      ret = CatchStmt::build(name, body);
    } else {
      ret = CatchStmt::build(body);
    }

    assert(ret != nullptr);

    return ret;
  }

  BlockStmt* visit(const uast::Cobegin* node) {
    INT_FATAL("TODO");
    return nullptr;
  }

  Expr* visit(const uast::Conditional* node) {
    Expr* condExpr = toExpr(convertAST(node->condition()));
    BlockStmt* thenBlock = createBlockWithStmts(node->thenStmts());
    BlockStmt* elseBlock = nullptr;

    if (node->hasElseBlock())
      elseBlock = createBlockWithStmts(node->elseStmts());

    return buildIfStmt(condExpr, thenBlock, elseBlock);
  }

  GotoStmt* visit(const uast::Continue* node) {
    INT_FATAL("TODO");
    return nullptr;
  }

  DefExpr* visit(const uast::Label* node) {
    INT_FATAL("TODO");
    return nullptr;
  }

  CallExpr* visit(const uast::Return* node) {
    CallExpr* ret = new CallExpr(PRIM_RETURN);

    if (node->value()) {
<<<<<<< HEAD
      ret->insertAtTail(convertAST(node->value()));
=======
      ret->insertAtTail(toExpr(convertAST(node->value())));
>>>>>>> 21cd67f8
    }

    return ret;
  }

  BlockStmt* visit(const uast::Sync* node) {
    INT_FATAL("TODO");
    return nullptr;
  }

  CallExpr* visit(const uast::Throw* node) {
    CallExpr* ret = new CallExpr(PRIM_THROW);
    ret->insertAtTail(toExpr(convertAST(node->errorExpression())));
    return ret;
  }

  BlockStmt* visit(const uast::Try* node) {
    if (node->isExpressionLevel()) {

      assert(node->numStmts() == 1);
      assert(node->stmt(0)->isExpression() && !node->stmt(0)->isBlock());
      bool tryBang = node->isTryBang();
      Expr* expr = convertAST(node->stmt(0));
      return TryStmt::build(tryBang, expr);

    } else {
      bool tryBang = node->isTryBang();
      BlockStmt* body = createBlockWithStmts(node->stmts());
      BlockStmt* catches = new BlockStmt();
      bool isSyncTry = false; // TODO: When can this be true?

      for (auto handler : node->handlers()) {
        assert(handler->isCatch());
        auto conv = toExpr(convertAST(handler));
        catches->insertAtTail(conv);
      }

      return TryStmt::build(tryBang, body, catches, isSyncTry);
    }
  }

  CallExpr* visit(const uast::Yield* node) {
    CallExpr* ret = new CallExpr(PRIM_YIELD);
    ret->insertAtTail(convertAST(node->value()));
    return ret;
  }

  Expr* visit(const uast::TypeConstructor* node) {
    INT_ASSERT(node->numActuals() == 2);

    Expr* subType = convertAST(node->actual(1));
    Expr* ret = nullptr;

    if (auto ident = node->actual(0)->toIdentifier()) {
      if (ident->name() == atomicStr) {
        ret = new CallExpr("chpl__atomicType", subType);
      } else if (ident->name() == singleStr) {
        ret = new CallExpr("_singlevar", subType);
      } else if (ident->name() == syncStr) {
        ret = new CallExpr("_syncvar", subType);
      } else {
        INT_FATAL("Not handled!");
      }
    } else {
      INT_FATAL("Not handled!");
    }

    assert(ret);

    return ret;
  }

  /// Loops ///

  BlockStmt* visit(const uast::DoWhile* node) {
    Expr* condExpr = toExpr(convertAST(node->condition()));
    BlockStmt* body = createBlockWithStmts(node->stmts());
    return DoWhileStmt::build(condExpr, body);
  }

  BlockStmt* visit(const uast::While* node) {
    Expr* condExpr = toExpr(convertAST(node->condition()));
    BlockStmt* body = createBlockWithStmts(node->stmts());
    return WhileDoStmt::build(condExpr, body);
  }

  /// IndexableLoops ///

  // In the uAST, loop index variables are represented as Decl, but in the
  // old AST they are represented as expressions.
  Expr* convertLoopIndexDecl(const uast::Decl* index) {
    if (index == nullptr) return nullptr;

    // Simple variables just get reverted to UnresolvedSymExpr.
    if (const uast::Variable* var = index->toVariable()) {
      return new UnresolvedSymExpr(var->name().c_str());

    // For tuples, recursively call 'convertLoopIndexDecl' on each element.
    } else if (const uast::TupleDecl* td = index->toTupleDecl()) {
      CallExpr* actualList = new CallExpr(PRIM_ACTUALS_LIST);
      for (auto decl : td->decls()) {
        Expr* d2e = convertLoopIndexDecl(decl);
        actualList->insertAtTail(d2e);
      }
      return new CallExpr("_build_tuple", actualList);

    // Else it's something that we haven't seen yet.
    } else {
      INT_FATAL("Not handled yet!");
      return nullptr;
    }
  }

  // TODO: Use for BracketLoop/Forall...
  BlockStmt* convertCommonIndexableLoop(const uast::IndexableLoop* node) {
    INT_FATAL("TODO");
    return nullptr;
  }

  Expr* convertBracketLoopExpr(const uast::BracketLoop* node) {
    assert(node->isExpressionLevel());
    assert(node->numStmts() == 1);

    // The pieces that we need for 'buildForallLoopExpr'.
    Expr* indices = convertLoopIndexDecl(node->index());
    Expr* iteratorExpr = toExpr(convertAST(node->iterand()));
    Expr* expr = nullptr;
    Expr* cond = nullptr;

    // Deduced by looking at 'buildForallLoopExpr' calls in for_expr:
    bool maybeArrayType = !node->iterand()->isZip() && node->index() &&
                          !node->stmt(0)->isConditional();
    bool zippered = node->iterand()->isZip();

    // TODO: Assert conditional has no else block, pull out the cond and
    // expr pieces of the conditional.
    if (node->stmt(0)->isConditional()) {
      INT_FATAL("TODO");
      return nullptr;
    } else {
      expr = toExpr(convertAST(node->stmt(0)));
    }

    assert(expr != nullptr);

    return buildForallLoopExpr(indices, iteratorExpr, expr, cond,
                               maybeArrayType,
                               zippered);
  }

  // Note that block statements in type expressions for variables need to
  // be handled by a separate builder, as those are array types.
  Expr* visit(const uast::BracketLoop* node) {
    if (node->isExpressionLevel()) {
      return convertBracketLoopExpr(node);
    } else {
      INT_ASSERT(node->iterand());

      // These are the arguments that 'ForallStmt::build' requires.
      Expr* indices = convertLoopIndexDecl(node->index());
      Expr* iterator = toExpr(convertAST(node->iterand()));
      CallExpr* intents = nullptr;
      BlockStmt* body = createBlockWithStmts(node->stmts());
      bool zippered = node->iterand()->isZip();
      bool serialOK = true;

      if (node->withClause()) {
        intents = convertWithClause(node->withClause(), node);
        INT_ASSERT(intents);
      }

      return ForallStmt::build(indices, iterator, intents, body, zippered,
                               serialOK);
    }
  }

  // TODO: Create a common converter for all IndexableLoop if possible?
  BlockStmt* visit(const uast::Coforall* node) {
    INT_ASSERT(!node->isExpressionLevel());

    // These are the arguments that 'buildCoforallLoopStmt' requires.
    Expr* indices = convertLoopIndexDecl(node->index());
    Expr* iterator = toExpr(convertAST(node->iterand()));
    CallExpr* byref_vars = nullptr;
    BlockStmt* body = createBlockWithStmts(node->stmts());
    bool zippered = node->iterand()->isZip();

    Expr* convByRefVars = convertWithClause(node->withClause(), node);
    byref_vars = toCallExpr(convByRefVars);
    INT_ASSERT(byref_vars);

    return buildCoforallLoopStmt(indices, iterator, byref_vars, body,
                                 zippered);
  }

  BlockStmt* visit(const uast::For* node) {
    Expr* indices = convertLoopIndexDecl(node->index());
    Expr* iteratorExpr = toExpr(convertAST(node->iterand()));
    BlockStmt* body = createBlockWithStmts(node->stmts());
    bool zippered = node->iterand()->isZip();
    bool isForExpr = node->isExpressionLevel();

    return ForLoop::buildForLoop(indices, iteratorExpr, body, zippered,
                                 isForExpr);
  }

  // TODO: Can we reuse this for e.g. For/BracketLoop as well?
  Expr* convertForallLoopExpr(const uast::Forall* node) {
    assert(node->isExpressionLevel());
    assert(node->numStmts() == 1);

    // The pieces that we need for 'buildForallLoopExpr'.
    Expr* indices = convertLoopIndexDecl(node->index());
    Expr* iteratorExpr = toExpr(convertAST(node->iterand()));
    Expr* expr = nullptr;
    Expr* cond = nullptr;

    // TODO: We might need to see the parent to be able to handle this.
    bool maybeArrayType = false;
    bool zippered = node->iterand()->isZip();

    // Assert conditional has no else block, pull out the cond and expr
    // pieces of the conditional.
    if (node->stmt(0)->isConditional()) {
      INT_FATAL("TODO");
      return nullptr;
    } else {
      expr = toExpr(convertAST(node->stmt(0)));
    }

    return buildForallLoopExpr(indices, iteratorExpr, expr, cond,
                               maybeArrayType,
                               zippered);
  }

  Expr* visit(const uast::Forall* node) {
    if (node->isExpressionLevel()) {
      return convertForallLoopExpr(node);
    } else {
      INT_ASSERT(node->iterand());

      // These are the arguments that 'ForallStmt::build' requires.
      Expr* indices = convertLoopIndexDecl(node->index());
      Expr* iterator = toExpr(convertAST(node->iterand()));
      CallExpr* intents = nullptr;
      BlockStmt* body = createBlockWithStmts(node->stmts());
      bool zippered = node->iterand()->isZip();
      bool serialOK = false;

      if (node->withClause()) {
        Expr* convIntents = convertWithClause(node->withClause(), node);
        intents = toCallExpr(convIntents);
        INT_ASSERT(intents);
      }

      return ForallStmt::build(indices, iterator, intents, body, zippered,
                               serialOK);
    }
  }

  BlockStmt* visit(const uast::Foreach* node) {
    INT_FATAL("TODO");
    return nullptr;
  }

  /// Array, Domain, Range, Tuple ///

  CallExpr* visit(const uast::Array* node) {
    CallExpr* actualList = new CallExpr(PRIM_ACTUALS_LIST);

    for (auto expr : node->exprs()) {
      actualList->insertAtTail(toExpr(convertAST(expr)));
    }

    return new CallExpr("chpl__buildArrayExpr", actualList);
  }

  CallExpr* visit(const uast::Domain* node) {
    CallExpr* actualList = new CallExpr(PRIM_ACTUALS_LIST);

    for (auto expr : node->exprs()) {
      actualList->insertAtTail(toExpr(convertAST(expr)));
    }

    return new CallExpr("chpl__buildDomainExpr", actualList,
                        new SymExpr(gTrue));
  }

  CallExpr* visit(const uast::Range* node) {

    // These are the arguments 'buildBoundedRange' requires.
    Expr* low = nullptr;
    Expr* high = nullptr;
    bool openlow = false;
    bool openhigh = false;

    if (node->lowerBound()) {
      low = toExpr(convertAST(node->lowerBound()));
    }

    if (node->upperBound()) {
      high = toExpr(convertAST(node->upperBound()));
    }

    switch (node->opKind()) {
      case uast::Range::OPEN_HIGH: openhigh = true; break;
      case uast::Range::DEFAULT: break;
    }

    if (low && high) {
      return buildBoundedRange(low, high, openlow, openhigh);
    } else if (low) {
      return buildLowBoundedRange(low, openlow);
    } else if (high) {
      return buildHighBoundedRange(high, openhigh);
    } else {
      return buildUnboundedRange();
    }
  }

  Expr* visit(const uast::Tuple* node) {
    CallExpr* actualList = new CallExpr(PRIM_ACTUALS_LIST);

    for (auto expr : node->actuals()) {
      actualList->insertAtTail(toExpr(convertAST(expr)));
    }

    return new CallExpr("_build_tuple", actualList);
  }

  /// Literals ///

  Expr* visit(const uast::BoolLiteral* node) {
    return node->value() ? new SymExpr(gTrue) : new SymExpr(gFalse);
  }

  /// NumericLiterals ///

  Expr* visit(const uast::ImagLiteral* node) {
    SymExpr* se = buildImagLiteral(node->text().c_str());
    VarSymbol* v = toVarSymbol(se->symbol());
    INT_ASSERT(v && v->immediate && v->immediate->const_kind == NUM_KIND_IMAG);
    INT_ASSERT(v->immediate->real_value() == node->value());
    return se;
  }

  Expr* visit(const uast::IntLiteral* node) {
    SymExpr* se = buildIntLiteral(node->text().c_str());
    VarSymbol* v = toVarSymbol(se->symbol());
    INT_ASSERT(v && v->immediate && v->immediate->const_kind == NUM_KIND_INT);
    INT_ASSERT(v->immediate->int_value() == node->value());
    return se;
  }

  Expr* visit(const uast::RealLiteral* node) {
    SymExpr* se = buildRealLiteral(node->text().c_str());
    VarSymbol* v = toVarSymbol(se->symbol());
    INT_ASSERT(v && v->immediate && v->immediate->const_kind == NUM_KIND_REAL);
    INT_ASSERT(v->immediate->real_value() == node->value());
    return se;
  }

  Expr* visit(const uast::UintLiteral* node) {
    SymExpr* se = buildIntLiteral(node->text().c_str());
    VarSymbol* v = toVarSymbol(se->symbol());
    INT_ASSERT(v && v->immediate && v->immediate->const_kind == NUM_KIND_UINT);
    INT_ASSERT(v->immediate->uint_value() == node->value());
    return se;
  }

  /// StringLikeLiterals ///
  Expr* visit(const uast::BytesLiteral* node) {
    std::string quoted = quoteStringForC(node->str());
    SymExpr* se = buildBytesLiteral(quoted.c_str());
    VarSymbol* v = toVarSymbol(se->symbol());
    INT_ASSERT(v && v->immediate);
    INT_ASSERT(v->immediate->const_kind == CONST_KIND_STRING);
    INT_ASSERT(v->immediate->string_kind == STRING_KIND_BYTES);
    return se;
  }

  Expr* visit(const uast::CStringLiteral* node) {
    std::string quoted = quoteStringForC(node->str());
    SymExpr* se = buildCStringLiteral(quoted.c_str());
    VarSymbol* v = toVarSymbol(se->symbol());
    INT_ASSERT(v && v->immediate);
    INT_ASSERT(v->immediate->const_kind == CONST_KIND_STRING);
    INT_ASSERT(v->immediate->string_kind == STRING_KIND_C_STRING);
    return se;

  }

  Expr* visit(const uast::StringLiteral* node) {
    std::string quoted = quoteStringForC(node->str());
    SymExpr* se = buildStringLiteral(quoted.c_str());
    VarSymbol* v = toVarSymbol(se->symbol());
    INT_ASSERT(v && v->immediate);
    INT_ASSERT(v->immediate->const_kind == CONST_KIND_STRING);
    INT_ASSERT(v->immediate->string_kind == STRING_KIND_STRING);
    return se;
  }

  /// Calls ///

  Expr* visit(const uast::Dot* node) {

    // These are the arguments that 'buildDotExpr' requires.
    BaseAST* base = toExpr(convertAST(node->receiver()));
    auto member = node->field();

    if (!typeStr.compare(member)) {
      return new CallExpr(PRIM_TYPEOF, base);
    } else if (!domainStr.compare(member)) {
      return buildDotExpr(base, "_dom");
    } else {
      return buildDotExpr(base, member.c_str());
    }
  }

  Expr* visit(const uast::FnCall* node) {
    const uast::Expression* calledExpression = node->calledExpression();
    INT_ASSERT(calledExpression);
    Expr* calledExpr = convertAST(calledExpression);
    INT_ASSERT(calledExpr);

    CallExpr* ret = nullptr;
    CallExpr* addArgsTo = nullptr;
    if (calledExpression->isNew()) {
      // we have (call PRIM_NEW (call C) mgmt)
      // and need to add the arguments to the (call C)
      CallExpr* primNew = toCallExpr(calledExpr);
      INT_ASSERT(primNew->isPrimitive(PRIM_NEW));
      CallExpr* typeCall = toCallExpr(primNew->get(1));
      INT_ASSERT(typeCall);
      ret = primNew;
      addArgsTo = typeCall;
    } else {
      ret = new CallExpr(calledExpr);
      addArgsTo = ret;
    }

    int nActuals = node->numActuals();
    for (int i = 0; i < nActuals; i++) {
      Expr* actual = convertAST(node->actual(i));
      INT_ASSERT(actual);
      if (node->isNamedActual(i)) {
        actual = buildNamedActual(node->actualName(i).c_str(), actual);
      }
      addArgsTo->insertAtTail(actual);
    }

    return ret;
  }

  CallExpr* convertDmappedOp(const uast::OpCall* node) {
    INT_ASSERT(node->numActuals() == 2);

    CallExpr* ret = new CallExpr("chpl__distributed");

    // Call takes actuals in reverse order.
    for (int i = node->numActuals()-1; i >= 0; i--) {
      Expr* actual = convertAST(node->actual(i));
      INT_ASSERT(actual);
      ret->insertAtTail(actual);
    }

    ret->insertAtTail(new SymExpr(gTrue));

    return ret;
  }

  CallExpr* convertRegularBinaryOrUnaryOp(const uast::OpCall* node) {
    CallExpr* ret = new CallExpr(node->op().c_str());
    int nActuals = node->numActuals();

    for (int i = 0; i < nActuals; i++) {
      Expr* actual = convertAST(node->actual(i));
      INT_ASSERT(actual);
      ret->insertAtTail(actual);
    }

    return ret;
  }

  Expr* visit(const uast::OpCall* node) {
    if (node->op() == dmappedStr) {
      return convertDmappedOp(node);
    } else if (node->op() == reduceAssignStr) {
      INT_ASSERT(node->numActuals() == 2);
      Expr* lhs = convertAST(node->actual(0));
      Expr* rhs = convertAST(node->actual(1));
      return buildAssignment(lhs, rhs, PRIM_REDUCE_ASSIGN);
    } else {
      return convertRegularBinaryOrUnaryOp(node);
    }
  }

  /*Expr* visit(const uast::PrimCall* node) {
    INT_FATAL("TODO");
    return nullptr;
  }*/

  // Note that this conversion is for the reduce expression, and not for
  // the reduce intent (see conversion for 'WithClause').
  Expr* visit(const uast::Reduce* node) {
    INT_FATAL("TODO");
    return nullptr;
  }

  Expr* visit(const uast::Zip* node) {
    CallExpr* actualList = new CallExpr(PRIM_ACTUALS_LIST);
    for (auto actual : node->actuals()) {
      Expr* conv = toExpr(convertAST(actual));
      actualList->insertAtTail(conv);
    }

    return new CallExpr(PRIM_ZIP, actualList);
  }

  /// Decls ///

  Expr* visit(const uast::MultiDecl* node) {
    INT_FATAL("TODO");
    return nullptr;
  }

  Expr* visit(const uast::TupleDecl* node) {
    BlockStmt* block = new BlockStmt(BLOCK_SCOPELESS);

    bool saveInTupleDecl = inTupleDecl;
    inTupleDecl = true;

    for (auto decl : node->decls()) {
      Expr* d = convertAST(decl);
      INT_ASSERT(d);
      if (DefExpr* def = toDefExpr(d)) {
        if (VarSymbol* var = toVarSymbol(def->sym)) {
          if (var->name[0] == '_' && var->name[1] == '\0') {
            var->name = astr("chpl_tuple_blank");
            var->cname = astr("chpl_tuple_blank");
          }
        }
      }
      block->insertAtTail(d);
    }

    Expr* typeExpr = convertExprOrNull(node->typeExpression());
    Expr* initExpr = convertExprOrNull(node->initExpression());

    BlockStmt* ret = buildTupleVarDeclStmt(block, typeExpr, initExpr);

    inTupleDecl = saveInTupleDecl;
    return ret;
  }

  /// NamedDecls ///

  Expr* visit(const uast::EnumElement* node) {
    INT_FATAL("TODO");
    return nullptr;
  }

  static RetTag convertRetTag(uast::Function::ReturnIntent returnIntent) {
    switch (returnIntent) {
      case uast::Function::DEFAULT_RETURN_INTENT:
        return RET_VALUE;
      case uast::Function::CONST:
        return RET_VALUE;
      case uast::Function::CONST_REF:
        return RET_CONST_REF;
      case uast::Function::REF:
        return RET_REF;
      case uast::Function::PARAM:
        return RET_PARAM;
      case uast::Function::TYPE:
        return RET_TYPE;
    }

    INT_FATAL("case not handled");
    return RET_VALUE;
  }

  static bool isAssignOp(UniqueString name) {
    return (name == "=" ||
            name == "+=" ||
            name == "-=" ||
            name == "*=" ||
            name == "/=" ||
            name == "%=" ||
            name == "**=" ||
            name == "&=" ||
            name == "|=" ||
            name == "^=" ||
            name == ">>=" ||
            name == "<<=");
  }

  Expr* visit(const uast::Function* node) {
    FnSymbol* fn = new FnSymbol("_");
    if (node->isInline()) {
      fn->addFlag(FLAG_INLINE);
    }
    if (node->isOverride()) {
      fn->addFlag(FLAG_OVERRIDE);
    }
    // TODO: add FLAG_NO_PARENS for parenless functions

    IntentTag thisTag = INTENT_BLANK;
    Expr* receiverType = nullptr;

    // Add the formals
    if (node->numFormals() > 0) {
      for (auto formal : node->formals()) {
        DefExpr* def = visit(formal);
        INT_ASSERT(def);
        if (formal->name() != thisStr) {
          buildFunctionFormal(fn, def); // adds it to the list
        } else if (!node->isPrimaryMethod()) {
          thisTag = convertFormalIntent(formal->intent());
          receiverType = convertExprOrNull(formal->typeExpression());
        }
      }
    }

    UniqueString name = node->name();

    fn = buildFunctionSymbol(fn, name.c_str(), thisTag, receiverType);

    if (isAssignOp(name)) {
      fn->addFlag(FLAG_ASSIGNOP);
    }

    RetTag retTag = convertRetTag(node->returnIntent());


    // TODO: handle specified cname for extern/export functions

    if (node->kind() == uast::Function::ITER) {
      if (fn->hasFlag(FLAG_EXTERN))
        USR_FATAL_CONT(fn, "'iter' is not legal with 'extern'");
      fn->addFlag(FLAG_ITERATOR_FN);
    }

    if (node->kind() == uast::Function::OPERATOR) {
      fn->addFlag(FLAG_OPERATOR);
      if (fn->_this != NULL) {
        updateOpThisTagOrErr(fn);
        setupTypeIntentArg(toArgSymbol(fn->_this));
      }
    }

    Expr* retType = convertExprOrNull(node->returnType());
    Expr* whereClause = convertExprOrNull(node->whereClause());

    Expr* lifetimeConstraints = nullptr;
    if (node->numLifetimeClauses() > 0) {
      for (auto clause : node->lifetimeClauses()) {
        Expr* convertedClause = convertAST(clause);
        INT_ASSERT(convertedClause);

        if (lifetimeConstraints == nullptr) {
          lifetimeConstraints = convertedClause;
        } else {
          lifetimeConstraints =
            new CallExpr(",", lifetimeConstraints, convertedClause);
        }
      }
      INT_ASSERT(lifetimeConstraints);
    }

    BlockStmt* body = createBlockWithStmts(node->stmts());
    BlockStmt* decl = buildFunctionDecl(fn, retTag, retType,
                                        node->throws(), whereClause,
                                        lifetimeConstraints,
                                        body,
                                        /* docs */ nullptr);

    return decl;
  }

  DefExpr* visit(const uast::Module* node) {
    chpl::UniqueString ustr = node->name();
    const char* name = ustr.c_str();
    const char* path = context->filePathForId(node->id()).c_str();
    ModTag tag = MOD_USER; // TODO: distinguish internal/standard/etc
    bool priv = (node->visibility() == uast::Decl::PRIVATE);
    bool prototype = (node->kind() == uast::Module::PROTOTYPE ||
                      node->kind() == uast::Module::IMPLICIT);
    BlockStmt* body = createBlockWithStmts(node->stmts());

    ModuleSymbol* mod = buildModule(name,
                                    tag,
                                    body,
                                    path,
                                    priv,
                                    prototype,
                                    /* docs */ nullptr);

    return new DefExpr(mod);
  }

  /// VarLikeDecls ///

  static IntentTag convertFormalIntent(uast::Formal::Intent intent) {
    switch (intent) {
      case uast::Formal::DEFAULT_INTENT:
        return INTENT_BLANK;
      case uast::Formal::CONST:
        return INTENT_CONST;
      case uast::Formal::CONST_REF:
        return INTENT_CONST_REF;
      case uast::Formal::REF:
        return INTENT_REF;
      case uast::Formal::IN:
        return INTENT_IN;
      case uast::Formal::CONST_IN:
        return INTENT_CONST_IN;
      case uast::Formal::OUT:
        return INTENT_OUT;
      case uast::Formal::INOUT:
        return INTENT_INOUT;
      case uast::Formal::PARAM:
        return INTENT_PARAM;
      case uast::Formal::TYPE:
        return INTENT_TYPE;
    }

    INT_FATAL("case not handled");
    return INTENT_BLANK;
  }

  DefExpr* visit(const uast::Formal* node) {
    IntentTag intentTag = convertFormalIntent(node->intent());

    Expr* typeExpr = convertExprOrNull(node->typeExpression());
    Expr* initExpr = convertExprOrNull(node->initExpression());

    Expr* varargsVariable = nullptr; // TODO: handle varargs

    return buildArgDefExpr(intentTag, node->name().c_str(),
                           typeExpr, initExpr, varargsVariable);
  }

  ShadowVarPrefix convertTaskVarIntent(const uast::TaskVar* node) {
    switch (node->intent()) {
      case uast::TaskVar::VAR: return SVP_VAR;
      case uast::TaskVar::CONST: return SVP_CONST;
      case uast::TaskVar::CONST_REF: return SVP_CONST_REF;
      case uast::TaskVar::REF: return SVP_REF;
      case uast::TaskVar::IN: return SVP_IN;
      case uast::TaskVar::CONST_IN: return SVP_CONST_IN;
    }

    INT_FATAL("Should not reach here");
    return SVP_VAR;
  }

  Expr* visit(const uast::TaskVar* node) {
    INT_FATAL("Should not be called directly!");
    return nullptr;
  }

  ShadowVarSymbol* convertTaskVar(const uast::TaskVar* node) {
    ShadowVarPrefix prefix = convertTaskVarIntent(node);
    Expr* nameExp = new UnresolvedSymExpr(node->name().c_str());
    Expr* type = convertExprOrNull(node->typeExpression());
    Expr* init = convertExprOrNull(node->initExpression());

    return ShadowVarSymbol::buildForPrefix(prefix, nameExp, type, init);
  }

  const char* tupleVariableName(const char* name) {
    if (inTupleDecl && name[0] == '_' && name[1] == '\0')
      return "chpl__tuple_blank";
    else
      return name;
  }

  void attachVarSymbolStorage(const uast::Variable* node, VarSymbol* vs) {
    switch (node->kind()) {
      case uast::Variable::VAR:
        vs->qual = QUAL_VAL;
        break;
      case uast::Variable::CONST:
        vs->addFlag(FLAG_CONST);
        vs->qual = QUAL_CONST;
        break;
      case uast::Variable::CONST_REF:
        vs->addFlag(FLAG_CONST);
        vs->addFlag(FLAG_REF_VAR);
        vs->qual = QUAL_CONST_REF;
        break;
      case uast::Variable::REF:
        vs->addFlag(FLAG_REF_VAR);
        vs->qual = QUAL_REF;
        break;
      case uast::Variable::PARAM:
        vs->addFlag(FLAG_PARAM);
        vs->qual = QUAL_PARAM;
        break;
      case uast::Variable::TYPE:
        vs->addFlag(FLAG_TYPE_VARIABLE);
        break;
      case uast::Variable::INDEX:
        assert(false && "Index variables should be handled elsewhere");
        break;
    }
  }

  CallExpr* convertArrayType(const uast::BracketLoop* node) {
    INT_ASSERT(node->isExpressionLevel());
    INT_ASSERT(node->numStmts() == 1);

    CallExpr* domActuals = new CallExpr(PRIM_ACTUALS_LIST);

    // Convert domain expressions into arguments for a PRIM_ACTUALS_LIST.
    if (const uast::Domain* dom = node->iterand()->toDomain()) {
      for (auto expr : dom->exprs()) {
        domActuals->insertAtTail(convertAST(expr));
      }
    } else {
      INT_FATAL("Not handled!");
    }

    CallExpr* ensureDomainExpr = new CallExpr("chpl__ensureDomainExpr",
                                              domActuals);
    Expr* subType = convertAST(node->stmt(0));
    CallExpr* ret = new CallExpr("chpl__buildArrayRuntimeType",
                                 ensureDomainExpr,
                                 subType);

    return ret;
  }

  Expr* visit(const uast::Variable* node) {
    auto stmts = new BlockStmt(BLOCK_SCOPELESS);
    auto varSym = new VarSymbol(tupleVariableName(node->name().c_str()));

    // Adjust the variable according to its kind
    attachVarSymbolStorage(node, varSym);

    if (node->isConfig()) {
      varSym->addFlag(FLAG_CONFIG);
    }

    Expr* typeExpr = nullptr;

    // If there is a bracket loop it is almost certainly an array type, so
    // special case it. Otherwise, just use the generic conversion call.
    if (const uast::Expression* te = node->typeExpression()) {
      if (const uast::BracketLoop* bkt = te->toBracketLoop()) {
        typeExpr = convertArrayType(bkt);
      } else {
        typeExpr = toExpr(convertAST(te));
      }
    }

    Expr* initExpr = convertExprOrNull(node->initExpression());

    auto defExpr = new DefExpr(varSym, initExpr, typeExpr);
    stmts->insertAtTail(defExpr);

    // Add a PRIM_END_OF_STATEMENT.
    if (fDocs == false && inTupleDecl == false) {
      CallExpr* end = new CallExpr(PRIM_END_OF_STATEMENT);
      stmts->insertAtTail(end);
    }

    return stmts;
  }

  /// TypeDecls

  Expr* visit(const uast::Enum* node) {
    INT_FATAL("TODO");
    return nullptr;
  }

  /// AggregateDecls

  Expr* visit(const uast::Class* node) {
    const char* name = node->name().c_str();
    const char* cname = name;
    Expr* inherit = convertExprOrNull(node->parentClass());
    BlockStmt* decls = createBlockWithStmts(node->declOrComments());
    Flag externFlag = FLAG_UNKNOWN;

    return buildClassDefExpr(name, cname, AGGREGATE_CLASS, inherit, decls,
                             externFlag, /* docs */ nullptr);
  }

  Expr* visit(const uast::Record* node) {
    const char* name = node->name().c_str();
    const char* cname = name; // TODO: cname could be set for extern record
    Expr* inherit = nullptr;
    BlockStmt* decls = createBlockWithStmts(node->declOrComments());
    Flag externFlag = FLAG_UNKNOWN; // TODO: add extern record support

    return buildClassDefExpr(name, cname, AGGREGATE_RECORD, inherit, decls,
                             externFlag, /* docs */ nullptr);
  }

  Expr* visit(const uast::Union* node) {
    const char* name = node->name().c_str();
    const char* cname = name; // TODO: cname could be set for extern union
    Expr* inherit = nullptr;
    BlockStmt* decls = createBlockWithStmts(node->declOrComments());
    Flag externFlag = FLAG_UNKNOWN; // TODO: add extern union support

    return buildClassDefExpr(name, cname, AGGREGATE_UNION, inherit, decls,
                             externFlag, /* docs */ nullptr);
  }
};

/// Generic conversion calling the above functions ///
Expr* Converter::convertAST(const uast::ASTNode* node) {
  astlocMarker markAstLoc(node->id());
  return node->dispatch<Expr*>(*this);
}

} // end anonymous namespace

ModuleSymbol* convertToplevelModule(chpl::Context* context,
                                    const chpl::uast::Module* mod) {
  astlocMarker markAstLoc(mod->id());
  Converter c(context);
  DefExpr* def = c.visit(mod);
  ModuleSymbol* ret = toModuleSymbol(def->sym);
  ModuleSymbol::addTopLevelModule(ret);
  return ret;
}<|MERGE_RESOLUTION|>--- conflicted
+++ resolved
@@ -28,11 +28,8 @@
 #include "CatchStmt.h"
 #include "DoWhileStmt.h"
 #include "ForallStmt.h"
-<<<<<<< HEAD
 #include "ForLoop.h"
-=======
 #include "TryStmt.h"
->>>>>>> 21cd67f8
 #include "WhileDoStmt.h"
 #include "build.h"
 #include "docsDriver.h"
@@ -393,11 +390,7 @@
     CallExpr* ret = new CallExpr(PRIM_RETURN);
 
     if (node->value()) {
-<<<<<<< HEAD
-      ret->insertAtTail(convertAST(node->value()));
-=======
       ret->insertAtTail(toExpr(convertAST(node->value())));
->>>>>>> 21cd67f8
     }
 
     return ret;
