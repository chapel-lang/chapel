#include <cctype>
#include <cstring>
#include <cstdio>
#include "astutil.h"
#include "driver.h"
#include "expr.h"
#include "files.h"
#include "mysystem.h"
#include "passes.h"
#include "stmt.h"
#include "stringutil.h"
#include "symbol.h"


static int max(int a, int b) {
  return (a >= b) ? a : b;
}


static void setOrder(Map<ClassType*,int>& order, int& maxOrder, ClassType* ct);

static int
getOrder(Map<ClassType*,int>& order, int& maxOrder,
         ClassType* ct, Vec<ClassType*>& visit) {
  if (visit.set_in(ct))
    return 0;
  visit.set_add(ct);
  if (order.get(ct))
    return order.get(ct);
  int i = 0;
  for_fields(field, ct) {
    if (ClassType* fct = toClassType(field->type)) {
      if (!visit.set_in(fct)) {
        if (!isClass(fct) || fct->symbol->hasFlag(FLAG_REF)) {
          setOrder(order, maxOrder, fct);
          i = max(i, getOrder(order, maxOrder, fct, visit));
        }
      }
    }
  }
  return i + !isClass(ct);
}


static void
setOrder(Map<ClassType*,int>& order, int& maxOrder,
         ClassType* ct) {
  if (order.get(ct) || (isClass(ct) && !ct->symbol->hasFlag(FLAG_REF)))
    return;
  int i;
  Vec<ClassType*> visit;
  i = getOrder(order, maxOrder, ct, visit);
  order.put(ct, i);
  if (i > maxOrder)
    maxOrder = i;
}


static const char*
subChar(Symbol* sym, const char* ch, const char* x) {
  char* tmp = (char*)malloc(ch-sym->cname+1);
  strncpy(tmp, sym->cname, ch-sym->cname);
  tmp[ch-sym->cname] = '\0';
  sym->cname = astr(tmp, x, ch+1); 
  free(tmp);
  return sym->cname;
}

static void legalizeName(Symbol* sym) {
  if (sym->hasFlag(FLAG_EXTERN))
    return;
  for (const char* ch = sym->cname; *ch != '\0'; ch++) {
    switch (*ch) {
    case '>': ch = subChar(sym, ch, "_GREATER_"); break;
    case '<': ch = subChar(sym, ch, "_LESS_"); break;
    case '=':
      {

        /* To help generated code readability, we'd like to convert =
           into "ASSIGN" and == into "EQUALS".  Unfortunately, because
           of the character-at-a-time approach taken here combined
           with the fact that subChar() returns a completely new
           string on every call, the way I implemented this is a bit
           ugly (in part because I didn't want to spend the time to
           reimplement this whole function -BLC */

        static const char* equalsStr = "_EQUALS_";
        static int equalsLen = strlen(equalsStr);

        if (*(ch+1) == '=') {
          // If we're in the == case, replace the first = with EQUALS
          ch = subChar(sym, ch, equalsStr);
        } else {
          if ((ch-equalsLen >= sym->cname) && 
              strncmp(ch-equalsLen, equalsStr, equalsLen) == 0) {
            // Otherwise, if the thing preceding this '=' is the
            // string _EQUALS_, we must have been the second '=' and
            // we should just replace ourselves with an underscore to
            // make things legal.
            ch = subChar(sym, ch, "_");
          } else {
            // Otherwise, this must have simply been a standalone '='
            ch = subChar(sym, ch, "_ASSIGN_");
          }
        }
        break;
    }
    case '*': ch = subChar(sym, ch, "_ASTERISK_"); break;
    case '/': ch = subChar(sym, ch, "_SLASH_"); break;
    case '%': ch = subChar(sym, ch, "_PERCENT_"); break;
    case '+': ch = subChar(sym, ch, "_PLUS_"); break;
    case '-': ch = subChar(sym, ch, "_HYPHEN_"); break;
    case '^': ch = subChar(sym, ch, "_CARET_"); break;
    case '&': ch = subChar(sym, ch, "_AMPERSAND_"); break;
    case '|': ch = subChar(sym, ch, "_BAR_"); break;
    case '!': ch = subChar(sym, ch, "_EXCLAMATION_"); break;
    case '#': ch = subChar(sym, ch, "_POUND_"); break;
    case '?': ch = subChar(sym, ch, "_QUESTION_"); break;
    case '$': ch = subChar(sym, ch, "_DOLLAR_"); break;
    case '~': ch = subChar(sym, ch, "_TILDA_"); break;
    case '.': ch = subChar(sym, ch, "_DOT_"); break;
    default: break;
    }
  }

  // hilde sez:  This is very kludgy.  What do we really mean?
  if ((!strncmp("chpl_", sym->cname, 5) && (strcmp("chpl_main", sym->cname) && strcmp("chpl_user_main", sym->cname))  && sym->cname[5] != '_') ||
      (sym->cname[0] == '_' && (sym->cname[1] == '_' || (sym->cname[1] >= 'A' && sym->cname[1] <= 'Z')))) {
    sym->cname = astr("chpl__", sym->cname);
  }
}


static void
genClassTagEnum(FILE* outfile, Vec<TypeSymbol*> typeSymbols) {
  fprintf(outfile, "/*** Class Type Identification Numbers ***/\n\n");
  fprintf(outfile, "typedef enum {\n");
  bool comma = false;
  forv_Vec(TypeSymbol, ts, typeSymbols) {
    if (ClassType* ct = toClassType(ts->type)) {
      if (!isReferenceType(ct) && isClass(ct)) {
        fprintf(outfile, "%schpl__cid_%s", (comma) ? ",\n  " : "  ", ts->cname);
        comma = true;
      }
    }
  }
  if (!comma)
    fprintf(outfile, "  chpl__cid_placeholder");
  fprintf(outfile, "\n} chpl__class_id;\n\n");
  fprintf(outfile, "#define CHPL__CLASS_ID_DEFINED\n\n");
}


static int
compareSymbol(const void* v1, const void* v2) {
  Symbol* s1 = *(Symbol**)v1;
  Symbol* s2 = *(Symbol**)v2;
  ModuleSymbol* m1 = s1->getModule();
  ModuleSymbol* m2 = s2->getModule();
  if (m1 != m2) {
    if (m1->modTag < m2->modTag)
      return -1;
    if (m1->modTag > m2->modTag)
      return 1;
    return strcmp(m1->cname, m2->cname);
  }

  if (s1->lineno != s2->lineno)
    return (s1->lineno < s2->lineno) ? -1 : 1;

  int result = strcmp(s1->type->symbol->cname, s2->type->symbol->cname);
  if (!result)
    result = strcmp(s1->cname, s2->cname);
  return result;
}


//
// given a name and up to two sets of names, return a name that is in
// neither set and add the name to the first set; the second set may
// be omitted
//
// the unique numbering is based on the map uniquifyNameCounts which
// can be cleared to reset
//
static Map<const char*, int> uniquifyNameCounts;
static const char* uniquifyName(const char* name,
                                Vec<const char*>* set1,
                                Vec<const char*>* set2 = NULL) {
  const char* newName = name;
  while (set1->set_in(newName) || (set2 && set2->set_in(newName))) {
    char numberTmp[64];
    int count = uniquifyNameCounts.get(name);
    uniquifyNameCounts.put(name, count+1);
    snprintf(numberTmp, 64, "%d", count+2);
    newName = astr(name, numberTmp);
  }
  set1->set_add(newName);
  return newName;
}


// TODO: Split this into a number of smaller routines.<hilde>
static void codegen_header(FILE* hdrfile, FILE* codefile=NULL) {
  Vec<const char*> cnames;
  Vec<TypeSymbol*> types;
  Vec<FnSymbol*> functions;
  Vec<VarSymbol*> globals;

  // reserved symbol names that require renaming to compile
#include "reservedSymbolNames.h"

  //
  // collect types and apply canonical sort
  //
  forv_Vec(TypeSymbol, ts, gTypeSymbols) {
    if (ts->defPoint->parentExpr != rootModule->block) {
      legalizeName(ts);
      types.add(ts);
    }
  }
  qsort(types.v, types.n, sizeof(types.v[0]), compareSymbol);

  //
  // collect globals and apply canonical sort
  //
  forv_Vec(VarSymbol, var, gVarSymbols) {
    if (var->defPoint->parentExpr != rootModule->block &&
        toModuleSymbol(var->defPoint->parentSymbol)) {
      legalizeName(var);
      globals.add(var);
    }
  }
  qsort(globals.v, globals.n, sizeof(globals.v[0]), compareSymbol);

  //
  // collect functions and apply canonical sort
  //
  forv_Vec(FnSymbol, fn, gFnSymbols) {
    legalizeName(fn);
    functions.add(fn);
  }
  qsort(functions.v, functions.n, sizeof(functions.v[0]), compareSymbol);


  //
  // mangle type names if they clash with other types
  //
  forv_Vec(TypeSymbol, ts, types) {
    if (!ts->hasFlag(FLAG_EXTERN))
      ts->cname = uniquifyName(ts->cname, &cnames);
  }
  uniquifyNameCounts.clear();

  //
  // change enum constant names into <type name>_<constant name> and
  // mangle if they clash with other types or enum constants
  //
  forv_Vec(TypeSymbol, ts, types) {
    if (EnumType* enumType = toEnumType(ts->type)) {
      for_enums(constant, enumType) {
        Symbol* sym = constant->sym;
        legalizeName(sym);
        sym->cname = astr(enumType->symbol->cname, "_", sym->cname);
        sym->cname = uniquifyName(sym->cname, &cnames);
      }
    }
  }
  uniquifyNameCounts.clear();

  //
  // mangle field names if they clash with other fields in the same
  // class
  //
  forv_Vec(TypeSymbol, ts, types) {
    if (ts->defPoint->parentExpr != rootModule->block) {
      if (ClassType* ct = toClassType(ts->type)) {
        Vec<const char*> fieldNameSet;
        for_fields(field, ct) {
          legalizeName(field);
          field->cname = uniquifyName(field->cname, &fieldNameSet);
        }
        uniquifyNameCounts.clear();
      }
    }
  }

  //
  // mangle global variable names if they clash with types, enum
  // constants, or other global variables
  //
  forv_Vec(VarSymbol, var, globals) {
    if (!var->hasFlag(FLAG_EXTERN))
      var->cname = uniquifyName(var->cname, &cnames);
  }
  uniquifyNameCounts.clear();

  //
  // mangle function names if they clash with types, enum constants,
  // global variables, or other functions
  //
  forv_Vec(FnSymbol, fn, functions) {
    if (!fn->hasFlag(FLAG_USER_NAMED))
      fn->cname = uniquifyName(fn->cname, &cnames);
  }
  uniquifyNameCounts.clear();

  //
  // mangle formal argument names if they clash with types, enum
  // constants, global variables, functions, or earlier formal
  // arguments in the same function
  //
  forv_Vec(FnSymbol, fn, gFnSymbols) {
    Vec<const char*> formalNameSet;
    for_formals(formal, fn) {
      legalizeName(formal);
      formal->cname = uniquifyName(formal->cname, &formalNameSet, &cnames);
    }
    uniquifyNameCounts.clear();
  }

  //
  // mangle local variable names if they clash with types, global
  // variables, functions, formal arguments of their function, or
  // other local variables in the same function
  //
  forv_Vec(FnSymbol, fn, gFnSymbols) {
    Vec<const char*> local;

    for_formals(formal, fn) {
      local.set_add(formal->cname);
    }

    Vec<DefExpr*> defs;
    collectDefExprs(fn->body, defs);
    forv_Vec(DefExpr, def, defs) {
      legalizeName(def->sym);
      // give temps cnames
      if (def->sym->hasFlag(FLAG_TEMP)) {
        if (localTempNames) {
          // temp name is _tNNN_
          if (!strncmp(def->sym->cname, "_t", 2))
            def->sym->cname = astr("T", def->sym->cname + 2);
        } else {
          // temp name is _tmp
          if (!strcmp(def->sym->cname, "_tmp"))
            def->sym->cname = astr("T");
        }
      }
      def->sym->cname = uniquifyName(def->sym->cname, &local, &cnames);
    }
    uniquifyNameCounts.clear();
  }

  fprintf(hdrfile, "/*** Compilation Info ***/\n\n");
  if (fGPU)
    fprintf(hdrfile, "#ifndef ENABLE_GPU\n");
  fprintf(hdrfile, "const char* chpl_compileCommand     = \"%s\";\n", compileCommand);
  fprintf(hdrfile, "const char* chpl_compileVersion     = \"%s\";\n", compileVersion);
  fprintf(hdrfile, "const char* CHPL_HOST_PLATFORM      = \"%s\";\n", CHPL_HOST_PLATFORM);
  fprintf(hdrfile, "const char* CHPL_TARGET_PLATFORM    = \"%s\";\n", CHPL_TARGET_PLATFORM);
  fprintf(hdrfile, "const char* CHPL_HOST_COMPILER      = \"%s\";\n", CHPL_HOST_COMPILER);
  fprintf(hdrfile, "const char* CHPL_TARGET_COMPILER    = \"%s\";\n", CHPL_TARGET_COMPILER);
  fprintf(hdrfile, "const char* CHPL_TASKS              = \"%s\";\n", CHPL_TASKS);
  fprintf(hdrfile, "const char* CHPL_THREADS            = \"%s\";\n", CHPL_THREADS);
  fprintf(hdrfile, "const char* CHPL_COMM               = \"%s\";\n", CHPL_COMM);
  if (fGPU) {
    fprintf(hdrfile, "#else\n");
    fprintf(hdrfile, "extern const char* chpl_compileCommand;\n");
    fprintf(hdrfile, "extern const char* chpl_compileVersion;\n");
    fprintf(hdrfile, "extern const char* CHPL_HOST_PLATFORM;\n");
    fprintf(hdrfile, "extern const char* CHPL_TARGET_PLATFORM;\n");
    fprintf(hdrfile, "extern const char* CHPL_HOST_COMPILER;\n");
    fprintf(hdrfile, "extern const char* CHPL_TARGET_COMPILER;\n");
    fprintf(hdrfile, "extern const char* CHPL_TASKS;\n");
    fprintf(hdrfile, "extern const char* CHPL_COMM;\n");
    fprintf(hdrfile, "#endif\n");
  }

<<<<<<< HEAD
  // Include sys_basic.h to get C types always defined, proper library .h inclusion
  fprintf(hdrfile, "#include \"sys_basic.h\"\n");
=======
  fprintf(hdrfile, "\n#define CHPL_GEN_CODE\n\n");
>>>>>>> b51e88fc

  genIncludeCommandLineHeaders(hdrfile);

  genClassTagEnum(hdrfile, types);

  fprintf(hdrfile, "#include \"stdchpl.h\"\n");

  fprintf(hdrfile, "\n/*** Class Prototypes ***/\n\n");
  forv_Vec(TypeSymbol, typeSymbol, types) {
    if (!typeSymbol->hasFlag(FLAG_REF))
      typeSymbol->codegenPrototype(hdrfile);
  }

  // codegen enumerated types
  fprintf(hdrfile, "\n/*** Enumerated Types ***/\n\n");

  forv_Vec(TypeSymbol, typeSymbol, types) {
    if (toEnumType(typeSymbol->type))
      typeSymbol->codegenDef(hdrfile);
  }

  // codegen reference types
  fprintf(hdrfile, "\n/*** Primitive References ***/\n\n");
  forv_Vec(TypeSymbol, ts, types) {
    if (ts->hasFlag(FLAG_REF)) {
      Type* vt = ts->getValType();
      if (isRecord(vt) || isUnion(vt))
        continue; // references to records and unions codegened below
      ts->codegenPrototype(hdrfile);
    }
  }

  // order records/unions topologically
  //   (int, int) before (int, (int, int))
  Map<ClassType*,int> order;
  int maxOrder = 0;
  forv_Vec(TypeSymbol, ts, types) {
    if (ClassType* ct = toClassType(ts->type))
      setOrder(order, maxOrder, ct);
  }

  // debug
  //   for (int i = 0; i < order.n; i++) {
  //     if (order.v[i].key && order.v[i].value) {
  //       printf("%d: %s\n", order.v[i].value, order.v[i].key->symbol->name);
  //     }
  //   }
  //   printf("%d\n", maxOrder);

  // codegen records/unions in topological order
  fprintf(hdrfile, "\n/*** Records and Unions (Hierarchically) ***/\n\n");
  for (int i = 1; i <= maxOrder; i++) {
    forv_Vec(TypeSymbol, ts, types) {
      if (ClassType* ct = toClassType(ts->type))
        if (order.get(ct) == i && !ct->symbol->hasFlag(FLAG_REF))
          ts->codegenDef(hdrfile);
    }
    forv_Vec(TypeSymbol, ts, types) {
      if (ts->hasFlag(FLAG_REF))
        if (ClassType* ct = toClassType(ts->getValType()))
          if (order.get(ct) == i)
            ts->codegenPrototype(hdrfile);
    }
    fprintf(hdrfile, "\n");
  }

  // codegen remaining types
  fprintf(hdrfile, "\n/*** Classes ***/\n\n");
  forv_Vec(TypeSymbol, typeSymbol, types) {
    if (isClass(typeSymbol->type) &&
        !typeSymbol->hasFlag(FLAG_REF) &&
        typeSymbol->hasFlag(FLAG_NO_OBJECT) &&
        !typeSymbol->hasFlag(FLAG_OBJECT_CLASS))
      typeSymbol->codegenDef(hdrfile);
  }

  //
  // codegen class definitions in breadth first order starting with
  // "object" and following its dispatch children
  //
  Vec<TypeSymbol*> next, current;
  current.add(dtObject->symbol);
  while (current.n) {
    forv_Vec(TypeSymbol, ts, current) {
      ts->codegenDef(hdrfile);
      forv_Vec(Type, child, ts->type->dispatchChildren) {
        if (child)
          next.set_add(child->symbol);
      }
    }
    current.clear();
    current.move(next);
    current.set_to_vec();
    qsort(current.v, current.n, sizeof(current.v[0]), compareSymbol);
    next.clear();
  }

  fprintf(hdrfile, "\n/*** Function Prototypes ***/\n\n");
  forv_Vec(FnSymbol, fnSymbol, functions) {
    if (fnSymbol->hasFlag(FLAG_GPU_ON)) {
      fprintf(hdrfile, "\n#ifdef ENABLE_GPU\n");
      fnSymbol->codegenPrototype(hdrfile);
      fprintf(hdrfile, "#endif\n");
      continue;
    }
    if (!fnSymbol->hasFlag(FLAG_EXTERN)) {
      fnSymbol->codegenPrototype(hdrfile);
    }
  }
    
  if (fGPU)
    fprintf(hdrfile, "\n#ifndef ENABLE_GPU\n");

  fprintf(hdrfile, "\n/*** Function Pointer Table ***/\n\n");
  fprintf(hdrfile, "chpl_fn_p chpl_ftable[] = {\n");
  forv_Vec(FnSymbol, fn, functions) {
    if (fn->hasFlag(FLAG_BEGIN_BLOCK) ||
        fn->hasFlag(FLAG_COBEGIN_OR_COFORALL_BLOCK) ||
        fn->hasFlag(FLAG_ON_BLOCK)) {
    ftableVec.add(fn);
    ftableMap.put(fn, ftableVec.n-1);
    }
  }

  bool first = true;
  forv_Vec(FnSymbol, fn, ftableVec) {
    if (!first)
      fprintf(hdrfile, ",\n");
    fprintf(hdrfile, "(chpl_fn_p)%s", fn->cname);
    first = false;
  }

  if (ftableVec.n == 0)
    fprintf(hdrfile, "(chpl_fn_p)0");
  fprintf(hdrfile, "\n};\n");

  if (fGPU) {
    fprintf(hdrfile, "#else\n");
    fprintf(hdrfile, "extern chpl_fn_p chpl_ftable[];\n");
    fprintf(hdrfile, "#endif\n");
  }

  fprintf(hdrfile, "\n/*** Virtual Method Table ***/\n\n");
  int maxVMT = 0;
  for (int i = 0; i < virtualMethodTable.n; i++)
    if (virtualMethodTable.v[i].key && virtualMethodTable.v[i].value->n > maxVMT)
      maxVMT = virtualMethodTable.v[i].value->n;
  const char* vmt = "chpl_vmtable";
  fprintf(hdrfile, "chpl_fn_p %s[][%d] = {\n", vmt, maxVMT);
  bool comma = false;
  forv_Vec(TypeSymbol, ts, types) {
    if (ClassType* ct = toClassType(ts->type)) {
      if (!isReferenceType(ct) && isClass(ct)) {
        if (comma)
          fprintf(hdrfile, ",\n");
        fprintf(hdrfile, "{ /* %s */\n", ct->symbol->cname);
        int n = 0;
        if (Vec<FnSymbol*>* vfns = virtualMethodTable.get(ct)) {
          forv_Vec(FnSymbol, vfn, *vfns) {
            if (n > 0)
              fprintf(hdrfile, ",\n");
            fprintf(hdrfile, "(chpl_fn_p)%s", vfn->cname);
            n++;
          }
        }
        for (int i = n; i < maxVMT; i++) {
          if (n > 0)
            fprintf(hdrfile, ",\n");
          fprintf(hdrfile, "(chpl_fn_p)NULL");
          n++;
        }
        fprintf(hdrfile, "}");
        comma = true;
      }
    }
  }
  fprintf(hdrfile, "\n};\n");
  
  if (fGPU)
    fprintf(hdrfile, "\n#ifndef ENABLE_GPU\n");

  fprintf(hdrfile, "\n/*** Global Variables ***/\n\n");
  forv_Vec(VarSymbol, varSymbol, globals) {
    varSymbol->codegenDef(hdrfile);
  }

  fprintf(hdrfile, "\nconst int chpl_numGlobalsOnHeap = %d;\n", numGlobalsOnHeap);
  fprintf(hdrfile, "\nvoid** chpl_globals_registry;\n");
  fprintf(hdrfile, "\nvoid* chpl_globals_registry_static[%d];\n", 
          (numGlobalsOnHeap ? numGlobalsOnHeap : 1));
  fprintf(hdrfile, "\nconst int chpl_heterogeneous = ");
  if (fHeterogeneous)
    fprintf(hdrfile, " 1;\n");
  else
    fprintf(hdrfile, " 0;\n");
  fprintf(hdrfile, "\nconst char* chpl_mem_descs[] = {\n");
  first = true;
  forv_Vec(const char*, memDesc, memDescsVec) {
    if (!first)
      fprintf(hdrfile, ",\n");
    fprintf(hdrfile, "\"%s\"", memDesc);
    first = false;
  }
  fprintf(hdrfile, "\n};\n");
  fprintf(hdrfile, "\nconst int chpl_mem_numDescs = %d;\n", memDescsVec.n);

  //
  // add table of private-broadcast constants
  //
  fprintf(hdrfile, "\nvoid* const chpl_private_broadcast_table[] = {\n");
  fprintf(hdrfile, "&chpl_verbose_comm");
  fprintf(hdrfile, ",\n&chpl_comm_diagnostics");
  fprintf(hdrfile, ",\n&chpl_verbose_mem");
  int i = 3;
  forv_Vec(CallExpr, call, gCallExprs) {
    if (call->isPrimitive(PRIM_PRIVATE_BROADCAST)) {
      SymExpr* se = toSymExpr(call->get(1));
      INT_ASSERT(se);
      fprintf(hdrfile, ",\n&%s", se->var->cname);
      call->insertAtHead(new_IntSymbol(i));
      i++;
    }
  }
  fprintf(hdrfile, "\n};\n");

  if (fGPU) {
    fprintf(hdrfile, "#else\n");
    forv_Vec(VarSymbol, varSymbol, globals) {
      fprintf(hdrfile,"extern ");
      varSymbol->codegenDef(hdrfile);
    }

    fprintf(hdrfile, "\nextern const int chpl_numGlobalsOnHeap;\n");
    fprintf(hdrfile, "\nextern void** chpl_globals_registry;\n");
    fprintf(hdrfile, "\nextern void* chpl_globals_registry_static[];\n");
    fprintf(hdrfile, "\nconst int chpl_heterogeneous = ");
    if (fHeterogeneous)
      fprintf(hdrfile, " 1;\n");
    else
      fprintf(hdrfile, " 0;\n");
    fprintf(hdrfile, "\nextern const char* chpl_mem_descs[];\n");
    fprintf(hdrfile, "\nextern const int chpl_mem_numDescs;\n");
    fprintf(hdrfile, "#endif\n");
  }
}


static void
codegen_config(FILE* outfile) {
  fprintf(outfile, "#include \"_config.c\"\n");
  fileinfo configFile;
  openCFile(&configFile, "_config.c");
  outfile = configFile.fptr;

  fprintf(outfile, "#include \"error.h\"\n\n");

  fprintf(outfile, "void CreateConfigVarTable(void) {\n");
  fprintf(outfile, "initConfigVarTable();\n");

  forv_Vec(VarSymbol, var, gVarSymbols) {
    if (var->hasFlag(FLAG_CONFIG) && !var->hasFlag(FLAG_TYPE_VARIABLE)) {
      fprintf(outfile, "installConfigVar(\"%s\", \"", var->name);
      Type* type = var->type;
      if (type->symbol->hasFlag(FLAG_WIDE_CLASS))
        type = type->getField("addr")->type;
      if (type->symbol->hasFlag(FLAG_HEAP))
        type = type->getField("value")->type;
      if (type->symbol->hasFlag(FLAG_WIDE_CLASS))
        type = type->getField("addr")->type;
      fprintf(outfile, "%s", type->symbol->name);
      if (var->getModule()->modTag == MOD_INTERNAL) {
        fprintf(outfile, "\", \"Built-in\");\n");
      } else {
        fprintf(outfile, "\", \"%s\");\n", var->getModule()->name);
      }
    }
  }

  fprintf(outfile, "}\n\n\n");

  int numRealms = getNumRealms();
  fprintf(outfile, "int32_t chpl_numRealms = %d;\n\n\n", numRealms);

  fprintf(outfile, "const char* chpl_realmType(int32_t r) {\n");
  fprintf(outfile, "  switch (r) {\n");
  int realmNum = 0;
  forv_Vec(const char*, realm, realms) {
    fprintf(outfile, "    case %d: return \"%s\";\n", realmNum, realm);
    realmNum++;
  }
  fprintf(outfile, "    default:\n");
  fprintf(outfile, "      chpl_internal_error(\"attempt to query realm other than 0-%d\\n\");\n", numRealms-1);
  fprintf(outfile, "      return \"unknown\";\n");
  fprintf(outfile, "  }\n");
  fprintf(outfile, "}\n");

  closeCFile(&configFile);
}


void codegen(void) {
  if (no_codegen)
    return;

  fileinfo hdrfile, mainfile, gpusrcfile;
  openCFile(&hdrfile, "chpl__header", "h");
  openCFile(&mainfile, "_main", "c");
  fprintf(mainfile.fptr, "#include \"chpl__header.h\"\n");

  if (fGPU) {
    openCFile(&gpusrcfile, "chplGPU", "cu");
    forv_Vec(FnSymbol, fn, gFnSymbols) {
      if (fn->hasFlag(FLAG_GPU_ON)) {
        fprintf(gpusrcfile.fptr, "extern \"C\" \x7b\n");
        fprintf(gpusrcfile.fptr, "#include \"chpl__header.h\"\n");
        fprintf(gpusrcfile.fptr,"\x7d\n"); // acsii for the "{" character
        break;
      }
    }
    codegen_makefile(&mainfile, &gpusrcfile);
    closeCFile(&gpusrcfile);
  }
  else
    codegen_makefile(&mainfile);

  // This dumps the generated sources into the build directory.
  codegen_header(hdrfile.fptr);

  codegen_config(mainfile.fptr);

  if (fHeterogeneous) {
    codegenTypeStructureInclude(mainfile.fptr);
    forv_Vec(TypeSymbol, ts, gTypeSymbols) {
      if ((ts->type != dtOpaque) &&
          (!toPrimitiveType(ts->type) ||
           (toPrimitiveType(ts->type) &&
            !toPrimitiveType(ts->type)->isInternalType))) {
      registerTypeToStructurallyCodegen(ts);
      }
    }
  }

  ChainHashMap<char*, StringHashFns, int> filenames;
  forv_Vec(ModuleSymbol, currentModule, allModules) {
    mysystem(astr("# codegen-ing module", currentModule->name),
             "generating comment for --print-commands option");

    // Macs are case-insensitive when it comes to files, so
    // the following bit of code creates a unique filename
    // with case-insensitivity taken into account

    // create the lowercase filename
    char lowerFilename[FILENAME_MAX];
    sprintf(lowerFilename, "%s", currentModule->name);
    for (unsigned int i=0; i<strlen(lowerFilename); i++) {
      lowerFilename[i] = tolower(lowerFilename[i]);
    }

    // create a filename by bumping a version number until we get a
    // filename we haven't seen before
    char filename[FILENAME_MAX];
    sprintf(filename, "%s", lowerFilename);
    int version = 1;
    while (filenames.get(filename)) {
      version++;
      sprintf(filename, "%s%d", lowerFilename, version);
    }
    filenames.put(filename, 1);

    // build the real filename using that version number -- preserves
    // case by default by going back to currentModule->name rather
    // than using the lowercase filename
    if (version == 1) {
      sprintf(filename, "%s", currentModule->name);
    } else {
      sprintf(filename, "%s%d", currentModule->name, version);
    }
    
    fileinfo modulefile;
    openCFile(&modulefile, filename, "c");
    currentModule->codegenDef(modulefile.fptr);
    closeCFile(&modulefile);
    fprintf(mainfile.fptr, "#include \"%s%s\"\n", filename, ".c");
  }

  if (fHeterogeneous) 
    codegenTypeStructures(hdrfile.fptr);

  closeCFile(&hdrfile);
  closeCFile(&mainfile);
}<|MERGE_RESOLUTION|>--- conflicted
+++ resolved
@@ -377,12 +377,11 @@
     fprintf(hdrfile, "#endif\n");
   }
 
-<<<<<<< HEAD
+  fprintf(hdrfile, "\n#define CHPL_GEN_CODE\n\n");
+
+
   // Include sys_basic.h to get C types always defined, proper library .h inclusion
   fprintf(hdrfile, "#include \"sys_basic.h\"\n");
-=======
-  fprintf(hdrfile, "\n#define CHPL_GEN_CODE\n\n");
->>>>>>> b51e88fc
 
   genIncludeCommandLineHeaders(hdrfile);
 
