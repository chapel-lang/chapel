--- conflicted
+++ resolved
@@ -278,11 +278,7 @@
     //  argument bundle, and the on-block expects an additional argument
     //  that is the locale on which it should be executed.
     if ((fn->numFormals() > 4 && fn->hasFlag(FLAG_ON_BLOCK)) ||
-<<<<<<< HEAD
-        (fn->numFormals() > 4 && !fn->hasFlag(FLAG_ON_BLOCK) &&
-=======
         (fn->numFormals() > 5 && !fn->hasFlag(FLAG_ON_BLOCK) &&
->>>>>>> 3bc1bf8f
          (fn->hasFlag(FLAG_BEGIN_BLOCK) ||
           fn->hasFlag(FLAG_COBEGIN_OR_COFORALL_BLOCK)))) {
 
