/*
 * Copyright 2004-2016 Cray Inc.
 * Other additional copyright holders may be indicated within.
 *
 * The entirety of this work is licensed under the Apache License,
 * Version 2.0 (the "License"); you may not use this file except
 * in compliance with the License.
 *
 * You may obtain a copy of the License at
 *
 *     http://www.apache.org/licenses/LICENSE-2.0
 *
 * Unless required by applicable law or agreed to in writing, software
 * distributed under the License is distributed on an "AS IS" BASIS,
 * WITHOUT WARRANTIES OR CONDITIONS OF ANY KIND, either express or implied.
 * See the License for the specific language governing permissions and
 * limitations under the License.
 */

#include "initializerRules.h"

#include "astutil.h"
#include "expr.h"
#include "stmt.h"
#include "stringutil.h"
#include "symbol.h"
#include "type.h"

// Helper file for verifying the rules placed on initializers, and providing
// the extra functionality associated with them.

void temporaryInitializerFixup(CallExpr* call) {
  if (UnresolvedSymExpr* usym = toUnresolvedSymExpr(call->baseExpr)) {
    // Support super.init() calls (for instance) when the super type does not
    // define either an initializer or a constructor.  Also ignores errors from
    // improperly inserted .init() calls (so be sure to check here if something
    // is behaving oddly - Lydia, 08/19/16)
    if (!strcmp(usym->unresolved, "init")) {
      for_actuals(actual, call) {
        if (NamedExpr* named = toNamedExpr(actual)) {
          if (!strcmp(named->name, "meme")) {
            if (SymExpr* sym = toSymExpr(named->actual)) {
              if (AggregateType* ct = toAggregateType(sym->var->type)) {
                if (ct->initializerStyle == DEFINES_NONE_USE_DEFAULT) {
                  // This code should be removed when the compiler generates
                  // initializers as the default method of construction and
                  // initialization for a type (Lydia note, 08/19/16)
                  usym->unresolved = astr("_construct_", ct->symbol->name);
                } else if (ct->initializerStyle == DEFINES_CONSTRUCTOR) {
                  // This code should be removed when initializers are fully
                  // supported and old style constructors are deprecated
                  // (Lydia note, 08/19/16)
                  USR_FATAL(call, "can't make init call on type with old constructor style");
                }
              }
            }
          }
        }
      }
    }
  }
}

static
Expr* getInitCall(FnSymbol* fn);

static
void phase1Analysis(BlockStmt* body, AggregateType* t, Expr* initCall);




void handleInitializerRules(FnSymbol* fn, AggregateType* t) {
  Expr* initCall = getInitCall(fn);

  if (initCall != NULL) {
    phase1Analysis(fn->body, t, initCall);

    // Insert analysis of initCall here
  }

  // Insert phase 2 analysis here
}

static
bool isInitCall (Expr* expr) {
  // The following set of nested if statements is looking for a CallExpr
  // representing this.init(args) or super.init(args), which at this point
  // in compilation will be represented by:
  // call (call ("." [ super | this ] "init") args)
  // If we match, return true.
  if (CallExpr* call = toCallExpr(expr)) {
    if (CallExpr* inner = toCallExpr(call->baseExpr)) {
      if (inner->isNamed(".")) {
        if (SymExpr* sym = toSymExpr(inner->get(2))) {
          if (VarSymbol* var = toVarSymbol(sym->var)) {
            if (var->immediate->const_kind == CONST_KIND_STRING) {
              if (!strcmp(var->immediate->v_string, "init")) {
                return true;
              }
            }
          }
        }
      }
    }
    // Behavior is not yet correct for super/this.init() calls within
    // loops or if statements.  TODO: fix this
  }
  return false;
}

// This function traverses the body of the initializer until it finds a
// super.init(...) or this.init(...) call, or it reaches the end of the
// initializer's body, whichever comes first.  It will return that call,
// or NULL if it didn't find a call matching that description.
static
Expr* getInitCall(FnSymbol* fn) {
  for (Expr* curExpr = fn->body->body.head; curExpr; curExpr = curExpr->next) {
    if (isInitCall(curExpr)) {
      return curExpr;
    }
  }
  return NULL;
}

static
void errorCases(AggregateType* t, DefExpr* curField, const char* fieldname,
                bool seenField[], Expr* call);

static
const char* getFieldName(Expr* curExpr);

static
bool isLaterFieldAccess(DefExpr* curField, const char* fieldname);


static
bool isParentField(AggregateType* t, const char* name);

static
void phase1Analysis(BlockStmt* body, AggregateType* t, Expr* initCall) {
  DefExpr* curField = toDefExpr(t->fields.head);
  bool *seenField = (bool*)calloc(t->fields.length, sizeof(bool));
  if (curField) {
    INT_ASSERT(curField->sym->hasFlag(FLAG_SUPER_CLASS));
    // the super field is always first
    seenField[0] = true;
  }
  int index = 0;

  Expr* curExpr = body->body.head;
  // We are guaranteed to never reach the end of the body, due to the
  // conditional surrounding the call to this function.
  while (curField != NULL || curExpr != initCall) {
    // Verify that:
    // - fields are initialized in declaration order
    // - The "this" instance is only used to clarify a field initialization (or
    //   to refer to a field which has already been initialized
    // - (no later fields are accessed by earlier ones?  Or will def/use
    //   analysis handle this?)
    // - no parent fields are accessed
    // - loops and parallel statements do not contain field initialization
    //   - no begin expressions?

    // Additionally, perform the following actions:
    // - add initialization for omitted fields
    if (curField != NULL && curExpr != initCall) {
      // still have phase 1 statements and fields left to traverse

      if (const char* fieldname = getFieldName(curExpr)) {
        if (!strcmp(fieldname, curField->sym->name)) {
          // It's a match!  Advance both and move on
          curField = toDefExpr(curField->next);
          curExpr = curExpr->next;
          seenField[index] = true;
          index++;
        } else if (isLaterFieldAccess(curField, fieldname)) {
          // TODO: call to add omitted statement
          index++;
          curField = toDefExpr(curField->next);
        } else {
          // It's not a valid field access at all.  Error cases!
          errorCases(t, curField, fieldname, seenField, curExpr);
          curExpr = curExpr->next;
        }
      } else {
        // Wasn't a field access, only update curExpr;
        curExpr = curExpr->next;
      }
    } else if (curField != NULL) {
      // only fields left

      // TODO: call to add omitted statement
      curField = toDefExpr(curField->next);
      index++;
    } else {
      // only phase 1 statements left.

      if (const char* fieldname = getFieldName(curExpr)) {
        errorCases(t, curField, fieldname, seenField, curExpr);
      }
      curExpr = curExpr->next;
    }
  }

  free (seenField);
}

// Checks if the current expression is a call expression that sets the value
// of a field, and if so returns that field name.
static
const char* getFieldName(Expr* curExpr) {
  if (CallExpr* call = toCallExpr(curExpr)) {
    if (call->isNamed("=")) {
      if (CallExpr* inner = toCallExpr(call->get(1))) {
        if (inner->isNamed(".")) {
          SymExpr* potenThis = toSymExpr(inner->get(1));
          if (potenThis && potenThis->var->hasFlag(FLAG_ARG_THIS)) {
            // It's an access of this!
            SymExpr* sym = toSymExpr(inner->get(2));
            INT_ASSERT(sym);
            // Could it be . . . a field?  The anticipation is killing me!
            if (VarSymbol* var = toVarSymbol(sym->var)) {
              if (var->immediate->const_kind == CONST_KIND_STRING) {
                return var->immediate->v_string;
              }
            }
          }
        }
      }
    }
  }
  return NULL;
}

static
bool isLaterFieldAccess(DefExpr* curField, const char* fieldname) {
  DefExpr* next = curField;
  while (next) {
    if (!strcmp(next->sym->name, fieldname)) {
      return true;
    }
    next = toDefExpr(next->next);
  }
  return false;
}

// If the fieldname given is the name of a field after the last seen field in
// the class type t, then everything is fine.  Otherwise, give an appropriate
// error message depending on if the field is being initialized out of order,
// if the field has already been initialized, or if what is being initialized
// is not a field at all.
static
void errorCases(AggregateType* t, DefExpr* curField, const char* fieldname,
                bool seenField[], Expr* call) {
  int index = 0;
  for (DefExpr* fieldDef = toDefExpr(t->fields.head); fieldDef != curField;
       fieldDef = toDefExpr(fieldDef->next), index++) {
    if (!strcmp(fieldDef->sym->name, fieldname)) {
      // We found a field match before the field we most recently saw
      // initialization for.
      if (seenField[index]) {
        // There was a previous initialization of this same field
        USR_FATAL_CONT(call, "multiple initializations of field \"%s\"", fieldname);
      } else {
        USR_FATAL_CONT(call, "field initialization out of order");
        USR_PRINT(call, "initialization of fields before .init() call must be in field declaration order");
      }
      return; // exit early due to error case.
    }
  }
<<<<<<< HEAD

  // We didn't find the field match.  It is likely a method.
  USR_FATAL_CONT(call, "attempted method call too early during initialization");
=======
  if (isParentField(t, fieldname)) {
    USR_FATAL_CONT(call, "can't set value of field \"%s\" from parent type during phase 1", fieldname);
  } else {
    // We didn't find the field match, even on our parent type.  It is a method.
    USR_FATAL_CONT(call, "attempted method call too early during initialization");
  }
  return lastSeen;
}

static
bool isParentField(AggregateType* t, const char *name) {
  if (t->dispatchParents.n > 0) {
    forv_Vec(Type, pt, t->dispatchParents) {
      if (AggregateType* cpt = toAggregateType(pt)) {
        for_fields(field, cpt) {
          if (!strcmp(field->name, name)) {
            return true;
          }
        }
        if (isParentField(cpt, name)) {
          return true;
        }
      }
    }
    return false;
  } else {
    return false;
  }
>>>>>>> e16e25f2
}<|MERGE_RESOLUTION|>--- conflicted
+++ resolved
@@ -269,18 +269,12 @@
       return; // exit early due to error case.
     }
   }
-<<<<<<< HEAD
-
-  // We didn't find the field match.  It is likely a method.
-  USR_FATAL_CONT(call, "attempted method call too early during initialization");
-=======
   if (isParentField(t, fieldname)) {
     USR_FATAL_CONT(call, "can't set value of field \"%s\" from parent type during phase 1", fieldname);
   } else {
     // We didn't find the field match, even on our parent type.  It is a method.
     USR_FATAL_CONT(call, "attempted method call too early during initialization");
   }
-  return lastSeen;
 }
 
 static
@@ -302,5 +296,4 @@
   } else {
     return false;
   }
->>>>>>> e16e25f2
 }