--- conflicted
+++ resolved
@@ -621,55 +621,8 @@
           isBlockingOn = true;
         }
 
-<<<<<<< HEAD
-        if( isBlockingOn ) {
-          // Generate an if statement
-          // if ( chpl_doDirectExecuteOn( targetLocale ) )
-          //     call un-wrapped task function
-          // else
-          //     proceed as with chpl_executeOn/chpl_executeOnFast
-          //     fid call to wrapper function on a remote local
-          //     (possibly just a different sublocale)
-
-          VarSymbol* isDirectTmp = newTemp("isdirect", dtBool);
-          CallExpr* isCall;
-          isCall = new CallExpr("chpl_doDirectExecuteOn",
-                                block->blockInfoGet()->get(1)->copy() // target
-                               );
-
-          block->insertBefore(new DefExpr(isDirectTmp));
-          block->insertBefore(new CallExpr(PRIM_MOVE, isDirectTmp, isCall));
-
-          // Build comparison
-          SymExpr* isTrue = new SymExpr(isDirectTmp);
-
-          // Build true branch
-          CallExpr* directcall = new CallExpr(fn);
-
-          VarSymbol* dummyArg = newTemp("local_locale");
-          dummyArg->addFlag(FLAG_DIRECT_ON_ARGUMENT);
-          block->insertBefore(new DefExpr(dummyArg));
-          block->insertBefore(new CallExpr(PRIM_MOVE, dummyArg,
-                block->blockInfoGet()->get(1)->copy()));
-
-          directcall->insertAtTail(dummyArg);
-
-          // False branch is call.
-
-          // Build condition
-          CondStmt* cond = new CondStmt(isTrue, directcall, call);
-          // Add the condition which calls the outlined task function
-          // somehow.
-          block->insertBefore(cond);
-        } else {
-          // Add the call to the outlined task function.
-          block->insertBefore(call);
-        }
-
-=======
         // Add the call to the outlined task function.
         block->insertBefore(call);
->>>>>>> e6f32a6e
 
         if( fCacheRemote ) {
           Symbol* parent = block->parentSymbol;
