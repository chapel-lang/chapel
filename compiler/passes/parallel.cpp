--- conflicted
+++ resolved
@@ -619,7 +619,6 @@
     i++;
   }
 
-<<<<<<< HEAD
   if (firstCall) {
     // Add autoDestroy calls
     i = 1;
@@ -631,21 +630,6 @@
       i++;
     }
   }
-=======
-
-
-  // Put the bundle into a void* argument
-  VarSymbol *allocated_args = newTemp(astr("_args_vfor", fn->name), dtCVoidPtr);
-  fcall->insertBefore(new DefExpr(allocated_args));
-  fcall->insertBefore(new CallExpr(PRIM_MOVE, allocated_args, tempc));
-
-  // Put the size of the bundle into the next argument
-  VarSymbol *tmpsz = newTemp(astr("_args_size", fn->name),
-                             dtInt[INT_SIZE_DEFAULT]);
-  fcall->insertBefore(new DefExpr(tmpsz));
-  fcall->insertBefore(new CallExpr(PRIM_MOVE, tmpsz,
-                                   new CallExpr(PRIM_SIZEOF, ctype->symbol)));
->>>>>>> 36771da8
 
   // Find the _EndCount argument so we can pass that explicitly as the
   // first argument to a task launch function.
@@ -689,8 +673,6 @@
     // Now get the taskList field out of the end count.
 
     taskList = newTemp(astr("_taskList", fn->name), dtTaskList->refType);
-<<<<<<< HEAD
-=======
 
     // If the end count is a reference, dereference it.
     // EndCount is a class.
@@ -703,7 +685,6 @@
       endCount = endCountDeref;
     }
 
->>>>>>> 36771da8
     fcall->insertBefore(new DefExpr(taskList));
     fcall->insertBefore(new CallExpr(PRIM_MOVE, taskList,
                                      new CallExpr(PRIM_GET_MEMBER,
@@ -784,20 +765,12 @@
 
   ArgSymbol *allocated_args = new ArgSymbol( INTENT_IN, "buf", dtCVoidPtr);
   wrap_fn->insertFormalAtTail(allocated_args);
-<<<<<<< HEAD
   //allocated_args->addFlag(FLAG_NO_CODEGEN);
-=======
-  allocated_args->addFlag(FLAG_NO_CODEGEN);
->>>>>>> 36771da8
   ArgSymbol *allocated_sz = new ArgSymbol( INTENT_IN, "buf_size",  dtInt[INT_SIZE_DEFAULT]);
   allocated_sz->addFlag(FLAG_NO_CODEGEN);
   wrap_fn->insertFormalAtTail(allocated_sz);
   ArgSymbol *wrap_c = new ArgSymbol( INTENT_IN, "dummy_c", ctype);
-<<<<<<< HEAD
   wrap_c->addFlag(FLAG_NO_CODEGEN);
-=======
-  //wrap_c->addFlag(FLAG_NO_CODEGEN);
->>>>>>> 36771da8
   wrap_fn->insertFormalAtTail(wrap_c);
 
   mod->block->insertAtTail(new DefExpr(wrap_fn));
