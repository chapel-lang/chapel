/*
 * Copyright 2004-2015 Cray Inc.
 * Other additional copyright holders may be indicated within.
 *
 * The entirety of this work is licensed under the Apache License,
 * Version 2.0 (the "License"); you may not use this file except
 * in compliance with the License.
 *
 * You may obtain a copy of the License at
 *
 *     http://www.apache.org/licenses/LICENSE-2.0
 *
 * Unless required by applicable law or agreed to in writing, software
 * distributed under the License is distributed on an "AS IS" BASIS,
 * WITHOUT WARRANTIES OR CONDITIONS OF ANY KIND, either express or implied.
 * See the License for the specific language governing permissions and
 * limitations under the License.
 */

//
// Transformations for begin, cobegin, and on statements
//

#include "passes.h"

#include "astutil.h"
#include "driver.h"
#include "expr.h"
#include "files.h"
#include "optimizations.h"
#include "resolution.h"
#include "stlUtil.h"
#include "stmt.h"
#include "stringutil.h"
#include "symbol.h"
#include "CForLoop.h"

// temporary
#include "view.h"

// Notes on
//   makeHeapAllocations()    //invoked from parallel()
//   insertWideReferences()
//
//------
// Terminology/abbreviations:
//
// 'on'+'begin' is considered to be both an 'on' and a 'begin'
// - see also FLAG_NON_BLOCKING
//
// A "global" is a module-level symbol, usu. a VarSymbol.
// A 'var' is a global if, equivalently:
//  isModuleSymbol(var->defPoint->parentSymbol)
//  isGlobal(var)
//
// MHA = makeHeapAllocations() and functions it invokes
// IWR = insertWideReferences() and functions it invokes
//------
//
// MHA and IWR take care of the following, among others:
// - heap allocation for remote access
// - heap allocation for 'begin'
// - change acces to variable -> access to its ._value
// - set up wide references
// - broadcasting of globals
//
// In more details:
//
// Heap allocation for remote access is done:
// - for globals - in IWR, if:
//    requireWideReferences()
// - for a local - in MHA, if:
//    needHeapVars() && the local can be passed to an 'on'
//
// Heap allocation for 'begin' is done:
// - for globals - n/a
//    see above instead
// - for a local - in MHA, if:
//    the local can be passed to a 'begin'
//
// Change acces to variable -> access to its ._value
// - for globals - in MHA, if:
//    requireWideReferences()
// - for locals - in MHA, if:
//    the local is subject to heap allocation
//    in either of the above two categories
//
// Wide references are set up in IWR, if:
//    requireWideReferences()
//
// Broadcasting:
// - of certain global constants       - in MHA/findHeapVarsAndRefs, if:
//    !fLocal
// - of global arrays/domains/distribs - in MHA/findHeapVarsAndRefs, if:
//    !fLocal
// - of locations of the other globals - in IWR, if:
//    requireWideReferences()


typedef struct {
  bool firstCall;
  AggregateType* ctype;
  FnSymbol*  wrap_fn;
  // one value for each of the types in ctype
  std::vector<int> useSerialize;
} BundleArgsFnData;

// bundleArgsFnDataInit: the initial value for BundleArgsFnData
static BundleArgsFnData bundleArgsFnDataInit = { true, NULL, NULL };

static void insertEndCounts();
static void passArgsToNestedFns(Vec<FnSymbol*>& nestedFunctions);
static void create_block_fn_wrapper(FnSymbol* fn, CallExpr* fcall, BundleArgsFnData &baData);
static void call_block_fn_wrapper(FnSymbol* fn, CallExpr* fcall, VarSymbol* args_buf, VarSymbol* args_buf_len, VarSymbol* tempc, FnSymbol *wrap_fn, Symbol* endCount);
static void findBlockRefActuals(Vec<Symbol*>& refSet, Vec<Symbol*>& refVec);
static void findHeapVarsAndRefs(Map<Symbol*,Vec<SymExpr*>*>& defMap,
                                Vec<Symbol*>& refSet, Vec<Symbol*>& refVec,
                                Vec<Symbol*>& varSet, Vec<Symbol*>& varVec);

// Package args into a class and call a wrapper function with that
// object. The wrapper function will then call the function
// created by the previous parallel pass. This is a way to pass along
// multiple args through the limitation of one arg in the runtime's
// thread creation interface. 
//
// Implemented using BundleArgsFnData and the functions:
//   create_arg_bundle_class
//   bundleArgs
//   create_block_fn_wrapper
//   call_block_fn_wrapper

// Even though the arg bundle class depends only on the iterator,
// current code unfortunately uses the call site for some information
// If there are multiple call sites, the first one is used.

static void create_arg_bundle_class(FnSymbol* fn, CallExpr* fcall, ModuleSymbol* mod, BundleArgsFnData &baData) {
  INT_ASSERT(!baData.ctype);
  SET_LINENO(fn);

// Here, 'fcall' is the first of fn's callees and so it acts as a
// representative of all the other callees, if any.
// As of this writing, this should be OK because the callees are
// obtained by duplicating the original call, which resulted in
// outlining a block into 'fn' and so is unique.
// To eliminate 'fcall' in create_arg_bundle_class(), we need
// to rely on fn's formal types instead of fcall's actual types.

  // create a new class to capture refs to locals
  AggregateType* ctype = new AggregateType(AGGREGATE_CLASS);
  TypeSymbol* new_c = new TypeSymbol(astr("_class_locals", fn->name), ctype);
  new_c->addFlag(FLAG_NO_OBJECT);
  new_c->addFlag(FLAG_NO_WIDE_CLASS);

  // add the function args as fields in the class
  int i = 0;    // Fields are numbered for uniqueness.
  for_actuals(arg, fcall) {
    SymExpr *s = toSymExpr(arg);
    Symbol  *var = s->var; // arg or var
    if (var->type->symbol->hasFlag(FLAG_REF) || isClass(var->type))
      // Only a variable that is passed by reference out of its current scope
      // is concurrently accessed -- which means that it has to be passed by
      // reference.
      var->addFlag(FLAG_CONCURRENTLY_ACCESSED);
    VarSymbol* field = new VarSymbol(astr("_", istr(i), "_", var->name), var->type);
    ctype->fields.insertAtTail(new DefExpr(field));
    i++;
  }
  // BTW 'mod' may differ from fn->defPoint->getModule()
  // e.g. due to iterator inlining.
  mod->block->insertAtHead(new DefExpr(new_c));

  baData.ctype = ctype;
}


//########################################################################
//# Begin cruft
//#
//# The searches and predicates below, up to the matching "End cruft" label are
//# here as compensation for the lack of direct representation in the AST of
//# cobegin and coforall blocks.
//# The implementation of these parallel constructs is rendered very early in
//# translation (in build???() actions in the parser), so they have already
//# been flattened somewhat immediately after parsing.  It would be desirable
//# to use a more high-level representation for these parallel constructs early
//# in translation, and even up to this point.  That would allow the
//# taskMayOutliveTaskArg() predicate to be computed very cheaply, rather than
//# using these somewhat involved tree searches.
//#


// Given a (cobegin or coforall) task function call, find the correponding call
// to _upEndCount().  We assume that the _upEndCount() call is at the same
// level as the task function call and precedes it in the tree.
// Or it could be inside a sibling 'local' block.
// TODO: This general utility can be moved to expr.cpp.
static CallExpr*
containsSiblingCall(const char* name, Expr* aExp) {
  if (CallExpr* call = toCallExpr(aExp)) {
    if (call->isNamed(name))
      return call;
  } else if (BlockStmt* block = toBlockStmt(aExp)) {
    if (CallExpr* blockInfo = block->blockInfoGet())
      if (blockInfo->isPrimitive(PRIM_BLOCK_LOCAL))
        for (Expr* nExp = block->body.head; nExp; nExp = nExp->next)
          if (CallExpr* foundit = containsSiblingCall(name, nExp))
            return foundit;
  }
  return NULL;
}

static CallExpr*
findSiblingCallPreceding(const char* name, CallExpr* taskFnCall)
{
  Expr* expr = taskFnCall->prev;
  while ((expr = expr->prev))
    if (CallExpr* foundit = containsSiblingCall(name, expr))
      return foundit;

  // Returns NULL if no such call was found.
  return NULL;
}


static BlockStmt*
findTaskScope(CallExpr* taskFnCall)
{
  CallExpr* upEndCountCall = findSiblingCallPreceding("_upEndCount", taskFnCall);
  if (upEndCountCall == NULL)
    INT_FATAL(taskFnCall, "Could not find an _upEndCount call for this task function call");

  // This is the task counter for this parallel construct
  Symbol* count = toSymExpr(upEndCountCall->get(1))->var;

  // We assume that the task count is declared just inside the block
  // representing the parallel construct.
  BlockStmt* taskScope = toBlockStmt(count->defPoint->parentExpr);

  return taskScope;
}


//////////////////////////////////////////////////////////////////////////////
// Returns true if the task function fn may outlive the given task arg (passed
// to it through fcall); false otherwise.
//
// Inside a cobegin or coforall block, execution of the task will not outlive
// the _waitEndCount() call at the end of the block representing the
// corresponding parallel construct.  So, we proceed by finding the block
// containing the declaration of arg and the block containing the task call's
// corresponding _waitEndCount() call.  If the latter block properly contains
// the former, then we return true.
// Viewed another way: Variables with the same scope as the counter used in the
// _waitEndCount() call are guaranteed to outlast all tasks called by the
// cobegin or coforall.
//
static bool
taskMayOutliveTaskArg(Expr* arg, CallExpr* taskFnCall)
{
  // Get the task function.
  FnSymbol* fn = taskFnCall->isResolved();

  // "begin" functions are asynchronous -- no telling when they will terminate
  // relative to their calling context.  Therefore, a copy is always required.
  if (fn->hasFlag(FLAG_BEGIN))
    return true;

  // Ditto for non-blocking "on" functions.
  if (fn->hasFlag(FLAG_NON_BLOCKING))
    return true;

  // For cobegin or coforall functions, we are a bit more picky.
  // We only have to copy the arg if it may be deleted before the corresponding
  // parallel construct is exited.
  if (fn->hasFlag(FLAG_COBEGIN_OR_COFORALL))
  {
    DefExpr* argDef = toSymExpr(arg)->var->defPoint;
    Expr* argScope = toBlockStmt(argDef->parentExpr);
    BlockStmt* taskScope = findTaskScope(taskFnCall);

    if (argScope)
      // Ignore cases where the argument scope is not a containing block.
      if (taskScope->contains(argScope))
        return true;
  }

  return false;
}

//#
//# End cruft
//#
//########################################################################

static bool
argumentNeedsAutoCopy(Expr* arg, CallExpr* taskFnCall)
{
  Type* t = arg->typeInfo();
  if (t->symbol->hasFlag(FLAG_NOT_POD))
    return taskMayOutliveTaskArg(arg, taskFnCall);
  // POD types never need an auto copy.
  return false;
}

#if 0
/// Optionally autoCopies an argument being inserted into an argument bundle.
///
/// This routine optionally inserts an autoCopy ahead of each invocation of a
/// task function where it is needed.  These cases currently include:
///  - All record arguments to a begin or nonblock "on" function; and
///  - Record arguments to a cobegin or coforall task function only if the
///    argument's scope is inside the body of the coforall or cobegin.
///    (See Note #1.)
/// If such an autoCopy call is inserted, a matching autoDestroy call is placed
/// at the end of the tasking routine before the call to _downEndCount.  Since a
/// tasking function may be called from several call sites, the task function is
/// modified only when processing the first invocation.
/// The insertion of autoCopy calls is required for internally reference-counted
/// types, and also for all user-defined record types (passed by value).  For
/// internally reference-counted types, the autoCopy call increases the
/// reference count, so the internal (reference-counted) data is not reclaimed
/// before the task function exits.  For user-defined record types, the autoCopy
/// call provides a hook so the record author can ensure that the task function
/// owns its own copy of the record (including, but not limited to,
/// reference-counting it).
/// \param firstCall Should be set to \p true for the first invocation of a
/// given task function and \p false thereafter.
/// \ret Returns the result of calling autoCopy on the given arg, if necessary;
/// otherwise, just returns 
/// TODO: The autocopy/autodestroy pairs are necessary on coforalls, but
/// probably not cobegins.  We need to split that flag to handle the two cases
/// separately.
/// TODO: This routine is only necessary because the parallel pass is run after
/// insertAutoCopyAutoDestroy().  Try moving that pass after parallel and
/// removing this code.
static Symbol* insertAutoCopyDestroyForTaskArg
  (Expr* arg, ///< The actual argument being passed.
   CallExpr* fcall, ///< The call that invokes the task function.
   bool firstCall)
{
  SymExpr* s = toSymExpr(arg);
  Symbol* var = s->var;

  // Call autoCopy/autoDestroy on task arguments that potentially require deep
  // copy semantics.
  if (taskMayOutliveTaskArg(arg, fcall))
  {
    Type* baseType = arg->getValType();
// TODO -- should baseType == arg->typeInfo() ?
    FnSymbol* autoCopyFn = getAutoCopy(baseType);
    FnSymbol* autoDestroyFn = getAutoDestroy(baseType);

    if (isRefCountedType(baseType))
    {
      // TODO: Can we consolidate these two clauses?
      // Does arg->typeInfo() != baseType mean that arg is passed by ref?
      if (arg->typeInfo() != baseType)
      {
        // For internally reference-counted types, this punches through
        // references to bump the reference count.
        VarSymbol* derefTmp = newTemp("derefTmp", baseType);
        fcall->insertBefore(new DefExpr(derefTmp));
        fcall->insertBefore(new CallExpr(PRIM_MOVE, derefTmp,
                                         new CallExpr(PRIM_DEREF, var)));
        // The result of the autoCopy call is dropped on the floor.
        // It is only called to increment the ref count.
        CallExpr* autoCopyCall = new CallExpr(autoCopyFn, derefTmp);
        fcall->insertBefore(autoCopyCall);
        insertReferenceTemps(autoCopyCall);
        // But the original var is passed through to the field assignment.
      }
      else
      {
        VarSymbol* valTmp = newTemp(baseType);
        valTmp->addFlag(FLAG_NECESSARY_AUTO_COPY);
        fcall->insertBefore(new DefExpr(valTmp));
        CallExpr* autoCopyCall = new CallExpr(autoCopyFn, var);
        fcall->insertBefore(new CallExpr(PRIM_MOVE, valTmp, autoCopyCall));
        insertReferenceTemps(autoCopyCall);
        // If the arg is not passed by reference, the result of the autoCopy is
        // passed to the field assignment.
        var = valTmp;
      }

      if (firstCall)
      {
        // The task function may be called from several call sites, so insert
        // the autodestroy call only once (when processing the first fcall).
        FnSymbol* fn = fcall->isResolved();
        Symbol* formal = actual_to_formal(arg);
        if (arg->typeInfo() != baseType)
        {
          VarSymbol* derefTmp = newTemp("derefTmp", baseType);
          fn->insertBeforeDownEndCount(new DefExpr(derefTmp));
          fn->insertBeforeDownEndCount(
            new CallExpr(PRIM_MOVE, derefTmp, new CallExpr(PRIM_DEREF,  formal)));
          formal = derefTmp;
        }
        CallExpr* autoDestroyCall = new CallExpr(autoDestroyFn, formal);
        fn->insertBeforeDownEndCount(autoDestroyCall);
        insertReferenceTemps(autoDestroyCall);
      }
    }
    else if (isRecord(baseType))
    {
      // Do this only if the record is passed by value.
      if (arg->typeInfo() == baseType)
      {
        // TODO: Find out why _RuntimeTypeInfo records do not have autoCopy
        // functions, so we can get rid of this special test.
        if (autoCopyFn == NULL) return var;

        // Insert a call to the autoCopy function ahead of the call.
        VarSymbol* valTmp = newTemp(baseType);
        fcall->insertBefore(new DefExpr(valTmp));
        CallExpr* autoCopyCall = new CallExpr(autoCopyFn, var);
        fcall->insertBefore(new CallExpr(PRIM_MOVE, valTmp, autoCopyCall));
        insertReferenceTemps(autoCopyCall);
        var = valTmp;

        if (firstCall)
        {
          // Insert a call to the autoDestroy function ahead of the return (or
          // _downEndCount() call, if present).
          // (But only once per function for each affected argument.)
          FnSymbol* fn = fcall->isResolved();
          Symbol* formal = actual_to_formal(arg);
          CallExpr* autoDestroyCall = new CallExpr(autoDestroyFn,formal);
          fn->insertBeforeDownEndCount(autoDestroyCall);
          insertReferenceTemps(autoDestroyCall);
        }
      }
    }
  }
  return var;
}
#endif


static void insertAutoDestroyBeforeDownEndCount(Expr* arg, CallExpr* fcall)
{
  Type* t = arg->typeInfo();
  FnSymbol* autoDestroyFn = getAutoDestroy(t);

  // TODO? handle reference types for wrapper records?

  // Insert a call to the autoDestroy function ahead of the return (or
  // _downEndCount() call, if present).
  // (But only once per function for each affected argument.)
  FnSymbol* fn = fcall->isResolved();
  Symbol* formal = actual_to_formal(arg);
  CallExpr* autoDestroyCall = new CallExpr(autoDestroyFn,formal);
  fn->insertBeforeDownEndCount(autoDestroyCall);
  insertReferenceTemps(autoDestroyCall);
}
   
static void
bundleArgs(CallExpr* fcall, BundleArgsFnData &baData) {
  int i;
  SET_LINENO(fcall);
  ModuleSymbol* mod = fcall->getModule();
  FnSymbol* fn = fcall->isResolved();

  const bool firstCall = baData.firstCall;
  if (firstCall)
    create_arg_bundle_class(fn, fcall, mod, baData);
  AggregateType* ctype = baData.ctype;

  // create the class variable instance. This will be used
  // as a dummy variable. The actual arguments are in the c_void_ptr buffer.
  VarSymbol *tempc = newTemp(astr("_dummy_arg_bundle", fn->name), ctype);
  fcall->insertBefore( new DefExpr( tempc));

  // First, decide whether or not we're adding an autoCopy
  // for each argument.
  std::vector<VarSymbol*> serializedSize;
  baData.useSerialize.push_back(0); // so we can count from 1
  serializedSize.push_back(NULL); // so we can count from 1

  i = 1;
  for_actuals(arg, fcall) {
    bool autoCopyIt = argumentNeedsAutoCopy(arg, fcall);
    baData.useSerialize.push_back(autoCopyIt);

    SymExpr* s = toSymExpr(arg);
    Symbol* var = s->var;

    Type* t = arg->typeInfo();
    FnSymbol* autoSerializeSize = getAutoSerializeSize(t);

    VarSymbol *tmpfieldsz = newTemp(astr("_field_size", fn->name, istr(i)),
                                    dtInt[INT_SIZE_DEFAULT]);
    fcall->insertBefore(new DefExpr(tmpfieldsz));

    if (autoCopyIt) {
      // Create a reference temp for arg and call
      // size = autoSerializeSize(ref to var)
      VarSymbol* ref = newTemp(astr("_ref_field_a", fn->name, istr(i)),
                               getOrMakeRefTypeDuringCodegen(arg->typeInfo()));
      ref->addFlag(FLAG_REF_TEMP);
      fcall->insertBefore(new DefExpr(ref));
      fcall->insertBefore(new CallExpr(PRIM_MOVE, ref,
                                       new CallExpr(PRIM_ADDR_OF, var)));

      fcall->insertBefore(new CallExpr(PRIM_MOVE, tmpfieldsz,
                                       new CallExpr(autoSerializeSize, ref)));
    } else {
      // size = sizeof(var)
      fcall->insertBefore(new CallExpr(PRIM_MOVE, tmpfieldsz,
                                       new CallExpr(PRIM_SIZEOF, var)));
    }
    serializedSize.push_back(tmpfieldsz);
    i++;
  }

  // Then, compute size of the bundle and allocate that much space.
  // size of bundle is be computed with autoSerializeSize.
  VarSymbol *tmpsz = newTemp(astr("_args_size", fn->name),
                             dtInt[INT_SIZE_DEFAULT]);
  fcall->insertBefore(new DefExpr(tmpsz));
  // TODO -- could check that all fields are not needing auto copy,
  // or that all fields are using default autoSerialize...
  // That would bring those cases down in generated size again.

  fcall->insertBefore(new CallExpr(PRIM_MOVE, tmpsz,
                                   new_IntSymbol(0, INT_SIZE_DEFAULT)));
  i = 1;
  for_actuals(arg, fcall) 
  {
    fcall->insertBefore(new CallExpr(PRIM_ADD_ASSIGN,
                                     tmpsz, serializedSize[i]));
    i++;
  }

  // allocate space for the argument bundle
  VarSymbol *allocated_args = newTemp(astr("_args_for", fn->name), dtCVoidPtr);
  fcall->insertBefore( new DefExpr(allocated_args));
  insertChplHereAlloc(fcall, false /*insertAfter*/, allocated_args,
                      dtCVoidPtr, newMemDesc("bundled args"),
                      tmpsz);

  // Copy the allocated args pointer into bundle_buf
  // since we will update the bundle_buf pointer as we write to the buffer.
  // Then, we'll pass allocated_args to the task/on spawn function.
  VarSymbol *bundle_buf = newTemp(astr("_args_buf_for", fn->name), dtCVoidPtr);
  fcall->insertBefore( new DefExpr(bundle_buf));
  fcall->insertBefore(new CallExpr(PRIM_MOVE, bundle_buf, allocated_args));

<<<<<<< HEAD

  // serialize the fields into the allocated space.
  i = 1;
  for_actuals(arg, fcall) 
  {
    SymExpr* s = toSymExpr(arg);
    Symbol* var = s->var;

    Type* t = arg->typeInfo();
    FnSymbol* autoSerialize = getAutoSerialize(t);

    VarSymbol* ref = newTemp(astr("_ref_field_b", fn->name, istr(i)),
                             getOrMakeRefTypeDuringCodegen(arg->typeInfo()));
    ref->addFlag(FLAG_REF_TEMP);
    fcall->insertBefore(new DefExpr(ref));
    fcall->insertBefore(new CallExpr(PRIM_MOVE, ref,
                                     new CallExpr(PRIM_ADDR_OF, var)));

    if( baData.useSerialize[i] && autoSerialize ) {
      // autoSerialize(arg, bundle_buf)
      // bundle_buf += field_serialized_size
      fcall->insertBefore(new CallExpr(autoSerialize, ref, bundle_buf));
    } else {
      // bit copy
      fcall->insertBefore(new CallExpr(PRIM_MEMCPY, bundle_buf, ref, serializedSize[i]));
    }
    fcall->insertBefore(new CallExpr(PRIM_ADD_ASSIGN,
                                     bundle_buf, serializedSize[i]));
    i++;
  }
=======
  // Put the bundle into a void* argument
  VarSymbol *allocated_args = newTemp(astr("_args_vfor", fn->name), dtCVoidPtr);
  fcall->insertBefore(new DefExpr(allocated_args));
  fcall->insertBefore(new CallExpr(PRIM_MOVE, allocated_args, tempc));

  // Put the size of the bundle into the next argument
  VarSymbol *tmpsz = newTemp(astr("_args_size", fn->name),
                             dtInt[INT_SIZE_DEFAULT]);
  fcall->insertBefore(new DefExpr(tmpsz));
  fcall->insertBefore(new CallExpr(PRIM_MOVE, tmpsz,
                                   new CallExpr(PRIM_SIZEOF, ctype->symbol)));
>>>>>>> 2aed4ced


  if (firstCall) {
    // Add autoDestroy calls
    i = 1;
    for_actuals(arg, fcall) 
    {
      if (baData.useSerialize[i]) {
        insertAutoDestroyBeforeDownEndCount(arg, fcall);
      }
      i++;
    }
  }
 
  // Find the _EndCount argument so we can pass that explicitly as the
  // first argument to a task launch function.
  Symbol* endCount = NULL;
  for_actuals(arg, fcall) {
    bool strcmp_found = false;
    bool type_found = false;

    Type* baseType = arg->getValType();
    if (baseType == dtEndCount) {
      type_found = true;
    }

    // This strcmp code was moved from expr.cpp codegen,
    // but there has got to be a better way to do this! 
    if (!strcmp(arg->typeInfo()->symbol->name,
                "_ref(_EndCount)")
        || !strcmp(arg->typeInfo()->symbol->name,
                   "__wide__ref__wide__EndCount")
        || !strcmp(arg->typeInfo()->symbol->name,
                   "_EndCount")
        || !strcmp(arg->typeInfo()->symbol->name,
                   "__wide__EndCount")) {
      strcmp_found = true;
    }

    // If this assert never fires, we can remove the strcmp version.
    INT_ASSERT(type_found == strcmp_found);

    if( type_found || strcmp_found ) {
      SymExpr* symexp = toSymExpr(arg);
      endCount = symexp->var;

      // Turns out there can be more than one such field. See e.g.
      //   spectests:Task_Parallelism_and_Synchronization/singleVar.chpl
      // INT_ASSERT(endCountField == 0);
      // We have historically picked the first such field.
      break;
    }
  }

  // create wrapper-function that uses the class instance
  create_block_fn_wrapper(fn, fcall, baData);
  call_block_fn_wrapper(fn, fcall, allocated_args, tmpsz, tempc, baData.wrap_fn, endCount);
  baData.firstCall = false;
}


static void create_block_fn_wrapper(FnSymbol* fn, CallExpr* fcall, BundleArgsFnData &baData)
{
  ModuleSymbol* mod = fcall->getModule();
  INT_ASSERT(fn == fcall->isResolved());

  INT_ASSERT(baData.firstCall == !baData.wrap_fn);
  if (!baData.firstCall) return;

  AggregateType* ctype = baData.ctype;
  FnSymbol *wrap_fn = new FnSymbol( astr("wrap", fn->name));

  // Add a special flag to the wrapper-function as appropriate.
  // These control aspects of code generation.
  if (fn->hasFlag(FLAG_ON))                     wrap_fn->addFlag(FLAG_ON_BLOCK);
  if (fn->hasFlag(FLAG_NON_BLOCKING))           wrap_fn->addFlag(FLAG_NON_BLOCKING);
  if (fn->hasFlag(FLAG_COBEGIN_OR_COFORALL))    wrap_fn->addFlag(FLAG_COBEGIN_OR_COFORALL_BLOCK);
  if (fn->hasFlag(FLAG_BEGIN))                  wrap_fn->addFlag(FLAG_BEGIN_BLOCK);

  if (fn->hasFlag(FLAG_ON)) {
    // The wrapper function for 'on' block has an additional argument, which
    // passes the new wide locale pointer to the fork function.
    // This argument is stripped from the wrapper function during code generation.
    // As far as the compiler knows, the call looks like:
    //  wrapon_fn(new_locale, wrapped_args)
    // and the wrapon_fn has a matching signature.  But at codegen time, this is
    // translated to:
    //  fork(new_locale.locale.node, wrapon_fn, wrapped_args)
    // The fork function effective generates the call
    //  wrapon_fn(wrapped_args)
    // (without the locale arg).

    // The locale arg is originally attached to the on_fn, but we copy it 
    // into the wrapper here, and then later on remove it completely.
    // The on_fn does not need this extra argument, and can find out its locale
    // by reading the task-private "here" pointer.
    ArgSymbol *localeArg = fn->getFormal(1)->copy();
    // The above copy() used to be a remove(), based on the assumption that there was
    // exactly one wrapper for each on.  Now, the on_fn is outlined early and has
    // several callers, therefore severall wrapon_fns are generated.
    // So, we leave the extra locale arg in place here and remove it later 
    // (see the last if (fn->hasFlag(FLAG_ON)) clause in passArgsToNestedFns()).
    localeArg->addFlag(FLAG_NO_CODEGEN);
    wrap_fn->insertFormalAtTail(localeArg);
  } else {
    // create an EndCount argument.
    ArgSymbol *endCountArg = new ArgSymbol( INTENT_IN, "dummy_endCount", 
                                            dtEndCount );
    endCountArg->addFlag(FLAG_NO_CODEGEN);
    wrap_fn->insertFormalAtTail(endCountArg);
  }

  ArgSymbol *allocated_args = new ArgSymbol( INTENT_IN, "buf", dtCVoidPtr);
  wrap_fn->insertFormalAtTail(allocated_args);
  ArgSymbol *allocated_sz = new ArgSymbol( INTENT_IN, "buf_size",  dtInt[INT_SIZE_DEFAULT]);
  allocated_sz->addFlag(FLAG_NO_CODEGEN);
  wrap_fn->insertFormalAtTail(allocated_sz);
  ArgSymbol *wrap_c = new ArgSymbol( INTENT_IN, "dummy_c", ctype);
  wrap_c->addFlag(FLAG_NO_CODEGEN);
  wrap_fn->insertFormalAtTail(wrap_c);

  VarSymbol *bundle_buf = newTemp(astr("args_buf"), dtCVoidPtr);
  wrap_fn->insertAtTail( new DefExpr(bundle_buf));
  wrap_fn->insertAtTail(new CallExpr(PRIM_MOVE, bundle_buf, allocated_args));


  mod->block->insertAtTail(new DefExpr(wrap_fn));

  // Create a call to the original function
  CallExpr *call_orig_function = new CallExpr(fn);
  bool first = true;

  int i = 1;
  for_fields(field, ctype)
  {
    Type* t = field->typeInfo();
    VarSymbol *tmpfieldsz = newTemp(astr("_field_size", istr(i)),
                                    dtInt[INT_SIZE_DEFAULT]);
    wrap_fn->insertAtTail(new DefExpr(tmpfieldsz));

    VarSymbol* tmp = newTemp(field->name, field->type);
    wrap_fn->insertAtTail(new DefExpr(tmp));

    VarSymbol* ref = newTemp("_field_ref", getOrMakeRefTypeDuringCodegen(t));
    ref->addFlag(FLAG_REF_TEMP);
    wrap_fn->insertAtTail(new DefExpr(ref));
    wrap_fn->insertAtTail(new CallExpr(PRIM_MOVE, ref,
                                     new CallExpr(PRIM_ADDR_OF, tmp)));

    FnSymbol* autoDeserialize = getAutoDeserialize(t);

    if (baData.useSerialize[i]) {
      // bytes_handled = autoDeserialize(tmp, bundle_buf)
      wrap_fn->insertAtTail(new CallExpr(PRIM_MOVE, tmpfieldsz,
                                     new CallExpr(autoDeserialize, ref, bundle_buf)));
    } else {
      // bytes_handled = sizeof(type);
      // memcpy(tmp, bundle_buf, bytes_handled)
      wrap_fn->insertAtTail(new CallExpr(PRIM_MOVE, tmpfieldsz,
                                   new CallExpr(PRIM_SIZEOF,
                                                tmp)));
      wrap_fn->insertAtTail(new CallExpr(PRIM_MEMCPY, ref, bundle_buf, tmpfieldsz));
    }

    // add to bundle_buf the number of bytes handled
    wrap_fn->insertAtTail(new CallExpr(PRIM_ADD_ASSIGN,
                                         bundle_buf, tmpfieldsz));

    // insert args
    //VarSymbol* tmp = newTemp(field->name, field->type);
    //wrap_fn->insertAtTail(new DefExpr(tmp));
    //wrap_fn->insertAtTail(
    //    new CallExpr(PRIM_MOVE, tmp,
    //    new CallExpr(PRIM_GET_MEMBER_VALUE, wrap_c, field)));

    // Special case: 
    // If this is an on block, remember the first field,
    // but don't add to the list of actuals passed to the original on_fn.
    // It contains the locale on which the new task is launched.
    if (first && fn->hasFlag(FLAG_ON))
      /* no-op */;
    else
      call_orig_function->insertAtTail(tmp);

    first = false;
    i++;
  }

  wrap_fn->retType = dtVoid;
  wrap_fn->insertAtTail(call_orig_function);     // add new call

  if (fn->hasFlag(FLAG_ON))
    ; // the caller will free the actual
  else
    wrap_fn->insertAtTail(callChplHereFree(allocated_args));

  wrap_fn->insertAtTail(new CallExpr(PRIM_RETURN, gVoid));

  // 'fn' has already been flattened and hoisted to the top level.
  // We leave 'fn' in the module where it was placed originally,
  // whereas 'wrap_fn' is in fcall's module.
  // These two modules may be different, e.g. due to iterator inlining.
  INT_ASSERT(isGlobal(fn));

  baData.wrap_fn = wrap_fn;
}

static void call_block_fn_wrapper(FnSymbol* fn, CallExpr* fcall, VarSymbol* args_buf, VarSymbol* args_buf_len, VarSymbol* tempc, FnSymbol *wrap_fn, Symbol* endCount)
{
  // The wrapper function is called with the bundled argument list.
  if (fn->hasFlag(FLAG_ON)) {
    // For an on block, the first argument is also passed directly
    // to the wrapper function.
    // The forking function uses this to fork a task on the target locale.
    fcall->insertBefore(new CallExpr(wrap_fn, fcall->get(1)->remove(), args_buf, args_buf_len, tempc));
  } else {
    // For non-on blocks, the end count is passed directly to the function
    // (so that codegen can find it).
    // We need the endCount.
    INT_ASSERT(endCount);
    fcall->insertBefore(new CallExpr(wrap_fn, new SymExpr(endCount), args_buf, args_buf_len, tempc));
  }

  if (fn->hasFlag(FLAG_ON))
    fcall->insertAfter(callChplHereFree(tempc));
  else
    ; // wrap_fn will free the formal

  fcall->remove();                     // rm orig. call
}


static void
insertEndCount(FnSymbol* fn,
               Type* endCountType,
               Vec<FnSymbol*>& queue,
               Map<FnSymbol*,Symbol*>& endCountMap) {
  if (fn == chpl_gen_main) {
    VarSymbol* var = newTemp("_endCount", endCountType);
    fn->insertAtHead(new DefExpr(var));
    endCountMap.put(fn, var);
    queue.add(fn);
  } else {
    ArgSymbol* arg = new ArgSymbol(INTENT_CONST_REF, "_endCount", endCountType);
    fn->insertFormalAtTail(arg);
    VarSymbol* var = newTemp("_endCount", endCountType);
    fn->insertAtHead(new CallExpr(PRIM_MOVE, var, arg));
    fn->insertAtHead(new DefExpr(var));
    endCountMap.put(fn, var);
    queue.add(fn);
  }
}


static void
replicateGlobalRecordWrappedVars(DefExpr *def) {
  ModuleSymbol* mod = toModuleSymbol(def->parentSymbol);
  Expr* found_stmt = NULL;
  Expr* useFirst = NULL;
  Symbol *currDefSym = def->sym;
  bool found = false;
  // Try to find the first definition of this variable in the
  //   module initialization function
  std::vector<Expr*> stmts;
  collect_stmts(mod->initFn->body, stmts);
  for_vector(Expr, stmt, stmts)
  {
    // Ignore all but CallExprs.
    if (! isCallExpr(stmt))
      continue;

    std::vector<SymExpr*> symExprs;
    collectSymExprs(stmt, symExprs);
    for_vector(SymExpr, se, symExprs) {
      if (se->var == currDefSym) {
        INT_ASSERT(se->parentExpr);
        int result = isDefAndOrUse(se);
        if (result & 1) {
          // first use/def of the variable is a def (normal case)
          INT_ASSERT(useFirst==NULL);
          found_stmt = stmt;
          found = true;
          break;
        } else if (result & 2) {
          if (useFirst == NULL) {
            // This statement captures a reference to the variable
            // to pass it to the function that builds the initializing
            // expression
            CallExpr *parent = toCallExpr(se->parentExpr);
            INT_ASSERT(parent);
            INT_ASSERT(parent->isPrimitive(PRIM_ADDR_OF));
            INT_ASSERT(isCallExpr(parent->parentExpr));
            // Now start looking for the first use of the captured
            // reference
            currDefSym = toSymExpr(toCallExpr(parent->parentExpr)->get(1))->var;
            INT_ASSERT(currDefSym);
            // This is used to flag that we have found the first use
            // of the variable
            useFirst = stmt;
          } else {
            // This statement builds the initializing expression, so
            // we can insert the broadcast after this statement

            // These checks may need to change if we change the way
            // we handle domain literals, forall expressions, and/or
            // depending on how we add array literals to the language
            INT_ASSERT(toCallExpr(stmt));
            INT_ASSERT(toCallExpr(stmt)->primitive==NULL);
            found_stmt = stmt;
            found = true;
            break;
          }
        }
      }
    }
    if (found)
      break;
  }

  if (found)
    found_stmt->insertAfter(new CallExpr(PRIM_PRIVATE_BROADCAST, def->sym));
  else
    mod->initFn->insertBeforeReturn(new CallExpr
                                    (PRIM_PRIVATE_BROADCAST, def->sym));
}


static AggregateType*
buildHeapType(Type* type) {
  static Map<Type*,AggregateType*> heapTypeMap;
  if (heapTypeMap.get(type))
    return heapTypeMap.get(type);

  SET_LINENO(type->symbol);
  AggregateType* heap = new AggregateType(AGGREGATE_CLASS);
  TypeSymbol* ts = new TypeSymbol(astr("heap_", type->symbol->cname), heap);
  ts->addFlag(FLAG_NO_OBJECT);
  ts->addFlag(FLAG_HEAP);
  theProgram->block->insertAtTail(new DefExpr(ts));
  heap->fields.insertAtTail(new DefExpr(new VarSymbol("value", type)));
  heapTypeMap.put(type, heap);
  return heap;
}


static void
freeHeapAllocatedVars(Vec<Symbol*> heapAllocatedVars) {
  Vec<FnSymbol*> fnsContainingTaskll;

  // start with the functions created from begin, cobegin, and coforall statements
  forv_Vec(FnSymbol, fn, gFnSymbols) {
    if (fn->hasFlag(FLAG_BEGIN) || fn->hasFlag(FLAG_COBEGIN_OR_COFORALL) ||
        fn->hasFlag(FLAG_NON_BLOCKING))
      fnsContainingTaskll.add(fn);
  }
  // add any functions that call the functions added so far
  forv_Vec(FnSymbol, fn, fnsContainingTaskll) {
    forv_Vec(CallExpr, call, *fn->calledBy) {
      if (call->parentSymbol) {
        FnSymbol* caller = toFnSymbol(call->parentSymbol);
        INT_ASSERT(caller);
        fnsContainingTaskll.add_exclusive(caller);
      }
    }
  }

  Vec<Symbol*> symSet;
  std::vector<BaseAST*> asts;
  Vec<SymExpr*> symExprs;
  collect_asts(rootModule, asts);
  for_vector(BaseAST, ast, asts) {
    if (DefExpr* def = toDefExpr(ast)) {
      if (def->parentSymbol) {
        if (isLcnSymbol(def->sym)) {
          symSet.set_add(def->sym);
        }
      }
    } else if (SymExpr* se = toSymExpr(ast)) {
      symExprs.add(se);
    }
  }
  Map<Symbol*,Vec<SymExpr*>*> defMap;
  Map<Symbol*,Vec<SymExpr*>*> useMap;
  buildDefUseMaps(symSet, symExprs, defMap, useMap);

  forv_Vec(Symbol, var, heapAllocatedVars) {
    // find out if a variable that was put on the heap could be passed in as an
    // argument to a function created from a begin, cobegin, or coforall statement;
    // if not, free the heap memory just allocated at the end of the block
    Vec<SymExpr*>* defs = defMap.get(var);
    if (defs == NULL) {
      INT_FATAL(var, "Symbol is never defined.");
    }
    if (defs->n == 1) {
      bool freeVar = true;
      Vec<Symbol*> varsToTrack;
      varsToTrack.add(var);
      forv_Vec(Symbol, v, varsToTrack) {
        if (useMap.get(v)) {
          forv_Vec(SymExpr, se, *useMap.get(v)) {
            if (CallExpr* call = toCallExpr(se->parentExpr)) {
              if (call->isPrimitive(PRIM_ADDR_OF) ||
                  call->isPrimitive(PRIM_GET_MEMBER) ||
                  call->isPrimitive(PRIM_GET_MEMBER_VALUE) ||
                  call->isPrimitive(PRIM_GET_SVEC_MEMBER) ||
                  call->isPrimitive(PRIM_WIDE_GET_LOCALE) ||
                  call->isPrimitive(PRIM_WIDE_GET_NODE))
                // Treat the use of these primitives as a use of their arguments.
                call = toCallExpr(call->parentExpr);
              if (call->isPrimitive(PRIM_MOVE) || call->isPrimitive(PRIM_ASSIGN))
                varsToTrack.add(toSymExpr(call->get(1))->var);
              else if (fnsContainingTaskll.in(call->isResolved())) {
                freeVar = false;
                break;
              }
            }
          }
          if (!freeVar) break;
        }
      }
      if (freeVar) {
        CallExpr* move = toCallExpr(defs->v[0]->parentExpr);
        INT_ASSERT(move && move->isPrimitive(PRIM_MOVE));
        Expr* innermostBlock = NULL;
        // find the innermost block that contains all uses of var
        INT_ASSERT(useMap.get(var));
        forv_Vec(SymExpr, se, *useMap.get(var)) {
          bool useInInnermostBlock = false;
          BlockStmt* curInnermostBlock = toBlockStmt(se->parentExpr);
          INT_ASSERT(!curInnermostBlock); // assumed to be NULL at this point
          for (Expr* block = se->parentExpr->parentExpr;
               block && !useInInnermostBlock;
               block = block->parentExpr) {
            if (!curInnermostBlock)
              curInnermostBlock = toBlockStmt(block);
            if (!innermostBlock) {
              innermostBlock = toBlockStmt(block);
              if (innermostBlock)
                useInInnermostBlock = true;
            } else if (block == innermostBlock)
              useInInnermostBlock = true;
          }
          if (!useInInnermostBlock) {
            // the current use is not contained within innermostBlock,
            // so find out if the innermost block that contains the current use
            // also contains innermostBlock
            Expr* block = innermostBlock;
            while (block && block != curInnermostBlock)
              block = block->parentExpr;
            if (block)
              innermostBlock = curInnermostBlock;
            else {
              // the innermost block that contains the current use is disjoint
              // from the innermost block that contains previously encountered use(s)
              INT_ASSERT(innermostBlock && !block);
              while ((innermostBlock = innermostBlock->parentExpr)) {
                for (block = curInnermostBlock->parentExpr; block && block != innermostBlock;
                     block = block->parentExpr)
                  /* do nothing */;
                if (block) break;
              }
              if (!innermostBlock)
                INT_FATAL(move, "cannot find a block that contains all uses of var\n");
            }
          }
        }
        FnSymbol* fn = toFnSymbol(move->parentSymbol);
        SET_LINENO(var);
        if (fn && innermostBlock == fn->body)
          // The block is a function body.
          fn->insertBeforeReturnAfterLabel(callChplHereFree(move->get(1)->copy()));
        else {
          // The block is some other kind of block.
          if (CForLoop* cfl = toCForLoop(innermostBlock))
          {
            // The logical end of the loop block is as at the end of the
            // increment clause.  It is assumed here, that if the innerMost
            // block contained the entire for loop, then that block would not
            // be the CForLoop block itself.  If a block contains nothing but a
            // CForLoop and then the block structure is smashed flat, we lose
            // the ability to distinguish these two cases.
            BlockStmt* incr = cfl->incrBlockGet();
            incr->insertAtTailBeforeFlow(callChplHereFree(move->get(1)->copy()));
          }
          // Other cases may need to be added here.
          else
          {
            // A "normal" block.
            BlockStmt* block = toBlockStmt(innermostBlock);
            INT_ASSERT(block);
            block->insertAtTailBeforeFlow(callChplHereFree(move->get(1)->copy()));
          }
        }
      }
      else
      {
        // Free the variable at the end of the task function.
      }
    }
    // else ... 
    // TODO: After the new constructor story is implemented, every declaration
    // should have exactly one definition associated with it, so the
    // (defs-> == 1) test above can be replaced by an assertion.
  }
}

// Returns false if 
//  fLocal == true
// or
//  CHPL_COMM == "ugni"
// of
//  CHPL_COMM == "gasnet" && CHPL_GASNET_SEGMENT == "everything";
// true otherwise.
static bool
needHeapVars() {
  if (fLocal) return false;

  if (!strcmp(CHPL_COMM, "ugni") ||
      (!strcmp(CHPL_COMM, "gasnet") &&
       !strcmp(CHPL_GASNET_SEGMENT, "everything")))
    return false;

  return true;
}

//
// In the following, through makeHeapAllocations():
//   refSet, refVec - symbols whose referencees need to be heap-allocated
//   varSet, varVec - symbols that themselves need to be heap-allocated
//

// Traverses all 'begin' or 'on' task functions flagged as needing heap
// allocation (for its formals) or flagged as nonblockikng.
// Traverses all ref formals of these functions and adds them to the refSet and
// refVec.
static void findBlockRefActuals(Vec<Symbol*>& refSet, Vec<Symbol*>& refVec)
{
  forv_Vec(FnSymbol, fn, gFnSymbols) {
    if (fn->hasFlag(FLAG_BEGIN) ||
        (fn->hasFlag(FLAG_ON) &&
         (needHeapVars() || fn->hasFlag(FLAG_NON_BLOCKING)))) {
      for_formals(formal, fn) {
        if (formal->type->symbol->hasFlag(FLAG_REF)) {
          refSet.set_add(formal);
          refVec.add(formal);
        }
      }
    }
  }
}


// Traverses all DefExprs.
//  If the symbol is a coforall index expression,
//   If it is of reference type,
//    Add it to refSet and refVec.
//   Otherwise, if it is not of primitive type or other undesired cases,
//    Add it to varSet and varVec.
//  Otherwise, select module-level vars that are not private or extern.
//   If the var is const and has value semantics except record-wrapped types,
//    Insert a prim_private_broadcast call after the def.
//   Otherwise, if it is a record-wrapped type, replicate it.
//   Otherwise,
//    Add it to varSet and varVec, so it will be put on the heap.
static void findHeapVarsAndRefs(Map<Symbol*,Vec<SymExpr*>*>& defMap,
                                Vec<Symbol*>& refSet, Vec<Symbol*>& refVec,
                                Vec<Symbol*>& varSet, Vec<Symbol*>& varVec)
{
  forv_Vec(DefExpr, def, gDefExprs) {
    SET_LINENO(def);
    if (def->sym->hasFlag(FLAG_COFORALL_INDEX_VAR)) {
      if (def->sym->type->symbol->hasFlag(FLAG_REF)) {
        refSet.set_add(def->sym);
        refVec.add(def->sym);
      } else if (!isPrimitiveType(def->sym->type) ||
                 toFnSymbol(def->parentSymbol)->retTag==RET_REF) {
        varSet.set_add(def->sym);
        varVec.add(def->sym);
      }
    } else if (!fLocal &&
               isModuleSymbol(def->parentSymbol) &&
               def->parentSymbol != rootModule &&
               isVarSymbol(def->sym) &&
               !def->sym->hasFlag(FLAG_LOCALE_PRIVATE) &&
               !def->sym->hasFlag(FLAG_EXTERN)) {
      if (def->sym->hasFlag(FLAG_CONST) &&
          (is_bool_type(def->sym->type) ||
           is_enum_type(def->sym->type) ||
           is_int_type(def->sym->type) ||
           is_uint_type(def->sym->type) ||
           is_real_type(def->sym->type) ||
           is_imag_type(def->sym->type) ||
           is_complex_type(def->sym->type) ||
           (isRecord(def->sym->type) &&
            !isRecordWrappedType(def->sym->type) &&
            // sync/single are currently classes, so this shouldn't matter
            !isSyncType(def->sym->type) &&
            // Dont try to broadcast string literals, they'll get fixed in
            // another manner
            (def->sym->type != dtString)))) {
        // replicate global const of primitive type
        INT_ASSERT(defMap.get(def->sym) && defMap.get(def->sym)->n == 1);
        for_defs(se, defMap, def->sym) {
          se->getStmtExpr()->insertAfter(new CallExpr(PRIM_PRIVATE_BROADCAST, def->sym));
        }
      } else if (isRecordWrappedType(def->sym->type)) {
        // replicate address of global arrays, domains, and distributions
        replicateGlobalRecordWrappedVars(def);
      } else {
        // put other global constants and all global variables on the heap
        varSet.set_add(def->sym);
        varVec.add(def->sym);
      }
    }
  }
}


static void
makeHeapAllocations() {
  Vec<Symbol*> refSet;
  Vec<Symbol*> refVec;
  Vec<Symbol*> varSet;
  Vec<Symbol*> varVec;

  Map<Symbol*,Vec<SymExpr*>*> defMap;
  Map<Symbol*,Vec<SymExpr*>*> useMap;
  buildDefUseMaps(defMap, useMap);

  findBlockRefActuals(refSet, refVec);
  findHeapVarsAndRefs(defMap, refSet, refVec, varSet, varVec);

  forv_Vec(Symbol, ref, refVec) {
    if (ArgSymbol* arg = toArgSymbol(ref)) {
      FnSymbol* fn = toFnSymbol(arg->defPoint->parentSymbol);
      forv_Vec(CallExpr, call, *fn->calledBy) {
        if (! call->parentSymbol)
          continue;

        SymExpr* se = NULL;
        for_formals_actuals(formal, actual, call) {
          if (formal == arg)
            se = toSymExpr(actual);
        }
        INT_ASSERT(se);
        // Previous passes mean that we should always get a formal SymExpr
        // to match the ArgSymbol.  And that formal should have the
        // ref flag, since we obtained it through the refVec.
        INT_ASSERT(se->var->type->symbol->hasFlag(FLAG_REF));
        if (!refSet.set_in(se->var)) {
          refSet.set_add(se->var);
          refVec.add(se->var);
        }
      }
    } else if (VarSymbol* var = toVarSymbol(ref)) {
      //      INT_ASSERT(defMap.get(var)->n == 1);
      for_defs(def, defMap, var) {
        INT_ASSERT(def);
        if (CallExpr* call = toCallExpr(def->parentExpr)) {
          if (call->isPrimitive(PRIM_MOVE)) {
            if (CallExpr* rhs = toCallExpr(call->get(2))) {
              if (rhs->isPrimitive(PRIM_ADDR_OF)) {
                SymExpr* se = toSymExpr(rhs->get(1));
                INT_ASSERT(se);
                if (!varSet.set_in(se->var)) {
                  varSet.set_add(se->var);
                  varVec.add(se->var);
                }
              } else if (rhs->isPrimitive(PRIM_GET_MEMBER) ||
                         rhs->isPrimitive(PRIM_GET_MEMBER_VALUE) ||
                         rhs->isPrimitive(PRIM_GET_SVEC_MEMBER) ||
                         rhs->isPrimitive(PRIM_GET_SVEC_MEMBER_VALUE)) {
                SymExpr* se = toSymExpr(rhs->get(1));
                INT_ASSERT(se);
                if (se->var->type->symbol->hasFlag(FLAG_REF)) {
                  if (!refSet.set_in(se->var)) {
                    refSet.set_add(se->var);
                    refVec.add(se->var);
                  }
                } else if (!varSet.set_in(se->var)) {
                  varSet.set_add(se->var);
                  varVec.add(se->var);
                }
              }
              //
              // Otherwise assume reference is to something that is
              // already on the heap!  This is concerning...  SJD:
              // Build a future that returns a reference in an
              // iterator to something that is not on the heap
              // (including not in an array).
              //
              // The alternative to making this assumption is to
              // follow the returned reference (assuming this is a
              // function call) through the function and make sure
              // that whatever it returns is on the heap.  Then if we
              // eventually see a GET_ARRAY primitive, we know it is
              // already on the heap.
              //
              // To debug this case, add an else INT_FATAL here.
              //
            } else if (SymExpr* rhs = toSymExpr(call->get(2))) {
              INT_ASSERT(rhs->var->type->symbol->hasFlag(FLAG_REF));
              if (!refSet.set_in(rhs->var)) {
                refSet.set_add(rhs->var);
                refVec.add(rhs->var);
              }
            } else
              INT_FATAL(ref, "unexpected case");
          } else { // !call->isPrimitive(PRIM_MOVE)
            // This definition is created by passing the variable to a function
            // by ref, out or inout intent.  We then assume that the function
            // updates the reference.

            // If the definition of the ref var does not appear in this
            // function, then most likely it was established in an calling
            // routine.
            // We may need to distinguish between definition of the reference
            // var itself (i.e. the establishment of an alias) as compared to
            // when the variable being referenced is updated....
            // In any case, it is safe to ignore this case, because either the
            // value of the ref variable was established elsewhere, or it will
            // appear in another def associated with the ref var.
//            INT_FATAL(ref, "unexpected case");
          }
        } else
          INT_FATAL(ref, "unexpected case");
      }
    }
  }

  Vec<Symbol*> heapAllocatedVars;

  forv_Vec(Symbol, var, varVec) {
    INT_ASSERT(var->hasFlag(FLAG_REF_VAR) || !var->type->symbol->hasFlag(FLAG_REF));

    if (var->hasFlag(FLAG_EXTERN)) {
      // don't widen external variables
      continue;
    }

    if (var->hasFlag(FLAG_PRINT_MODULE_INIT_INDENT_LEVEL)) {
      // don't widen PrintModuleInitOrder variables
      continue;
    }

    if (isModuleSymbol(var->defPoint->parentSymbol)) {
      if (!requireWideReferences()) {
        // don't heap-allocate globals
        continue;
      }
    }

    // Special case for string literals: Do not heap-allocate them.
    // Instead, string literal values are moved into local temporaries that are
    // widened.
    if (var->type == dtString)
      if (VarSymbol* v = toVarSymbol(var))
        if (v->immediate)
          continue;

    SET_LINENO(var);

    if (ArgSymbol* arg = toArgSymbol(var)) {
      VarSymbol* tmp = newTemp(var->type);
      varSet.set_add(tmp);
      varVec.add(tmp);
      SymExpr* firstDef = new SymExpr(tmp);
      arg->getFunction()->insertAtHead(new CallExpr(PRIM_MOVE, firstDef, arg));
      addDef(defMap, firstDef);
      arg->getFunction()->insertAtHead(new DefExpr(tmp));
      for_defs(def, defMap, arg) {
        def->var = tmp;
        addDef(defMap, def);
      }
      for_uses(use, useMap, arg) {
        use->var = tmp;
        addUse(useMap, use);
      }
      continue;
    }
    AggregateType* heapType = buildHeapType(var->type);

    //
    // allocate local variables on the heap; global variables are put
    // on the heap during program startup
    //
    if (!isModuleSymbol(var->defPoint->parentSymbol) &&
        ((useMap.get(var) && useMap.get(var)->n > 0) ||
         (defMap.get(var) && defMap.get(var)->n > 0))) {
      SET_LINENO(var->defPoint);
      insertChplHereAlloc(var->defPoint->getStmtExpr(),
                          true /*insertAfter*/,var, heapType,
                          newMemDesc("local heap-converted data"));
      heapAllocatedVars.add(var);
    }

    for_defs(def, defMap, var) {
      if (CallExpr* call = toCallExpr(def->parentExpr)) {
        SET_LINENO(call);
        // Do we need a case for PRIM_ASSIGN?
        if (call->isPrimitive(PRIM_MOVE)) {
          VarSymbol* tmp = newTemp(var->type);
          call->insertBefore(new DefExpr(tmp));
          Expr* value = call->get(2)->remove();
          call->insertBefore(new CallExpr(PRIM_MOVE, tmp, value));
          call->replace(new CallExpr(PRIM_SET_MEMBER, call->get(1)->copy(), heapType->getField(1), tmp));
        } else if (call->isResolved() &&
                   call->isResolved()->hasFlag(FLAG_AUTO_DESTROY_FN)) {
          call->remove();
        } else {
          VarSymbol* tmp = newTemp(var->type);
          call->getStmtExpr()->insertBefore(new DefExpr(tmp));
          call->getStmtExpr()->insertBefore(new CallExpr(PRIM_MOVE, tmp, new CallExpr(PRIM_GET_MEMBER_VALUE, def->var, heapType->getField(1))));
          def->replace(new SymExpr(tmp));
        }
      } else
        INT_FATAL(var, "unexpected case");
    }

    for_uses(use, useMap, var) {
      if (CallExpr* call = toCallExpr(use->parentExpr)) {
        if (call->isPrimitive(PRIM_ADDR_OF)) {
          CallExpr* move = toCallExpr(call->parentExpr);
          INT_ASSERT(move && move->isPrimitive(PRIM_MOVE));
          if (move->get(1)->typeInfo() == heapType) {
            call->replace(use->copy());
          } else {
            call->replace(new CallExpr(PRIM_GET_MEMBER, use->var, heapType->getField(1)));
          }
        } else if (call->isResolved()) {
          if (call->isResolved()->hasFlag(FLAG_AUTO_DESTROY_FN_SYNC)) {
            //
            // We don't move sync vars to the heap and don't do the
            // analysis to determine whether or not they outlive a
            // task that refers to them, so conservatively remove
            // their autodestroy calls to avoid freeing them before
            // all tasks are done with them.  While this is
            // unfortunate and needs to be fixed in the future to
            // avoid leaks (TODO), it is better than the previous
            // version of this code that would remove all autodestroy
            // calls in this conditional.  See the commit message for
            // this commenet for more detail.
            //
            call->remove();
          } else if (actual_to_formal(use)->type == heapType) {
            // do nothing
          } else {
            VarSymbol* tmp = newTemp(var->type);
            call->getStmtExpr()->insertBefore(new DefExpr(tmp));
            call->getStmtExpr()->insertBefore(new CallExpr(PRIM_MOVE, tmp, new CallExpr(PRIM_GET_MEMBER_VALUE, use->var, heapType->getField(1))));
            use->replace(new SymExpr(tmp));
          }
        } else if ((call->isPrimitive(PRIM_GET_MEMBER) ||
                    call->isPrimitive(PRIM_GET_SVEC_MEMBER) ||
                    call->isPrimitive(PRIM_GET_MEMBER_VALUE) ||
                    call->isPrimitive(PRIM_GET_SVEC_MEMBER_VALUE) ||
                    call->isPrimitive(PRIM_WIDE_GET_LOCALE) || //I'm not sure this is cricket.
                    call->isPrimitive(PRIM_WIDE_GET_NODE) ||// what member are we extracting?
                    call->isPrimitive(PRIM_SET_SVEC_MEMBER) ||
                    call->isPrimitive(PRIM_SET_MEMBER)) &&
                   call->get(1) == use) {
          VarSymbol* tmp = newTemp(var->type->refType);
          call->getStmtExpr()->insertBefore(new DefExpr(tmp));
          call->getStmtExpr()->insertBefore(new CallExpr(PRIM_MOVE, tmp, new CallExpr(PRIM_GET_MEMBER, use->var, heapType->getField(1))));
          use->replace(new SymExpr(tmp));
        } else {
          VarSymbol* tmp = newTemp(var->type);
          call->getStmtExpr()->insertBefore(new DefExpr(tmp));
          call->getStmtExpr()->insertBefore(new CallExpr(PRIM_MOVE, tmp, new CallExpr(PRIM_GET_MEMBER_VALUE, use->var, heapType->getField(1))));
          use->replace(new SymExpr(tmp));
        }
      } else if (use->parentExpr)
        INT_FATAL(var, "unexpected case");
    }

    var->type = heapType;
  }

  freeHeapAllocatedVars(heapAllocatedVars);
}


//
// re-privatize privatized object fields in iterator classes
//
static void
reprivatizeIterators() {
  if (fLocal)
    return; // no need for privatization

  Vec<Symbol*> privatizedFields;

  forv_Vec(AggregateType, ct, gAggregateTypes) {
    for_fields(field, ct) {
      if (ct->symbol->hasFlag(FLAG_ITERATOR_CLASS) &&
          field->type->symbol->hasFlag(FLAG_PRIVATIZED_CLASS)) {
        privatizedFields.set_add(field);
      }
    }
  }

  forv_Vec(SymExpr, se, gSymExprs) {
    if (privatizedFields.set_in(se->var)) {
      SET_LINENO(se);
      if (CallExpr* call = toCallExpr(se->parentExpr)) {
        if (call->isPrimitive(PRIM_GET_MEMBER_VALUE)) {
          CallExpr* move = toCallExpr(call->parentExpr);
          INT_ASSERT(move->isPrimitive(PRIM_MOVE));
          SymExpr* lhs = toSymExpr(move->get(1));
          AggregateType* ct = toAggregateType(se->var->type);
          VarSymbol* tmp = newTemp(ct->getField("pid")->type);
          move->insertBefore(new DefExpr(tmp));
          lhs->replace(new SymExpr(tmp));
          move->insertAfter(new CallExpr(PRIM_MOVE, lhs->var, new CallExpr(PRIM_GET_PRIV_CLASS, lhs->var->type->symbol, tmp)));
        } else if (call->isPrimitive(PRIM_GET_MEMBER)) {
          CallExpr* move = toCallExpr(call->parentExpr);
          INT_ASSERT(move->isPrimitive(PRIM_MOVE));
          SymExpr* lhs = toSymExpr(move->get(1));
          AggregateType* ct = toAggregateType(se->var->type);
          VarSymbol* tmp = newTemp(ct->getField("pid")->type);
          move->insertBefore(new DefExpr(tmp));
          lhs->replace(new SymExpr(tmp));
          call->primitive = primitives[PRIM_GET_MEMBER_VALUE];
          VarSymbol* valTmp = newTemp(lhs->getValType());
          move->insertBefore(new DefExpr(valTmp));
          move->insertAfter(new CallExpr(PRIM_MOVE, lhs, new CallExpr(PRIM_ADDR_OF, valTmp)));
          move->insertAfter(new CallExpr(PRIM_MOVE, valTmp, new CallExpr(PRIM_GET_PRIV_CLASS, lhs->getValType()->symbol, tmp)));
        } else if (call->isPrimitive(PRIM_SET_MEMBER)) {
          AggregateType* ct = toAggregateType(se->var->type);
          VarSymbol* tmp = newTemp(ct->getField("pid")->type);
          call->insertBefore(new DefExpr(tmp));
          call->insertBefore(new CallExpr(PRIM_MOVE, tmp, new CallExpr(PRIM_GET_MEMBER_VALUE, call->get(3)->remove(), ct->getField("pid"))));
          call->insertAtTail(new SymExpr(tmp));
        } else
          INT_FATAL(se, "unexpected case in re-privatization in iterator");
      } else
        INT_FATAL(se, "unexpected case in re-privatization in iterator");
    }
  }

  forv_Vec(Symbol, sym, privatizedFields) if (sym) {
    sym->type = dtInt[INT_SIZE_DEFAULT];
  }
}


void
parallel(void) {

#ifdef HILDE_MM
  // This is here just because it depends on the cleanup after lowerIterators
  // having been performed, and it depends on lower iterators to get the basic
  // block structure of iterator functions right.
  // In other words, it could be moved back to the end of callDestructors.cpp
  // if basic block analysis were modified to treat a PRIM_YIELD as an
  // end-of-block and treat all blocks within an iterator function as
  // successors of a faked-in start block.
  insertAutoCopyAutoDestroy();
#endif

  Vec<FnSymbol*> taskFunctions;

  // Collect the task functions for processing.
  forv_Vec(FnSymbol, fn, gFnSymbols) {
    if (isTaskFun(fn)) {
      taskFunctions.add(fn);
      // Would need to flatten them if they are not already.
      INT_ASSERT(isGlobal(fn));
    }
  }

  compute_call_sites();

  // TODO: Move this into a separate pass.
  remoteValueForwarding(taskFunctions);

  reprivatizeIterators();

  makeHeapAllocations();

  insertEndCounts();

  passArgsToNestedFns(taskFunctions);
}


static void insertEndCounts()
{
  Vec<FnSymbol*> queue;
  Map<FnSymbol*,Symbol*> endCountMap;

  forv_Vec(CallExpr, call, gCallExprs) {
    SET_LINENO(call);
    if (call->isPrimitive(PRIM_GET_END_COUNT)) {
      FnSymbol* pfn = call->getFunction();
      if (!endCountMap.get(pfn))
        insertEndCount(pfn, call->typeInfo(), queue, endCountMap);
      call->replace(new SymExpr(endCountMap.get(pfn)));
    } else if (call->isPrimitive(PRIM_SET_END_COUNT)) {
      FnSymbol* pfn = call->getFunction();
      if (!endCountMap.get(pfn))
        insertEndCount(pfn, call->get(1)->typeInfo(), queue, endCountMap);
      call->replace(new CallExpr(PRIM_MOVE, endCountMap.get(pfn), call->get(1)->remove()));
    }
  }

  forv_Vec(FnSymbol, fn, queue) {
    forv_Vec(CallExpr, call, *fn->calledBy) {
      SET_LINENO(call);
      Type* endCountType = endCountMap.get(fn)->type;
      FnSymbol* pfn = call->getFunction();
      if (!endCountMap.get(pfn))
        insertEndCount(pfn, endCountType, queue, endCountMap);
      Symbol* endCount = endCountMap.get(pfn);
      call->insertAtTail(endCount);
    }
  }
}


// For each "nested" function created to represent remote execution, 
// bundle args so they can be passed through a fork function.
// Fork functions in general have the signature
//  fork(int32_t destNode, void (*)(void* args), void* args, ...);
// In Chapel, we wrap the arguments passed to the nested function in an object
// whose type is just a list of the arguments passed to the nested function.
// Those arguments consist of variables in the scope of the nested function call
// that are accessed within the body of the nested function (recursively, of course).
static void passArgsToNestedFns(Vec<FnSymbol*>& nestedFunctions)
{
  forv_Vec(FnSymbol, fn, nestedFunctions) {

    BundleArgsFnData baData = bundleArgsFnDataInit;

    forv_Vec(CallExpr, call, *fn->calledBy) {
      SET_LINENO(call);
      bundleArgs(call, baData);
    }

    // does this need to apply to other arguments as well?
    /*
    if (fn->hasFlag(FLAG_ON))
    {
      // Now we can remove the dummy locale arg from the on_fn
      DefExpr* localeArg = toDefExpr(fn->formals.get(1));
      std::vector<SymExpr*> symExprs;
      collectSymExprs(fn->body, symExprs);
      for_vector(SymExpr, sym, symExprs)
      {
        if (sym->var->defPoint == localeArg)
          sym->getStmtExpr()->remove();
      }
      localeArg->remove();
    }*/
  }
}


Type* getOrMakeRefTypeDuringCodegen(Type* type) {
  Type* refType;
  refType = type->refType;
  if( ! refType ) {
    SET_LINENO(type->symbol);
    AggregateType* ref = new AggregateType(AGGREGATE_RECORD);
    TypeSymbol* refTs = new TypeSymbol(astr("_ref_", type->symbol->cname), ref);
    refTs->addFlag(FLAG_REF);
    refTs->addFlag(FLAG_NO_DEFAULT_FUNCTIONS);
    refTs->addFlag(FLAG_NO_OBJECT);
    theProgram->block->insertAtTail(new DefExpr(refTs));
    ref->fields.insertAtTail(new DefExpr(new VarSymbol("_val", type)));
    refType = ref;
    type->refType = ref;
  }
  return refType;
}

// This function is called if the wide reference type does not already
// exist to cause it to be code generated even though it was not
// needed by earlier passes.
Type* getOrMakeWideTypeDuringCodegen(Type* refType) {
  Type* wideType;
  INT_ASSERT(refType == dtNil ||
             isClass(refType) ||
             refType->symbol->hasFlag(FLAG_REF));
  // First, check if the wide type already exists.
  if( isClass(refType) ) {
    wideType = wideClassMap.get(refType);
    if( wideType ) return wideType;
  }
  // For a ref to a class, isClass seems to return true...
  wideType = wideRefMap.get(refType);
  if( wideType ) return wideType;

  // Now, create a wide pointer type.
  AggregateType* wide = new AggregateType(AGGREGATE_RECORD);
  TypeSymbol* wts = new TypeSymbol(astr("chpl____wide_", refType->symbol->cname), wide);
  if( refType->symbol->hasFlag(FLAG_REF) || refType == dtNil )
    wts->addFlag(FLAG_WIDE_REF);
  else
    wts->addFlag(FLAG_WIDE_CLASS);
  theProgram->block->insertAtTail(new DefExpr(wts));
  wide->fields.insertAtTail(new DefExpr(new VarSymbol("locale", dtLocaleID)));
  wide->fields.insertAtTail(new DefExpr(new VarSymbol("addr", refType)));
  if( isClass(refType) ) {
    wideClassMap.put(refType, wide);
  } else {
    wideRefMap.put(refType, wide);
  }
  return wide;
}

////////////////////////////////////////////////////////////////////////////////
// NOTES
//
// Note #1:
//  The need for an autoCopy call arises because a variable scoped to the body
//  of a coforall (e.g.) will be deleted when one traversal of the body
//  completes.  All the body of a coforall does in reality is to queue up a
//  task to be run when the coforall loop completes.
//  Which means that the original variable is long gone by the time the task
//  runs.  A shallow (i.e. bitwise) copy will not suffice, because class
//  variables in the record might point to class objects that have since been
//  reclaimed.
//
//  The cases in which the autoCopy/autoDestroy on task args can be avoided can
//  be considered an optimization:  As long is the lifetime of the variable
//  used as an argument is guaranteed to exceed the lifetime of the task, then
//  a deep copy (through autoCopy) is not necessary.  The implicit sync at the
//  end of cobegins and coforalls means that all tasks generated by these
//  constructs will complete before the construct is exited.  Therefore a
//  variable declared outside of a cobegin or coforall is guaranteed to outlast
//  any task it spawns.  Therefore it is legal to apply the optimization in
//  this case.<|MERGE_RESOLUTION|>--- conflicted
+++ resolved
@@ -546,8 +546,6 @@
   fcall->insertBefore( new DefExpr(bundle_buf));
   fcall->insertBefore(new CallExpr(PRIM_MOVE, bundle_buf, allocated_args));
 
-<<<<<<< HEAD
-
   // serialize the fields into the allocated space.
   i = 1;
   for_actuals(arg, fcall) 
@@ -577,20 +575,6 @@
                                      bundle_buf, serializedSize[i]));
     i++;
   }
-=======
-  // Put the bundle into a void* argument
-  VarSymbol *allocated_args = newTemp(astr("_args_vfor", fn->name), dtCVoidPtr);
-  fcall->insertBefore(new DefExpr(allocated_args));
-  fcall->insertBefore(new CallExpr(PRIM_MOVE, allocated_args, tempc));
-
-  // Put the size of the bundle into the next argument
-  VarSymbol *tmpsz = newTemp(astr("_args_size", fn->name),
-                             dtInt[INT_SIZE_DEFAULT]);
-  fcall->insertBefore(new DefExpr(tmpsz));
-  fcall->insertBefore(new CallExpr(PRIM_MOVE, tmpsz,
-                                   new CallExpr(PRIM_SIZEOF, ctype->symbol)));
->>>>>>> 2aed4ced
-
 
   if (firstCall) {
     // Add autoDestroy calls
