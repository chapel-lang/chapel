/*
 * Copyright 2004-2016 Cray Inc.
 * Other additional copyright holders may be indicated within.
 *
 * The entirety of this work is licensed under the Apache License,
 * Version 2.0 (the "License"); you may not use this file except
 * in compliance with the License.
 *
 * You may obtain a copy of the License at
 *
 *     http://www.apache.org/licenses/LICENSE-2.0
 *
 * Unless required by applicable law or agreed to in writing, software
 * distributed under the License is distributed on an "AS IS" BASIS,
 * WITHOUT WARRANTIES OR CONDITIONS OF ANY KIND, either express or implied.
 * See the License for the specific language governing permissions and
 * limitations under the License.
 */

//
// scopeResolve.cpp
//

#include "scopeResolve.h"

#include "astutil.h"
#include "build.h"
#include "clangUtil.h"
#include "expr.h"
#include "externCResolve.h"
#include "LoopStmt.h"
#include "passes.h"
#include "stlUtil.h"
#include "stmt.h"
#include "stringutil.h"
#include "symbol.h"

#include <algorithm>
#include <map>
#include <set>

#ifdef HAVE_LLVM
// TODO: Remove uses of old-style collectors from LLVM-specific code.
#include "oldCollectors.h"
#include "llvm/ADT/SmallSet.h"
#endif

typedef std::map<const char*, Symbol*>           SymbolTableEntry;
typedef std::map<BaseAST*,    SymbolTableEntry*> SymbolTable;


//
// The symbolTable maps BaseAST* pointers to entries based on scope
// definitions.  The following BaseAST subtypes define scopes:
//
//   FnSymbol: defines a scope mainly for its arguments but also for
//   identifiers that are defined via query-expressions, e.g., 't' in
//   'def f(x: ?t)'
//
//   TypeSymbol: defines a scope for EnumType and AggregateType types for
//   the enumerated type constants or the class/record fields
//
//   BlockStmt: defines a scope if the block is a normal block
//   for any locally defined symbols
//
// Each entry contains a map from canonicalized string pointers to the
// symbols defined in the scope.
//
static SymbolTable symbolTable;

//
// The moduleUsesCache is a cache from blocks with use-statements to
// the modules that they use arranged in breadth-first order and
// separated by NULL modules to indicate that the modules are not at
// the same depth.
//
// Note that this caching is not enabled until after use expression
// have been resolved.
//
static std::map<BlockStmt*,Vec<UseExpr*>*> moduleUsesCache;
static bool                                enableModuleUsesCache = false;

//
// The aliasFieldSet is a set of names of fields for which arrays may
// be passed in by named argument as aliases, as in new C(A=>GA) (see
// test/arrays/deitz/test_array_alias_field.chpl).
//
static Vec<const char*>                         aliasFieldSet;




static void     addToSymbolTable(Vec<DefExpr*>& defs); // deprecated.
static void     addToSymbolTable(std::vector<DefExpr*>& defs); // use this one in new code.

static void     processImportExprs();

static void     addClassToHierarchy(AggregateType* ct);

static void     addRecordDefaultConstruction();

static void     resolveGotoLabels();
static void     resolveUnresolvedSymExprs();
static void     resolveEnumeratedTypes();
static void     destroyTable();
static void     destroyModuleUsesCaches();

static void     renameDefaultTypesToReflectWidths();

static Symbol* lookup(BaseAST* scope, const char* name);

static BaseAST* getScope(BaseAST* ast);

void scopeResolve() {
  //
  // add all program asts to the symbol table
  //
  addToSymbolTable(gDefExprs);

  processImportExprs();

  enableModuleUsesCache = true;

  //
  // compute class hierarchy
  //
  forv_Vec(AggregateType, ct, gAggregateTypes) {
    addClassToHierarchy(ct);
  }

  //
  // determine fields (by name) that may be passed in arrays to alias
  //
  forv_Vec(NamedExpr, ne, gNamedExprs) {
    if (!strncmp(ne->name, "chpl__aliasField_", 17)) {
      CallExpr* pne  = toCallExpr(ne->parentExpr);
      CallExpr* ppne = (pne) ? toCallExpr(pne->parentExpr) : NULL;

      if (!ppne || !ppne->isPrimitive(PRIM_NEW))
        USR_FATAL(ne, "alias-named-argument passing can only be used in constructor calls");

      aliasFieldSet.set_add(astr(&ne->name[17]));
    }
  }

  //
  // add implicit fields for implementing alias-named-argument passing
  //
  forv_Vec(AggregateType, ct, gAggregateTypes) {
    for_fields(field, ct) {
      if (aliasFieldSet.set_in(field->name)) {
        SET_LINENO(field);

        const char* aliasName  = astr("chpl__aliasField_", field->name);
        Symbol*     aliasField = new VarSymbol(aliasName);

        aliasField->addFlag(FLAG_CONST);
        aliasField->addFlag(FLAG_IMPLICIT_ALIAS_FIELD);

        DefExpr* def = new DefExpr(aliasField);

        def->init     = new UnresolvedSymExpr("false");
        def->exprType = new UnresolvedSymExpr("bool");

        ct->fields.insertAtTail(def);
      }
    }
  }

  addRecordDefaultConstruction();

  //
  // build constructors (type and value versions)
  //
  forv_Vec(AggregateType, ct, gAggregateTypes) {
    SET_LINENO(ct->symbol);
    build_constructors(ct);
  }

  //
  // resolve type of this for methods
  //
  forv_Vec(FnSymbol, fn, gFnSymbols) {
    if (fn->_this && fn->_this->type == dtUnknown) {
      if (UnresolvedSymExpr* sym = toUnresolvedSymExpr(toArgSymbol(fn->_this)->typeExpr->body.only())) {
        SET_LINENO(fn->_this);

        TypeSymbol* ts = toTypeSymbol(lookup(sym, sym->unresolved));

        if (!ts) {
          USR_FATAL(fn, "cannot resolve base type for method '%s'", fn->name);
        }

        sym->replace(new SymExpr(ts));

        fn->_this->type = ts->type;
        fn->_this->type->methods.add(fn);

      } else if (SymExpr* sym = toSymExpr(toArgSymbol(fn->_this)->typeExpr->body.only())) {
        fn->_this->type = sym->var->type;
        fn->_this->type->methods.add(fn);
      }
    }
  }

  resolveGotoLabels();

  resolveUnresolvedSymExprs();

  resolveEnumeratedTypes();

  destroyTable();

  destroyModuleUsesCaches();

  renameDefaultTypesToReflectWidths();

  cleanupExternC();
}

/************************************ | *************************************
*                                                                           *
* addToSymbolTable adds the asts in a vector to the global symbolTable such *
* that symbol definitions are added to entries in the table and new         *
* enclosing asts become entries                                             *
*                                                                           *
************************************* | ************************************/
static void addOneToSymbolTable(DefExpr* def);

static void addToSymbolTable(std::vector<DefExpr*>& defs) {
  for_vector(DefExpr, def, defs)
    addOneToSymbolTable(def);
}

static void addToSymbolTable(Vec<DefExpr*>& defs) {
  forv_Vec(DefExpr, def, defs)
    addOneToSymbolTable(def);
}

static void addOneToSymbolTable(DefExpr* def)
{
    // If the symbol is a compiler-generated variable or a label,
    // do not add it to the symbol table.
    if (def->sym->hasFlag(FLAG_TEMP) ||
        isLabelSymbol(def->sym))
      return;

    BaseAST* scope = getScope(def);

    if (symbolTable.count(scope) == 0) {
      symbolTable[scope] = new SymbolTableEntry();
    }

    SymbolTableEntry* entry = symbolTable[scope];

    if (entry->count(def->sym->name) != 0) {
      Symbol*     sym       = (*entry)[def->sym->name];
      FnSymbol*   oldFn     = toFnSymbol(sym);
      FnSymbol*   newFn     = toFnSymbol(def->sym);
      TypeSymbol* typeScope = toTypeSymbol(scope);

      if (!typeScope || !isAggregateType(typeScope->type)) { // inheritance
        if ((!oldFn || (!oldFn->_this && oldFn->hasFlag(FLAG_NO_PARENS))) &&
            (!newFn || (!newFn->_this && newFn->hasFlag(FLAG_NO_PARENS)))) {
          USR_FATAL(sym,
                    "'%s' has multiple definitions, redefined at:\n  %s",
                    sym->name,
                    def->sym->stringLoc());
        }

        if (!oldFn && (newFn && !newFn->_this)) {
          // A function definition is conflicting with another named symbol
          // that isn't a function (could be a variable, a module name, etc.)
          USR_FATAL(sym,
                    "'%s' has multiple definitions, redefined at:\n  %s",
                    sym->name,
                    def->sym->stringLoc());
        } else if (!newFn && (oldFn && !oldFn->_this)) {
          // Another named symbol that isn't a function is conflicting with
          // a function definition name.
          USR_FATAL(sym,
                    "'%s' has multiple definitions, redefined at:\n  %s",
                    sym->name,
                    def->sym->stringLoc());
        }
      }

      if (!newFn || (newFn && !newFn->_this))
        (*entry)[def->sym->name] = def->sym;
    } else {
      (*entry)[def->sym->name] = def->sym;
    }
}


/************************************ | *************************************
*                                                                           *
* Transform module uses into calls to initialize functions; store the       *
* relevant scoping information in BlockStmt::modUses                        *
*                                                                           *
************************************* | ************************************/

static ModuleSymbol* getUsedModule(Expr* expr);
static ModuleSymbol* getUsedModule(Expr* expr, UseExpr* useCall);

static void processImportExprs() {
  // handle "use mod;" where mod is a module
  forv_Vec(UseExpr, use, gUseExprs) {
    SET_LINENO(use);

    ModuleSymbol* mod = getUsedModule(use);

    if (!mod)
      USR_FATAL(use, "Cannot find module");

    // We don't need to perform any resolution on the default use of the
    // rootModule, so don't add it to the current module's use list or that
    // of its block (it should already be in the latter).
    if (mod == rootModule)
      continue;

    if (!use->parentExpr) {
      // This happens for the uses I create when traversing use chains which
      // contain excepts, so that the excepted keywords are skipped down all
      // paths from that chain head (see buildBreadthFirstModuleList).  In
      // that case, we don't need to do any further work here beyond make
      // sure the mod is a SymExpr
      use->mod = new SymExpr(mod);
      continue;
    }

    use->mod->replace(new SymExpr(mod));
    // Need to update the use now that we've found what it refers to

    ModuleSymbol* enclosingModule = use->getModule();

    enclosingModule->moduleUseAdd(mod);

    BlockStmt* useParent = getVisibilityBlock(use);
    use->getStmtExpr()->remove();

    useParent->moduleUseAdd(use);

    // Verifies that all the symbols in the include and exclude lists of use
    // statements refer to symbols that are visible from that module.
    if (use->excludes.size() > 0) {
      for_vector(const char, toExclude, use->excludes) {
        SymExpr* se = toSymExpr(use->mod);
        INT_ASSERT(se);
        ModuleSymbol* mod = toModuleSymbol(se->var);
        INT_ASSERT(mod);

        Symbol* sym = lookup(mod->block, toExclude);

        if (!sym) {
          USR_FATAL_CONT(use, "Bad identifier in 'except' clause, no known '%s'", toExclude);
        } else if (!sym->isVisible(use)) {
          USR_FATAL_CONT(use, "Bad identifier in 'except' clause, '%s' is already private", toExclude);
        }
      }
    } else if (use->includes.size() > 0) {
      for_vector(const char, toInclude, use->includes) {
        SymExpr* se = toSymExpr(use->mod);
        INT_ASSERT(se);
        ModuleSymbol* mod = toModuleSymbol(se->var);
        INT_ASSERT(mod);

        Symbol* sym = lookup(mod->block, toInclude);

        if (!sym) {
          USR_FATAL_CONT(use, "Bad identifier in 'only' clause, no known '%s'", toInclude);
        } else if (!sym->isVisible(use)) {
          USR_FATAL_CONT(use, "Bad identifier in 'only' clause, '%s' is private", toInclude);
        }
      }
    }
  }
}

//
// Return the module imported by a use call.  The module returned could be
// nested: e.g. "use outermost.middle.innermost;"
//
static ModuleSymbol* getUsedModule(Expr* expr) {
  UseExpr* use = toUseExpr(expr);

  if (!use)
    INT_FATAL(use, "Bad use statement in getUsedModule");

  return getUsedModule(use->mod, use);
}


//
// Helper routine to factor some 'use' error messages into a single place
//
static void printModuleUseError(CallExpr* useExpr, 
                                Symbol* sym = NULL) {
  if (sym && !sym->isImmediate()) {
    if (sym->name) {
      USR_FATAL(useExpr, "'use' of non-module symbol %s", sym->name);
    } else {
      USR_FATAL(useExpr, "'use' of non-module symbol");
    }
  } else {
    USR_FATAL(useExpr, "'use' statements must refer to module symbols "
              "(e.g., 'use <module>[.<submodule>]*;')");
  }
  return;
}


//
// if the symbol in question is a module symbol return it; otherwise,
// generate an error.
//
static ModuleSymbol* getUsedModuleSymbol(CallExpr* useExpr, Symbol* symbol) {
  if (ModuleSymbol* mod = toModuleSymbol(symbol)) {
    return mod;
  } else {
    printModuleUseError(useExpr, symbol);
    return NULL;
  }
}

//
// Return the module imported by a use call.  The module returned could be
// nested: e.g. "use outermost.middle.innermost;"
//
<<<<<<< HEAD
static ModuleSymbol* getUsedModule(Expr* expr, UseExpr* useCall) {
  ModuleSymbol* mod    = NULL;
  Symbol*       symbol = NULL;

=======
static ModuleSymbol* getUsedModule(Expr* expr, CallExpr* useCall) {
  //
  // This handles the simple case of 'use <symbol>' (as well as error
  // cases that try to use non-module symbols)
  //
>>>>>>> a941b9c7
  if (SymExpr* sym = toSymExpr(expr)) {
    if (Symbol* symbol = sym->var) {
      return getUsedModuleSymbol(useCall, symbol);
    } else {
      printModuleUseError(useCall);
      return NULL;
    }

  } else if (UnresolvedSymExpr* sym = toUnresolvedSymExpr(expr)) {
    //
    // This case handles the (common) case that we're 'use'ing a
    // symbol that we have not yet resolved.
    //
    if (Symbol* symbol = lookup(useCall, sym->unresolved)) {
      return getUsedModuleSymbol(useCall, symbol);
    } else {
      USR_FATAL(useCall, "Cannot find module '%s'", sym->unresolved);
      return NULL;
    }

  }  else if (CallExpr* call = toCallExpr(expr)) {
    //
    // This handles the case of 'use <symbol>.<symbol>' (as well as
    // error cases in which other expressions than '.' are used)
    //

    if (!call->isNamed("."))
      printModuleUseError(useCall);

    ModuleSymbol* lhs = getUsedModule(call->get(1), useCall);

    if (!lhs)
      USR_FATAL(useCall, "Cannot find module");

    SymExpr*    rhs     = toSymExpr(call->get(2));
    const char* rhsName = 0;

    if (!rhs)
      INT_FATAL(useCall, "Bad use statement in getUsedModule");

    if (!get_string(rhs, &rhsName))
      INT_FATAL(useCall, "Bad use statement in getUsedModule");

    if (Symbol* symbol = lookup(lhs->block, rhsName)) {
      return getUsedModuleSymbol(useCall, symbol);
    } else {
      USR_FATAL(useCall, "Cannot find module '%s'", rhsName);
      return NULL;
    }

  } else {
    //
    // This is a general fall-through case that I suspect we may never
    // reach, but better safe than sorry...
    //
    printModuleUseError(useCall);
    return NULL;
  }
}

/************************************ | *************************************
*                                                                           *
* Compute dispatchParents and dispatchChildren vectors; add base class      *
* fields to subclasses; identify cyclic or illegal class or record          *
* hierarchies                                                               *
*                                                                           *
************************************* | ************************************/

static void addClassToHierarchy(AggregateType*       ct,
                                Vec<AggregateType*>* localSeen);

static void addClassToHierarchy(AggregateType* ct) {
  Vec<AggregateType*> localSeen; // classes in potential cycle

  return addClassToHierarchy(ct, &localSeen);
}

static AggregateType* discoverParentAndCheck(Expr*          storesName,
                                             AggregateType* child);

static void addClassToHierarchy(AggregateType*       ct,
                                Vec<AggregateType*>* localSeen) {
  static Vec<AggregateType*> globalSeen; // classes already in hierarchy

  if (localSeen->set_in(ct))
    USR_FATAL(ct, "Class hierarchy is cyclic");

  if (globalSeen.set_in(ct))
    return;

  globalSeen.set_add(ct);

  add_root_type(ct);

  // Walk the base class list, and add parents into the class hierarchy.
  for_alist(expr, ct->inherits) {
    AggregateType* pt = discoverParentAndCheck(expr, ct);

    localSeen->set_add(ct);

    addClassToHierarchy(pt, localSeen);

    ct->dispatchParents.add(pt);

    bool inserted = pt->dispatchChildren.add_exclusive(ct);

    INT_ASSERT(inserted);

    expr->remove();

    if (isClass(ct)) {
      SET_LINENO(ct);
      // For a class, just add a super class pointer.
      VarSymbol* super = new VarSymbol("super", pt);

      super->addFlag(FLAG_SUPER_CLASS);

      ct->fields.insertAtHead(new DefExpr(super));
    } else {
      SET_LINENO(ct);

      // For records and unions, scan the fields in the parent type.
      for_fields_backward(field, pt) {
        if (toVarSymbol(field) && !field->hasFlag(FLAG_SUPER_CLASS)) {
          // If not already in derived class (by name), copy it.
          bool alreadyContainsField = false;

          for_fields(myfield, ct) {
            if (!strcmp(myfield->name, field->name)) {
              alreadyContainsField = true;
              break;
            }
          }

          if (!alreadyContainsField) {
            ct->fields.insertAtHead(field->defPoint->copy());
          }
        }
      }
    }
  }
}

static AggregateType* discoverParentAndCheck(Expr* storesName, AggregateType* child) {
  UnresolvedSymExpr* se  = toUnresolvedSymExpr(storesName);

  INT_ASSERT(se);

  Symbol*            sym = lookup(storesName, se->unresolved);
  TypeSymbol*        ts  = toTypeSymbol(sym);

  //    printf("looking up %s\n", se->unresolved);
  if (!ts)
    USR_FATAL(storesName, "Illegal super class");

  //    printf("found it in %s\n", sym->getModule()->name);
  AggregateType* pt = toAggregateType(ts->type);

  if (!pt)
    USR_FATAL(storesName, "Illegal super class %s", ts->name);
  if (isUnion(child) && isUnion(pt))
    USR_FATAL(storesName, "Illegal inheritance involving union type");

  if (isRecord(child) && isClass(pt))
    USR_FATAL(storesName, "Record %s inherits from class %s",
              child->symbol->name, pt->symbol->name);

  if (isClass(child) && isRecord(pt))
    // <hilde> Possible language change: Allow classes to inherit
    // fields and methods from records.
    USR_FATAL(storesName,
              "Class %s inherits from record %s",
              child->symbol->name,
              pt->symbol->name);

  return pt;
}

void add_root_type(AggregateType* ct)
{
  // make root records inherit from value
  // make root classes inherit from object
  if (ct->inherits.length == 0 && !ct->symbol->hasFlag(FLAG_NO_OBJECT)) {
    SET_LINENO(ct);

    if (isRecord(ct)) {
      ct->dispatchParents.add(dtValue);

      // Assume that this addition is unique; report if not.
      bool inserted = dtValue->dispatchChildren.add_exclusive(ct);
      INT_ASSERT(inserted);
    } else if (isClass(ct)) {
      ct->dispatchParents.add(dtObject);

      // Assume that this addition is unique; report if not.
      bool inserted = dtObject->dispatchChildren.add_exclusive(ct);
      INT_ASSERT(inserted);

      VarSymbol* super = new VarSymbol("super", dtObject);
      super->addFlag(FLAG_SUPER_CLASS);
      ct->fields.insertAtHead(new DefExpr(super));
    }
  }
}

static void addRecordDefaultConstruction()
{
  forv_Vec(DefExpr, def, gDefExprs)
  {
    // We're only interested in declarations that do not have initializers.
    if (def->init)
      continue;

    if (VarSymbol* var = toVarSymbol(def->sym))
    {
      if (AggregateType* at = toAggregateType(var->type))
      {
        if (!at->isRecord())
          continue;

        // No initializer for extern records.
        if (at->symbol->hasFlag(FLAG_EXTERN))
          continue;

        SET_LINENO(def);
        CallExpr* ctor_call = new CallExpr(new SymExpr(at->symbol));
        def->init = new CallExpr(PRIM_NEW, ctor_call);
        insert_help(def->init, def, def->parentSymbol);
      }
    }
  }
}


/************************************ | *************************************
*                                                                           *
*                                                                           *
************************************* | ************************************/

static void       build_type_constructor(AggregateType* ct);
static void       build_constructor(AggregateType* ct);
static ArgSymbol* create_generic_arg(VarSymbol* field);
static void       insert_implicit_this(FnSymbol*         fn,
                                       Vec<const char*>& fieldNamesSet);
static void       move_constructor_to_outer(FnSymbol*      fn,
                                            AggregateType* outerType);

void build_constructors(AggregateType* ct)
{
  if (ct->defaultInitializer)
    return;

  SET_LINENO(ct);

  build_type_constructor(ct);
  build_constructor(ct);
}


// Create the (default) type constructor for this class.
static void build_type_constructor(AggregateType* ct) {
  // Create the type constructor function,
  FnSymbol* fn = new FnSymbol(astr("_type_construct_", ct->symbol->name));

  fn->addFlag(FLAG_TYPE_CONSTRUCTOR);
  fn->cname = astr("_type_construct_", ct->symbol->cname);

  fn->addFlag(FLAG_COMPILER_GENERATED);
  fn->retTag = RET_TYPE;

  if (ct->symbol->hasFlag(FLAG_REF))
    fn->addFlag(FLAG_REF);

  if (ct->symbol->hasFlag(FLAG_TUPLE)) {
    fn->addFlag(FLAG_TUPLE);
    fn->addFlag(FLAG_INLINE);
  }

  // and insert it into the class type.
  ct->defaultTypeConstructor = fn;

  // Create "this".
  fn->_this = new VarSymbol("this", ct);
  fn->_this->addFlag(FLAG_ARG_THIS);

  fn->insertAtTail(new DefExpr(fn->_this));

  // Walk all fields and select the generic ones.
  Vec<const char*> fieldNamesSet;

  for_fields(tmp, ct) {
    SET_LINENO(tmp);

    if (VarSymbol* field = toVarSymbol(tmp)) {
      if (field->hasFlag(FLAG_SUPER_CLASS))
        continue;

      Expr* exprType = field->defPoint->exprType;
      Expr* init = field->defPoint->init;

      if (!strcmp(field->name, "_promotionType") ||
          field->hasFlag(FLAG_OMIT_FROM_CONSTRUCTOR)) {

        fn->insertAtTail(
          new BlockStmt(
            new CallExpr(PRIM_SET_MEMBER, fn->_this, 
              new_CStringSymbol(field->name),
              new CallExpr(PRIM_TYPE_INIT, exprType->remove())),
            BLOCK_TYPE));

      } else {
        fieldNamesSet.set_add(field->name);

        //
        // if formal is generic
        //
        if (field->isType() || 
            field->hasFlag(FLAG_PARAM)         || 
            (!exprType && !init)) {

          ArgSymbol* arg = create_generic_arg(field);

          fn->insertFormalAtTail(arg);

          if (field->hasFlag(FLAG_PARAM) || field->isType())
            fn->insertAtTail(new CallExpr(PRIM_SET_MEMBER,
                                          fn->_this,
                                          new_CStringSymbol(field->name), arg));

          else if (arg->type == dtAny &&
                   !ct->symbol->hasFlag(FLAG_REF))
            // It would be nice to be able to remove this case.
            fn->insertAtTail(new CallExpr(PRIM_SET_MEMBER,
                                          fn->_this,
                                          new_CStringSymbol(field->name),
                                          new CallExpr("chpl__initCopy",
                                                       new CallExpr(PRIM_TYPE_INIT, arg))));
          #if 0
          // Leaving this case in for Tom's work.  He will remove it if it is
          // unnecessary
          else
            fn->insertAtTail(new CallExpr(PRIM_SET_MEMBER,
                                          fn->_this,
                                          new_CStringSymbol(field->name),
                                          new CallExpr(PRIM_TYPE_INIT, arg)));
          #endif
        } else if (exprType) {
          CallExpr* newInit = new CallExpr(PRIM_TYPE_INIT, exprType->copy());
          CallExpr* newSet  = new CallExpr(PRIM_SET_MEMBER, 
                                           fn->_this,
                                           new_CStringSymbol(field->name),
                                           newInit);
          fn->insertAtTail(newSet);

        } else if (init) {
          fn->insertAtTail(new CallExpr(PRIM_SET_MEMBER,
                                        fn->_this,
                                        new_CStringSymbol(field->name),
                                        new CallExpr("chpl__initCopy", init->copy())));
        }
      }
    }
  }

  // Add return
  fn->insertAtTail(new CallExpr(PRIM_RETURN, fn->_this));
  fn->retType = ct;

  ct->symbol->defPoint->insertBefore(new DefExpr(fn));

  // Make implicit references to 'this' explicit.
  insert_implicit_this(fn, fieldNamesSet);

  AggregateType *outerType = toAggregateType(ct->symbol->defPoint->parentSymbol->type);

  if (outerType) {
    // Create an "outer" pointer to the outer class in the inner class
    VarSymbol* outer = new VarSymbol("outer");

    move_constructor_to_outer(fn, outerType);

    // Save the pointer to the outer class
    ct->fields.insertAtTail(new DefExpr(outer));
    fn->insertAtHead(new CallExpr(PRIM_SET_MEMBER,
                                  fn->_this,
                                  new_CStringSymbol("outer"),
                                  fn->_outer));

    ct->outer = outer;
  }

  // Update the symbol table with added defs.
  std::vector<DefExpr*> defs;

  collectDefExprs(fn, defs);
  addToSymbolTable(defs);
}


// For the given class type, this builds the compiler-generated constructor
// which is also called by user-defined constructors to pre-initialize all 
// fields to their declared or type-specific initial values.
static void build_constructor(AggregateType* ct) {
  if (isSyncType(ct))
    ct->defaultValue = NULL;

  // Create the default constructor function symbol,
  FnSymbol* fn = new FnSymbol(astr("_construct_", ct->symbol->name));
  fn->cname = fn->name;

  fn->addFlag(FLAG_DEFAULT_CONSTRUCTOR);
  fn->addFlag(FLAG_CONSTRUCTOR);
  fn->addFlag(FLAG_COMPILER_GENERATED);

  if (ct->symbol->hasFlag(FLAG_REF))
    fn->addFlag(FLAG_REF);

  if (ct->symbol->hasFlag(FLAG_TUPLE)) {
    fn->addFlag(FLAG_TUPLE);
    fn->addFlag(FLAG_INLINE);
  }

  // And insert it into the class type.
  ct->defaultInitializer = fn;

  // Create "this".
  fn->_this = new VarSymbol("this", ct);
  fn->_this->addFlag(FLAG_ARG_THIS);

  fn->insertAtTail(new DefExpr(fn->_this));

  // Walk the fields in the class type.
  std::map<VarSymbol*,ArgSymbol*> fieldArgMap;

  Vec<const char*> fieldNamesSet;

  for_fields(tmp, ct) {
    SET_LINENO(tmp);
    if (VarSymbol* field = toVarSymbol(tmp)) {
      // Filter inherited fields and other special cases.
      // "outer" is used internally to supply a pointer to
      // the outer parent of a nested class.
      if (!field->hasFlag(FLAG_SUPER_CLASS) &&
          !field->hasFlag(FLAG_OMIT_FROM_CONSTRUCTOR) &&
          strcmp(field->name, "_promotionType") &&
          strcmp(field->name, "outer")) {
        // Create an argument to the default constructor
        // corresponding to the field.
        ArgSymbol* arg = new ArgSymbol(INTENT_BLANK, field->name, field->type);

        fieldArgMap[field] = arg;
        fieldNamesSet.set_add(field->name);
      }
    }
  }

  ArgSymbol* meme      = NULL;
  CallExpr*  superCall = NULL;
  CallExpr*  allocCall = NULL;

  if (ct->symbol->hasFlag(FLAG_REF) ||
      isSyncType(ct)) {
    // For ref, sync and single classes, just allocate space.
    allocCall = callChplHereAlloc(fn->_this);
    fn->insertAtTail(new CallExpr(PRIM_MOVE, fn->_this, allocCall));
  } else if (!ct->symbol->hasFlag(FLAG_TUPLE)) {
    // Create a meme (whatever that is).
    meme = new ArgSymbol(INTENT_BLANK,
                         "meme",
                         ct,
                         NULL,
                         new SymExpr(gTypeDefaultToken));
    meme->addFlag(FLAG_IS_MEME);

    // Move the meme into "this".
    fn->insertAtTail(new CallExpr(PRIM_MOVE, fn->_this, meme));

    if (isClass(ct)) {
      if (ct->dispatchParents.n > 0 && !ct->symbol->hasFlag(FLAG_EXTERN)) {
        // This class has a parent class.
        if (!ct->dispatchParents.v[0]->defaultInitializer) {
          // If it doesn't yet have an initializer, make one.
          build_constructors(toAggregateType(ct->dispatchParents.v[0]));
        }

        // Get the parent constructor.
        // Note that since we only pay attention to the first entry in the
        // dispatchParents list, we are effectively implementing
        // single class inheritance, multiple interface inheritance.
        FnSymbol* superCtor = ct->dispatchParents.v[0]->defaultInitializer;

        // Create a call to the superclass constructor.
        superCall = new CallExpr(superCtor->name);

        // Walk the formals of the default super class constructor
        for_formals_backward(formal, superCtor) {
          if (formal->hasFlag(FLAG_IS_MEME))
            continue;

          DefExpr* superArg = formal->defPoint->copy();

          // Omit the arguments shadowed by this class's fields.
          if (fieldNamesSet.set_in(superArg->sym->name))
            continue;

          fieldNamesSet.set_add(superArg->sym->name);

          // Inserting each successive ancestor argument at the head in
          // reverse-lexcial order results in all of the arguments appearing
          // in lexical order, starting with those in the most ancient class
          // and ending with those in the most-derived class.
          fn->insertFormalAtHead(superArg);
          superCall->insertAtHead(superArg->sym);
        }

        // Create a temp variable and add it to the actual argument list
        // in the superclass constructor call.  This temp will hold
        // the pointer to the parent subobject.
        VarSymbol* tmp = newTemp();

        superCall->insertAtTail(new NamedExpr("meme", new SymExpr(tmp)));

        // Add super call to the constructor function.
        fn->insertAtTail(superCall);

        // Declare that variable in the scope of this constructor.
        // And initialize it with the super class pointer.
        superCall->insertBefore(new DefExpr(tmp));

        superCall->insertBefore(
          new CallExpr(PRIM_MOVE,
                       tmp,
                       new CallExpr(PRIM_GET_MEMBER_VALUE,
                                    fn->_this,
                                    new_CStringSymbol("super"))));
      }
    }
  }

  if (isUnion(ct))
    fn->insertAtTail(new CallExpr(PRIM_SET_UNION_ID, fn->_this, new_IntSymbol(0)));

  ct->symbol->defPoint->insertBefore(new DefExpr(fn));

  for_fields(tmp, ct) {
    VarSymbol* field = toVarSymbol(tmp);

    if (!field)
      continue;

    if (fieldArgMap.count(field) == 0)
      continue;

    ArgSymbol* arg = fieldArgMap[field];

    SET_LINENO(field);

    if (field->hasFlag(FLAG_PARAM))
      arg->intent = INTENT_PARAM;

    Expr* exprType = field->defPoint->exprType;
    Expr* init     = field->defPoint->init;

    bool  hadType  = exprType;
    bool  hadInit  = init;

    if (exprType != NULL) {
      exprType->remove();
    }

    if (init != NULL) {
      init->remove();
    }

    if (init) {
      if (!field->isType() && !exprType) {
        // init && !exprType
        VarSymbol* tmp = newTemp();

        tmp->addFlag(FLAG_INSERT_AUTO_DESTROY);
        tmp->addFlag(FLAG_MAYBE_PARAM);
        tmp->addFlag(FLAG_MAYBE_TYPE);

        exprType = new BlockStmt(new DefExpr(tmp), BLOCK_TYPE);

        toBlockStmt(exprType)->insertAtTail(new CallExpr(PRIM_MOVE,
                                                         tmp,
                                                         new CallExpr("chpl__initCopy",
                                                                      init->copy())));

        toBlockStmt(exprType)->insertAtTail(new CallExpr(PRIM_TYPEOF, tmp));
      }

    } else if (hadType &&
               !field->isType() &&
               !field->hasFlag(FLAG_PARAM)) {
      init = new CallExpr(PRIM_INIT, exprType->copy());
    }

    if (!field->isType() && !field->hasFlag(FLAG_PARAM)) {
      if (hadType)
        init = new CallExpr("_createFieldDefault", exprType->copy(), init);
      else if (init)
        init = new CallExpr("chpl__initCopy", init);
    }

    if (init) {
      if (hadInit)
        arg->defaultExpr = new BlockStmt(init, BLOCK_SCOPELESS);
      else
        arg->defaultExpr = new BlockStmt(new SymExpr(gTypeDefaultToken));
    }

    if (exprType) {
      if (!isBlockStmt(exprType))
        arg->typeExpr = new BlockStmt(exprType, BLOCK_TYPE);
      else
        arg->typeExpr = toBlockStmt(exprType);
    }

    if (field->isType())
      // Args with this flag are removed after resolution.
      // Note that in the default type constructor, this flag is also applied
      // (along with FLAG_GENERIC) to arguments whose type is unknown, but would
      // not be pruned in resolution.
      arg->addFlag(FLAG_TYPE_VARIABLE);

    if (!exprType && arg->type == dtUnknown)
      arg->type = dtAny;

    fn->insertFormalAtTail(arg);

    if (arg->type == dtAny && !arg->hasFlag(FLAG_TYPE_VARIABLE) &&
        !arg->hasFlag(FLAG_PARAM) && !ct->symbol->hasFlag(FLAG_REF))
      fn->insertAtTail(new CallExpr(PRIM_SET_MEMBER, 
                                    fn->_this, 
                                    new_CStringSymbol(arg->name),
                                    new CallExpr("chpl__initCopy", arg)));
    else
      // Since we don't copy the argument before stuffing it in a field,
      // we will have to remove the autodestroy flag for specific cases.
      // Namely, if the function is a default constructor and the target
      // of a PRIM_SET_MEMBER is a record, then the INSERT_AUTO_DESTROY
      // flag must be removed.
      // (See NOTE 1 in callDestructors.cpp.)
      fn->insertAtTail(new CallExpr(PRIM_SET_MEMBER, 
                                    fn->_this, 
                                    new_CStringSymbol(arg->name),
                                    arg));
  }

  if (meme)
    fn->insertFormalAtTail(meme);

  insert_implicit_this(fn, fieldNamesSet);

  AggregateType *outerType = toAggregateType(ct->symbol->defPoint->parentSymbol->type);

  if (outerType) {
    move_constructor_to_outer(fn, outerType);

    // Save the pointer to the outer class
    fn->insertAtTail(new CallExpr(PRIM_SET_MEMBER,
                                  fn->_this,
                                  new_CStringSymbol("outer"),
                                  fn->_outer));
  }

  //
  // Insert a call to the "initialize()" method if one is defined.
  // The return value of this method (if any) is ignored.
  //
  forv_Vec(FnSymbol, method, ct->methods) {
    // Select a method named "initialize" and taking no arguments
    // (aside from _mt and the implicit 'this').
    if (method && !strcmp(method->name, "initialize")) {
      if (method->numFormals() == 2) {
        CallExpr* init = new CallExpr("initialize", gMethodToken, fn->_this);
        fn->insertAtTail(init);
        // If a record type has an initialize method, it's not Plain Old Data.
        if (!isClass(ct)) {
          ct->symbol->addFlag(FLAG_NOT_POD);
        }
        break;
      }
    }
  }

  fn->insertAtTail(new CallExpr(PRIM_RETURN, fn->_this));

  std::vector<DefExpr*> defs;
  collectDefExprs(fn, defs);
  addToSymbolTable(defs);
}

static ArgSymbol* create_generic_arg(VarSymbol* field)
{
  ArgSymbol* arg = new ArgSymbol(INTENT_BLANK, field->name, field->type);

  // We take it as a param argument if it is marked as a param field.
  if (field->hasFlag(FLAG_PARAM))
    arg->intent = INTENT_PARAM;
  else
    // Both type arguments and arguments of unspecified type get this flag.
    arg->addFlag(FLAG_TYPE_VARIABLE);

  // Copy the field type if it exists.
  Expr* exprType = field->defPoint->exprType;
  if (exprType)
    arg->typeExpr = new BlockStmt(exprType->copy(), BLOCK_TYPE);

  // Copy the initialization expression if it exists.
  Expr* init = field->defPoint->init;
  if (init)
    arg->defaultExpr = new BlockStmt(init->copy(), BLOCK_SCOPELESS);

  // Translate an unknown field type into an unspecified arg type.
  if (!exprType && arg->type == dtUnknown)
  {
    if (! field->isType())
      arg->addFlag(FLAG_GENERIC);
    arg->type = dtAny;
  }

  return arg;
}

/// Replace implicit references to 'this' in the body of this 
/// type constructor with explicit member reference (dot) expressions.
static void insert_implicit_this(FnSymbol* fn, Vec<const char*>& fieldNamesSet)
{
  std::vector<BaseAST*> asts;

  collect_asts(fn->body, asts);

  for_vector(BaseAST, ast, asts) {
    if (UnresolvedSymExpr* se = toUnresolvedSymExpr(ast))
      if (fieldNamesSet.set_in(se->unresolved))
        // The name of this UnresolvedSymExpr matches a field name.
        // So replace it with a dot expression.
        se->replace(buildDotExpr(fn->_this, se->unresolved));
  }
}

static void move_constructor_to_outer(FnSymbol* fn, AggregateType* outerType)
{
  // Remove the DefPoint for this constructor, add it to the outer
  // class's method list.
  outerType->methods.add(fn);

  fn->_outer = new ArgSymbol(INTENT_BLANK, "outer", outerType);
  fn->_outer->addFlag(FLAG_GENERIC); // Arg expects a real object :-P.
  fn->insertFormalAtHead(new DefExpr(fn->_outer));
  fn->insertFormalAtHead(new DefExpr(new ArgSymbol(INTENT_BLANK,
                                                   "_mt",
                                                   dtMethodToken)));
  fn->addFlag(FLAG_METHOD);

  fn->addFlag(FLAG_METHOD_PRIMARY);

  Expr* insertPoint = outerType->symbol->defPoint;

  while (toTypeSymbol(insertPoint->parentSymbol))
    insertPoint = insertPoint->parentSymbol->defPoint;

  insertPoint->insertBefore(fn->defPoint->remove());
}


/************************************ | *************************************
*                                                                           *
*                                                                           *
************************************* | ************************************/

static void resolveGotoLabels() {
  forv_Vec(GotoStmt, gs, gGotoStmts) {
    SET_LINENO(gs);

    if (SymExpr* label = toSymExpr(gs->label)) {
      if (label->var == gNil) {
        LoopStmt* loop = LoopStmt::findEnclosingLoop(gs);

        if (!loop)
          USR_FATAL(gs, "break or continue is not in a loop");

        if (gs->gotoTag == GOTO_BREAK) {
          Symbol* breakLabel = loop->breakLabelGet();

          INT_ASSERT(breakLabel);
          gs->label->replace(new SymExpr(breakLabel));

        } else if (gs->gotoTag == GOTO_CONTINUE) {
          Symbol* continueLabel = loop->continueLabelGet();
          INT_ASSERT(continueLabel);

          gs->label->replace(new SymExpr(continueLabel));

        } else
          INT_FATAL(gs, "unexpected goto type");
      }

    } else if (UnresolvedSymExpr* label = toUnresolvedSymExpr(gs->label)) {
      const char* name = label->unresolved;
      LoopStmt*   loop = LoopStmt::findEnclosingLoop(gs);

      while (loop && (!loop->userLabel || strcmp(loop->userLabel, name))) {
        loop = LoopStmt::findEnclosingLoop(loop->parentExpr);
      }

      if (!loop) {
        USR_FATAL(gs, "bad label on break or continue");
      }

      if (gs->gotoTag == GOTO_BREAK)
        label->replace(new SymExpr(loop->breakLabelGet()));

      else if (gs->gotoTag == GOTO_CONTINUE)
        label->replace(new SymExpr(loop->continueLabelGet()));

      else
        INT_FATAL(gs, "unexpected goto type");
    }
  }
}

/************************************ | *************************************
*                                                                           *
*                                                                           *
************************************* | ************************************/

static void resolveUnresolvedSymExpr(UnresolvedSymExpr*       unresolvedSymExpr,
                                     Vec<UnresolvedSymExpr*>& skipSet);

static void resolveModuleCall(CallExpr* call, Vec<UnresolvedSymExpr*>& skipSet);
static bool isMethodName(const char* name, Type* type);
static bool isMethodNameLocal(const char* name, Type* type);

#ifdef HAVE_LLVM
static bool tryCResolve(ModuleSymbol* module, const char* name);
static bool tryCResolve_set(ModuleSymbol*                     module,
                            const char*                       name,
                            llvm::SmallSet<ModuleSymbol*, 24> already_checked);
#endif

static void resolveUnresolvedSymExprs()
{
  Vec<UnresolvedSymExpr*> skipSet;

  //
  // Translate M.x where M is a ModuleSymbol into just x where x is
  // the symbol in module M; for functions, insert a "module=" token
  // that is used to determine visible functions.
  //

  int max_resolved = 0;

  forv_Vec(UnresolvedSymExpr, unresolvedSymExpr, gUnresolvedSymExprs) {
    resolveUnresolvedSymExpr(unresolvedSymExpr, skipSet);
    max_resolved++;
  }

  forv_Vec(CallExpr, call, gCallExprs) {
    resolveModuleCall(call, skipSet);
  }

  int i = 0;

  // Note that the extern C resolution might add new UnresolvedSymExprs, and it
  // might do that within resolveModuleCall, so we try resolving unresolved
  // symbols a second time as the extern C block support might have added some.
  // Alternatives include:
  //  - have the extern C wrapper-builder directly call resolveUnresolved
  //      (but that complicates the way scopeResolve works now)
  //  - import all C symbols at an earlier point
  //      (but that might add lots of unused garbage to the Chapel AST
  //       for e.g. #include <stdio.h>; and it might cause the C-to-Chapel
  //       translater to need to handle more platform/compiler-specific stuff,
  //       and it might lead to extra naming conflicts).
  forv_Vec(UnresolvedSymExpr, unresolvedSymExpr, gUnresolvedSymExprs) {
    // Only try resolving symbols that are new after last attempt.
    if( i >= max_resolved ) {
      resolveUnresolvedSymExpr(unresolvedSymExpr, skipSet);
    }
    i++;
  }

  skipSet.clear();
}

static void resolveUnresolvedSymExpr(UnresolvedSymExpr* unresolvedSymExpr,
                                     Vec<UnresolvedSymExpr*>& skipSet) {
  if (skipSet.set_in(unresolvedSymExpr))
    return;

  const char* name = unresolvedSymExpr->unresolved;
  if (!strcmp(name, "."))
    return;

  // Skip unresolveds that are not in the tree.
  if (!unresolvedSymExpr->parentSymbol)
    return;

  SET_LINENO(unresolvedSymExpr);

  Symbol* sym = lookup(unresolvedSymExpr, name);

  //
  // handle function call without parentheses
  //
  if (FnSymbol* fn = toFnSymbol(sym)) {
    if (!fn->_this && fn->hasFlag(FLAG_NO_PARENS)) {
      unresolvedSymExpr->replace(new CallExpr(fn));
      return;
    }
  }

  // sjd: stopgap to avoid shadowing variables or functions by methods
  if (FnSymbol* fn = toFnSymbol(sym))
    if (fn->hasFlag(FLAG_METHOD))
      sym = NULL;

  SymExpr* symExpr = NULL;

  if (sym) {
    if (!isFnSymbol(sym)) {
      symExpr = new SymExpr(sym);
      unresolvedSymExpr->replace(symExpr);
    }
    else if (isFnSymbol(sym)) {
      Expr* parent = unresolvedSymExpr->parentExpr;

      if (parent) {
        CallExpr *call = toCallExpr(parent);

        if (((call) && (call->baseExpr != unresolvedSymExpr)) || (!call)) {
          //If the function is being used as a first-class value, handle
          // this with a primitive and unwrap the primitive later in
          // functionResolution
          CallExpr *prim_capture_fn = new CallExpr(PRIM_CAPTURE_FN);

          unresolvedSymExpr->replace(prim_capture_fn);
          prim_capture_fn->insertAtTail(unresolvedSymExpr);

          // Don't do it again if for some reason we return
          // to trying to resolve this symbol.
          skipSet.set_add(unresolvedSymExpr);
          return;
        }
      }
    }
  } 

  // Apply 'this' and 'outer' in methods where necessary
  {
    Expr* expr = symExpr;

    if (!expr)
      expr = unresolvedSymExpr;

    Symbol* parent = expr->parentSymbol;

    while (!toModuleSymbol(parent)) {
      if (FnSymbol* method = toFnSymbol(parent)) {

        // stopgap bug fix: do not let methods shadow symbols
        // that are more specific than methods
        if (sym && sym->defPoint->getFunction() == method)
          break;

        if (method->_this && (!symExpr || symExpr->var != method->_this)) {
          Type*       type = method->_this->type;
          TypeSymbol* cts  =
            (sym) ? toTypeSymbol(sym->defPoint->parentSymbol) : NULL;

          if ((cts && isAggregateType(cts->type)) ||
              isMethodName(name, type)) {
            CallExpr* call = toCallExpr(expr->parentExpr);

            if (call && call->baseExpr == expr &&
                call->numActuals() >= 2 &&
                toSymExpr(call->get(1)) &&
                toSymExpr(call->get(1))->var == gMethodToken) {
              UnresolvedSymExpr* use = new UnresolvedSymExpr(name);

              expr->replace(use);

              skipSet.set_add(use);
            } else {
              AggregateType* ct        = toAggregateType(type);
              int            nestDepth = 0;

              if (isMethodName(name, type)) {
                while (ct && !isMethodNameLocal(name, ct)) {
                  // count how many classes out from current depth that
                  // this method is first defined in
                  nestDepth += 1;
                  ct = toAggregateType
                    (ct->symbol->defPoint->parentSymbol->type);
                }
              } else {
                while (ct && !ct->getField(name, false)) {
                  // count how many classes out from current depth that
                  // this symbol is first defined in
                  nestDepth += 1;
                  ct = toAggregateType(ct->symbol->defPoint->parentSymbol->type);
                }
              }

              Expr *dot = NULL;

              for (int i=0; i<=nestDepth; i++) {
                // Apply implicit this pointers and outer this pointers
                if (i == 0) {
                  if (i < nestDepth) {
                    dot = new CallExpr(".",
                                       method->_this,
                                       new_CStringSymbol("outer"));
                  } else {
                    if (isTypeSymbol(sym))
                      dot = new CallExpr(".", method->_this, sym);
                    else
                      dot = new CallExpr(".",
                                         method->_this,
                                         new_CStringSymbol(name));
                  }
                } else {
                  if (i < nestDepth) {
                    dot = new CallExpr(".",
                                       dot, new_CStringSymbol("outer"));
                  } else {
                    if (isTypeSymbol(sym))
                      dot = new CallExpr(".", dot, sym);
                    else
                      dot = new CallExpr(".", dot, new_CStringSymbol(name));
                  }
                }
              }

              expr->replace(dot);
            }
          }
          break;
        }
      }

      parent = parent->defPoint->parentSymbol;
    }
  }

#ifdef HAVE_LLVM
  if (!sym && externC && tryCResolve(unresolvedSymExpr->getModule(), name)) {
    //try resolution again since the symbol should exist now
    resolveUnresolvedSymExpr(unresolvedSymExpr, skipSet);
  }
#endif
}

//
// isMethodName returns true iff 'name' names a method of 'type'
//
static bool isMethodName(const char* name, Type* type) {
  if (!strcmp(name, type->symbol->name))
    return false;

  forv_Vec(Symbol, method, type->methods) {
    if (method && !strcmp(name, method->name))
      return true;
  }

  forv_Vec(Type, pt, type->dispatchParents) {
    if (isMethodName(name, pt))
      return true;
  }

  if (AggregateType* ct = toAggregateType(type)) {
    Type *outerType = ct->symbol->defPoint->parentSymbol->type;

    if (AggregateType* outer = toAggregateType(outerType))
      if (isMethodName(name, outer))
        return true;
  }

  return false;
}


//
// isMethodNameLocal returns true iff 'name' names a method of 'type'
// excluding methods of an outer type
//
static bool isMethodNameLocal(const char* name, Type* type) {
  if (!strcmp(name, type->symbol->name))
    return false;

  forv_Vec(Symbol, method, type->methods) {
    if (method && !strcmp(name, method->name))
      return true;
  }

  forv_Vec(Type, pt, type->dispatchParents) {
    if (isMethodName(name, pt))
      return true;
  }

  return false;
} 

static void resolveModuleCall(CallExpr* call, Vec<UnresolvedSymExpr*>& skipSet) {
  if (call->isNamed(".")) {
    if (SymExpr* se = toSymExpr(call->get(1))) {
      if (ModuleSymbol* mod = toModuleSymbol(se->var)) { 
        ModuleSymbol* enclosingModule = call->getModule();

        enclosingModule->moduleUseAdd(mod);

        SET_LINENO(call);

        Symbol*           sym      = NULL;
        const char*       mbr_name = get_string(call->get(2));

        // Can the identifier be mapped to something at this scope?
        if (symbolTable.count(mod->block) != 0) {
          SymbolTableEntry* entry = symbolTable[mod->block];

          if (entry->count(mbr_name) != 0) {
            sym = (*entry)[mbr_name];
          }
        }

        if (sym) {
          if (!sym->isVisible(call)) {
            // The symbol is not visible at this scope because it is
            // private to mod!  Error out
            USR_FATAL(call, "Cannot access '%s', '%s' is private to '%s'", mbr_name, mbr_name, mod->name);
          } else if (FnSymbol* fn = toFnSymbol(sym)) {
            if (!fn->_this && fn->hasFlag(FLAG_NO_PARENS)) {
              call->replace(new CallExpr(fn));
            } else {
              UnresolvedSymExpr* se = new UnresolvedSymExpr(mbr_name);

              skipSet.set_add(se);
              call->replace(se);

              CallExpr* parent = toCallExpr(se->parentExpr);
              INT_ASSERT(parent);

              parent->insertAtHead(mod);
              parent->insertAtHead(gModuleToken);
            }
          } else {
            call->replace(new SymExpr(sym));
          }
#ifdef HAVE_LLVM
        } else if (!sym && externC && tryCResolve(call->getModule(),mbr_name)) {
          // Try to resolve again now that the symbol should
          // be in the table
          resolveModuleCall(call, skipSet);
#endif

        } else {
          USR_FATAL_CONT(call,
                         "Symbol '%s' undeclared in module '%s'",
                         mbr_name,
                         mod->name);
        }
      }
    }
  }
}

#ifdef HAVE_LLVM
static bool tryCResolve(ModuleSymbol* module, const char* name) {
  llvm::SmallSet<ModuleSymbol*, 24> already_checked;

  return tryCResolve_set(module, name, already_checked);
}

static bool tryCResolve_set(ModuleSymbol* module, const char* name,
  llvm::SmallSet<ModuleSymbol*, 24> already_checked) {

  if (! module) return false;

  if (llvm_small_set_insert(already_checked, module)) {
   // already_checked.insert(module)) {
    // we added it to the set, so continue.
  } else {
    // It was already in the set.
    return false;
  }

  // Is it resolveable in this module?
  if (module->extern_info) {
    // Try resolving it
    Vec<Expr*> c_exprs;

    // Try to create an extern declaration for name,
    //  if it exists in the module's extern blocks.
    // The resulting Chapel extern declarations are put into
    //  c_exprs and will need to be resolved.
    convertDeclToChpl(module, name, c_exprs);

    if (c_exprs.count()) {
      forv_Vec(Expr*, c_expr, c_exprs) {
        Vec<DefExpr*> v;

        collectDefExprs(c_expr, v);

        addToSymbolTable(v);

        if (DefExpr* de = toDefExpr(c_expr)) {
          if (TypeSymbol* ts = toTypeSymbol(de->sym)) {
            if (AggregateType* ct = toAggregateType(ts->type)) {
              SET_LINENO(ct->symbol);
              // If this is a class DefExpr,
              //  make sure its initializer gets created.
              build_constructors(ct);
            }
          }
        }
      }

      //any new UnresolvedSymExprs will be called in another for loop
      // in scopeResolve.
      return true;
    }
  }

  // Otherwise, try the modules used by this module.
  forv_Vec(ModuleSymbol, usedMod, module->modUseList) {
    bool got = tryCResolve_set(usedMod, name, already_checked);

    if( got ) return true;
  }

  return false;
}

#endif


/************************************ | *************************************
*                                                                           *
* resolves EnumTypeName.fieldName to the symbol named fieldName in the      *
* enumerated type named EnumTypeName                                        *
*                                                                           *
************************************* | ************************************/

static void resolveEnumeratedTypes() {
  forv_Vec(CallExpr, call, gCallExprs) {
    if (call->isNamed(".")) {
      SET_LINENO(call);

      if (SymExpr* first = toSymExpr(call->get(1))) {
        if (EnumType* type = toEnumType(first->var->type)) {
          if (SymExpr* second = toSymExpr(call->get(2))) {
            const char* name;
            bool found = false;

            CallExpr* parent = toCallExpr(call->parentExpr);
            if( parent && parent->baseExpr == call ) {
              // This is a call e.g.
              // myenum.method( a )
              // aka call(call(. myenum "method") a)
              // so that call needs to go through normalize and resolve
              continue;
            }


            INT_ASSERT(get_string(second, &name));

            for_enums(constant, type) {
              if (!strcmp(constant->sym->name, name)) {
                call->replace(new SymExpr(constant->sym));
                found = true;
              }
            }

            if (!found) {
              USR_FATAL(call, 
                        "unresolved enumerated type symbol \"%s\"",
                        name);
            }
          }
        }
      }
    }
  }
}

/************************************ | *************************************
*                                                                           *
* delete the symbol table and module uses cache                             *
*                                                                           *
************************************* | ************************************/

static void destroyTable() {
  SymbolTable::iterator entry;

  for (entry = symbolTable.begin(); entry != symbolTable.end(); entry++) {
    delete entry->second;
  }

  symbolTable.clear();
}


//
// delete the module uses cache
//
static void destroyModuleUsesCaches() {
  std::map<BlockStmt*,Vec<UseExpr*>*>::iterator use;

  for (use = moduleUsesCache.begin(); use != moduleUsesCache.end(); use++) {
    delete use->second;
  }

  moduleUsesCache.clear();
}


/************************************ | *************************************
*                                                                           *
*                                                                           *
************************************* | ************************************/

static void renameDefaultType(Type* type, const char* newname);

static void renameDefaultTypesToReflectWidths(void) {
  renameDefaultType(dtInt[INT_SIZE_DEFAULT],         "int(64)");
  renameDefaultType(dtUInt[INT_SIZE_DEFAULT],        "uint(64)");
  renameDefaultType(dtReal[FLOAT_SIZE_DEFAULT],      "real(64)");
  renameDefaultType(dtImag[FLOAT_SIZE_DEFAULT],      "imag(64)");
  renameDefaultType(dtComplex[COMPLEX_SIZE_DEFAULT], "complex(128)");
}

static void renameDefaultType(Type* type, const char* newname) {
  if (strchr(type->symbol->name, '(') != NULL) {
    INT_FATAL("Renaming a default type that already seems to have a width");
  }

  type->symbol->name = astr(newname);
}

/************************************ | *************************************
*                                                                           *
*                                                                           *
************************************* | ************************************/

static void lookup(BaseAST* scope, const char * name,
                   std::vector<Symbol* >& symbols,
                   Vec<BaseAST*>& alreadyVisited,
                   std::set<int> rejectedPrivateIds,
                   BaseAST* callingContext);



static void    buildBreadthFirstModuleList(Vec<UseExpr*>* modules);

static void    buildBreadthFirstModuleList(Vec<UseExpr*>* modules,
                                           Vec<UseExpr*>* current,
                                           std::map<ModuleSymbol*, std::vector<UseExpr*> >* alreadySeen);

// Given a name and a scope, determine the symbol referred by that name in the
// context of that scope.
static Symbol* lookup(BaseAST* scope, const char* name) {
  Symbol * symbolResult = NULL;
  std::vector<Symbol * > symbolOptions;
  Vec<BaseAST*> nestedscopes;

  std::set<int> rejectedPrivateIds;
  // rejectedPrivateIds is a set of all ids for private symbols that we have
  // encountered and determined are not visible to us.  Though it adds storage
  // and requires a check of all later symbol matches once it has any contents,
  // it allows us to go back to a scope we may have partially traversed (and
  // left early due to finding the incorrect private symbol match).  It also
  // means that, in the event a private symbol lives in the internal or commonly
  // used standard modules, the user will not be flooded with multiple output
  // for the same incorrect match.

  // Lydia note: I would like to investigate the effect of traversing all call
  // expressions of the "." accessor.


  // Call inner lookup on scope, the name, the symbols return vector, and the
  // vector of ASTs already visited.
  lookup(scope, name, symbolOptions, nestedscopes, rejectedPrivateIds, scope);

  int numFound = symbolOptions.size();
  if (numFound == 0) {
    // No symbols found for this name
    symbolResult = NULL;
  } else if (numFound == 1) {
    // A unique symbol found for this name
      symbolResult = symbolOptions.front();
  } else {
    // Multiple symbols found for this name.  If at least one of them isn't
    // a function, we need to handle it now so error out.  Otherwise, function
    // resolution will handle it.
    for_vector(Symbol, sym, symbolOptions) {
      if (!isFnSymbol(sym))
        USR_FATAL_CONT(sym, "Symbol %s multiply defined", name);
    }
    USR_STOP();
    symbolResult = NULL;
  }

  return symbolResult;
  // return symbol matching the name
}

// Determines and obtains a method by the given name on the given type
//
// This function uses the same methodology as isMethodName but returns the
// symbol found instead of just a boolean
static FnSymbol* getMethod(const char* name, Type* type) {
  if (strcmp(name, type->symbol->name) == 0)
    return NULL;

  // Looks for name in methods defined directly on this type
  forv_Vec(FnSymbol, method, type->methods) {
    if (method && !strcmp(name, method->name))
      return method;
  }

  // Looks for name in methods defined on parent types
  forv_Vec(Type, pt, type->dispatchParents) {
    if (FnSymbol *sym = getMethod(name, pt))
      return sym;
  }

  // Looks for name in types wrapping this type definition
  if (AggregateType* ct = toAggregateType(type)) {
    Type *outerType = ct->symbol->defPoint->parentSymbol->type;

    if (AggregateType* outer = toAggregateType(outerType))
      if (FnSymbol *sym = getMethod(name, outer))
        return sym;
  }

  return NULL;
}

// For a scope and a given method, determine if the method is visible in this
// scope
// Lydia note (2015/06/26)
// Semantic issue not handled by this function: when a parenthesis-less method
// is defined by an outside module and the use of that module is at the same
// scope as another symbol of the same name as the method, which symbol should
// take precedent?  When the use is not present, both the prior version of
// scopeResolve and the current version don't resolve the symbol, leaving the
// decision to function resolution, which thinks it should have gotten the
// method that wasn't available
static bool methodMatched(BaseAST* scope, FnSymbol* method) {
  if (method->_this->type->symbol == scope) {
    return true;
  } else {
    BaseAST* curScope = getScope(scope);
    // Traverse up the scopes either until we find this method or until there
    // are no more scopes to traverse
    while (curScope) {
      if (TypeSymbol* ts = toTypeSymbol(scope)) {
        // Are we in a type symbol?
        if (Symbol* sym = getMethod(method->name, ts->type)) {
          // Does that type symbol have a method with the same name?
          if (sym == method) {
            // Is it us?
            return true;
          } else {
            // We are not in scope
            return false;
          }
        }
      }
      curScope = getScope(curScope);
    }
    return false;
  }
}

// inSymbolTable returns a Symbol* if there was an entry for this scope
// that matched this name, NULL otherwise.
static Symbol* inSymbolTable(BaseAST* scope, const char* name) {
  if (symbolTable.count(scope) != 0) {
    SymbolTableEntry* entry = symbolTable[scope];
    if (entry->count(name) != 0) {
      Symbol* sym = (*entry)[name];
      // If the symbol found isn't a method, or it was a method and we are
      // in the appropriate scope to add it (as determined by calling
      // methodMatched), then return the symbol
      FnSymbol* fn = toFnSymbol(sym);
      if (sym && (!sym->hasFlag(FLAG_METHOD) ||
                  (fn && (methodMatched(scope, fn)))))
        return sym;
    }
  }
  return NULL;
}

// If the current scope is an aggregate type, checks if the name refers to a
// field or method on that type.  If a match is found, return it.  Otherwise
// return NULL.
static Symbol* inType(BaseAST* scope, const char* name) {
  if (TypeSymbol* ts = toTypeSymbol(scope)) {
    if (AggregateType* ct = toAggregateType(ts->type)) {
      if (Symbol* sym = ct->getField(name, false)) {
        return sym;
      } else if (Symbol* fn = getMethod(name, ct)) {
        // There is a method of that name, is it visible?
        if (methodMatched(scope, toFnSymbol(fn))) {
          return fn;
        }
      }
    }
  }
  return NULL;
}

// Returns true if the symbol is already present in the vector, false otherwise
static bool isRepeat(std::vector<Symbol* >& symbols, Symbol* toAdd) {
  for (std::vector<Symbol* >::iterator it = symbols.begin();
       it != symbols.end(); ++it) {
    if (*it == toAdd) {
      return true;
    }
  }
  return false;
}

// Assumes that symbols contains nothing before entering this function
static bool lookupThisScopeAndUses(BaseAST* scope, const char * name,
                                   std::vector<Symbol* >& symbols,
                                   std::set<int> rejectedPrivateIds,
                                   BaseAST* callingContext) {
  INT_ASSERT(symbols.size() == 0);

  if (Symbol* sym = inSymbolTable(scope, name)) {
    if (sym->hasFlag(FLAG_PRIVATE)) {
      if (rejectedPrivateIds.find(sym->id) == rejectedPrivateIds.end()) {
        // The symbol found was not one of the already rejected private
        // symbols
        if (!sym->isVisible(callingContext)) {
          rejectedPrivateIds.insert(sym->id);
        } else {
          symbols.push_back(sym);
        }
      } // If it was already rejected, we definitely don't want to add it.
    } else {
      symbols.push_back(sym);
    }
  }

  if (Symbol* sym = inType(scope, name)) {
    if (isRepeat(symbols, sym)) {
      // If we're looking at the exact same Symbol, there's no need to add it
      // and we can just return.
      return true;
    }
    // When methods and fields can be private, need to check against the
    // rejected private symbols here.  But that's in the future.
    symbols.push_back(sym);
  }

  if (symbols.size() == 0) {
    // Nothing found so far, look into the uses.
    if (BlockStmt* block = toBlockStmt(scope)) {
      if (block->modUses) {
        Vec<UseExpr*>* moduleUses = NULL;

        if (moduleUsesCache.count(block) == 0) {
          moduleUses = new Vec<UseExpr*>();

          for_actuals(expr, block->modUses) {
            UseExpr* use = toUseExpr(expr);
            INT_ASSERT(use);

            moduleUses->add(use);
          }

          INT_ASSERT(moduleUses->n);

          buildBreadthFirstModuleList(moduleUses);

          if (enableModuleUsesCache)
            moduleUsesCache[block] = moduleUses;
        } else {
          moduleUses = moduleUsesCache[block];
        }

        forv_Vec(UseExpr, use, *moduleUses) {
          if (use) {
            // Make sure we skip the symbols we should skip
            if (use->excludes.size() > 0) {
              std::vector<const char*>::iterator matched;
              matched = std::find(use->excludes.begin(), use->excludes.end(), name);
              // If we had a match, move on to the next use statement instead
              // of checking for the match.
              if (matched != use->excludes.end())
                continue;
            } else if (use->includes.size() > 0) {
              if (std::find(use->includes.begin(), use->includes.end(), name) == use->includes.end())
                continue;
              // If we had a match in the only list, we can safely check for
              // that symbol in this scope.  Otherwise, we should continue
            }

            SymExpr* se = toSymExpr(use->mod);
            INT_ASSERT(se);
            ModuleSymbol* mod = toModuleSymbol(se->var);
            INT_ASSERT(mod);
            if (Symbol* sym = inSymbolTable(mod->block, name)) {
              if (sym->hasFlag(FLAG_PRIVATE)) {
                if (rejectedPrivateIds.find(sym->id) ==
                    rejectedPrivateIds.end()) {
                  // The symbol found was not one of the already rejected
                  // private symbols
                  if (!sym->isVisible(callingContext)) {
                    rejectedPrivateIds.insert(sym->id);
                  } else {
                    if (!isRepeat(symbols, sym)) {
                      symbols.push_back(sym);
                    }
                  }
                }
                // If it was already rejected, we don't want to add it.

              } else if (!isRepeat(symbols, sym)) {
                // Don't want to add if the symbol itself was already present.
                symbols.push_back(sym);
              }
            }
          } else {
            //
            // break on each new depth if a symbol has been found
            //
            if (symbols.size() > 0)
              break;
          }
        }

        if (symbols.size() > 0) {
          // We found a symbol in the module use.  This could conflict with the
          // function symbol's arguments if we are at the top level scope
          // within a function.  Note that we'd check the next scope up if
          // size() == 0, so we only need to do this check here because the
          // module case would hide it otherwise
          if (FnSymbol* fn = toFnSymbol(getScope(block))) {
            // The next scope up from the block statement is a function
            // symbol. That means that we need to check the arguments
            if (Symbol* sym = inSymbolTable(fn, name)) {
              // We found it in the arguments.  This should cause a conflict,
              // because it is probably an error that the user had the same
              // name as a module level variable.
              USR_WARN(sym, "Module level symbol is hiding function argument '%s'", name);
              //symbols.push_back(sym);
              // If we wanted this to be an error case, uncomment the above line
            }
          }
        }
      }
    }
  }

  return symbols.size() != 0;
}


// Recursive look up - separates the checks which occur in the scope from the
// steps that occur to get the next scope.
//
// Note that having this set up would make it easier to check the entirety of
// an access call (M1.M2.M3, for instance) as the recursion does not occur in
// the innermost scope.
static void lookup(BaseAST* scope, const char * name,
                   std::vector<Symbol* >& symbols,
                   Vec<BaseAST*>& alreadyVisited,
                   std::set<int> rejectedPrivateIds,
                   BaseAST* callingContext) {
  if (!alreadyVisited.set_in(scope)) {
    alreadyVisited.set_add(scope);

    if (lookupThisScopeAndUses(scope, name, symbols, rejectedPrivateIds, callingContext)) {
      // We've found an instance here.
      // Lydia note: in the access call case, we'd want to look in our
      // surrounding scopes for the symbols on the left and right part of the
      // call (if any) to verify we were finding anything in particular.
      // A symbol could be visible in the innermost scope because it was defined
      // in an outer scope (for instance, if M1 defines foo, M2 doesn't shadow
      // it and we're looking for M1.M2.foo), so that is something to keep in
      // mind as well.

      return;
    }

    if (scope->getModule()->block == scope) {
      if (getScope(scope))
        lookup(getScope(scope), name, symbols, alreadyVisited, rejectedPrivateIds, callingContext);
    } else {
      // Otherwise, look in the next scope up.
      FnSymbol* fn = toFnSymbol(scope);
      if (fn && fn->_this) {
        // If we're currently in a method, the next scope up is anything visible
        // within the aggregate type
        AggregateType* ct = toAggregateType(fn->_this->type);
        if (ct)
          lookup(ct->symbol, name, symbols, alreadyVisited, rejectedPrivateIds, callingContext);
      }
      // Check if found something in last lookup call
      if (symbols.size() == 0) {
        // If we didn't find something in the aggregate type that matched, or we
        // weren't in an aggregate type method, so look at next scope up.
        lookup(getScope(scope), name, symbols, alreadyVisited, rejectedPrivateIds, callingContext);
      }
    }
  }
}

static void buildBreadthFirstModuleList(Vec<UseExpr*>* modules) {
  std::map<ModuleSymbol*, std::vector<UseExpr* > > seen;

  return buildBreadthFirstModuleList(modules, modules, &seen);
}

static bool skipMod(ModuleSymbol* mod,
                    std::map<ModuleSymbol*, std::vector<UseExpr*> >* seen,
                    std::vector<const char*> limitations,
                    bool except);

// If the uses of a particular module are considered its level 1 uses, then
// this function will only add level 2 and lower uses to the modules vector
// argument.
static void buildBreadthFirstModuleList(Vec<UseExpr*>* modules,
                                        Vec<UseExpr*>* current,
                                        std::map<ModuleSymbol*, std::vector<UseExpr*> >* alreadySeen) {
  modules->add(NULL); // use NULL sentinel to identify modules of equal depth

  Vec<UseExpr*> next;

  forv_Vec(UseExpr, module, *current) {
    if (!module) {
      break;
    } else {
      SymExpr* se = toSymExpr(module->mod);
      INT_ASSERT(se);
      ModuleSymbol* mod = toModuleSymbol(se->var);
      INT_ASSERT(mod);
      if (mod->block->modUses) {
        for_actuals(expr, mod->block->modUses) {
          UseExpr*      use = toUseExpr(expr);
          INT_ASSERT(use);

          SymExpr* useSE = toSymExpr(use->mod);
          INT_ASSERT(useSE);

          ModuleSymbol* useMod = toModuleSymbol(useSE->var);
          INT_ASSERT(useMod);

          std::vector<const char*> limitations; // size is 0
          bool except = false;
          if (module->includes.size() > 0) {
            limitations = module->includes;
          } else if (module->excludes.size() > 0) {
            limitations = module->excludes;
            except = true;
          }

          if (!skipMod(useMod, alreadySeen, limitations, except)) {
            UseExpr* newUse = NULL;
            if (!useMod->hasFlag(FLAG_PRIVATE)) {
              // Uses of private modules are not transitive - the symbols in the
              // private modules are only visible to itself and its immediate
              // parent.  Therefore, if the symbol is private, we will not
              // traverse it further and will merely add it to the alreadySeen
              // vector.

              if (module->excludes.size() > 0) {
                // In order to properly block except'ed identifiers from being
                // in scope, we need to propogate them to later uses.  This
                // should only affect the starting module's use chain.

                // Things become more complicated if the use we are propogating
                // these 'except'ed symbols to specifies an 'only' list.
                if (use->includes.size() > 0) {
                  // In that case, we want to check if any of the identifiers
                  // in the 'except' list are specified by the 'only' list, and
                  // not place them in the new 'only' list.
                  std::vector<const char*>* newOnlyList = new std::vector<const char*>();
                  for_vector(const char, includeMe, use->includes) {
                    if (std::find(module->excludes.begin(), module->excludes.end(), includeMe) == module->excludes.end()) {
                      // We didn't find this symbol in the list to exclude, so
                      // add it.
                      newOnlyList->push_back(includeMe);
                    }
                  }
                  if (newOnlyList->size() == use->includes.size()) {
                    // The except list didn't cut down on our include list.
                    // No need to create a new UseExpr, just use the current one
                    next.add(use);
                    modules->add(use);
                  } else {
                    SET_LINENO(use);
                    newUse = new UseExpr(use->mod, newOnlyList, false);
                    next.add(newUse);
                    modules->add(newUse);
                    limitations = *newOnlyList;
                  }
                } else {
                  // Handles case where inner use has an 'except' list, or is
                  // just a plain use.
                  newUse = use->copy();

                  for_vector(const char, toExclude, module->excludes) {
                    newUse->excludes.push_back(toExclude);
                  }
                  next.add(newUse);
                  modules->add(newUse);
                  limitations = newUse->excludes;
                  except = true;
                }
              } else if (module->includes.size() > 0) {
                // In order to properly narrow the scope drawn in with an 'only'
                // clause, we need to propogate its contents to later uses.
                // This should only affect the starting module's use chain.

                // Things become more complicated if the use we are propogating
                // these 'only'ed symbols to specifies an 'except' or 'only'
                // list.
                if (use->excludes.size() > 0) {
                  std::vector<const char*>* newOnlyList = new std::vector<const char*>();
                  for_vector(const char, includeMe, module->includes) {
                    if (std::find(use->excludes.begin(), use->excludes.end(), includeMe) == use->excludes.end()) {
                      // We didn't find this symbol in the list to exclude, so
                      // add it.
                      newOnlyList->push_back(includeMe);
                    }
                  }
                  if (newOnlyList->size() > 0) {
                    // At least some of the identifiers in the 'only' list
                    // weren't in the inner 'except' list.  Modify the use to
                    // 'only' include those from the original 'only' list which
                    // weren't in the inner 'except' list (could be all of them)
                    SET_LINENO(use);
                    newUse = new UseExpr(use->mod, newOnlyList, false);
                    next.add(newUse);
                    modules->add(newUse);
                    limitations = *newOnlyList;
                  } // else, all the 'only' identifiers were in the 'except'
                  // list so this module use will give us nothing.
                } else if (use->includes.size() > 0) {
                  SET_LINENO(use);
                  std::vector<const char*>* newOnlyList = new std::vector<const char*>();
                  for_vector(const char, includeMe, module->includes) {
                    if (std::find(use->includes.begin(), use->includes.end(), includeMe) != use->includes.end()) {
                      // We found this symbol in both 'only' lists, so add it
                      // to the union of them.
                      newOnlyList->push_back(includeMe);
                    }
                  }
                  if (newOnlyList->size() > 0) {
                    // There were symbols that were in both 'only' lists, so
                    // this module use is still interesting.
                    SET_LINENO(use);
                    newUse = new UseExpr(use->mod, newOnlyList, false);
                    next.add(newUse);
                    modules->add(newUse);
                    limitations = *newOnlyList;
                  } // else, all of the 'only' identifiers in the outer use
                  // were missing from the inner use's 'only' list, so this
                  // module use will give us nothing.
                } else {
                  // The inner use did not specify an 'except' or 'only' list,
                  // so propogate our 'only' list to it.
                  newUse = use->copy();
                  for_vector(const char, toInclude, module->includes) {
                    newUse->includes.push_back(toInclude);
                  }
                  next.add(newUse);
                  modules->add(newUse);
                  limitations = newUse->includes;
                }
              } else {
                // There wasn't any additional work to perform, just add the
                // use as is.
                next.add(use);
                modules->add(use);
              }
            }

            // Store in alreadySeen the most accurate portrayal of the use
            // as it occured in this call chain.
            if (newUse != NULL) {
              (*alreadySeen)[toModuleSymbol(useMod)].push_back(newUse);
            } else {
              (*alreadySeen)[toModuleSymbol(useMod)].push_back(use);
            }
          }
        }
      }
    }
  }

  if (next.n) {
    buildBreadthFirstModuleList(modules, &next, alreadySeen);
  }
}

// Mod is the module whose use we are interested in
// seen is a map of modules to the uses of them we've seen
// limitations is the 'except'/'only' list of the use we are currently in
// except indicates whether limitations refers to an 'except' list or an 'only'
//   list
static bool skipMod(ModuleSymbol* mod,
                    std::map<ModuleSymbol*, std::vector<UseExpr*> >* seen,
                    std::vector<const char*> limitations,
                    bool except) {
  std::vector<UseExpr*> vec = (*seen)[mod];
  if (vec.size() > 0) {
    // We've already seen a use of this module, but it might not be thorough
    // enough to justify skipping it.
    for_vector(UseExpr, use, vec) {
      if (use->includes.size() == 0 && use->excludes.size() == 0) {
        // The use we saw covered the entire module.  No need to look at it
        // again
        return true;
      }
      if (limitations.size() > 0) {
        // Limitations helps determine whether this use or the new use is
        // more specific.  If the new use generates a subset of the symbols
        // this current use covers, then we don't need to go into it again.
        // If the new use would include a symbol that the current use does
        // not, then we must traverse it.
        // As an example, `use Foo except A, B` is a subset of
        // `use Foo except A` and `use Foo except B`, but not of
        // `use Foo except C`.
        //
        // `use Foo only C` is a subset of
        // `use Foo except A` and `use Foo only A, C`, but not of
        // `use Foo only A`.

        if (except) {
          // New use has 'except' list.  This may be more general than current
          // use, so we might want to dive into it.
          if (use->excludes.size() > 0) {
            // Current use has 'except' list.
            if (use->excludes.size() <= limitations.size()) {
              // We are excluding more symbols than the current use, or the
              // same number of symbols.
              uint numSame = 0;
              for_vector(const char, exclude, use->excludes) {
                if (std::find(limitations.begin(), limitations.end(), exclude) != limitations.end()) {
                  numSame++;
                }
              }
              // If all of the current use's excludes are in the new use's
              // list, it is unnecessary so should be skipped.
              if (numSame == use->excludes.size()) {
                return true;
              }
            } else {
              // We are excluding less symbols than the current use.  We are
              // more general. Keep looking for a more general use.
              continue;
            }
          } else if (use->includes.size() > 0) {
            // current use has 'only' list.  'Only' lists are usually more
            // restrictive than 'except' lists, and determining whether a
            // long 'only' list is less restrictive than a long 'except' list
            // doesn't seem beneficial in the long run, so continue looking for
            // a more general use.
            continue;
          }
        } else {
          // New use has 'only' list.  This is likely more specific than the
          // current use, so we might not need to dive into it.
          if (use->excludes.size() > 0) {
            int numSame = 0;
            for_vector(const char, include, limitations) {
              if (std::find(use->excludes.begin(), use->excludes.end(), include) != use->excludes.end()) {
                numSame++;
              }
            }
            if (numSame > 0) {
              // Some of the names in the 'only' list were present in the
              // 'except' list, so keep looking for a more general use
              continue;
            } else {
              // None of the 'only' names were excluded, so the new use was
              // covered by this use.
              return true;
            }
          } else if (use->includes.size() < limitations.size()) {
            // We know the current use has an 'only' list.  Since it is smaller
            // than the new 'only' list, the new one must include more symbols.
            // Keep searching for a more general use.
            continue;
          } else {
            uint numSame = 0;
            for_vector(const char, include, limitations) {
              if (std::find(use->includes.begin(), use->includes.end(), include) != use->includes.end()) {
                numSame++;
              }
            }
            if (numSame == limitations.size()) {
              // The new use has an 'only' list that is completely covered by
              // the current use, so it is more general.
              return true;
            }
          }
        }
      }
    }
  }
  // We didn't find a more general use.
  return false;
}

// Returns true if this module is capable of being used or traversed as part of
// an access in the provided scope, false if the module is private and the
// scope is not in its direct parent
bool Symbol::isVisible(BaseAST* scope) const {
  if (!hasFlag(FLAG_PRIVATE)) {
    // If it isn't public, it is trivially visible.
    return true;
  } else {
    BaseAST* parentScope = getScope(defPoint);
    INT_ASSERT(parentScope != NULL); // Should be true, given we found this
    // module symbol.

    // We need to walk up scopes until we either find our parent scope (in
    // which case, we're visible if it "use"s us) or we run out of scope to
    // check against (in which case we are most certainly *not* visible)
    BaseAST* searchScope = scope;
    while (searchScope != NULL) {
      if (searchScope == parentScope) {
        return true;
      }

      searchScope = getScope(searchScope);
      // Keep walkin', we didn't find the parent scope yet.
    }

    // We got to the top of the scope without finding the parent.
    return false;
  }
}

/************************************ | *************************************
*                                                                           *
* getScope returns the BaseAST that corresponds to the scope where 'ast'    *
* exists; 'ast' must be an Expr or a Symbol.  Note that if you pass this a  *
* BaseAST that defines a scope, the BaseAST that defines the scope where it *
* exists will be returned.                                                  *
*                                                                           *
* Thus if a BlockStmt nested in another BlockStmt is passed to getScope,    *
* the outer BlockStmt will be returned.                                     *
*                                                                           *
************************************* | ************************************/

static BaseAST* getScope(BaseAST* ast) {
  if (Expr* expr = toExpr(ast)) {
    BlockStmt* block = toBlockStmt(expr->parentExpr);

    // SCOPELESS and TYPE blocks do not define scopes
    if (block && block->blockTag == BLOCK_NORMAL) {
      return block;

    } else if (expr->parentExpr) {
      return getScope(expr->parentExpr);

    } else if (FnSymbol* fn = toFnSymbol(expr->parentSymbol)) {
      return fn;

    } else if (TypeSymbol* ts = toTypeSymbol(expr->parentSymbol)) {
      if (isEnumType(ts->type) || isAggregateType(ts->type)) {
        return ts;
      }
    }

    if (expr->parentSymbol == rootModule)
      return NULL;

    else
      return getScope(expr->parentSymbol->defPoint);

  } else if (Symbol* sym = toSymbol(ast)) {
    if (sym == rootModule)
      return NULL;
    else
      return getScope(sym->defPoint);
  }

  INT_FATAL(ast, "getScope expects an Expr or a Symbol");

  return NULL;
}
<|MERGE_RESOLUTION|>--- conflicted
+++ resolved
@@ -394,7 +394,7 @@
 //
 // Helper routine to factor some 'use' error messages into a single place
 //
-static void printModuleUseError(CallExpr* useExpr, 
+static void printModuleUseError(UseExpr* useExpr, 
                                 Symbol* sym = NULL) {
   if (sym && !sym->isImmediate()) {
     if (sym->name) {
@@ -414,7 +414,7 @@
 // if the symbol in question is a module symbol return it; otherwise,
 // generate an error.
 //
-static ModuleSymbol* getUsedModuleSymbol(CallExpr* useExpr, Symbol* symbol) {
+static ModuleSymbol* getUsedModuleSymbol(UseExpr* useExpr, Symbol* symbol) {
   if (ModuleSymbol* mod = toModuleSymbol(symbol)) {
     return mod;
   } else {
@@ -427,18 +427,11 @@
 // Return the module imported by a use call.  The module returned could be
 // nested: e.g. "use outermost.middle.innermost;"
 //
-<<<<<<< HEAD
 static ModuleSymbol* getUsedModule(Expr* expr, UseExpr* useCall) {
-  ModuleSymbol* mod    = NULL;
-  Symbol*       symbol = NULL;
-
-=======
-static ModuleSymbol* getUsedModule(Expr* expr, CallExpr* useCall) {
   //
   // This handles the simple case of 'use <symbol>' (as well as error
   // cases that try to use non-module symbols)
   //
->>>>>>> a941b9c7
   if (SymExpr* sym = toSymExpr(expr)) {
     if (Symbol* symbol = sym->var) {
       return getUsedModuleSymbol(useCall, symbol);
@@ -459,7 +452,7 @@
       return NULL;
     }
 
-  }  else if (CallExpr* call = toCallExpr(expr)) {
+  } else if (CallExpr* call = toCallExpr(expr)) {
     //
     // This handles the case of 'use <symbol>.<symbol>' (as well as
     // error cases in which other expressions than '.' are used)
