/*
 * Copyright 2004-2015 Cray Inc.
 * Other additional copyright holders may be indicated within.
 * 
 * The entirety of this work is licensed under the Apache License,
 * Version 2.0 (the "License"); you may not use this file except
 * in compliance with the License.
 * 
 * You may obtain a copy of the License at
 * 
 *     http://www.apache.org/licenses/LICENSE-2.0
 * 
 * Unless required by applicable law or agreed to in writing, software
 * distributed under the License is distributed on an "AS IS" BASIS,
 * WITHOUT WARRANTIES OR CONDITIONS OF ANY KIND, either express or implied.
 * See the License for the specific language governing permissions and
 * limitations under the License.
 */

#include "scopeResolve.h"

#include "astutil.h"
#include "build.h"
#include "codegen.h"
#include "expr.h"
#include "stmt.h"
#include "stringutil.h"
#include "symbol.h"
#include "type.h"
#include "vec.h"

#ifdef HAVE_LLVM

// Functions for converting parsed Clang AST (ie C declarations)
// into Chapel. Note that these functions might create new
// UnresolvedSymExprs that need to be handled in scopeResolve.


//For naming of variadic function variables (and temporary names for void *'s).
static int query_uid = 1;


//Given a clang type, returns the corresponding chapel type (usually as 
//  an UnresolvedSymExpr to be resolved by scopeResolve).
static Expr* convertToChplType(ModuleSymbol* module, const clang::Type *type, Vec<Expr*> & results, const char* typedefName=NULL) {
  //pointers
  if (type->isPointerType()) {
    Expr* pointee = convertToChplType(module, type->getPointeeType().getTypePtr(), results);
    if (UnresolvedSymExpr* se = toUnresolvedSymExpr(pointee)) {
      const char* name = se->unresolved;
      //Pointers to c_char must be converted to Chapel's C string type.
      //Question: Should this only apply to const char*?
      if ( 0 == strcmp(name, "c_char") )
        return new UnresolvedSymExpr("c_string"); 
    }

    // void *  generates as c_void_ptr.
    if(!pointee) {
      return new UnresolvedSymExpr("c_void_ptr");
    }

    //Pointers (other than char*) are represented as calls to
    //_ddata(chapel_type).
    // PRIM_ACTUALS_LIST is not needed here.
    return new CallExpr(new UnresolvedSymExpr("c_ptr"), pointee);

  //structs
  } else if (type->isStructureType()) { 
      clang::RecordDecl *rd = type->getAsStructureType()->getDecl();
      const char* tmp_name = astr(rd->getNameAsString().c_str());
      const char* cname = tmp_name;

      if (!llvmCodegen) { 
        cname = astr("struct ", cname);
      }

      // For handling typedef struct { } bar
      //   ie an anonymous struct, use the name in the typedef.
      if( tmp_name[0] == '\0' && typedefName ) {
        cname = tmp_name = typedefName;
      }

      //don't create a new struct if it already exists
      // So we've found something.... set it as converted.
      if( ! alreadyConvertedExtern(module, cname) ) {
        setAlreadyConvertedExtern(module, cname);

        //convert the struct to Chapel
        BlockStmt* fields = new BlockStmt();

        for (clang::RecordDecl::field_iterator it = rd->field_begin(); it != rd->field_end(); ++it) {
          clang::FieldDecl* field      = (*it);
          const char*       field_name = astr(field->getNameAsString().c_str());
          Expr*             field_type = convertToChplType(module, field->getType().getTypePtr(), results);
          DefExpr*          varDefn    = new DefExpr(new VarSymbol(field_name), NULL, field_type);
          BlockStmt*        stmt       = buildChapelStmt(varDefn);
          std::set<Flag>    flags;

          fields->insertAtTail(buildVarDecls(stmt, flags, NULL));
        }

        DefExpr* strct = buildClassDefExpr(tmp_name, new AggregateType(AGGREGATE_RECORD), NULL, fields, FLAG_EXTERN, NULL);

        //...and patch up the resulting struct so that its cname is
        //  correct and codegen can find it.       
        if (strct) {
          strct->sym->cname = cname;
          results.add(strct);
        }
      }

      return new UnresolvedSymExpr(tmp_name);
  } else {
    
    // Check for enum types, which are really some sort of integer type
    if (type->isEnumeralType()) {
      clang::QualType qType = type->getCanonicalTypeInternal();
      const clang::Type* cType = qType.getTypePtrOrNull();
      const clang::EnumType* e = llvm::dyn_cast<clang::EnumType>(cType);
      clang::EnumDecl* ed = e->getDecl()->getCanonicalDecl();
      clang::QualType iType = ed->getCanonicalDecl()->getIntegerType();
      type = iType.getTypePtrOrNull();
      INT_ASSERT(type && "Could not get enum integer type pointer");
    }

    // handle numeric types
    
    //Unsigned types
    if (type->isSpecificBuiltinType(clang::BuiltinType::Bool))
      return new UnresolvedSymExpr("bool");
    if (type->isSpecificBuiltinType(clang::BuiltinType::Char_U))
      return new UnresolvedSymExpr("c_char");
    if (type->isSpecificBuiltinType(clang::BuiltinType::UChar))
      return new UnresolvedSymExpr("c_uchar");
    if (type->isSpecificBuiltinType(clang::BuiltinType::UShort))
      return new UnresolvedSymExpr("c_ushort");
    if (type->isSpecificBuiltinType(clang::BuiltinType::UInt))
      return new UnresolvedSymExpr("c_uint");
    if (type->isSpecificBuiltinType(clang::BuiltinType::ULong))
      return new UnresolvedSymExpr("c_ulong");
    if (type->isSpecificBuiltinType(clang::BuiltinType::ULongLong))
      return new UnresolvedSymExpr("c_ulonglong");
    //Signed types
    if (type->isSpecificBuiltinType(clang::BuiltinType::Char_S))
      return new UnresolvedSymExpr("c_char");
    if (type->isSpecificBuiltinType(clang::BuiltinType::SChar))
      return new UnresolvedSymExpr("c_schar");
    if (type->isSpecificBuiltinType(clang::BuiltinType::Short))
      return new UnresolvedSymExpr("c_short");
    if (type->isSpecificBuiltinType(clang::BuiltinType::Int))
      return new UnresolvedSymExpr("c_int");
    if (type->isSpecificBuiltinType(clang::BuiltinType::Long))
      return new UnresolvedSymExpr("c_long");
    if (type->isSpecificBuiltinType(clang::BuiltinType::LongLong))
      return new UnresolvedSymExpr("c_longlong");
    if (type->isSpecificBuiltinType(clang::BuiltinType::Float))
      return new UnresolvedSymExpr("c_float");
    if (type->isSpecificBuiltinType(clang::BuiltinType::Double))
      return new UnresolvedSymExpr("c_double");

    if (type->isVoidType()) return NULL;

  } 
  //give up...
  INT_FATAL("Unsupported type in extern \"C\" block.");
  return NULL;
}

static void convertMacroToChpl(ModuleSymbol* module, const char* name, Type* chplType, Vec<Expr*> & results) {
  if( ! module->extern_info ) return;

  VarSymbol* v = new VarSymbol(name, chplType);
  v->addFlag(FLAG_EXTERN);
  v->addFlag(FLAG_CONST);
  results.add(new DefExpr(v));
  forv_Vec(Expr*, result, results) {
    if (!result->inTree()) {
      SET_LINENO(result);
      module->block->insertAtHead(result);
    }
  }
  setAlreadyConvertedExtern(module, name);
}

void convertDeclToChpl(ModuleSymbol* module, const char* name, Vec<Expr*> & results) {
  if (name == NULL || !externC || !strcmp(".", name) || !strcmp("", name))
   return;

  //If module doesn't have an extern block, we shouldn't be here.
  if (!module->extern_info) return;

  //If we've already converted this, return immediately to
  //  avoid multiple Chapel definitions.
  if( alreadyConvertedExtern(module, name) ) return;

  clang::NamedDecl* cdecl = NULL;
  Type* chplType = NULL;

  // If we've got nothing... give up.
  if(!lookupInExternBlock(module, name, &cdecl, &chplType)) return;

  // Now, if we have no cdecl, it may be a macro.
  if( ! cdecl ) {
    convertMacroToChpl(module, name, chplType, results);
    return;
  }

  //struct
  if (clang::RecordDecl *rd = llvm::dyn_cast<clang::RecordDecl>(cdecl)) {
    results.add(convertToChplType(module, rd->getTypeForDecl(), results));
  }

  //enum constant
  if (clang::EnumConstantDecl *ed = 
      llvm::dyn_cast<clang::EnumConstantDecl>(cdecl)) {
    //results.add(convertToChplType(module, rd->getTypeForDecl(), results));
    VarSymbol* v = new VarSymbol(name);
    v->addFlag(FLAG_EXTERN);
    v->addFlag(FLAG_CONST);
    results.add(new DefExpr(v, NULL, convertToChplType(module, ed->getType().getTypePtr(), results)));
  }


  //vars
  else if (clang::VarDecl *vd = llvm::dyn_cast<clang::VarDecl>(cdecl)) {
    VarSymbol* v = new VarSymbol(name);
    v->addFlag(FLAG_EXTERN);
    results.add(new DefExpr(v, NULL, convertToChplType(module, vd->getType().getTypePtr(), results)));
  }

  //typedefs
  else if (clang::TypedefNameDecl *tdn = llvm::dyn_cast<clang::TypedefNameDecl>(cdecl)) {

    bool do_typedef = true;
    const clang::Type* contents_type = tdn->getUnderlyingType().getTypePtr();
    if( contents_type->isStructureType() ) {
      clang::RecordDecl *rd = contents_type->getAsStructureType()->getDecl();
      const char* struct_name = rd->getNameAsString().c_str();
      // We already make 'struct some_structure { .. }' create a
      // Chapel type for 'some_structure'. So if this is a typedef
      // creating an alias for 'struct some_structure' == 'some_structure',
      // just return the result of adding the structure.
      if( 0 == strcmp(name, struct_name) ) {
        convertToChplType(module, contents_type, results);
        do_typedef = false;
      }
      // If the struct is unnamed, we don't need to make
      // an alias (instead, we use the name of this typedef
      // to name the structure).
      if( struct_name[0] == '\0' ) {
        convertToChplType(module, contents_type, results, name);
        do_typedef = false;
      }
    }

    if( do_typedef ) {
      //emulate chapel's type foo = blarg; behavior
      VarSymbol* v = new VarSymbol(name);
      v->addFlag(FLAG_TYPE_VARIABLE);

      DefExpr* type_expr = new DefExpr(v, convertToChplType(module, contents_type, results, name), NULL);
      results.add(convertTypesToExtern(buildChapelStmt(type_expr)));
    }
    
  //functions
  } else if (clang::FunctionDecl *fd = llvm::dyn_cast<clang::FunctionDecl>(cdecl)) { 
#if HAVE_LLVM_VER >= 35 
    clang::QualType resultType = fd->getReturnType();
#else
    clang::QualType resultType = fd->getResultType();
#endif
    FnSymbol* f = new FnSymbol(name);
    f->addFlag(FLAG_EXTERN);
    f->addFlag(FLAG_LOCAL_ARGS);
    f->addFlag(FLAG_FUNCTION_PROTOTYPE);
<<<<<<< HEAD
    f->addFlag(FLAG_USER_NAMED);
    Expr* chpl_type = convertToChplType(module, resultType.getTypePtr(), results);
=======
    Expr* chpl_type = convertToChplType(module, fd->getResultType().getTypePtr(), results);
>>>>>>> 6d9fa012
    BlockStmt* result = buildFunctionDecl(
       f, RET_VALUE, chpl_type, NULL, NULL, NULL);

    //convert args
    for (clang::FunctionDecl::param_iterator it=fd->param_begin(); it < fd->param_end(); ++it) {
      clang::ParmVarDecl* parm = (*it);
      const char* parm_name = astr(parm->getNameAsString().c_str());
      Expr* parm_type = convertToChplType(module, parm->getType().getTypePtr(), results);
      f = buildFunctionFormal(f, buildArgDefExpr(INTENT_BLANK, parm_name, parm_type, NULL, NULL));
    }

    //handle variadic function
    if (fd->isVariadic()) {
      DefExpr* variadic = new DefExpr(new VarSymbol(astr("variadic", istr(query_uid++))));
      variadic->sym->addFlag(FLAG_PARAM);
      f = buildFunctionFormal(f, buildArgDefExpr(INTENT_BLANK, "chpl__query_c", NULL, NULL, variadic));
    }

    //Functions have to be inserted in a different location
    //  in the AST than other nodes.
    if (!result->inTree()) {
      SET_LINENO(result);
      module->block->insertAtHead(result);
    }

    //flatten scopeless block (as in cleanup.cpp)
    for_alist(stmt, result->body) {
      stmt->remove();
      result->insertBefore(stmt);
      results.add(stmt);
    }
    result->remove();
  }

  // So we've found something.... set it as converted.
  setAlreadyConvertedExtern(module, name);

  //Add results to the AST.
  forv_Vec(Expr*, result, results) {
    if (!result->inTree()) {
      SET_LINENO(result);
      module->block->insertAtHead(result);
    }
  }
}

#endif
<|MERGE_RESOLUTION|>--- conflicted
+++ resolved
@@ -273,12 +273,7 @@
     f->addFlag(FLAG_EXTERN);
     f->addFlag(FLAG_LOCAL_ARGS);
     f->addFlag(FLAG_FUNCTION_PROTOTYPE);
-<<<<<<< HEAD
-    f->addFlag(FLAG_USER_NAMED);
     Expr* chpl_type = convertToChplType(module, resultType.getTypePtr(), results);
-=======
-    Expr* chpl_type = convertToChplType(module, fd->getResultType().getTypePtr(), results);
->>>>>>> 6d9fa012
     BlockStmt* result = buildFunctionDecl(
        f, RET_VALUE, chpl_type, NULL, NULL, NULL);
 
