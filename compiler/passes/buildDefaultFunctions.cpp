--- conflicted
+++ resolved
@@ -706,12 +706,8 @@
   fn->cname = astr("_auto_", ct->symbol->name, "_read");
   ArgSymbol* arg = new ArgSymbol(INTENT_INOUT, "x", ct);
   arg->markedGeneric = true;
-<<<<<<< HEAD
   fn->_this = new ArgSymbol(INTENT_BLANK, "this", dtReader);
-=======
-  fn->_this = new ArgSymbol(INTENT_BLANK, "this", dtChapelFile);
   fn->_this->addFlag(FLAG_ARG_THIS);
->>>>>>> 14fcaf15
   fn->insertFormalAtTail(new ArgSymbol(INTENT_BLANK, "_mt", dtMethodToken));
   fn->insertFormalAtTail(fn->_this);
   fn->insertFormalAtTail(arg);
