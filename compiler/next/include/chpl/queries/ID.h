/*
 * Copyright 2021 Hewlett Packard Enterprise Development LP
 * Other additional copyright holders may be indicated within.
 *
 * The entirety of this work is licensed under the Apache License,
 * Version 2.0 (the "License"); you may not use this file except
 * in compliance with the License.
 *
 * You may obtain a copy of the License at
 *
 *     http://www.apache.org/licenses/LICENSE-2.0
 *
 * Unless required by applicable law or agreed to in writing, software
 * distributed under the License is distributed on an "AS IS" BASIS,
 * WITHOUT WARRANTIES OR CONDITIONS OF ANY KIND, either express or implied.
 * See the License for the specific language governing permissions and
 * limitations under the License.
 */

#ifndef CHPL_QUERIES_ID_H
#define CHPL_QUERIES_ID_H

#include "chpl/queries/UniqueString.h"
#include "chpl/util/hash.h"

namespace chpl {
class Context;


/**
  This class represents an ID for an AST node.
  AST element IDs can be helpful for creating maps with AST
  elements as keys.
  All AST nodes have IDs.
 */
class ID final {
 private:
  // A path to the symbol, e.g. MyModule#0.MyFunction#1
  UniqueString symbolPath_;

  // Within that symbol, what is the number of this node in
  // a postorder traversal?
  // The symbol itself has ID -1.
  int postOrderId_ = -1;

  // How many of the previous ids would be considered within
  // this node?
  int numChildIds_ = 0;

 public:
  /**
    Construct an empty ID
   */
  ID() = default;

  /**
    Construct an ID with a symbol path and postorder traversal number
   */
  ID(UniqueString symbolPath, int postOrderId, int numChildIds)
      : symbolPath_(symbolPath),
        postOrderId_(postOrderId),
        numChildIds_(numChildIds) {
  }

  /**
    Return a path to the ID symbol scope. For example, a function 'foo'
    declared in a module M would have symbolPath M.foo.

    Functions, class/record/union/enum declarations, and modules create
    new ID symbol scopes.
   */
  UniqueString symbolPath() const { return symbolPath_; }

  /**
    Returns the numbering of this node in a postorder traversal
    of a symbol's nodes. When the AST node defines a new ID symbol scope,
    (as with Function or Module) this will return -1.
   */
  int postOrderId() const { return postOrderId_; }

  /**
    Return the number of ids contained in this node, not including itself. In
    the postorder traversal numbering, the ids contained appear before the node.

    The node with postorder traversal ID
      postOrderId(Node) - numChildIds()
    is the first node contained within this node.

    E.g. in this notional AST:
      Node(LeafA LeafB)

      LeafA has id 0 and numContainedIds 0
      LeafB has id 1 and numContainedIds 0
      Node  has id 2 and numContainedIds 2

    Note that the number of contained children does not include
    contained IDs with a different symbol scope. So, for example,
    a module consisting only of a function declaration would have
    numContainedChildren() == 0.
   */
  int numContainedChildren() const { return numChildIds_; }

  /**
    Returns a new ID for the parent symbol ID.

    * if postOrderId is >= 0, returns the id with postOrderId == -1
    * if postOrderId is -1, returns the id from removing the
      last '.bla' part from the symbolPath.

    If this ID has no parent, returns an empty ID.

    The returned ID always has numContainedChildren() of 0 and
    it cannot be used with contains(). However it is suitable
    for use in looking up an ID in a map.
   */
  ID parentSymbolId(Context* context) const;

  /**
    returns 'true' if the AST node with this ID contains the AST
    node with the other ID, including if they refer to the same AST node.
   */
  bool contains(const ID& other) const;

  /**
    compare this ID with another ID
      result  < 0 if this < other
      result == 0 if this == other
      result  > 0 if this > other
   */
  int compare(const ID& other) const;

  bool operator==(const ID& other) const {
    return symbolPath_ == other.symbolPath_ &&
          postOrderId_ == other.postOrderId_;
  }

  bool operator!=(const ID& other) const {
    return !(*this == other);
  }

  bool operator<(const ID& other) const {
    return this->compare(other) < 0;
  }
  bool operator<=(const ID& other) const {
    return this->compare(other) <= 0;
  }
  bool operator>(const ID& other) const {
    return this->compare(other) > 0;
  }
  bool operator>=(const ID& other) const {
    return this->compare(other) >= 0;
  }

  bool isEmpty() const {
    return symbolPath_.isEmpty();
  }

  size_t hash() const {
    std::hash<int> hasher;
    return hash_combine(symbolPath_.hash(), hasher(postOrderId_));
  }

  void swap(ID& other) {
    std::swap(symbolPath_, other.symbolPath_);
    std::swap(postOrderId_, other.postOrderId_);
    std::swap(numChildIds_, other.numChildIds_);
  }

  void mark(Context* context) const {
    this->symbolPath_.mark(context);
  }

<<<<<<< HEAD
  static bool update(chpl::ID& keep, chpl::ID& addin);

=======
>>>>>>> bda45d70
  void stringify(std::ostream& ss, chpl::StringifyKind stringKind) const;
};

// docs are turned off for this as a workaround for breathe errors
/// \cond DO_NOT_DOCUMENT
<<<<<<< HEAD

=======
template<> struct update<chpl::ID> {
  bool operator()(chpl::ID& keep,
                  chpl::ID& addin) const {
    return defaultUpdate(keep, addin);
  }
};
template<> struct mark<chpl::ID> {
  void operator()(Context* context, const chpl::ID& keep) const {
    keep.markUniqueStrings(context);
  }
};
>>>>>>> bda45d70

/// \endcond


} // end namespace chpl

namespace std {
  template<> struct less<chpl::ID> {
    inline bool operator()(const chpl::ID& lhs, const chpl::ID& rhs) const {
      return lhs.compare(rhs) < 0;
    }
  };
  template<> struct hash<chpl::ID> {
    inline size_t operator()(const chpl::ID& key) const {
      return key.hash();
    }
  };
} // end namespace std

#endif<|MERGE_RESOLUTION|>--- conflicted
+++ resolved
@@ -170,31 +170,13 @@
     this->symbolPath_.mark(context);
   }
 
-<<<<<<< HEAD
   static bool update(chpl::ID& keep, chpl::ID& addin);
 
-=======
->>>>>>> bda45d70
   void stringify(std::ostream& ss, chpl::StringifyKind stringKind) const;
 };
 
 // docs are turned off for this as a workaround for breathe errors
 /// \cond DO_NOT_DOCUMENT
-<<<<<<< HEAD
-
-=======
-template<> struct update<chpl::ID> {
-  bool operator()(chpl::ID& keep,
-                  chpl::ID& addin) const {
-    return defaultUpdate(keep, addin);
-  }
-};
-template<> struct mark<chpl::ID> {
-  void operator()(Context* context, const chpl::ID& keep) const {
-    keep.markUniqueStrings(context);
-  }
-};
->>>>>>> bda45d70
 
 /// \endcond
 
