/*
 * Copyright 2021 Hewlett Packard Enterprise Development LP
 * Other additional copyright holders may be indicated within.
 *
 * The entirety of this work is licensed under the Apache License,
 * Version 2.0 (the "License"); you may not use this file except
 * in compliance with the License.
 *
 * You may obtain a copy of the License at
 *
 *     http://www.apache.org/licenses/LICENSE-2.0
 *
 * Unless required by applicable law or agreed to in writing, software
 * distributed under the License is distributed on an "AS IS" BASIS,
 * WITHOUT WARRANTIES OR CONDITIONS OF ANY KIND, either express or implied.
 * See the License for the specific language governing permissions and
 * limitations under the License.
 */

// This file lists the AST classes to help with macros generating code for each
//
// Each line consists of one of
//   AST_NODE(NAME)
//   AST_LEAF(NAME)
//   AST_BEGIN_SUBCLASSES(NAME)
//   AST_END_SUBCLASSES(NAME)
//
// AST_NODE is for an AST node than can contain other AST nodes
// AST_LEAF is for an AST node that cannot contain other AST nodes
// AST_BEGIN_SUBCLASSES / AST_END_SUBCLASSES mark subclasses of abstract classes

// These AST nodes are documented in their respective header files
// and only listed here.

// This file should store the AST nodes in groups according to the
// class hierarchy and otherwise be in sorted order.

// A note about the philosophy:
// Where to draw the line on
// new AST types vs. using a primitive?
//  try to make AST nodes and use inheritance
//  to allow coarse-grain view

// the following comment disables doxygen for these
/// \cond DO_NOT_DOCUMENT

// TODO: since everything inherits from Expression
// should we just remove it? Or rename ASTNode to Expression?
AST_BEGIN_SUBCLASSES(Expression)       // old AST: Expr

  AST_LEAF(Comment)                    //
  AST_LEAF(ErroneousExpression)        //
  AST_LEAF(Identifier)                 // old AST: UnresolvedSymExpr

  AST_BEGIN_SUBCLASSES(SimpleBlockLike)
    AST_NODE(Block)                    // old AST: BlockStmt
    AST_NODE(Defer)                    // old AST: DeferStmt
    AST_NODE(Local)
    AST_NODE(Serial)
  AST_END_SUBCLASSES(SimpleBlockLike)

  AST_NODE(Delete)                     //
  AST_NODE(ExternBlock)                // old AST: ExternBlockStmt
  AST_NODE(Implements)                 // old AST: ImplementsStmt
  AST_NODE(Import)                     // old AST: ImportStmt
  AST_NODE(New)
  AST_NODE(Require)                    //
  AST_NODE(Use)                        // old AST: UseStmt
  AST_NODE(WithClause)

<<<<<<< HEAD
  AST_NODE(Begin)                    //
  AST_NODE(Cobegin)                  //
  AST_NODE(Break)                    // old AST: GotoStmt
  AST_NODE(Conditional)              // old AST: IfExpr/CondStmt
  AST_NODE(Continue)                 // old AST: GotoStmt
  AST_NODE(On)                       //
  AST_NODE(Return)                   //
  AST_NODE(Select)                   //
  AST_NODE(Sync)                     //
  AST_NODE(TryCatch)                 // old AST: TryStmt/CatchStmt
  AST_NODE(Yield)                    //

  AST_BEGIN_SUBCLASSES(Loop)         // old AST: LoopExpr / LoopStmt

    AST_NODE(DoWhile)                // old AST: DoWhileStmt

    AST_BEGIN_SUBCLASSES(IndexableLoop)
      AST_NODE(BracketLoop)
      AST_NODE(Coforall)
      AST_NODE(For)                    // old AST: ForLoop / LoopExpr
      AST_NODE(Forall)                 // old AST: ForallStmt / LoopExpr
      AST_NODE(Foreach)                //
    AST_END_SUBCLASSES(IndexableLoop)

    AST_NODE(While)                  // old AST: WhileStmt

  AST_END_SUBCLASSES(Loop)
=======
  AST_NODE(ArrayExpr) // TODO: figure out good names for these
  AST_NODE(DomainExpr)
  AST_NODE(TupleExpr)

  AST_BEGIN_SUBCLASSES(ControlFlow)

    AST_NODE(Begin)                    //
    AST_NODE(Cobegin)                  //
    AST_NODE(Break)                    // old AST: GotoStmt
    AST_NODE(Conditional)              // old AST: IfExpr/CondStmt
    AST_NODE(Continue)                 // old AST: GotoStmt
    AST_NODE(Defer)                    // old AST: DeferStmt
    AST_NODE(On)                       //
    AST_NODE(Return)                   //
    AST_NODE(Select)                   //
    AST_NODE(Sync)                     //
    AST_NODE(TryCatch)                 // old AST: TryStmt/CatchStmt

    AST_BEGIN_SUBCLASSES(Loop)         // old AST: LoopExpr / LoopStmt

      AST_NODE(DoWhile)                // old AST: DoWhileStmt

      AST_BEGIN_SUBCLASSES(IndexableLoop)
        AST_NODE(BracketLoop)
        AST_NODE(Coforall)
        AST_NODE(For)                    // old AST: ForLoop / LoopExpr
        AST_NODE(Forall)                 // old AST: ForallStmt / LoopExpr
        AST_NODE(Foreach)                //
      AST_END_SUBCLASSES(IndexableLoop)

      AST_NODE(While)                  // old AST: WhileStmt

    AST_END_SUBCLASSES(Loop)

  AST_END_SUBCLASSES(ControlFlow)

>>>>>>> 9702cc9e

  AST_BEGIN_SUBCLASSES(Literal)        // old AST: Immediate

    //AST_BEGIN_SUBCLASSES(NumericLiteral)  notional - currently a template
      AST_LEAF(ImagLiteral)
      AST_LEAF(IntLiteral)
      AST_LEAF(RealLiteral)
      AST_LEAF(UintLiteral)
    //AST_END_SUBCLASSES(NumericLiteral)

    AST_BEGIN_SUBCLASSES(StringLikeLiteral) 
      AST_LEAF(BytesLiteral)
      AST_LEAF(CStringLiteral)
      AST_LEAF(StringLiteral)
    AST_END_SUBCLASSES(StringLikeLiteral)

  AST_END_SUBCLASSES(Literal)

  AST_BEGIN_SUBCLASSES(Call)           // old AST:  CallExpr
    AST_NODE(Dot)                      //
    AST_NODE(FnCall)
    AST_NODE(OpCall)
    AST_NODE(PrimCall)                 // old AST: CallExpr/PrimitiveOp
    AST_NODE(Try)                      //
    AST_NODE(Zip)
  AST_END_SUBCLASSES(Call)

  AST_BEGIN_SUBCLASSES(Decl)           // old AST: Symbol or DefExpr
    AST_NODE(MultiDecl)
    AST_NODE(TupleDecl)

    AST_BEGIN_SUBCLASSES(NamedDecl)
      //AST_NODE(ForwardingDecl)
      //AST_NODE(TypeDecl)

      AST_NODE(EnumElement)                // old AST: EnumSymbol
      AST_NODE(Function)                   // old AST: FnSymbol
      AST_NODE(Interface)                  // old AST: InterfaceSymbol
      AST_NODE(Module)                     // old AST: ModuleSymbol

      AST_BEGIN_SUBCLASSES(VarLikeDecl)
        //AST_LEAF(Field)
        AST_LEAF(Formal)                   // old AST: ArgSymbol
        AST_LEAF(TaskVar)                  // old AST: ShadowVarSymbol
        AST_LEAF(Variable)                 // old AST: VarSymbol
      AST_END_SUBCLASSES(VarLikeDecl)

      AST_BEGIN_SUBCLASSES(TypeDecl)       // old AST: TypeSymbol/Type
        AST_NODE(Enum)                     // old AST: EnumType

        AST_BEGIN_SUBCLASSES(AggregateDecl)// old AST: AggregateType
          AST_NODE(Class)                  //
          AST_NODE(Record)                 //
          AST_NODE(Union)                  //
        AST_END_SUBCLASSES(AggregateDecl)

      AST_END_SUBCLASSES(TypeDecl)

    AST_END_SUBCLASSES(NamedDecl)

  AST_END_SUBCLASSES(Decl)

AST_END_SUBCLASSES(Expression)


/// \endcond

// this comment seems to be necessary for doxygen xml output to be well-formed<|MERGE_RESOLUTION|>--- conflicted
+++ resolved
@@ -68,7 +68,6 @@
   AST_NODE(Use)                        // old AST: UseStmt
   AST_NODE(WithClause)
 
-<<<<<<< HEAD
   AST_NODE(Begin)                    //
   AST_NODE(Cobegin)                  //
   AST_NODE(Break)                    // old AST: GotoStmt
@@ -96,44 +95,10 @@
     AST_NODE(While)                  // old AST: WhileStmt
 
   AST_END_SUBCLASSES(Loop)
-=======
+
   AST_NODE(ArrayExpr) // TODO: figure out good names for these
   AST_NODE(DomainExpr)
   AST_NODE(TupleExpr)
-
-  AST_BEGIN_SUBCLASSES(ControlFlow)
-
-    AST_NODE(Begin)                    //
-    AST_NODE(Cobegin)                  //
-    AST_NODE(Break)                    // old AST: GotoStmt
-    AST_NODE(Conditional)              // old AST: IfExpr/CondStmt
-    AST_NODE(Continue)                 // old AST: GotoStmt
-    AST_NODE(Defer)                    // old AST: DeferStmt
-    AST_NODE(On)                       //
-    AST_NODE(Return)                   //
-    AST_NODE(Select)                   //
-    AST_NODE(Sync)                     //
-    AST_NODE(TryCatch)                 // old AST: TryStmt/CatchStmt
-
-    AST_BEGIN_SUBCLASSES(Loop)         // old AST: LoopExpr / LoopStmt
-
-      AST_NODE(DoWhile)                // old AST: DoWhileStmt
-
-      AST_BEGIN_SUBCLASSES(IndexableLoop)
-        AST_NODE(BracketLoop)
-        AST_NODE(Coforall)
-        AST_NODE(For)                    // old AST: ForLoop / LoopExpr
-        AST_NODE(Forall)                 // old AST: ForallStmt / LoopExpr
-        AST_NODE(Foreach)                //
-      AST_END_SUBCLASSES(IndexableLoop)
-
-      AST_NODE(While)                  // old AST: WhileStmt
-
-    AST_END_SUBCLASSES(Loop)
-
-  AST_END_SUBCLASSES(ControlFlow)
-
->>>>>>> 9702cc9e
 
   AST_BEGIN_SUBCLASSES(Literal)        // old AST: Immediate
 
