/*
 * Copyright 2020-2021 Hewlett Packard Enterprise Development LP
 * Copyright 2004-2019 Cray Inc.
 * Other additional copyright holders may be indicated within.
 *
 * The entirety of this work is licensed under the Apache License,
 * Version 2.0 (the "License"); you may not use this file except
 * in compliance with the License.
 *
 * You may obtain a copy of the License at
 *
 *     http://www.apache.org/licenses/LICENSE-2.0
 *
 * Unless required by applicable law or agreed to in writing, software
 * distributed under the License is distributed on an "AS IS" BASIS,
 * WITHOUT WARRANTIES OR CONDITIONS OF ANY KIND, either express or implied.
 * See the License for the specific language governing permissions and
 * limitations under the License.
 */

//
// Chapel Parser Conventions
//
// opt_       -- optional
//      _expr -- expression
//      _ls   -- list
//      _stmt -- statement
//      _type -- type
//
// The rules are listed in depth-first order from stmt and expr
//

// A note about parser actions:
//
//  $1 $2 etc refer to the result of the components of the nonterminal
//        (and midrule actions count for these numbers)
//  $$ is the result of this nonterminal
//  @1 @2 etc refer to the locations
//  @$ is the location of the entire construct

// A note about memory management within the parser:
//
//  Several grammar rules produce an allocated type (e.g. Expression*
//  pointing to some sort of allocated expression). When one of these
//  rules produces a result, that result needs to be either
//  freed or wired up into another structure to be freed later.

// A note about clearing comments for statements:
//
//  After gathering top level comments that precede the statement, you'll
//  want to clear expression-level comments preceding the start of the body.
//  Here are some examples:
//
//    Clear no comments (c1 and c2 are preserved):
//      defer /* c1 */ /* c2 */ writeln('a');
//    Clear everything before the '{' (c1 and c2 are discarded):
//      defer /* c1 */ /* c2 */ { writeln('a'); }
//    Clear everything before the '{' (c1 is discarded):
//      for 0..15 /* c1 */ {}
//    Clear everything before the 'do' (c1 is discarded):
//      'while true /* c1 */ do /* c2 */ writeln('a');
//
// After gathering top level comments, if the statement body is a block,
// clear every comment to the left of the '{'. Otherwise, if the body is
// a non-block statement, preserve comments immediately preceding the
// statement, but clear any expression-level comments before that point.

// "%code requires" puts the code in the .h and in the .cpp files
// "%code" (without "requires") puts the code in the .cpp file
// Note that the generated flex scanner includes the generated bison .h
// file, so something in "%code requires" is available in the scanner, too.
%code requires {
  #include "parser-dependencies.h"
}

// It would be better if Flex could generate these for itself
%code requires {
  #ifndef _BISON_CHAPEL_DEFINES_0_
  #define _BISON_CHAPEL_DEFINES_0_

  #define YYLEX_NEWLINE                  -1
  #define YYLEX_SINGLE_LINE_COMMENT      -2
  #define YYLEX_BLOCK_COMMENT            -3

  typedef void* yyscan_t;

  namespace chpl {
    int processNewline(yyscan_t scanner);
  }

  #endif
}

//
// Definition of YYSTYPE - the "semantic value" type returned by parser
// productions. Individual productions have a type specified with %type
// but that's really just an element in the union defined below.
//
// We used to use %union but stopped doing that when defining the push
// parser.
//

%code requires {
  #ifndef _BISON_CHAPEL_DEFINES_1_
  #define _BISON_CHAPEL_DEFINES_1_

  enum ThrowsTag {
    ThrowsTag_DEFAULT,
    ThrowsTag_THROWS,
  };

  enum LinkageTag { // TODO: what about combinations of these?
    LinkageTag_DEFAULT,
    LinkageTag_INLINE,
    LinkageTag_OVERRIDE,
    LinkageTag_EXTERN,
    LinkageTag_EXPORT,
  };

  using ParserExprList = std::vector<Expression*>;
  using UniqueStrList = std::vector<PODUniqueString>;

  struct PotentialRename {
    enum {SINGLE, DOUBLE} tag;

    Expression* elem;
    std::pair<Expression*, Expression*> renamed;

    PotentialRename(Expression* elem) {
      this->tag = SINGLE;
      this->elem = elem;
      this->renamed = std::make_pair((Expression*)nullptr, (Expression*)nullptr);
    }
    PotentialRename(owned<Expression> elem) : PotentialRename(elem.release()) { }
    PotentialRename(Expression* from, Expression* to)
    {
      this->tag = DOUBLE;
      this->elem = nullptr;
      this->renamed = std::make_pair(from, to);
    }
    PotentialRename(owned<Expression> from, owned<Expression> to)
    : PotentialRename(from.release(), to.release()) { }
    PotentialRename(Expression* from, owned<Expression> to)
    : PotentialRename(from, to.release()) { }

  };

  using RenameList = std::vector<PotentialRename>;

  // these structures do not use constructors to avoid
  // errors about being in the union below. Additionally
  // they only have pointer or numeric fields.

  struct WhereAndLifetime {
    Expression* where;
    ParserExprList* lifetime;
  };
  static inline
  WhereAndLifetime makeWhereAndLifetime(Expression* w, ParserExprList* lt) {
    WhereAndLifetime ret = {w, lt};
    return ret;
  }

  // This is used to propagate any comments that hug the top of a statement
  // upwards through parser rules.
  struct CommentsAndStmt {
    std::vector<ParserComment>* comments;
    Expression* stmt;
  };
  static inline
  CommentsAndStmt makeCommentsAndStmt(std::vector<ParserComment>* comments,
                                      Expression* stmt) {
    CommentsAndStmt ret = {comments, stmt};
    return ret;
  }
  static inline
  CommentsAndStmt makeCommentsAndStmt(std::vector<ParserComment>* comments,
                                      owned<Expression> stmt) {
    return makeCommentsAndStmt(comments, stmt.release());
  }

  // A struct for storing a partially constructed function prototype
  // during parsing for linkage_spec/fn_decl_stmt/etc
  // It is just saving some components of a function to be used
  // when building the FunctionDecl.
  struct FunctionParts {
    std::vector<ParserComment>* comments;
    ErroneousExpression* errorExpr; // only used for parser error
    Attributes* attributes;
    Decl::Visibility visibility;
    Decl::Linkage linkage;
    Expression* linkageNameExpr;
    bool isInline;
    bool isOverride;
    Function::Kind kind;
    Formal::Intent thisIntent;
    Formal* receiver;
    PODUniqueString name;
    Function::ReturnIntent returnIntent;
    bool throws;
    ParserExprList* formals;
    Expression* returnType;
    Expression* where;
    ParserExprList* lifetime;
    ParserExprList* body;
  };

  // A struct to thread along some pieces of a module before it is built.
  struct ModuleParts {
    std::vector<ParserComment>* comments;
    Attributes* attributes;
    Decl::Visibility visibility;
    Module::Kind kind;
    PODUniqueString name;
  };

  // A struct to thread along some pieces of a type before it is built.
  struct TypeDeclParts {
    std::vector<ParserComment>* comments;
    Decl::Visibility visibility;
    Decl::Linkage linkage;
    Expression* linkageName;
    Attributes* attributes;
    PODUniqueString name;
    asttags::ASTTag tag;
  };

  // This is produced by do_stmt. It records whether the do_stmt statements
  // were produced following a 'do' or not. E.g...
  // do { ... } vs { ... }
  struct BlockOrDo {
    CommentsAndStmt cs;
    bool usesDo;
  };

  struct SizedStr {
    const char* allocatedData; // *not* a uniqued string!
    long size;
  };

  struct MaybeNamedActual {
    Expression* expr;
    PODUniqueString name;
  };
  static inline
  MaybeNamedActual makeMaybeNamedActual(Expression* expr,
                                        PODUniqueString name) {
    MaybeNamedActual ret = {expr, name};
    return ret;
  }
  static inline
  MaybeNamedActual makeMaybeNamedActual(Expression* expr) {
    PODUniqueString emptyName = PODUniqueString::build();
    MaybeNamedActual ret = {expr, emptyName};
    return ret;
  }

  using MaybeNamedActualList = std::vector<MaybeNamedActual>;

  // These currently all need to be POD types (i.e. pointers and ints)
  // rather than say std::vector to keep bison working with the current
  // strategy. In the future we could probably switch to a more
  // C++ mode of using bison.
  union YYCHPL_STYPE {
    // The lexer only uses these
    PODUniqueString uniqueStr;
    SizedStr sizedStr;
    Expression* expr;

    // The remaining types are used only in parser productions

    // integer/enum values

    asttags::ASTTag astTag;
    Formal::Intent intentTag;
    Function::Kind functionKind;
    Function::ReturnIntent returnTag;
    Decl::Linkage linkageTag;
    Module::Kind moduleKind;
    New::Management newManagement;
    TaskVar::Intent taskIntent;
    Decl::Visibility visibilityTag;
    ThrowsTag throwsTag;
    Variable::Kind variableKind;

    // simple pointer values
    Attributes* attribute;
    Block* block;
    Call* call;
    Function* function;
    Module* module;
    WithClause* withClause;

    // values that are temporary groupings
    BlockOrDo blockOrDo;
    CommentsAndStmt commentsAndStmt;
    TypeDeclParts typeDeclParts;
    FunctionParts functionParts;
    MaybeNamedActual maybeNamedActual;
    MaybeNamedActualList* maybeNamedActualList;
    ModuleParts moduleParts;
    ParserExprList* exprList;
    RenameList* renameList;
    UniqueStrList* uniqueStrList;
    WhereAndLifetime lifetimeAndWhere;

    // TODO
    //Type*                     ptype;
    //EnumType*                 penumtype;
    //std::vector<DefExpr*>*    pvecOfDefs;
    //ImportStmt*               pimportstmt;
    //FlagSet*                  flagSet;
    //ShadowVarSymbol*          pShadowVar;
    //ShadowVarPrefix           pShadowVarPref;
    //std::vector<PotentialRename*>* ponlylist;
    //std::set<Flag>*           pflagset;
  };

  #define YYSTYPE YYCHPL_STYPE
  #define YYLTYPE YYCHPL_LTYPE

  #endif
}

// YYLTYPE is the type that represents a source code location.
// It is possible to define YYLTYPE (and this grammar used to in
// order to handle chpldoc comments). This parser uses instead the
// strategy of saving doc-comments in ParserContext.
// The default YYLTYPE includes:
//   first_line
//   first_column
//   last_line
//   last_column

//
// Definition of the additional parameter to yypush_parse
//

%code requires {
  // forward declare ParserContext
  struct ParserContext;
}

//
// Provide declaration for debugging and yyerror
//
%code provides {
  extern int yychpl_debug;

  void yychpl_error(YYLTYPE*       loc,
                    ParserContext* context,
                    const char*    errorMessage);
}

%code provides {
  // include ParserContext.h here because it depends
  // upon YYLTYPE and other types defined by the generated parser
  // headers.
  #include "ParserContext.h"
}

%code {
  // include the definition of methods for ParserContext
  #include "ParserContextImpl.h"
  // include other helper functions for the parser
  #include "parser-help.h"

}

// Bison 3.7 is not strictly required long-term but requiring it here
// should minimize the size of the diffs as we update the generated parser.
// Requiring 3.7 does not seem onerous since the generated parser is
// checked in.
%require "3.7"

// The names for the output files
%defines "bison-chpl-lib.h"
%output  "bison-chpl-lib.cpp"

%debug
%verbose

// These would print out expected token names, but that might just
// add unnecessary complexity for someone new to the language ...
//%define parse.lac full
//%define parse.error verbose

%locations
%define api.pure full
%define api.push-pull push

%define api.prefix {yychpl_}

%lex-param { ParserContext* context }
%parse-param { ParserContext* context }

%start program

//
// identifiers and literals
//
%token <uniqueStr> TIDENT
%token <uniqueStr> TQUERIEDIDENT
%token <uniqueStr> INTLITERAL
%token <uniqueStr> REALLITERAL
%token <uniqueStr> IMAGLITERAL
%token <expr> STRINGLITERAL
%token <expr> BYTESLITERAL
%token <expr> CSTRINGLITERAL
%token <sizedStr> EXTERNCODE

//
// keywords (alphabetical)
//
%token <uniqueStr> TALIGN TAS TATOMIC
%token <uniqueStr> TBEGIN TBREAK TBOOL TBORROWED TBY TBYTES
%token <uniqueStr> TCATCH TCLASS TCOBEGIN TCOFORALL TCOMPLEX
%token <uniqueStr> TCONFIG TCONST TCONTINUE
%token <uniqueStr> TDEFER TDELETE TDEPRECATED TDMAPPED TDO TDOMAIN
%token <uniqueStr> TELSE TENUM TEXCEPT TEXPORT TEXTERN
%token <uniqueStr> TFALSE TFOR TFORALL TFOREACH TFORWARDING
%token <uniqueStr> TIF TIMAG TIMPORT TIN TINCLUDE
%token <uniqueStr> TINDEX TINLINE TINOUT TINT TITER TINITEQUALS
%token <uniqueStr> TIMPLEMENTS TINTERFACE
%token <uniqueStr> TLABEL TLAMBDA TLET TLIFETIME TLOCAL TLOCALE
%token <uniqueStr> TMINUSMINUS TMODULE
%token <uniqueStr> TNEW TNIL TNOINIT TNONE TNOTHING
%token <uniqueStr> TON TONLY TOPERATOR TOTHERWISE TOUT TOVERRIDE TOWNED
%token <uniqueStr> TPARAM TPLUSPLUS TPRAGMA TPRIMITIVE TPRIVATE
%token <uniqueStr> TPROC TPROTOTYPE TPUBLIC
%token <uniqueStr> TREAL TRECORD TREDUCE TREF TREQUIRE TRETURN
%token <uniqueStr> TSCAN TSELECT TSERIAL TSHARED TSINGLE TSPARSE
%token <uniqueStr> TSTRING TSUBDOMAIN TSYNC
%token <uniqueStr> TTHEN TTHIS TTHROW TTHROWS TTRUE TTRY TTRYBANG TTYPE
%token <uniqueStr> TUINT TUNDERSCORE TUNION TUNMANAGED TUSE
%token <uniqueStr> TVAR TVOID
%token <uniqueStr> TWHEN TWHERE TWHILE TWITH
%token <uniqueStr> TYIELD
%token <uniqueStr> TZIP

//
// operators and punctuation (alphabetical)
//
%token <uniqueStr> TALIAS TAND
%token <uniqueStr> TASSIGN
%token <uniqueStr> TASSIGNBAND TASSIGNBOR TASSIGNBXOR
%token <uniqueStr> TASSIGNDIVIDE TASSIGNEXP
%token <uniqueStr> TASSIGNLAND TASSIGNLOR TASSIGNMINUS TASSIGNMOD
%token <uniqueStr> TASSIGNMULTIPLY TASSIGNPLUS TASSIGNREDUCE
%token <uniqueStr> TASSIGNSL TASSIGNSR
%token <uniqueStr> TBANG TBAND TBNOT TBOR TBXOR
%token <uniqueStr> TCOLON TCOMMA
%token <uniqueStr> TDIVIDE TDOT TDOTDOT TDOTDOTDOT
%token <uniqueStr> TEQUAL TEXP TGREATER
%token <uniqueStr> TGREATEREQUAL
%token <uniqueStr> THASH
%token <uniqueStr> TIO
%token <uniqueStr> TLESS
%token <uniqueStr> TLESSEQUAL
%token <uniqueStr> TMINUS TMOD
%token <uniqueStr> TNOTEQUAL
%token <uniqueStr> TOR
%token <uniqueStr> TPLUS
%token <uniqueStr> TQUESTION
%token <uniqueStr> TSEMI TSHIFTLEFT TSHIFTRIGHT TSTAR TSWAP

//
// braces
//
%token TLCBR TRCBR TLP TRP TLSBR TRSBR

//
// keywords, operators, and punctuation that requires precedence
//
%left TNOELSE
%left TELSE
%left TCOMMA
%left TFOR TFORALL TFOREACH TIF TATOMIC TSYNC TSINGLE
// %left TOWNED TUNMANAGED TSHARED
%left TIN
%left TALIGN TBY THASH
%left TOR
%left TAND
%left TEQUAL TNOTEQUAL
%left TLESSEQUAL TGREATEREQUAL TLESS TGREATER
%left TDOTDOT TDOTDOTOPENHIGH
// These are not currently supported, though we've discussed adding them
//%left TDOTDOTOPENLOW TDOTDOTOPENBOTH
%left TPLUS TMINUS
%left TBOR
%left TBXOR
%left TBAND
%left TSHIFTLEFT TSHIFTRIGHT
%right TUPLUS TUMINUS
%left TSTAR TDIVIDE TMOD
%right TBNOT TLNOT
%left TREDUCE TSCAN TDMAPPED
%right TEXP
%left TCOLON
%right TBORROWED TOWNED TUNMANAGED TSHARED
%left TQUESTION TBANG
%right TNEW
%left TDOT TLP TRSBR TLCBR
%nonassoc TPRAGMA


%type <throwsTag> opt_throws_error
%type <moduleKind> opt_prototype
%type <visibilityTag> access_control
%type <intentTag> required_intent_tag opt_formal_intent_tag opt_this_intent_tag

%type <returnTag>  opt_ret_tag
%type <astTag> class_tag

%type <uniqueStr> ident_use ident_def ident_fn_def
%type <uniqueStr> internal_type_ident_def reserved_type_ident_use
%type <uniqueStr> fn_ident assignop_ident op_ident all_op_name opt_label_ident
%type <uniqueStr> implements_type_ident implements_type_error_ident

%type <commentsAndStmt> deprecated_decl_stmt
%type <commentsAndStmt> deprecated_decl_base
%type <commentsAndStmt> deprecated_enum_item
%type <commentsAndStmt> deprecated_class_level_stmt

// statement lists
%type <exprList> program
%type <exprList> toplevel_stmt_ls
%type <exprList> stmt_ls

// individual statements
%type <commentsAndStmt> toplevel_stmt
%type <moduleParts> module_decl_start
%type <commentsAndStmt> module_decl_stmt
%type <commentsAndStmt> include_module_stmt
%type <exprList> block_stmt_body
%type <commentsAndStmt> block_stmt

%type <expr> import_expr
%type <commentsAndStmt> use_stmt import_stmt require_stmt
%type <exprList> import_ls
%type <exprList> renames_ls use_renames_ls opt_only_ls

// These are exprList so that they can include preceeding comments
%type <commentsAndStmt> implements_stmt interface_stmt
%type <exprList>  ifc_formal_ls
%type <expr>   ifc_formal

%type <exprList> class_level_stmt_ls

%type <commentsAndStmt> stmt
%type <blockOrDo> do_stmt
%type <commentsAndStmt> if_stmt loop_stmt
%type <commentsAndStmt> select_stmt
%type <commentsAndStmt> assignment_stmt

%type <typeDeclParts> class_start
%type <commentsAndStmt> class_level_stmt
%type <commentsAndStmt> inner_class_level_stmt
%type <commentsAndStmt> forwarding_decl_stmt
%type <attribute> forwarding_decl_start
%type <commentsAndStmt> extern_export_decl_stmt
%type <commentsAndStmt> extern_block_stmt
%type <commentsAndStmt> return_stmt
%type <commentsAndStmt> try_stmt
%type <commentsAndStmt> throw_stmt
%type <exprList> catch_expr_ls
%type <expr> catch_expr
%type <expr> catch_expr_inner

%type <variableKind> var_decl_type

%type <commentsAndStmt> type_alias_decl_stmt
%type <variableKind> type_alias_decl_stmt_start
%type <exprList> type_alias_decl_stmt_inner_ls
%type <commentsAndStmt> type_alias_decl_stmt_inner

%type <functionParts> fn_decl_stmt
%type <commentsAndStmt> fn_decl_stmt_complete
%type <commentsAndStmt> class_decl_stmt
%type <commentsAndStmt> enum_decl_stmt

%type <commentsAndStmt> var_decl_stmt
%type <exprList> var_decl_stmt_inner_ls tuple_var_decl_stmt_inner_ls
%type <commentsAndStmt> var_decl_stmt_inner


%type <exprList> function_body_stmt opt_function_body_stmt

%type <commentsAndStmt> when_stmt
%type <exprList> when_stmt_ls

%type <expr> array_type
%type <expr> opt_type opt_ret_type ret_array_type
%type <expr> opt_formal_type formal_array_type opt_formal_array_elt_type lambda_decl_expr
%type <typeDeclParts> enum_header_lcbr
%type <exprList> enum_ls

%type <expr> zippered_iterator
%type <expr> call_base_expr call_expr dot_expr
%type <expr> lhs_expr
%type <expr> unary_op_expr binary_op_expr
%type <expr> parenthesized_expr expr
%type <maybeNamedActual> actual_expr
%type <expr> bool_literal str_bytes_literal literal_expr
%type <expr> stmt_level_expr sub_type_level_expr type_level_expr scalar_type
%type <exprList> lifetime_components_expr
%type <expr> lifetime_expr lifetime_ident
%type <lifetimeAndWhere> opt_lifetime_where
%type <expr> ident_expr for_expr cond_expr nil_expr io_expr new_expr
%type <expr> let_expr ifvar
%type <uniqueStr> reduce_scan_op_expr
%type <expr> reduce_expr scan_expr opt_init_expr
%type <expr> opt_init_type formal_var_arg_expr
%type <expr> opt_try_expr opt_expr
%type <expr> tuple_component tuple_var_decl_component
%type <expr> formal
%type <commentsAndStmt> enum_item
%type <expr> query_expr ifc_constraint

%type <newManagement> new_maybe_decorated
%type <exprList> opt_inherit simple_expr_ls expr_ls assoc_expr_ls tuple_expr_ls
%type <maybeNamedActualList> opt_actual_ls actual_ls
%type <exprList> task_intent_ls
%type <exprList> forall_intent_ls
%type <withClause> opt_task_intent_ls task_intent_clause forall_intent_clause

%type <functionParts> fn_decl_stmt_start fn_decl_stmt_inner
%type <exprList> opt_formal_ls req_formal_ls formal_ls formal_ls_inner
%type <expr> fn_decl_receiver_expr
%type <functionKind> proc_iter_or_op
%type <functionParts> linkage_spec
%type <linkageTag> extern_or_export extern_export_decl_stmt_start
%type <expr> intent_expr
%type <taskIntent> task_var_prefix

%%

program:
  toplevel_stmt_ls                    { context->topLevelStatements = $1; }
;

toplevel_stmt_ls:
                                      { $$ = context->makeList(); }
| toplevel_stmt_ls toplevel_stmt      { $$ = context->appendList($1, $2); }
;

// Switch between plain statements and those preceded by pragmas
toplevel_stmt:
   stmt
|  pragma_ls stmt
  {
    $$ = context->buildPragmaStmt(@2, $2);
  }
;

// Sequence of pragmas
pragma_ls:
  TPRAGMA STRINGLITERAL
  {
    context->notePragma(@$, $2);
  }
| pragma_ls TPRAGMA STRINGLITERAL
  {
    auto loc = context->makeSpannedLocation(@2, @3);
    context->notePragma(loc, $3);
  }
;

stmt:
  deprecated_decl_stmt      { $$ = context->finishStmt($1); }
| include_module_stmt       { $$ = context->finishStmt($1); }
| block_stmt                { $$ = context->finishStmt($1); }
| use_stmt                  { $$ = context->finishStmt($1); }
| import_stmt               { $$ = context->finishStmt($1); }
| require_stmt              { $$ = context->finishStmt($1); }
| assignment_stmt           { $$ = context->finishStmt($1); }
| extern_block_stmt         { $$ = context->finishStmt($1); }
| if_stmt                   { $$ = $1; } // Don't clear stored comments.
| implements_stmt           { $$ = context->finishStmt($1); }
| interface_stmt            { $$ = context->finishStmt($1); }
| loop_stmt                 { $$ = $1; } // Don't clear stored comments.
| select_stmt               { $$ = context->finishStmt($1); }
| TDEFER stmt
  {
    std::vector<ParserComment>* comments;
    ParserExprList* exprLst;
    BlockStyle blockStyle;
    context->prepareStmtPieces(comments, exprLst, blockStyle, @1,
                               false, @1, $2);
    auto stmts = context->consumeAndFlattenTopLevelBlocks(exprLst);
    auto node = Defer::build(BUILDER, LOC(@$), blockStyle,
                             std::move(stmts));
    CommentsAndStmt ret = { .comments=comments, .stmt=node.release() };
    $$ = context->finishStmt(ret);
  }
| try_stmt                  { $$ = context->finishStmt(@$, $1); }
| throw_stmt                { $$ = context->finishStmt($1); }
| return_stmt               { $$ = context->finishStmt($1); }
| stmt_level_expr TSEMI     { $$ = context->finishStmt(STMT(@$,$1)); }
| TATOMIC stmt              { $$ = TODOSTMT(@$); }
| TBEGIN opt_task_intent_ls stmt
  {
    std::vector<ParserComment>* comments;
    ParserExprList* exprLst;
    BlockStyle blockStyle;
    YYLTYPE locBodyAnchor = context->makeLocationAtLast(@2);
    context->prepareStmtPieces(comments, exprLst, blockStyle, @1,
                               false, locBodyAnchor, $3);
    auto stmts = context->consumeAndFlattenTopLevelBlocks(exprLst);
    auto node = Begin::build(BUILDER, LOC(@$), toOwned($2), blockStyle,
                             std::move(stmts));
    CommentsAndStmt ret = { .comments=comments, .stmt=node.release() };
    $$ = context->finishStmt(ret);
  }
| TBREAK opt_label_ident TSEMI
  {
    auto comments = context->gatherComments(@1);
    auto ident = !$2.isEmpty() ? Identifier::build(BUILDER, LOC(@2), $2)
                               : nullptr;
    auto node = Break::build(BUILDER, LOC(@$), std::move(ident));
    CommentsAndStmt cs = { .comments=comments, .stmt=node.release() };
    $$ = context->finishStmt(cs);
  }
| TCOBEGIN opt_task_intent_ls block_stmt
  {
    std::vector<ParserComment>* comments;
    ParserExprList* exprLst;
    BlockStyle blockStyle;
    YYLTYPE locBodyAnchor = context->makeLocationAtLast(@2);
    context->prepareStmtPieces(comments, exprLst, blockStyle, @1,
                               false, locBodyAnchor, $3);
    assert(blockStyle == BlockStyle::EXPLICIT);
    auto taskBodies = context->consumeAndFlattenTopLevelBlocks(exprLst);
    auto node = Cobegin::build(BUILDER, LOC(@$), toOwned($2),
                               std::move(taskBodies));
    CommentsAndStmt ret = { .comments=comments, .stmt=node.release() };
    $$ = context->finishStmt(ret);
  }
| TCONTINUE opt_label_ident TSEMI
  {
    auto comments = context->gatherComments(@1);
    auto ident = !$2.isEmpty() ? Identifier::build(BUILDER, LOC(@2), $2)
                               : nullptr;
    auto node = Continue::build(BUILDER, LOC(@$), std::move(ident));
    CommentsAndStmt cs = { .comments=comments, .stmt=node.release() };
    $$ = context->finishStmt(cs);
  }
| TDELETE simple_expr_ls TSEMI
  {
    auto comments = context->gatherComments(@1);
    auto exprs = context->consumeList($2);
    auto node = Delete::build(BUILDER, LOC(@$), std::move(exprs));
    CommentsAndStmt cs = { .comments=comments, .stmt=node.release() };
    $$ = context->finishStmt(cs);
  }
| TLABEL ident_def stmt
  {
    if ($3.stmt->isFor() || $3.stmt->isWhile() || $3.stmt->isDoWhile()) {
      auto exprLst = context->makeList($3);
      auto comments = context->gatherCommentsFromList(exprLst, @1);
      auto astLst = context->consumeList(exprLst);
      Loop* loop = nullptr;
      for (auto& ast : astLst) {
        if (ast->isLoop()) {
          loop = ast.release()->toLoop();
          break;
        }
      }
      assert(loop);
      auto node = Label::build(BUILDER, LOC(@$), $2, toOwned(loop));
      $$ = { .comments=comments, .stmt=node.release() };
    } else {
      const char* msg = "can only label for-, while-do- "
                        "and do-while-statements";
      auto err = context->raiseError(@$, msg);
      $$ = context->finishStmt(err);
    }
  }
| TLOCAL expr do_stmt
  {
    std::vector<ParserComment>* comments;
    ParserExprList* exprLst;
    BlockStyle blockStyle;
    context->prepareStmtPieces(comments, exprLst, blockStyle, @1, @3, $3);
    auto stmts = context->consumeAndFlattenTopLevelBlocks(exprLst);
    auto node = Local::build(BUILDER, LOC(@$), toOwned($2), blockStyle,
                             std::move(stmts));
    CommentsAndStmt cs = { .comments=comments, .stmt=node.release() };
    $$ = context->finishStmt(cs);
  }
| TLOCAL do_stmt
  {
    std::vector<ParserComment>* comments;
    ParserExprList* exprLst;
    BlockStyle blockStyle;
    context->prepareStmtPieces(comments, exprLst, blockStyle, @1, @2, $2);
    auto stmts = context->consumeAndFlattenTopLevelBlocks(exprLst);
    auto node = Local::build(BUILDER, LOC(@$), blockStyle, std::move(stmts));
    CommentsAndStmt cs = { .comments=comments, .stmt=node.release() };
    $$ = context->finishStmt(cs);
  }
| TON expr do_stmt
  {
    std::vector<ParserComment>* comments;
    ParserExprList* exprLst;
    BlockStyle blockStyle;
    context->prepareStmtPieces(comments, exprLst, blockStyle, @1, @3, $3);
    auto stmts = context->consumeAndFlattenTopLevelBlocks(exprLst);
    auto node = On::build(BUILDER, LOC(@$), toOwned($2), blockStyle,
                          std::move(stmts));
    CommentsAndStmt cs = { .comments=comments, .stmt=node.release() };
    $$ = context->finishStmt(cs);
  }
| TSERIAL expr do_stmt
  {
    std::vector<ParserComment>* comments;
    ParserExprList* exprLst;
    BlockStyle blockStyle;
    context->prepareStmtPieces(comments, exprLst, blockStyle, @1, @3, $3);
    auto stmts = context->consumeAndFlattenTopLevelBlocks(exprLst);
    auto node = Serial::build(BUILDER, LOC(@$), toOwned($2), blockStyle,
                              std::move(stmts));
    CommentsAndStmt cs = { .comments=comments, .stmt=node.release() };
    $$ = context->finishStmt(cs);
  }
| TSERIAL do_stmt
  {
    std::vector<ParserComment>* comments;
    ParserExprList* exprLst;
    BlockStyle blockStyle;
    context->prepareStmtPieces(comments, exprLst, blockStyle, @1, @2, $2);
    auto stmts = context->consumeAndFlattenTopLevelBlocks(exprLst);
    auto node = Serial::build(BUILDER, LOC(@$), blockStyle, std::move(stmts));
    CommentsAndStmt cs = { .comments=comments, .stmt=node.release() };
    $$ = context->finishStmt(cs);
  }
| TSYNC stmt
  {
    std::vector<ParserComment>* comments;
    ParserExprList* exprLst;
    BlockStyle blockStyle;
    context->prepareStmtPieces(comments, exprLst, blockStyle, @1,
                               false, @1, $2);
    auto stmts = context->consumeAndFlattenTopLevelBlocks(exprLst);
    auto node = Sync::build(BUILDER, LOC(@$), blockStyle,
                            std::move(stmts));
    CommentsAndStmt ret = { .comments=comments, .stmt=node.release() };
    $$ = context->finishStmt(ret);
  }
| TYIELD expr TSEMI
  {
    auto comments = context->gatherComments(@1);
    auto node = Yield::build(BUILDER, LOC(@$), toOwned($2));
    CommentsAndStmt cs = { .comments=comments, .stmt=node.release() };
    $$ = context->finishStmt(cs);
  }
| error TSEMI
  {
    $$ = STMT(@$, ErroneousExpression::build(BUILDER, LOC(@1)));
  }
;

deprecated_decl_stmt:
  deprecated_decl_base
| TDEPRECATED STRINGLITERAL
  {
    context->noteDeprecation(@$, $2);
  }
  deprecated_decl_base
  {
    $$ = $4;
  }
| TDEPRECATED
  {
    context->noteDeprecation(@$, nullptr);
  }
  deprecated_decl_base
  {
    $$ = $3;
  }
;

deprecated_decl_base:
  module_decl_stmt
| class_level_stmt
;

module_decl_start:
  access_control opt_prototype TMODULE ident_def
    {
      // take into account location of public/private, if any
      auto loc = context->declStartLoc(@3);

      ModuleParts parts = {
        .comments=context->gatherComments(loc),
        .attributes=context->buildAttributes(@$).release(),
        .visibility=$1,
        .kind=$2,
        .name=$4
      };

      $$ = parts;
      context->resetDeclState();
      context->clearComments();
    }
;

module_decl_stmt:
   module_decl_start TLCBR TRCBR
    {
      context->clearCommentsBefore(@2);

      ModuleParts parts = $1;
      ParserExprList* body = context->makeList();
      context->appendList(body, context->gatherComments(@3));
      auto mod = Module::build(BUILDER, LOC(@1), toOwned(parts.attributes),
                               parts.visibility,
                               parts.name,
                               parts.kind,
                               context->consumeList(body));
      CommentsAndStmt cs = {parts.comments, mod.release()};
      $$ = cs;
    }
| module_decl_start TLCBR stmt_ls TRCBR
    {
      context->clearCommentsBefore(@2);

      ModuleParts parts = $1;
      ParserExprList* body = $3;
      context->appendList(body, context->gatherComments(@4));
      auto mod = Module::build(BUILDER, LOC(@1), toOwned(parts.attributes),
                               parts.visibility,
                               parts.name,
                               parts.kind,
                               context->consumeList(body));
      CommentsAndStmt cs = {parts.comments, mod.release()};
      $$ = cs;
    }
| module_decl_start TLCBR error TRCBR
    {
      ModuleParts parts = $1;
      auto err = ErroneousExpression::build(BUILDER, LOC(@3));
      ParserExprList* body = context->makeList(std::move(err));
      auto mod = Module::build(BUILDER, LOC(@1), toOwned(parts.attributes),
                               parts.visibility,
                               parts.name,
                               parts.kind,
                               context->consumeList(body));
      CommentsAndStmt cs = {parts.comments, mod.release()};
      $$ = cs;
    }
;

access_control:
           { $$ = context->noteVisibility(Decl::DEFAULT_VISIBILITY); }
| TPUBLIC  { context->noteDeclStartLoc(@1);
             $$ = context->noteVisibility(Decl::PUBLIC); }
| TPRIVATE { context->noteDeclStartLoc(@1);
             $$ = context->noteVisibility(Decl::PRIVATE); }
;

opt_prototype:
             { $$ = Module::DEFAULT_MODULE_KIND; }
| TPROTOTYPE { context->noteDeclStartLoc(@1);
               $$ = Module::PROTOTYPE;  }
;

include_module_stmt:
 TINCLUDE access_control opt_prototype TMODULE ident_def TSEMI
   {
     $$ = TODOSTMT(@$);
     context->visibility = Decl::DEFAULT_VISIBILITY;
   }
;

/* Grouping of statements into blocks.

   Note:  There cannot be a blank production appearing immediately after TLCBR
   as this results in a shift/reduce conflict with the statement level
   expression expr TDOT expr (see domain literals).  This production (and the
   the other productions on which it depends) were purposefully redefined
   without blank productions to allow the full version of dot_expr to appear at
   the statement level.
*/
block_stmt_body:
  TLCBR TRCBR
  {
    $$ = context->blockToParserExprList(@1, @2, nullptr);
  }
| TLCBR stmt_ls TRCBR
  {
    $$ = context->blockToParserExprList(@1, @3, $2);
  }
| TLCBR error TRCBR
  {
    context->clearComments();
    // create a list of stmts that just has an ErroneousExpr
    auto errorExpr = ErroneousExpression::build(BUILDER, LOC(@2));
    ParserExprList* lst = context->makeList(errorExpr.release());
    $$ = lst;
  }
;

block_stmt:
  block_stmt_body
  {
    // comments from before the opening bracket will have been
    // gathered into stmt_ls when that was parsed, so pull out any
    // comments that occur before the opening bracket.
    // (This would be simpler to handle with midrule actions but those
    //  lead to parser conflicts).
    CommentsAndStmt cs = {0};
    cs.comments = context->gatherCommentsFromList($1, @1);

    // Create the BlockStmt
    auto blockstmt = Block::build(BUILDER, LOC(@$), context->consumeList($1));
    cs.stmt = blockstmt.release();
    $$ = cs;
  }
;

// Sequence of toplevel_stmts
stmt_ls:
  toplevel_stmt                        { $$ = context->makeList($1); }
| stmt_ls toplevel_stmt                { context->appendList($1, $2); }
;

renames_ls:
  expr
  {
    $$ = context->makeList($1);
  }
| all_op_name
  {
    $$ = context->makeList(context->buildIdent(@1, $1));
  }
| expr TAS expr
  {
    auto as = context->buildAsExpr(@1, @3, toOwned($1), toOwned($3));
    $$ = context->makeList(as);
  }
| renames_ls TCOMMA expr
  {
    $$ = context->appendList($1, $3);
  }
| renames_ls TCOMMA all_op_name
  {
    $$ = context->appendList($1, context->buildIdent(@3, $3));
  }
| renames_ls TCOMMA expr TAS expr
  {
    auto as = context->buildAsExpr(@3, @5, toOwned($3), toOwned($5));
    $$ = context->appendList($1, as);
  }
;

/* Separated so that use statements can rename their module to "_", but nothing
   else can */
use_renames_ls:
  expr
  {
    auto node = context->buildVisibilityClause(@$, toOwned($1));
    $$ = context->makeList(node);
  }
| expr TAS expr
  {
    auto as = context->buildAsExpr(@1, @3, toOwned($1), toOwned($3));
    auto node = context->buildVisibilityClause(@$, toOwned(as));
    $$ = context->makeList(node);
  }
| expr TAS TUNDERSCORE
  {
    auto ident = toOwned(context->buildIdent(@3, $3));
    auto as = context->buildAsExpr(@1, @3, toOwned($1), std::move(ident));
    auto node = context->buildVisibilityClause(@$, toOwned(as));
    $$ = context->makeList(node);
  }
| use_renames_ls TCOMMA expr
  {
    auto node = context->buildVisibilityClause(@3, toOwned($3));
    $$ = context->appendList($1, node);
  }
| use_renames_ls TCOMMA expr TAS expr
  {
    auto as = context->buildAsExpr(@3, @5, toOwned($3), toOwned($5));
    auto locVisClause = context->makeSpannedLocation(@3, @5);
    auto node = context->buildVisibilityClause(locVisClause, toOwned(as));
    $$ = context->appendList($1, node);
  }
| use_renames_ls TCOMMA expr TAS TUNDERSCORE
  {
    auto ident = context->buildIdent(@5, $5);
    auto as = context->buildAsExpr(@3, @5, toOwned($3), toOwned(ident));
    auto locVisClause = context->makeSpannedLocation(@3, @5);
    auto node = context->buildVisibilityClause(locVisClause, toOwned(as));
    $$ = context->appendList($1, node);
  }
;

opt_only_ls:
  /* nothing */   { $$ = nullptr; }
| renames_ls      { $$ = $1; }
;

use_stmt:
  access_control TUSE use_renames_ls TSEMI
  {
    $$ = context->buildMultiUseStmt(@$, $1, $3);
  }
| access_control TUSE expr TEXCEPT renames_ls TSEMI
  {
    auto locVisibilityClause = context->makeSpannedLocation(@3, @5);
    $$ = context->buildSingleUseStmt(@$, locVisibilityClause, $1, toOwned($3),
                                     VisibilityClause::EXCEPT,
                                     $5);
  }
| access_control TUSE expr TAS expr TEXCEPT renames_ls TSEMI
  {
    auto as = context->buildAsExpr(@3, @5, toOwned($3), toOwned($5));
    auto locVisibilityClause = context->makeSpannedLocation(@3, @7);
    $$ = context->buildSingleUseStmt(@$, locVisibilityClause, $1, toOwned(as),
                                     VisibilityClause::EXCEPT,
                                     $7);
  }
| access_control TUSE expr TAS TUNDERSCORE TEXCEPT renames_ls TSEMI
  {
    auto ident = toOwned(context->buildIdent(@5, $5));
    auto as = context->buildAsExpr(@3, @5, toOwned($3), std::move(ident));
    auto locVisibilityClause = context->makeSpannedLocation(@3, @7);
    $$ = context->buildSingleUseStmt(@$, locVisibilityClause, $1, toOwned(as),
                                     VisibilityClause::EXCEPT,
                                     $7);
  }
| access_control TUSE expr TONLY opt_only_ls TSEMI
  {
    auto locVisibilityClause = context->makeSpannedLocation(@3, @5);
    $$ = context->buildSingleUseStmt(@$, locVisibilityClause, $1, toOwned($3),
                                     VisibilityClause::ONLY,
                                     $5);
  }
| access_control TUSE expr TAS expr TONLY opt_only_ls TSEMI
  {
    auto as = context->buildAsExpr(@3, @5, toOwned($3), toOwned($5));
    auto locVisibilityClause = context->makeSpannedLocation(@3, @7);
    $$ = context->buildSingleUseStmt(@$, locVisibilityClause, $1, toOwned(as),
                                     VisibilityClause::ONLY,
                                     $7);
  }
| access_control TUSE expr TAS TUNDERSCORE TONLY opt_only_ls TSEMI
  {
    auto ident = toOwned(context->buildIdent(@5, $5));
    auto as = context->buildAsExpr(@3, @5, toOwned($3), std::move(ident));
    auto locVisibilityClause = context->makeSpannedLocation(@3, @7);
    $$ = context->buildSingleUseStmt(@$, locVisibilityClause, $1, toOwned(as),
                                     VisibilityClause::ONLY,
                                     $7);
  }
;

import_stmt:
  access_control TIMPORT import_ls TSEMI
  {
    $$ = context->buildImportStmt(@$, $1, $3);
  }
;

import_expr:
  expr
  {
    $$ = context->buildVisibilityClause(@$, toOwned($1));
  }
| expr TDOT all_op_name
  {
    auto ident = context->buildIdent(@3, $3);
    $$ = context->buildVisibilityClause(@$, toOwned($1),
                                        VisibilityClause::NONE,
                                        context->consume(ident));
  }
| expr TAS ident_use
  {
    auto ident = toOwned(context->buildIdent(@3, $3));
    auto as = context->buildAsExpr(@1, @3, toOwned($1), std::move(ident));
    $$ = context->buildVisibilityClause(@$, toOwned(as));
  }
| expr TDOT TLCBR renames_ls TRCBR
  {
    $$ = context->buildVisibilityClause(@$, toOwned($1),
                                        VisibilityClause::BRACES,
                                        context->consumeList($4));
  }
;

import_ls:
  import_expr                   { $$ = context->makeList($1); }
| import_ls TCOMMA import_expr  { $$ = context->appendList($1, $3); }
;

require_stmt:
  TREQUIRE expr_ls TSEMI
  {
    auto comments = context->gatherComments(@1);
    auto node = Require::build(BUILDER, LOC(@$), context->consumeList($2));
    $$ = { .comments=comments, .stmt=node.release() };
  }
;

assignment_stmt:
  lhs_expr assignop_ident opt_try_expr TSEMI
    {
      $$ = STMT(@$, context->buildBinOp(@$, $1, $2, $3));
    }
| lhs_expr TSWAP           opt_try_expr TSEMI
    {
      $$ = STMT(@$, context->buildBinOp(@$, $1, $2, $3));
    }
| lhs_expr TASSIGNREDUCE   opt_try_expr TSEMI
    {
      $$ = STMT(@$, context->buildBinOp(@$, $1, $2, $3));
    }
| lhs_expr TASSIGNLAND     opt_try_expr TSEMI
    {
      $$ = STMT(@$, context->buildBinOp(@$, $1, $2, $3));
    }
| lhs_expr TASSIGNLOR      opt_try_expr TSEMI
    {
      $$ = STMT(@$, context->buildBinOp(@$, $1, $2, $3));
    }
| lhs_expr TASSIGN         TNOINIT TSEMI
    {
      $$ = STMT(@$, context->buildBinOp(@$, $1, $2, context->buildIdent(@3, $3)));
    }
;

// Here are some nonterminals for identifiers

opt_label_ident:
         { $$ = STR(""); }
| TIDENT { $$ = $1; }
;

ident_fn_def:
  TIDENT                   { $$ = $1; }
| TNONE                    { $$ = $1; ERROR(@$, "redefining reserved word 'none'"); }
| TTHIS                    { $$ = $1; }
| TFALSE                   { $$ = $1; ERROR(@$, "redefining reserved word 'false'"); }
| TTRUE                    { $$ = $1; ERROR(@$, "redefining reserved word 'true'"); }
| internal_type_ident_def  { $$ = $1; ERROR(@$, "redefining reserved word"); }

ident_def:
  TIDENT                   { $$ = $1; }
| TNONE                    { $$ = $1; ERROR(@$, "redefining reserved word 'none'"); }
| TTHIS                    { $$ = $1; ERROR(@$, "redefining reserved word 'this'"); }
| TFALSE                   { $$ = $1; ERROR(@$, "redefining reserved word 'false'"); }
| TTRUE                    { $$ = $1; ERROR(@$, "redefining reserved word 'true'"); }
| internal_type_ident_def  { $$ = $1; ERROR(@$, "redefining reserved word"); }
;

/* Represents a use of an identifier. This is not used as often as you
   might think for various reasons:
     * things that allow scalar types more naturally use ident_expr,
       which returns an Expr* rather than a const char*
     * very special identifier-like things, like domain, borrowed, etc,
       need separate parsing rules anyway. These are handled by
       reserved_type_ident_use.
 */
ident_use:
  TIDENT                   { $$ = $1; }
| TTHIS                    { $$ = $1; }
;

internal_type_ident_def:
 /* These reserved words should generate an error if an attempt
    is made to redefine them. The name returned from this nonterminal
    will be used in the error message.

    Uses of these types are parsed differently.
    See scalar_type and reserved_type_ident_use.
  */
  TBOOL
| TINT
| TUINT
| TREAL
| TIMAG
| TCOMPLEX
| TBYTES
| TSTRING
| TSYNC
| TSINGLE
| TOWNED
| TSHARED
| TBORROWED
| TUNMANAGED
| TDOMAIN
| TINDEX
| TLOCALE
| TNOTHING
| TVOID
;

scalar_type:
  TBOOL    { $$ = context->buildIdent(@$, $1); }
| TENUM    { $$ = context->buildIdent(@$, $1); }
| TINT     { $$ = context->buildIdent(@$, $1); }
| TUINT    { $$ = context->buildIdent(@$, $1); }
| TREAL    { $$ = context->buildIdent(@$, $1); }
| TIMAG    { $$ = context->buildIdent(@$, $1); }
| TCOMPLEX { $$ = context->buildIdent(@$, $1); }
| TBYTES   { $$ = context->buildIdent(@$, $1); }
| TSTRING  { $$ = context->buildIdent(@$, $1); }
| TLOCALE  { $$ = context->buildIdent(@$, $1); }
| TNOTHING { $$ = context->buildIdent(@$, $1); }
| TVOID    { $$ = context->buildIdent(@$, $1); }
;

reserved_type_ident_use:
  /* These reserved words can also be used as types but in fewer
     places in the parser. Additionally their type versions have
     different names. */
  TSYNC
| TSINGLE
| TDOMAIN
| TINDEX
;

do_stmt:
  TDO stmt      { $$ = { $2, true }; }
| block_stmt    { $$ = { $1, false }; }
;

return_stmt:
  TRETURN TSEMI
  {
    auto comments = context->gatherComments(@1);
    auto node = Return::build(BUILDER, LOC(@$), /*value*/ nullptr);
    CommentsAndStmt cs = { .comments=comments, .stmt=node.release() };
    $$ = context->finishStmt(cs);
  }
| TRETURN opt_try_expr TSEMI
  {
    auto comments = context->gatherComments(@1);
    auto node = Return::build(BUILDER, LOC(@$), toOwned($2));
    CommentsAndStmt cs = { .comments=comments, .stmt=node.release() };
    $$ = context->finishStmt(cs);
  }
;

deprecated_class_level_stmt:
  class_level_stmt
| TDEPRECATED STRINGLITERAL
  {
    context->noteDeprecation(@$, $2);
  }
  class_level_stmt
  {
    $$ = $4;
  }
| TDEPRECATED
  {
    context->noteDeprecation(@$, nullptr);
  }
  class_level_stmt
  {
    $$ = $3;
  }
;

class_level_stmt:
  TSEMI
    {
      $$ = STMT(@$, nullptr);
    }
| inner_class_level_stmt
    {
      // visibility should be default when inner_class_level_stmt is parsed
      $$ = context->finishStmt($1);
      context->visibility = Decl::DEFAULT_VISIBILITY;
    }
| TPUBLIC {context->noteDeclStartLoc(@1);
           context->noteVisibility(Decl::PUBLIC);} inner_class_level_stmt
    {
      $$ = context->finishStmt($3);
      context->visibility = Decl::DEFAULT_VISIBILITY;
    }
| TPRIVATE {context->noteDeclStartLoc(@1);
            context->noteVisibility(Decl::PRIVATE);} inner_class_level_stmt
    {
      $$ = context->finishStmt($3);
      context->visibility = Decl::DEFAULT_VISIBILITY;
    }
;

inner_class_level_stmt:
  fn_decl_stmt_complete
| var_decl_stmt
| enum_decl_stmt
| type_alias_decl_stmt
| class_decl_stmt
| forwarding_decl_stmt
| extern_export_decl_stmt
;

forwarding_decl_stmt:
  forwarding_decl_start expr TSEMI
    {
      $$ = context->buildForwardingDecl(@$, toOwned($1), toOwned($2),
                                        VisibilityClause::NONE, nullptr);
    }
| forwarding_decl_start expr TEXCEPT renames_ls TSEMI
    {
<<<<<<< HEAD
      CommentsAndStmt cs = $1;
      //ForwardingDecl* decl = toForwardingDecl(cs.stmt);
      // TODO: save expr and renames_ls
      $$ = cs;
=======
      $$ = context->buildForwardingDecl(@$, toOwned($1), toOwned($2),
                                        VisibilityClause::EXCEPT, $4);
>>>>>>> c073e96a
    }
| forwarding_decl_start expr TONLY opt_only_ls TSEMI
    {
      $$ = context->buildForwardingDecl(@$, toOwned($1), toOwned($2),
                                        VisibilityClause::ONLY, $4);
    }
| forwarding_decl_start var_decl_stmt
    {
      $$ = context->buildForwardingDecl(@$, toOwned($1), $2);
    }
;

forwarding_decl_start:
  TFORWARDING
  {
    $$ = context->buildAttributes(@$).release();
    context->resetAttributePartsState();
  }
;

extern_or_export:
  TEXTERN { $$ = Decl::EXTERN; }
| TEXPORT { $$ = Decl::EXPORT; }
;

extern_export_decl_stmt_start:
  extern_or_export
  {
    // Sets the start location only if it is still unset.
    context->noteDeclStartLoc(@1);
    $$ = context->noteLinkage($1);
  }
;

extern_export_decl_stmt:
  extern_export_decl_stmt_start class_start opt_inherit
  TLCBR class_level_stmt_ls TRCBR
  {
    $$ = context->buildAggregateTypeDecl(@1, $2, @3, $3, @4, $5, @6);
    context->exitScope($2.tag, $2.name);
  }
| extern_export_decl_stmt_start STRINGLITERAL class_start opt_inherit
  TLCBR class_level_stmt_ls TRCBR
  {
    // Set the linkage name since it will be nullptr otherwise.
    $3.linkageName = $2;
    $$ = context->buildAggregateTypeDecl(@1, $3, @4, $4, @5, $6, @7);
    context->exitScope($3.tag, $3.name);
  }
| extern_export_decl_stmt_start opt_expr fn_decl_stmt
  {
    auto loc = context->declStartLoc(@1);

    Expression* optExpr = $2;
    FunctionParts fp = $3;

    auto commentList = context->appendList(context->makeList(),
                                           fp.comments);

    auto comments = context->gatherCommentsFromList(commentList, loc);
    delete commentList;

    fp.linkage = $1;
    fp.comments = comments;
    fp.linkageNameExpr = optExpr;

    $$ = context->buildFunctionDecl(@$, fp);
  }
| extern_export_decl_stmt_start opt_expr
  {
    // This will be consumed when building the first variable in the list.
    context->storeVarDeclLinkageName($2);
  }
  var_decl_type var_decl_stmt_inner_ls TSEMI
  {
    $$ = context->buildVarOrMultiDeclStmt(@$, $5);
    context->resetDeclState();
  }
;

extern_block_stmt:
  TEXTERN EXTERNCODE
  {
    $$ = context->buildExternBlockStmt(@1, $2);
  }
;

loop_stmt:
  TDO stmt TWHILE expr TSEMI
  {
    std::vector<ParserComment>* comments;
    ParserExprList* exprLst;
    BlockStyle blockStyle;
    context->prepareStmtPieces(comments, exprLst, blockStyle, @1,
                               false, @1, $2);
    // If the body is not a block, snag any comments before the 'while'.
    if (blockStyle == BlockStyle::IMPLICIT) {
      exprLst = context->appendList(exprLst, context->gatherComments(@3));
    }
    auto body = context->consumeToBlock(@1, exprLst);
    auto node = DoWhile::build(BUILDER, LOC(@$), blockStyle,
                               std::move(body),
                               toOwned($4));
    CommentsAndStmt cs = { .comments=comments, .stmt=node.release() };
    $$ = context->finishStmt(cs);
  }
| TWHILE expr do_stmt
  {
    std::vector<ParserComment>* comments;
    ParserExprList* exprLst;
    BlockStyle blockStyle;
    context->prepareStmtPieces(comments, exprLst, blockStyle, @1, @3, $3);
    auto body = context->consumeToBlock(@3, exprLst);
    auto node = While::build(BUILDER, LOC(@1), toOwned($2),
                             blockStyle,
                             std::move(body));
    CommentsAndStmt cs = { .comments=comments, .stmt=node.release() };
    $$ = context->finishStmt(cs);
  }
| TWHILE ifvar do_stmt
  {
    std::vector<ParserComment>* comments;
    ParserExprList* exprLst;
    BlockStyle blockStyle;
    context->prepareStmtPieces(comments, exprLst, blockStyle, @1, @3, $3);
    auto body = context->consumeToBlock(@3, exprLst);
    auto node = While::build(BUILDER, LOC(@1), toOwned($2),
                             blockStyle,
                             std::move(body));
    CommentsAndStmt cs = { .comments=comments, .stmt=node.release() };
    $$ = context->finishStmt(cs);
  }
| TCOFORALL expr TIN expr opt_task_intent_ls do_stmt
  {
    $$ = context->buildCoforallLoopStmt(@1, @2, @6, $2, $4, $5, $6);
  }
| TCOFORALL expr TIN zippered_iterator opt_task_intent_ls do_stmt
  {
    $$ = context->buildCoforallLoopStmt(@1, @2, @6, $2, $4, $5, $6);
  }
| TCOFORALL expr opt_task_intent_ls do_stmt
  {
    $$ = context->buildCoforallLoopStmt(@1, @1, @4, nullptr, $2, $3, $4);
  }
| TFOR expr TIN expr do_stmt
  {
    $$ = context->buildForLoopStmt(@1, @2, @5, $2, $4, $5);
  }
| TFOR expr TIN zippered_iterator do_stmt
  {
    $$ = context->buildForLoopStmt(@1, @2, @5, $2, $4, $5);
  }
| TFOR expr do_stmt
  {
    $$ = context->buildForLoopStmt(@1, @1, @3, nullptr, $2, $3);
  }
| TFOR zippered_iterator do_stmt
  {
    $$ = context->buildForLoopStmt(@1, @1, @3, nullptr, $2, $3);
  }
| TFOR TPARAM ident_def TIN expr do_stmt
  {
    std::vector<ParserComment>* comments;
    ParserExprList* exprLst;
    BlockStyle blockStyle;
    context->prepareStmtPieces(comments, exprLst, blockStyle, @1, @6, $6);
    Expression* ident = context->buildIdent(@3, $3);
    auto index = context->buildLoopIndexDecl(@3, toOwned(ident));
    auto body = context->consumeToBlock(@6, exprLst);
    auto node = For::build(BUILDER, LOC(@1), std::move(index),
                           toOwned($5),
                           blockStyle,
                           std::move(body),
                           /*isExpressionLevel*/ false,
                           /*isParam*/ true);
    CommentsAndStmt cs = { .comments=comments, .stmt=node.release() };
    $$ = context->finishStmt(cs);
  }
| TFORALL expr TIN expr                                   do_stmt
  {
    $$ = context->buildForallLoopStmt(@1, @2, @5, $2, $4, nullptr, $5);
  }
| TFORALL expr TIN expr              forall_intent_clause do_stmt
  {
    $$ = context->buildForallLoopStmt(@1, @2, @6, $2, $4, $5, $6);
  }
| TFORALL expr TIN zippered_iterator                      do_stmt
  {
    $$ = context->buildForallLoopStmt(@1, @2, @5, $2, $4, nullptr, $5);
  }
| TFORALL expr TIN zippered_iterator forall_intent_clause do_stmt
  {
    $$ = context->buildForallLoopStmt(@1, @2, @6, $2, $4, $5, $6);
  }
| TFORALL          expr                                   do_stmt
  {
    $$ = context->buildForallLoopStmt(@1, @1, @3, nullptr, $2, nullptr, $3);
  }
| TFORALL          expr              forall_intent_clause do_stmt
  {
    $$ = context->buildForallLoopStmt(@1, @1, @4, nullptr, $2, $3, $4);
  }
| TFORALL          zippered_iterator                      do_stmt
  {
    $$ = context->buildForallLoopStmt(@1, @1, @3, nullptr, $2, nullptr, $3);
  }
| TFORALL          zippered_iterator forall_intent_clause do_stmt
  {
    $$ = context->buildForallLoopStmt(@1, @1, @4, nullptr, $2, $3, $4);
  }
| TFOREACH expr TIN expr                                   do_stmt
  {
    $$ = context->buildForeachLoopStmt(@1, @2, @5, $2, $4, nullptr, $5);
  }
| TFOREACH expr TIN expr              forall_intent_clause do_stmt
  {
    $$ = context->buildForeachLoopStmt(@1, @2, @6, $2, $4, $5, $6);
  }
| TFOREACH expr TIN zippered_iterator                      do_stmt
  {
    $$ = context->buildForeachLoopStmt(@1, @2, @5, $2, $4, nullptr, $5);
  }
| TFOREACH expr TIN zippered_iterator forall_intent_clause do_stmt
  {
    $$ = context->buildForeachLoopStmt(@1, @2, @6, $2, $4, $5, $6);
  }
| TFOREACH          expr                                   do_stmt
  {
    $$ = context->buildForeachLoopStmt(@1, @1, @3, nullptr, $2, nullptr, $3);
  }
| TFOREACH          expr              forall_intent_clause do_stmt
  {
    $$ = context->buildForeachLoopStmt(@1, @1, @4, nullptr, $2, $3, $4);
  }
| TFOREACH          zippered_iterator                      do_stmt
  {
    $$ = context->buildForeachLoopStmt(@1, @1, @3, nullptr, $2, nullptr, $3);
  }
| TFOREACH          zippered_iterator forall_intent_clause do_stmt
  {
    $$ = context->buildForeachLoopStmt(@1, @1, @4, nullptr, $2, $3, $4);
  }
| TLSBR expr_ls TIN expr TRSBR stmt
  {
    $$ = context->buildBracketLoopStmt(@1, @2, @5, $2, $4, nullptr, $6);
  }
| TLSBR expr_ls TIN expr forall_intent_clause TRSBR stmt
  {
    $$ = context->buildBracketLoopStmt(@1, @2, @6, $2, $4, $5, $7);
  }
| TLSBR expr_ls TIN zippered_iterator TRSBR stmt
  {
    $$ = context->buildBracketLoopStmt(@1, @2, @5, $2, $4, nullptr, $6);
  }
| TLSBR expr_ls TIN zippered_iterator forall_intent_clause TRSBR stmt
  {
    $$ = context->buildBracketLoopStmt(@1, @2, @6, $2, $4, $5, $7);
  }
| TLSBR expr_ls TRSBR stmt
  {
    $$ = context->buildBracketLoopStmt(@1, @2, @3, $2, nullptr, $4);
  }
| TLSBR expr_ls forall_intent_clause TRSBR stmt
  {
    $$ = context->buildBracketLoopStmt(@1, @2, @4, $2, $3, $5);
  }
| TLSBR zippered_iterator TRSBR stmt
  {
    auto iterExprs = context->makeList($2);
    $$ = context->buildBracketLoopStmt(@1, @2, @3, iterExprs, nullptr, $4);
  }
| TLSBR zippered_iterator forall_intent_clause TRSBR stmt
  {
    auto iterExprs = context->makeList($2);
    $$ = context->buildBracketLoopStmt(@1, @2, @4, iterExprs, $3, $5);
  }
;

zippered_iterator:
  TZIP TLP expr_ls TRP
  {
    auto exprs = context->consumeList($3);
    auto node = Zip::build(BUILDER, LOC(@$), std::move(exprs));
    $$ = node.release();
  }
;

if_stmt:
  TIF expr TTHEN stmt %prec TNOELSE
  {
    $$ = context->buildConditionalStmt(true, @1, @3, $2, $4);
  }
| TIF expr block_stmt %prec TNOELSE
  {
    $$ = context->buildConditionalStmt(false, @1, @3, $2, $3);
  }
| TIF expr TTHEN stmt TELSE stmt
  {
    $$ = context->buildConditionalStmt(true, @1, @3, @5, $2, $4, $6);
  }
| TIF expr block_stmt TELSE stmt
  {
    $$ = context->buildConditionalStmt(false, @1, @3, @4, $2, $3, $5);
  }
| TIF ifvar TTHEN stmt %prec TNOELSE
  {
    $$ = context->buildConditionalStmt(true, @1, @3, $2, $4);
  }
| TIF ifvar block_stmt %prec TNOELSE
  {
    $$ = context->buildConditionalStmt(false, @1, @3, $2, $3);
  }
| TIF ifvar TTHEN stmt TELSE stmt
  {
    $$ = context->buildConditionalStmt(true, @1, @3, @5, $2, $4, $6);
  }
| TIF ifvar block_stmt TELSE stmt
  {
    $$ = context->buildConditionalStmt(false, @1, @3, @4, $2, $3, $5);
  }
| TIF expr assignop_ident expr TTHEN stmt %prec TNOELSE
  {
    auto op = context->buildBinOp(@3, $2, $3, $4);
    $$ = context->buildConditionalStmt(true, @1, @5, op, $6);
  }
| TIF expr assignop_ident expr block_stmt %prec TNOELSE
  {
    auto op = context->buildBinOp(@3, $2, $3, $4);
    $$ = context->buildConditionalStmt(false, @1, @5, op, $5);
  }
| TIF expr assignop_ident expr TTHEN stmt TELSE stmt
  {
    auto op = context->buildBinOp(@3, $2, $3, $4);
    $$ = context->buildConditionalStmt(true, @1, @5, @7, op, $6, $8);
  }
| TIF expr assignop_ident expr block_stmt TELSE stmt
  {
    auto op = context->buildBinOp(@3, $2, $3, $4);
    $$ = context->buildConditionalStmt(false, @1, @5, @6, op, $5, $7);
  }
;

ifvar:
  TVAR   ident_def TASSIGN expr
  {
    auto varDecl = Variable::build(BUILDER, LOC(@$),
                                   /*attributes*/ nullptr,
                                   Decl::DEFAULT_VISIBILITY,
                                   Decl::DEFAULT_LINKAGE,
                                   /*linkageName*/ nullptr,
                                   /*name*/ $2,
                                   Variable::VAR,
                                   /*isConfig*/ false,
                                   context->currentScopeIsAggregate(),
                                   /*typeExpression*/ nullptr,
                                   toOwned($4));
    $$ = varDecl.release();
  }
| TCONST ident_def TASSIGN expr
  {
    auto varDecl = Variable::build(BUILDER, LOC(@$),
                                   /*attributes*/ nullptr,
                                   Decl::DEFAULT_VISIBILITY,
                                   Decl::DEFAULT_LINKAGE,
                                   /*linkageName*/ nullptr,
                                   /*name*/ $2,
                                   Variable::CONST,
                                   /*isConfig*/ false,
                                   context->currentScopeIsAggregate(),
                                   /*typeExpression*/ nullptr,
                                   toOwned($4));
    $$ = varDecl.release();
  }
;

interface_stmt:
  TINTERFACE ident_def TLP ifc_formal_ls TRP block_stmt
    { $$ = TODOSTMT(@$); }
| TINTERFACE ident_def                       block_stmt
    { $$ = TODOSTMT(@$); }
;

ifc_formal_ls:
  ifc_formal                      { $$ = context->makeList($1); }
| ifc_formal_ls TCOMMA ifc_formal { context->appendList($1, $3); }
;

ifc_formal:
  // implicitly 'type' intent, could specify explicitly - see #16966
  ident_def  { $$ = TODOEXPR(@$); }
;

// which types are allowed in 'T implements IFC'
implements_type_ident:
  TIDENT
| TBOOL
| TINT
| TUINT
| TREAL
| TIMAG
| TCOMPLEX
| TBYTES
| TSTRING
| TLOCALE
| TNOTHING
| TVOID
| implements_type_error_ident
  {
    std::string s = "type ";
    s += "'"; s += $1.c_str(); s += "'";
    s += " not allowed to implement an interface";
    context->noteError(@$, s);
    $$ = $1;
  }
;

// these are not allowed as types in 'T implements IFC'
implements_type_error_ident:
  TNONE
| TTHIS
| TFALSE
| TTRUE
/* it would be nice to include these, alas they cause shift/reduce conflicts:
| TSYNC
| TSINGLE
| TOWNED
| TSHARED
| TBORROWED
| TUNMANAGED
*/
| TDOMAIN
| TINDEX
;

implements_stmt:
  TIMPLEMENTS ident_def TLP actual_ls TRP TSEMI
    { $$ = TODOSTMT(@$); }
| implements_type_ident TIMPLEMENTS ident_def TSEMI
    { $$ = TODOSTMT(@$); }
| implements_type_ident TIMPLEMENTS ident_def TLP actual_ls TRP TSEMI
    { $$ = TODOSTMT(@$); }
;

ifc_constraint:
  TIMPLEMENTS ident_def TLP actual_ls TRP
    { $$ = TODOEXPR(@$); }
| implements_type_ident TIMPLEMENTS ident_def
    { $$ = TODOEXPR(@$); }
| implements_type_ident TIMPLEMENTS ident_def TLP actual_ls TRP
    { $$ = TODOEXPR(@$); }
;

try_stmt:
  TTRY     expr            TSEMI
  {
    $$ = context->buildTryExprStmt(@$, $2, false);
  }
| TTRYBANG expr            TSEMI
  {
    $$ = context->buildTryExprStmt(@$, $2, true);
  }
| TTRY     assignment_stmt
  {
    $$ = context->buildTryExprStmt(@$, $2, false);
  }
| TTRYBANG assignment_stmt
  {
    $$ = context->buildTryExprStmt(@$, $2, true);
  }
| TTRY     block_stmt      catch_expr_ls
  {
    $$ = context->buildTryCatchStmt(@$, $2, $3, false);
  }
| TTRYBANG block_stmt      catch_expr_ls
  {
    $$ = context->buildTryCatchStmt(@$, $2, $3, true);
  }
;

catch_expr_ls:
                            { $$ = context->makeList(); }
| catch_expr_ls catch_expr  { $$ = context->appendList($1, $2); }
;

catch_expr:
  TCATCH                          block_stmt
  {
    $$ = context->buildCatch(@$, nullptr, $2, false);
  }
| TCATCH     catch_expr_inner     block_stmt
  {
    $$ = context->buildCatch(@$, $2, $3, false);
  }
| TCATCH TLP catch_expr_inner TRP block_stmt
  {
    $$ = context->buildCatch(@$, $3, $5, true);
  }
;

catch_expr_inner:
  ident_def
  {
    $$ = Variable::build(BUILDER, LOC(@$), /*attributes*/ nullptr,
                         Decl::DEFAULT_VISIBILITY,
                         Decl::DEFAULT_LINKAGE,
                         /*linkageName*/ nullptr,
                         /*name*/ $1,
                         Variable::VAR,
                         /*isConfig*/ false,
                         /*isField*/ false,
                         /*typeExpression*/ nullptr,
                         /*initExpression*/ nullptr).release();
  }
| ident_def TCOLON expr
  {
    $$ = Variable::build(BUILDER, LOC(@$), /*attributes*/ nullptr,
                         Decl::DEFAULT_VISIBILITY,
                         Decl::DEFAULT_LINKAGE,
                         /*linkageName*/ nullptr,
                         /*name*/ $1,
                         Variable::VAR,
                         /*isConfig*/ false,
                         /*isField*/ false,
                         /*typeExpression*/ toOwned($3),
                         /*initExpression*/ nullptr).release();
  }
;

throw_stmt:
  TTHROW expr TSEMI
  {
    auto comments = context->gatherComments(@1);
    auto node = Throw::build(BUILDER, LOC(@$), toOwned($2));
    $$ = { .comments=comments, .stmt=node.release() };
  }

select_stmt:
  TSELECT expr TLCBR when_stmt_ls TRCBR
  {
    $$ = context->buildSelectStmt(@$, toOwned($2), $4);
  }
| TSELECT expr TLCBR error TRCBR
  {
    auto comments = context->gatherComments(@$);
    auto node = ErroneousExpression::build(BUILDER, LOC(@4));
    $$ = { .comments=comments, .stmt=node.release() };
  }
;

when_stmt_ls:
                          { $$ = context->makeList(); }
| when_stmt_ls when_stmt  { $$ = context->appendList($1, $2); }
;

when_stmt:
  TWHEN expr_ls do_stmt
  {
    $$ = context->buildWhenStmt(@$, $2, $3);
  }
| TOTHERWISE stmt
  {
    BlockOrDo blockOrDo = { .cs=$2, .usesDo=false };
    $$ = context->buildWhenStmt(@$, nullptr, blockOrDo);
  }
| TOTHERWISE TDO stmt
  {
    BlockOrDo blockOrDo = { .cs=$3, .usesDo=true };
    $$ = context->buildWhenStmt(@$, nullptr, blockOrDo);
  }
;

/** DECLARATION STATEMENTS ***************************************************/

class_decl_stmt:
  class_start opt_inherit TLCBR class_level_stmt_ls TRCBR
    {
      $$ = context->buildAggregateTypeDecl(@$, $1, @2, $2, @3, $4, @5);
      context->exitScope($1.tag, $1.name);
    }
| class_start opt_inherit TLCBR error TRCBR
    {
      auto contents =
        context->makeList(ErroneousExpression::build(BUILDER, LOC(@4)));
      $$ = context->buildAggregateTypeDecl(@$, $1, @2, $2, @3, contents, @5);
      context->exitScope($1.tag, $1.name);
    }
  /* see also extern_export_decl_stmt */
;

class_start:
  class_tag ident_def
  {
    $$ = context->enterScopeAndBuildTypeDeclParts(@1, $2, $1);
  }
;

class_tag:
  TCLASS   { $$ = asttags::Class; }
| TRECORD  { $$ = asttags::Record; }
| TUNION   { $$ = asttags::Union; }
;

opt_inherit:
                  { $$ = nullptr; }
| TCOLON expr_ls  { $$ = $2; }
;

class_level_stmt_ls:
  {
    /* nothing */
    $$ = context->makeList();
  }
| class_level_stmt_ls deprecated_class_level_stmt
  {
    context->appendList($1, $2);
  }
| class_level_stmt_ls pragma_ls deprecated_class_level_stmt
  {
    context->appendList($1, context->buildPragmaStmt(@3, $3));
  }
;

enum_decl_stmt:
  enum_header_lcbr enum_ls TRCBR
    {
      TypeDeclParts parts = $1;
      ParserExprList* list = $2;
      // get any comments after the last element but before the closing brace
      context->appendList(list, context->gatherComments(@3));

      auto decl = Enum::build(BUILDER, LOC(@$), toOwned(parts.attributes),
                              parts.visibility,
                              parts.name,
                              context->consumeList(list));
      CommentsAndStmt cs = {parts.comments, decl.release()};
      $$ = cs;
      context->exitScope(asttags::Enum, parts.name);
      context->resetDeclState();
      context->clearComments();
    }
| enum_header_lcbr error TRCBR
    {
      TypeDeclParts parts = $1;
      auto err = ErroneousExpression::build(BUILDER, LOC(@2));
      CommentsAndStmt cs = {parts.comments, err.release()};
      $$ = cs;
      context->exitScope(asttags::Enum, parts.name);
      context->resetDeclState();
      context->clearComments();
    }
;

enum_header_lcbr:
  TENUM ident_def TLCBR
  {
    $$ = context->enterScopeAndBuildTypeDeclParts(@1, $2, asttags::Enum);
  }
;

enum_ls:
  deprecated_enum_item
  {
    $$ = context->makeList($1);
    context->resetAttributePartsState();
  }
| enum_ls TCOMMA
  {
    $$ = $1;
    context->clearCommentsBefore(@2);
    context->resetAttributePartsState();
  }
| enum_ls TCOMMA
  {
    context->clearCommentsBefore(@2);
    context->resetAttributePartsState();
  }
  deprecated_enum_item
  {
    context->appendList($1, $4);
    context->resetAttributePartsState();
  }
;

deprecated_enum_item:
  enum_item
| TDEPRECATED STRINGLITERAL
  {
    context->noteDeprecation(@$, $2);
  }
  enum_item
  {
    $$ = $4;
  }
| TDEPRECATED
  {
    context->noteDeprecation(@$, nullptr);
  }
  enum_item
  {
    $$ = $3;
  }
;

enum_item:
  ident_def
    {
      auto decl = EnumElement::build(BUILDER, LOC(@$),
                                     context->buildAttributes(@$),
                                     $1);
      $$ = STMT(@$, decl.release());
    }
| ident_def TASSIGN expr
    {
      auto decl = EnumElement::build(BUILDER, LOC(@$),
                                     context->buildAttributes(@$),
                                     $1,
                                     toOwned($3));
      $$ = STMT(@$, decl.release());
      context->clearCommentsBefore(@3);
    }
;

lambda_decl_expr:
  TLAMBDA req_formal_ls opt_ret_tag opt_type opt_lifetime_where function_body_stmt
  {
    // TODO (dlongnecke): Leave this unimplemented for now? Since we will
    // be addressing FCFs in 1.26...
    $$ = TODOEXPR(@$);
  }
;

linkage_spec_empty:
;

linkage_spec:
  linkage_spec_empty { $$ = context->makeFunctionParts(false, false); }
| TINLINE            { context->noteDeclStartLoc(@1);
                       $$ = context->makeFunctionParts(true, false); }
| TOVERRIDE          { context->noteDeclStartLoc(@1);
                       $$ = context->makeFunctionParts(false, true); }
;

fn_decl_stmt_complete:
  fn_decl_stmt
    {
      $$ = context->buildFunctionDecl(@$, $1);
    }
;

fn_decl_stmt:
  fn_decl_stmt_inner
  opt_ret_tag opt_ret_type
  opt_throws_error opt_lifetime_where
    {
      context->clearComments();
      context->resetDeclState();
      context->enterScope(asttags::Function, $1.name);
    }
  opt_function_body_stmt
    {
      FunctionParts fp = $1;
      fp.returnIntent = $2;
      fp.returnType = $3;
      fp.throws = ($4 == ThrowsTag_THROWS) ? true : false;
      WhereAndLifetime wl = $5;
      fp.body = $7;

      fp.lifetime = wl.lifetime;
      fp.where = wl.where;

      context->clearComments();
      context->exitScope(asttags::Function, $1.name);

      $$ = fp;
    }
;

fn_decl_stmt_inner:
  fn_decl_stmt_start opt_this_intent_tag fn_ident opt_formal_ls
    {
      FunctionParts fp = $1;
      fp.thisIntent = $2;
      fp.name = $3;
      fp.formals = $4;
      $$ = fp;
    }
| fn_decl_stmt_start opt_this_intent_tag assignop_ident opt_formal_ls
    {
      FunctionParts fp = $1;
      fp.thisIntent = $2;
      fp.name = $3;
      fp.formals = $4;
      $$ = fp;
    }
| fn_decl_stmt_start opt_this_intent_tag fn_decl_receiver_expr TDOT fn_ident opt_formal_ls
    {
      FunctionParts fp = $1;
      fp.thisIntent = $2;
      fp.receiver = Formal::build(BUILDER, LOC(@3), /*attributes*/ nullptr,
                                  STR("this"), $2, toOwned($3),
                                  nullptr).release();
      fp.name = $5;
      fp.formals = $6;
      $$ = fp;
    }
| fn_decl_stmt_start opt_this_intent_tag fn_decl_receiver_expr TDOT assignop_ident opt_formal_ls
    {
      FunctionParts fp = $1;
      fp.thisIntent = $2;
      fp.receiver = Formal::build(BUILDER, LOC(@3), /*attributes*/ nullptr,
                                  STR("this"), $2, toOwned($3),
                                  nullptr).release();
      fp.name = $5;
      fp.formals = $6;
      $$ = fp;
    }
| fn_decl_stmt_start opt_this_intent_tag error opt_formal_ls
    {
      FunctionParts fp = $1;
      fp.errorExpr = ErroneousExpression::build(BUILDER, LOC(@$)).release();
      $$ = fp;
    }
;

fn_decl_stmt_start:
  linkage_spec proc_iter_or_op
    {
      FunctionParts fp = $1;
      auto loc = context->declStartLoc(@2);
      fp.comments = context->gatherComments(loc);
      fp.attributes = context->buildAttributes(@$).release();
      context->resetAttributePartsState();
      fp.kind = $2;
      $$ = fp;
    }
;

fn_decl_receiver_expr:
  ident_expr
| TLP expr TRP        { $$ = $2; }
;

fn_ident:
  ident_fn_def
| op_ident
| ident_def TBANG
  {
    std::string s = $1.c_str();
    s += "!";
    $$ = STR(s.c_str());
  }
;

op_ident:
  TBAND
| TBOR
| TBXOR
| TBNOT
| TEQUAL
| TNOTEQUAL
| TLESSEQUAL
| TGREATEREQUAL
| TLESS
| TGREATER
| TPLUS
| TMINUS
| TSTAR
| TDIVIDE
| TSHIFTLEFT
| TSHIFTRIGHT
| TMOD
| TEXP
| TBANG
| TBY
| THASH
| TALIGN
| TSWAP
| TIO
| TINITEQUALS
| TCOLON
;

assignop_ident:
  TASSIGN
| TASSIGNPLUS
| TASSIGNMINUS
| TASSIGNMULTIPLY
| TASSIGNDIVIDE
| TASSIGNMOD
| TASSIGNEXP
| TASSIGNBAND
| TASSIGNBOR
| TASSIGNBXOR
| TASSIGNSR
| TASSIGNSL
;

<<<<<<< HEAD
all_op_name:
  op_ident
| assignop_ident
=======
formal_var_arg_expr:
  TDOTDOTDOT             { $$ = nullptr; }
| TDOTDOTDOT expr        { $$ = $2; }
| TDOTDOTDOT query_expr  { $$ = $2; }
>>>>>>> c073e96a
;

opt_formal_ls:
                     { $$ = context->parenlessMarker; }
| TLP formal_ls TRP  { $$ = $2; }
;

req_formal_ls:
  TLP formal_ls TRP  { $$ = $2; }
;

formal_ls_inner:
  formal                         { $$ = context->makeList($1); }
| formal_ls_inner TCOMMA formal  { $$ = context->appendList($1, $3); }
;

formal_ls:
                           { $$ = context->makeList(); }
| formal_ls_inner          { $$ = $1; }
;

formal:
  opt_formal_intent_tag ident_def opt_formal_type opt_init_expr
  {
    $$ = Formal::build(BUILDER, LOC(@$), /*attributes*/ nullptr,
                       /*name*/ $2,
                       /*intent*/ $1,
                       toOwned($3),
                       toOwned($4)).release();
    context->noteIsBuildingFormal(false);
  }
| pragma_ls opt_formal_intent_tag ident_def opt_formal_type opt_init_expr
  {
    auto attributes = context->buildAttributes(@$);
    $$ = Formal::build(BUILDER, LOC(@$), std::move(attributes),
                       /*name*/ $3,
                       /*intent*/ $2,
                       toOwned($4),
                       toOwned($5)).release();
    context->noteIsBuildingFormal(false);
    context->resetAttributePartsState();
  }
| opt_formal_intent_tag ident_def opt_formal_type formal_var_arg_expr
  {
    $$ = VarArgFormal::build(BUILDER, LOC(@$),
                             /*attributes*/ nullptr,
                             /*name*/ $2,
                             /*intent*/ $1,
                             toOwned($3),
                             toOwned($4)).release();
    context->noteIsBuildingFormal(false);
  }
| pragma_ls opt_formal_intent_tag ident_def opt_formal_type formal_var_arg_expr
  {
    auto attributes = context->buildAttributes(@$);
    $$ = VarArgFormal::build(BUILDER, LOC(@$),
                             std::move(attributes),
                             /*name*/ $3,
                             /*intent*/ $2,
                             toOwned($4),
                             toOwned($5)).release();
    context->noteIsBuildingFormal(false);
    context->resetAttributePartsState();
  }
| opt_formal_intent_tag TLP tuple_var_decl_stmt_inner_ls TRP opt_formal_type
  opt_init_expr
  {
    $$ = TupleDecl::build(BUILDER, LOC(@$), /*attributes*/ nullptr,
                          context->visibility,
                          context->linkage,
                          ((TupleDecl::IntentOrKind) $1),
                          context->consumeList($3),
                          toOwned($5),
                          toOwned($6)).release();
    context->noteIsBuildingFormal(false);
  }
| opt_formal_intent_tag TLP tuple_var_decl_stmt_inner_ls TRP opt_formal_type
  formal_var_arg_expr
  {
    $$ = ERROR(@$, "variable-length argument may not be grouped in a tuple");
  }
;

opt_formal_intent_tag:
  {
    context->noteIsBuildingFormal(true);
    $$ = Formal::DEFAULT_INTENT;
  }
| required_intent_tag
  {
    context->noteIsBuildingFormal(true);
    $$ = $1;
  }
;

required_intent_tag:
  TIN         { $$ = Formal::IN; }
| TINOUT      { $$ = Formal::INOUT; }
| TOUT        { $$ = Formal::OUT; }
| TCONST TIN  { $$ = Formal::CONST_IN; }
| TCONST TREF { $$ = Formal::CONST_REF; }
| TCONST      { $$ = Formal::CONST; }
| TPARAM      { $$ = Formal::PARAM; }
| TREF        { $$ = Formal::REF; }
| TTYPE       { $$ = Formal::TYPE; }
;

opt_this_intent_tag:
                { $$ = Formal::DEFAULT_INTENT; }
| TPARAM        { $$ = Formal::PARAM; }
| TREF          { $$ = Formal::REF; }
| TCONST TREF   { $$ = Formal::CONST_REF; }
| TCONST        { $$ = Formal::CONST; }
| TTYPE         { $$ = Formal::TYPE; }
;

proc_iter_or_op:
  TPROC     { $$ = Function::PROC; }
| TITER     { $$ = Function::ITER; }
| TOPERATOR { $$ = Function::OPERATOR; }
;

opt_ret_tag:
              { $$ = Function::DEFAULT_RETURN_INTENT; }
| TCONST      { $$ = Function::CONST; }
| TCONST TREF { $$ = Function::CONST_REF; }
| TREF        { $$ = Function::REF; }
| TPARAM      { $$ = Function::PARAM; }
| TTYPE       { $$ = Function::TYPE; }
;

opt_throws_error:
          { $$ = ThrowsTag_DEFAULT; }
| TTHROWS { $$ = ThrowsTag_THROWS; }

opt_function_body_stmt:
  TSEMI               { context->clearComments(); $$ = nullptr; }
| function_body_stmt  { $$ = $1; }
;

function_body_stmt:
  block_stmt_body   { $$ = $1; }
| return_stmt       { context->clearComments(); $$ = context->makeList($1); }
;

query_expr:
  TQUERIEDIDENT   { $$ = context->buildTypeQuery(@$, $1); }
;


opt_lifetime_where:
  { $$ = makeWhereAndLifetime(nullptr, nullptr); }
| TWHERE expr
  { $$ = makeWhereAndLifetime($2, nullptr); }
| TLIFETIME lifetime_components_expr
  { $$ = makeWhereAndLifetime(nullptr, $2); }
| TWHERE expr TLIFETIME lifetime_components_expr
  { $$ = makeWhereAndLifetime($2, $4); }
| TLIFETIME lifetime_components_expr TWHERE expr
  { $$ = makeWhereAndLifetime($4, $2); }
;

lifetime_components_expr:
  lifetime_expr
  { $$ = context->makeList($1); }
| lifetime_components_expr TCOMMA lifetime_expr
  { $$ = context->appendList($1, $3); }
;

lifetime_expr:
  lifetime_ident TASSIGN      lifetime_ident
    { $$ = context->buildBinOp(@$, $1, $2, $3); }
| lifetime_ident TLESS        lifetime_ident
    { $$ = context->buildBinOp(@$, $1, $2, $3); }
| lifetime_ident TLESSEQUAL   lifetime_ident
    { $$ = context->buildBinOp(@$, $1, $2, $3); }
| lifetime_ident TEQUAL       lifetime_ident
    { $$ = context->buildBinOp(@$, $1, $2, $3); }
| lifetime_ident TGREATER     lifetime_ident
    { $$ = context->buildBinOp(@$, $1, $2, $3); }
| lifetime_ident TGREATEREQUAL lifetime_ident
    { $$ = context->buildBinOp(@$, $1, $2, $3); }
| TRETURN lifetime_ident
    { $$ = TODOEXPR(@$); }
;

lifetime_ident:
  TIDENT { $$ = context->buildIdent(@1, $1); }
| TTHIS  { $$ = context->buildIdent(@1, $1); }
;

type_alias_decl_stmt:
  type_alias_decl_stmt_start type_alias_decl_stmt_inner_ls TSEMI
  {
    $$ = context->buildVarOrMultiDeclStmt(@$, $2);
    context->resetDeclState();
  }
;

type_alias_decl_stmt_start:
  TTYPE
  {
    $$ = context->noteVarDeclKind(Variable::TYPE);
  }
| TCONFIG TTYPE
  {
    $$ = context->noteVarDeclKind(Variable::TYPE);
    context->noteIsVarDeclConfig(true);
  }
| TEXTERN TTYPE
  {
    $$ = context->noteVarDeclKind(Variable::TYPE);
    context->noteLinkage(Decl::EXTERN);
  }
;

type_alias_decl_stmt_inner_ls:
  type_alias_decl_stmt_inner
  {
    $$ = context->makeList($1);
  }
| type_alias_decl_stmt_inner TCOMMA type_alias_decl_stmt_inner_ls
  {
    $$ = context->appendList($3, $1);
  }
;

type_alias_decl_stmt_inner:
  ident_def opt_init_type
  {
    // TODO (dlongnecke-cray): Add a helper to build this and var_decl_stmt.
    auto node = Variable::build(BUILDER, LOC(@$),
                                context->buildAttributes(@$),
                                context->visibility,
                                context->linkage,
                                context->consumeVarDeclLinkageName(),
                                /*name*/ $1,
                                context->varDeclKind,
                                context->isVarDeclConfig,
                                context->currentScopeIsAggregate(),
                                /*typeExpression*/ nullptr,
                                toOwned($2));
      // Gather the comments like a statement does.
      $$ = STMT(@1, node.release());
      context->clearComments();
  }
;

opt_init_type:
  { $$ = nullptr; }
| TASSIGN type_level_expr
  { $$ = $2; }
| TASSIGN array_type
  {
    // Cannot be a type_level_expr as expr inherits from type_level_expr.
    $$ = $2;
  }
;

var_decl_type:
  TPARAM      { $$ = context->noteVarDeclKind(Variable::PARAM); }
| TCONST TREF { $$ = context->noteVarDeclKind(Variable::CONST_REF); }
| TREF        { $$ = context->noteVarDeclKind(Variable::REF); }
| TCONST      { $$ = context->noteVarDeclKind(Variable::CONST); }
| TVAR        { $$ = context->noteVarDeclKind(Variable::VAR); }
;

var_decl_stmt:
  TCONFIG
  {
    // Use a mid-rule action to thread along 'isVarDeclConfig'.
    context->noteIsVarDeclConfig(true);
  }
  var_decl_type var_decl_stmt_inner_ls TSEMI {
    $$ = context->buildVarOrMultiDeclStmt(@$, $4);
    context->resetDeclState();
  }
| var_decl_type var_decl_stmt_inner_ls TSEMI
  {
    $$ = context->buildVarOrMultiDeclStmt(@$, $2);
    context->resetDeclState();
  }
;

var_decl_stmt_inner_ls:
  var_decl_stmt_inner
    {
      $$ = context->makeList($1);
    }
| var_decl_stmt_inner_ls TCOMMA var_decl_stmt_inner
    {
      $$ = context->appendList($1, $3);
    }
;

var_decl_stmt_inner:
  ident_def opt_type opt_init_expr
    {
      auto varDecl = Variable::build(BUILDER, LOC(@$),
                                     context->buildAttributes(@$),
                                     context->visibility,
                                     context->linkage,
                                     context->consumeVarDeclLinkageName(),
                                     /*name*/ $1,
                                     context->varDeclKind,
                                     context->isVarDeclConfig,
                                     context->currentScopeIsAggregate(),
                                     toOwned($2), toOwned($3));
      // gather the comments like a statement does
      $$ = STMT(@1, varDecl.release());
      context->clearComments();
    }
| TLP tuple_var_decl_stmt_inner_ls TRP opt_type opt_init_expr
    {
      auto intentOrKind = (TupleDecl::IntentOrKind) context->varDeclKind;
      auto tupleDecl = TupleDecl::build(BUILDER, LOC(@$),
                                        context->buildAttributes(@$),
                                        context->visibility,
                                        context->linkage,
                                        intentOrKind,
                                        context->consumeList($2),
                                        toOwned($4),
                                        toOwned($5));
      $$ = STMT(@1, tupleDecl.release());
      context->clearComments();
    }
;

tuple_var_decl_component:
  TUNDERSCORE
  {
    $$ = context->buildTupleComponent(@$, $1);
  }
| ident_def
  {
    $$ = context->buildTupleComponent(@$, $1);
  }
| TLP tuple_var_decl_stmt_inner_ls TRP
  {
    $$ = context->buildTupleComponent(@$, $2);
  }
;

tuple_var_decl_stmt_inner_ls:
  tuple_var_decl_component
    { $$ = context->makeList($1); }
| tuple_var_decl_stmt_inner_ls TCOMMA
    { $$ = $1; }
| tuple_var_decl_stmt_inner_ls TCOMMA tuple_var_decl_component
    { $$ = context->appendList($1, $3); }
;

/** TYPES ********************************************************************/

opt_init_expr:
                        { $$ = nullptr; }
| TASSIGN TNOINIT       { $$ = TODOEXPR(@$); }
| TASSIGN opt_try_expr  { $$ = $2; }
;


ret_array_type:
  TLSBR TRSBR type_level_expr
  {
    $$ = context->buildArrayType(@$, @1, /*domainExprs*/ nullptr, $3);
  }
| TLSBR TRSBR
  {
    $$ = context->buildArrayType(@$, @1, nullptr, nullptr);
  }
| TLSBR expr_ls TRSBR type_level_expr
  {
    $$ = context->buildArrayType(@$, @2, $2, $4);
  }
| TLSBR expr_ls TRSBR
  {
    $$ = context->buildArrayType(@$, @2, $2, /*typeExpr*/ nullptr);
  }
| TLSBR TRSBR ret_array_type
  {
    $$ = context->buildArrayType(@$, @1, /*domainExprs*/ nullptr, $3);
  }
| TLSBR expr_ls TRSBR ret_array_type
  {
    $$ = context->buildArrayType(@$, @2, $2, $4);
  }
| TLSBR error TRSBR
  {
    $$ = ERROR(@$, "invalid expression for domain of array return type");
  }
;

opt_ret_type:
                                 { $$ = nullptr; }
| TCOLON type_level_expr         { $$ = $2; }
| TCOLON ret_array_type          { $$ = $2; }
| TCOLON reserved_type_ident_use { $$ = context->buildIdent(@2, $2); }
| error                          { $$ = ErroneousExpression::build(BUILDER, LOC(@1)).release(); }
;


opt_type:
                                 { $$ = nullptr; }
| TCOLON type_level_expr         { $$ = $2; }
| TCOLON array_type              { $$ = $2; }
| TCOLON reserved_type_ident_use { $$ = context->buildIdent(@2, $2); }
| error                          { $$ = ErroneousExpression::build(BUILDER, LOC(@1)).release(); }
;

/* NOTE: Some things about the following rule concern me (blc), but I
   don't have the time to fix them now, so am noting them for the
   future when someone runs into them:

   (1) there are 3 cases rather than the 4 I would expect based on symmetry
       ('in' vs. not x 'type_level_expr' vs. 'array_type')

   (2) it seems strange to me that the thing being iterated over is an
       'expr_ls' in the first two cases, but an 'expr' in the third

   (3) it also seems strange that the stuff preceding TIN would be an
       'expr_ls' rather than something simpler, like a nested
       parenthesization of identifiers; perhaps this is to support the
       establishment of an explicit type declaration, though I thought we
       didn't support that yet
*/
array_type:
  TLSBR expr_ls TRSBR type_level_expr
  {
    $$ = context->buildArrayType(@$, @2, $2, $4);
  }
| TLSBR expr_ls TRSBR array_type
  {
    $$ = context->buildArrayType(@$, @2, $2, $4);
  }
| TLSBR expr_ls TIN expr TRSBR type_level_expr
  {
    $$ = context->buildArrayTypeWithIndex(@$, @2, $2, $4, $6);
  }
| TLSBR error TRSBR
  {
    $$ = ErroneousExpression::build(BUILDER, LOC(@2)).release();
  }
;

opt_formal_array_elt_type:
                        { $$ = nullptr; }
| type_level_expr       { $$ = $1; }
| query_expr            { $$ = $1; }
;

formal_array_type:
  TLSBR TRSBR opt_formal_array_elt_type
  {
    auto domainLoc = context->makeSpannedLocation(@1, @2);
    $$ = context->buildArrayType(@$, domainLoc, /*domainExprs*/ nullptr, $3);
  }
| TLSBR expr_ls TRSBR opt_formal_array_elt_type
  {
    $$ = context->buildArrayType(@$, @2, $2, $4);
  }

// Johnk: Unclear to me what the type should be when [<range>][] <type> is encountered.
//        At present buildArrayRuntimeType is undefined when gNil is passed and
//        the second argument is a formal_array_type.
| TLSBR TRSBR formal_array_type
  {
    auto domainLoc = context->makeSpannedLocation(@1, @2);
    $$ = context->buildArrayType(@$, domainLoc, /*domainExprs*/ nullptr, $3);
  }
| TLSBR expr_ls TRSBR formal_array_type
  {
    $$ = context->buildArrayType(@$, @2, $2, $4);
  }
| TLSBR expr_ls TIN expr TRSBR opt_formal_array_elt_type
  {
    $$ = context->buildArrayTypeWithIndex(@$, @2, $2, $4, $6);
  }
;

opt_formal_type:
                                 { $$ = nullptr; }
| TCOLON type_level_expr         { $$ = $2; }
| TCOLON query_expr              { $$ = $2; }
| TCOLON reserved_type_ident_use { $$ = context->buildIdent(@2, $2); }
| TCOLON formal_array_type       { $$ = $2; }
;

/** EXPRESSIONS **************************************************************/

expr_ls:
  expr                       { $$ = context->makeList($1); }
| query_expr                 { $$ = context->makeList($1); }
| expr_ls TCOMMA expr        { $$ = context->appendList($1, $3); }
| expr_ls TCOMMA query_expr  { $$ = context->appendList($1, $3); }
;

simple_expr_ls:
  expr                             { $$ = context->makeList($1); }
| simple_expr_ls TCOMMA expr       { $$ = context->appendList($1, $3); }
;

tuple_component:
  TUNDERSCORE   { $$ = context->buildIdent(@1, $1); }
| opt_try_expr  { $$ = $1; }
| query_expr    { $$ = $1; }
;

tuple_expr_ls:
  tuple_component TCOMMA tuple_component
  {
    $$ = context->appendList(context->makeList($1), $3);
  }
| tuple_expr_ls TCOMMA tuple_component
  {
    $$ = context->appendList($1, $3);
  }
;

opt_actual_ls:
             { $$ = new MaybeNamedActualList(); }
| actual_ls  { $$ = $1; }
;

actual_ls:
  actual_expr
    { MaybeNamedActualList* lst = new MaybeNamedActualList();
      lst->push_back($1);
      $$ = lst;
    }
| actual_ls TCOMMA actual_expr
    {
      MaybeNamedActualList* lst = $1;
      lst->push_back($3);
      $$ = lst;
    }
;

actual_expr:
  ident_use TASSIGN query_expr   { $$ = makeMaybeNamedActual($3, $1); }
| ident_use TASSIGN opt_try_expr { $$ = makeMaybeNamedActual($3, $1); }
| query_expr                     { $$ = makeMaybeNamedActual($1); }
| opt_try_expr                   { $$ = makeMaybeNamedActual($1); }
;

ident_expr:
  ident_use      { $$ = context->buildIdent(@1, $1); }
| scalar_type    { $$ = $1; }
;

/* Expressions which represent types.  type_level_exprs can appear within formal
 * function parameter specifications as well as part of variable declarations.

   NOTE: Array type expressions do not appear in this production as array type
   specifications are different for formal array parameters and variable arrays.
   As such, array type expressions are individually defined for formal array
   parameters and variables. */
type_level_expr:
  sub_type_level_expr %prec TNOELSE
  { $$ = $1; }
| sub_type_level_expr TQUESTION %prec TQUESTION
  { $$ = context->buildUnaryOp(@$, $2, $1); }
| TQUESTION
  { $$ = context->buildIdent(@$, $1); }
;

// TODO: It would be nice if '?' could be an `expr`, but then 'borrowed?' would not work.
sub_type_level_expr:
  nil_expr
| lhs_expr                  // var b: a.type || (?,?) || foo()
| cond_expr                 // type b = if b then uint else int
| unary_op_expr             // We allow binary exprs as types...why not unary?
| binary_op_expr            // tuples, expr dmapped expr, overloaded binary ops
| TSINGLE expr
  { $$ = context->buildTypeConstructor(@$, $1, $2); }
| TINDEX TLP opt_actual_ls TRP
  { $$ = context->buildTypeConstructor(@$, $1, $3); }
| TDOMAIN TLP opt_actual_ls TRP
  { $$ = context->buildTypeConstructor(@$, $1, $3); }
| TSUBDOMAIN TLP opt_actual_ls TRP
  { $$ = context->buildTypeConstructor(@$, $1, $3); }
| TSPARSE TSUBDOMAIN TLP actual_expr TRP
  {
    auto locInner = context->makeSpannedLocation(@2, @5);
    auto inner = context->buildTypeConstructor(locInner, $2, $4);
    $$ = context->buildTypeConstructor(@$, $1, inner);
  }
| TATOMIC expr
  { $$ = context->buildTypeConstructor(@$, $1, $2); }
| TSYNC expr
  { $$ = context->buildTypeConstructor(@$, $1, $2); }

| TOWNED
  { $$ = Identifier::build(BUILDER, LOC(@1), $1).release(); }
| TOWNED expr
  { $$ = context->buildTypeConstructor(@$, $1, $2); }
| TUNMANAGED
  { $$ = Identifier::build(BUILDER, LOC(@1), $1).release(); }
| TUNMANAGED expr
  { $$ = context->buildTypeConstructor(@$, $1, $2); }
| TSHARED
  { $$ = Identifier::build(BUILDER, LOC(@1), $1).release(); }
| TSHARED expr
  { $$ = context->buildTypeConstructor(@$, $1, $2); }
| TBORROWED
  { $$ = Identifier::build(BUILDER, LOC(@1), $1).release(); }
| TBORROWED expr
  { $$ = context->buildTypeConstructor(@$, $1, $2); }

| TCLASS
  { $$ = Identifier::build(BUILDER, LOC(@1), $1).release(); }
| TRECORD
  { $$ = Identifier::build(BUILDER, LOC(@1), $1).release(); }
;

for_expr:
  TFOR expr TIN expr TDO expr %prec TFOR
  {
    auto index = context->buildLoopIndexDecl(@2, toOwned($2));
    $$ = For::build(BUILDER, LOC(@$), std::move(index), toOwned($4),
                    BlockStyle::IMPLICIT,
                    context->consumeToBlock(@6, $6),
                    /*isExpressionLevel*/ true,
                    /*isParam*/ false).release();
  }
| TFOR expr TIN zippered_iterator TDO expr %prec TFOR
  {
    auto index = context->buildLoopIndexDecl(@2, toOwned($2));
    $$ = For::build(BUILDER, LOC(@$), std::move(index), toOwned($4),
                    BlockStyle::IMPLICIT,
                    context->consumeToBlock(@6, $6),
                    /*isExpressionLevel*/ true,
                    /*isParam*/ false).release();
  }
| TFOR expr TDO expr %prec TFOR
  {
    $$ = For::build(BUILDER, LOC(@$), /*index*/ nullptr, toOwned($4),
                    BlockStyle::IMPLICIT,
                    context->consumeToBlock(@4, $4),
                    /*isExpressionLevel*/ true,
                    /*isParam*/ false).release();
  }
| TFOR expr TIN expr TDO TIF expr TTHEN expr %prec TNOELSE
  {
    auto index = context->buildLoopIndexDecl(@2, $2);
    auto ifExpr = Conditional::build(BUILDER, LOC2(@6, @9), toOwned($7),
                                     BlockStyle::IMPLICIT,
                                     context->consumeToBlock(@9, $9),
                                     /*isExpressionLevel*/ true);
    auto ifLoc = context->makeSpannedLocation(@6, @9);
    $$ = For::build(BUILDER, LOC(@$), std::move(index), toOwned($4),
                    BlockStyle::IMPLICIT,
                    context->consumeToBlock(ifLoc, ifExpr.release()),
                    /*isExpressionLevel*/ true,
                    /*isParam*/ false).release();
  }
| TFOR expr TIN zippered_iterator TDO TIF expr TTHEN expr %prec TNOELSE
  {
    auto index = context->buildLoopIndexDecl(@2, $2);
    auto ifExpr = Conditional::build(BUILDER, LOC2(@6, @9), toOwned($7),
                                     BlockStyle::IMPLICIT,
                                     context->consumeToBlock(@9, $9),
                                     /*isExpressionLevel*/ true);
    auto ifLoc = context->makeSpannedLocation(@6, @9);
    $$ = For::build(BUILDER, LOC(@$), std::move(index), toOwned($4),
                    BlockStyle::IMPLICIT,
                    context->consumeToBlock(ifLoc, ifExpr.release()),
                    /*isExpressionLevel*/ true,
                    /*isParam*/ false).release();
  }
| TFOR expr TDO TIF expr TTHEN expr %prec TNOELSE
  {
    auto ifExpr = Conditional::build(BUILDER, LOC2(@4, @7), toOwned($5),
                                     BlockStyle::IMPLICIT,
                                     context->consumeToBlock(@7, $7),
                                     /*isExpressionLevel*/ true);
    auto ifLoc = context->makeSpannedLocation(@4, @7);
    $$ = For::build(BUILDER, LOC(@$), /*index*/ nullptr,
                    toOwned($2),
                    BlockStyle::IMPLICIT,
                    context->consumeToBlock(ifLoc, ifExpr.release()),
                    /*isExpressionLevel*/ true,
                    /*isParam*/ false).release();
  }
| TFORALL expr TIN expr TDO expr %prec TFOR
  {
    auto index = context->buildLoopIndexDecl(@2, toOwned($2));
    $$ = Forall::build(BUILDER, LOC(@$), std::move(index), toOwned($4),
                       /*withClause*/ nullptr,
                       BlockStyle::IMPLICIT,
                       context->consumeToBlock(@6, $6),
                       /*isExpressionLevel*/ true).release();
  }
| TFORALL expr TIN zippered_iterator TDO expr %prec TFOR
  {
    auto index = context->buildLoopIndexDecl(@2, toOwned($2));
    $$ = Forall::build(BUILDER, LOC(@$), std::move(index), toOwned($4),
                       /*withClause*/ nullptr,
                       BlockStyle::IMPLICIT,
                       context->consumeToBlock(@6, $6),
                       /*isExpressionLevel*/ true).release();
  }
| TFORALL expr TDO expr %prec TFOR
  {
    $$ = Forall::build(BUILDER, LOC(@$), /*index*/ nullptr, toOwned($4),
                       /*withClause*/ nullptr,
                       BlockStyle::IMPLICIT,
                       context->consumeToBlock(@4, $4),
                       /*isExpressionLevel*/ true).release();
  }
| TFORALL expr TIN expr TDO TIF expr TTHEN expr %prec TNOELSE
  {
    auto index = context->buildLoopIndexDecl(@2, $2);
    auto ifExpr = Conditional::build(BUILDER, LOC2(@6, @9), toOwned($7),
                                     BlockStyle::IMPLICIT,
                                     context->consumeToBlock(@9, $9),
                                     /*isExpressionLevel*/ true);
    auto ifLoc = context->makeSpannedLocation(@6, @9);
    $$ = Forall::build(BUILDER, LOC(@$), std::move(index), toOwned($4),
                       /*withClause*/ nullptr,
                       BlockStyle::IMPLICIT,
                       context->consumeToBlock(ifLoc, ifExpr.release()),
                       /*isExpressionLevel*/ true).release();
  }
| TFORALL expr TIN zippered_iterator TDO TIF expr TTHEN expr %prec TNOELSE
  {
    auto index = context->buildLoopIndexDecl(@2, $2);
    auto ifExpr = Conditional::build(BUILDER, LOC2(@6, @9), toOwned($7),
                                     BlockStyle::IMPLICIT,
                                     context->consumeToBlock(@9, $9),
                                     /*isExpressionLevel*/ true);
    auto ifLoc = context->makeSpannedLocation(@6, @9);
    $$= Forall::build(BUILDER, LOC(@$), std::move(index), toOwned($4),
                      /*withClause*/ nullptr,
                      BlockStyle::IMPLICIT,
                      context->consumeToBlock(ifLoc, ifExpr.release()),
                      /*isExpressionLevel*/ true).release();
  }
| TFORALL expr TDO TIF expr TTHEN expr %prec TNOELSE
  {
    auto ifExpr = Conditional::build(BUILDER, LOC2(@4, @7), toOwned($5),
                                     BlockStyle::IMPLICIT,
                                     context->consumeToBlock(@7, $7),
                                     /*isExpressionLevel*/ true);
    auto ifLoc = context->makeSpannedLocation(@4, @7);
    $$ = Forall::build(BUILDER, LOC(@$), /*index*/ nullptr,
                       toOwned($2),
                       /*withClause*/ nullptr,
                       BlockStyle::IMPLICIT,
                       context->consumeToBlock(ifLoc, ifExpr.release()),
                       /*isExpressionLevel*/ true).release();
  }
| TLSBR expr_ls TRSBR expr %prec TFOR
  {
    if ($2->size() > 1) {
      const char* msg = "Invalid iterand expression";
      $$ = context->raiseError(@2, msg);
    } else {
      auto iterandExpr = context->consumeList($2)[0].release();
      assert(iterandExpr);
      $$ = BracketLoop::build(BUILDER, LOC(@$), /*index*/ nullptr,
                              toOwned($4),
                              /*withClause*/ nullptr,
                              BlockStyle::IMPLICIT,
                              context->consumeToBlock(@4, $4),
                              /*isExpressionLevel*/ true).release();
    }
  }
| TLSBR expr_ls TIN expr TRSBR expr %prec TFOR
  {
    auto index = context->buildLoopIndexDecl(@2, $2);
    $$ = BracketLoop::build(BUILDER, LOC(@$), std::move(index), toOwned($4),
                            /*withClause*/ nullptr,
                            BlockStyle::IMPLICIT,
                            context->consumeToBlock(@6, $6),
                            /*isExpressionLevel*/ true).release();
  }
| TLSBR expr_ls TIN zippered_iterator TRSBR expr %prec TFOR
  {
    auto index = context->buildLoopIndexDecl(@2, $2);
    $$ = BracketLoop::build(BUILDER, LOC(@$), std::move(index), toOwned($4),
                            /*withClause*/ nullptr,
                            BlockStyle::IMPLICIT,
                            context->consumeToBlock(@6, $6),
                            /*isExpressionLevel*/ true).release();
  }
| TLSBR expr_ls TIN expr TRSBR TIF expr TTHEN expr %prec TNOELSE
  {
    auto index = context->buildLoopIndexDecl(@2, $2);
    auto ifExpr = Conditional::build(BUILDER, LOC2(@6, @9), toOwned($7),
                                     BlockStyle::IMPLICIT,
                                     context->consumeToBlock(@9, $9),
                                     /*isExpressionLevel*/ true);
    auto ifLoc = context->makeSpannedLocation(@6, @9);
    $$ = BracketLoop::build(BUILDER, LOC(@$), std::move(index),
                            toOwned($4),
                            /*withClause*/ nullptr,
                            BlockStyle::IMPLICIT,
                            context->consumeToBlock(ifLoc, ifExpr.release()),
                            /*isExpressionLevel*/ true).release();
  }
| TLSBR expr_ls TIN zippered_iterator TRSBR TIF expr TTHEN expr %prec TNOELSE
  {
    auto index = context->buildLoopIndexDecl(@2, $2);
    auto ifExpr = Conditional::build(BUILDER, LOC2(@6, @9), toOwned($7),
                                     BlockStyle::IMPLICIT,
                                     context->consumeToBlock(@9, $9),
                                     /*isExpressionLevel*/ true);
    auto ifLoc = context->makeSpannedLocation(@6, @9);
    $$ = BracketLoop::build(BUILDER, LOC(@$), std::move(index),
                            toOwned($4),
                            /*withClause*/ nullptr,
                            BlockStyle::IMPLICIT,
                            context->consumeToBlock(ifLoc, ifExpr.release()),
                            /*isExpressionLevel*/ true).release();
  }
;

cond_expr:
  TIF expr TTHEN expr TELSE expr
  {
    auto node  = Conditional::build(BUILDER, LOC(@$), toOwned($2),
                                    BlockStyle::IMPLICIT,
                                    context->consumeToBlock(@4, $4),
                                    BlockStyle::IMPLICIT,
                                    context->consumeToBlock(@6, $6),
                                    /*isExpressionLevel*/ true);
    $$ = node.release();
  }
/* MPF: it would be nice to match TIF expr TTHEN expr but
   the attempt below leads to reduce-reduce conflicts:
      TIF expr TTHEN expr %prec TNOELSE
   with for_expr.
 */
;

nil_expr:
  TNIL      { $$ = context->buildIdent(@1, $1); }
;

/* Expressions permitted at the statement level as <stmt_level_expr> TSEMI.
   Keeping stmt_level_expr from appearing in any other expression productions
   was done intentionally to allow for easier promotion/demotion of expressions
   to the statement level. */
stmt_level_expr:
  nil_expr
| ident_expr
| dot_expr
| call_expr
| lambda_decl_expr
| new_expr
| let_expr
| io_expr TIO expr
  { $$ = context->buildBinOp(@$, $1, $2, $3); }
;

opt_task_intent_ls:
                                { $$ = nullptr; }
| task_intent_clause            { $$ = $1; }
;

task_intent_clause:
  TWITH TLP task_intent_ls TRP
  {
    auto exprs = context->consumeList($3);
    auto node = WithClause::build(BUILDER, LOC(@$), std::move(exprs));
    $$ = node.release();
  }
;

task_intent_ls:
  intent_expr                         { $$ = context->makeList($1); }
| task_intent_ls TCOMMA intent_expr   { $$ = context->appendList($1, $3); }
;

forall_intent_clause:
  TWITH TLP forall_intent_ls TRP
  {
    auto exprs = context->consumeList($3);
    auto node = WithClause::build(BUILDER, LOC(@$), std::move(exprs));
    $$ = node.release();
  }
;

forall_intent_ls:
  intent_expr                          { $$ = context->makeList($1); }
| forall_intent_ls TCOMMA intent_expr  { $$ = context->appendList($1, $3); }
;

intent_expr:
  task_var_prefix ident_expr opt_type opt_init_expr
  {
    if (auto ident = $2->toIdentifier()) {
      auto name = ident->name();
      auto node = TaskVar::build(BUILDER, LOC(@$), /*attributes*/ nullptr,
                                 name,
                                 /*intent*/ $1,
                                 toOwned($3),
                                 toOwned($4));
      $$ = node.release();
    } else {
      const char* msg = "Expected identifier for task variable name";
      $$ = context->raiseError(@$, msg);
    }
  }
| reduce_scan_op_expr TREDUCE ident_expr
  {
    $$ = Reduce::build(BUILDER, LOC(@$), $1, toOwned($3)).release();
  }
| expr                TREDUCE ident_expr
  {
    $$ = context->buildCustomReduce(@$, @1, $1, $3);
  }
;

task_var_prefix:
  TCONST       { $$ = TaskVar::CONST;     }
| TIN          { $$ = TaskVar::IN;        }
| TCONST TIN   { $$ = TaskVar::CONST_IN;  }
| TREF         { $$ = TaskVar::REF;       }
| TCONST TREF  { $$ = TaskVar::CONST_REF; }
| TVAR         { $$ = TaskVar::VAR;       }
;

io_expr:
  lhs_expr
| io_expr TIO expr
  { $$ = context->buildBinOp(@$, $1, $2, $3); }
;

new_maybe_decorated:
  TNEW         %prec TNOELSE
    { $$ = New::DEFAULT_MANAGEMENT; }
| TNEW TOWNED
    { $$ = New::OWNED; }
| TNEW TSHARED
    { $$ = New::SHARED; }
| TNEW TUNMANAGED
    { $$ = New::UNMANAGED; }
| TNEW TBORROWED
    { $$ = New::BORROWED; }
;

new_expr:
  /* Handles the typical new cases, e.g. new C(); new owned C() */
  new_maybe_decorated expr %prec TNEW
  {
    if (FnCall* fnCall = $2->toFnCall()) {
      $$ = context->wrapCalledExpressionInNew(@$, $1, fnCall);
    } else {

      // It's an error for one reason or another. TODO: Specialize these
      // errors later (e.g. 'new a.field' would require parens around
      // the expression 'a.field'; 'new foo' would require an argument
      // list for 'foo'; and something like 'new __primitive()' just
      // doesn't make any sense...
      $$ = context->raiseError(@$, "Invalid form for new expression");
    }
  }
  /* TODO: handles e.g. new (typefn())(initargs) */
  /* TODO TODO: Flag these with asserts in the old compiler parser and
                see if we can remove them. */
| TNEW TOWNED TLP expr TRP TLP opt_actual_ls TRP %prec TNOELSE
  {
    $$ = TODOEXPR(@$);
  }
| TNEW TSHARED TLP expr TRP TLP opt_actual_ls TRP %prec TNOELSE
  {
    $$ = TODOEXPR(@$);
  }
| TNEW TOWNED TLP expr TRP TLP opt_actual_ls TRP TQUESTION
  {
    $$ = TODOEXPR(@$);
  }
| TNEW TSHARED TLP expr TRP TLP opt_actual_ls TRP TQUESTION
  {
    $$ = TODOEXPR(@$);
  }
;

let_expr:
  TLET var_decl_stmt_inner_ls TIN expr
    { $$ = TODOEXPR(@$); }
;

/* exprs represent valid values and types. Any expression with a valid
   type also has a valid value as types can appear on the rhs during
   type-aliasing.  Hence, type_level_expr must be a subset of expr. */
expr:
  literal_expr
| type_level_expr
| for_expr
| reduce_expr
| scan_expr
| lambda_decl_expr
| new_expr
| let_expr
| ifc_constraint
| TLP TDOTDOTDOT expr TRP
  {
    $$ = context->buildUnaryOp(@$, $2, $3);
  }
| expr TCOLON expr
  {
    $$ = context->buildBinOp(@$, $1, $2, $3);
  }
| expr TDOTDOT expr
  {
    $$ = Range::build(BUILDER, LOC(@$), Range::DEFAULT, toOwned($1),
                      toOwned($3)).release();
  }
| expr TDOTDOTOPENHIGH expr
  {
    $$ = Range::build(BUILDER, LOC(@$), Range::OPEN_HIGH, toOwned($1),
                      toOwned($3)).release();
  }
| expr TDOTDOT
  {
    $$ = Range::build(BUILDER, LOC(@$), Range::DEFAULT, toOwned($1),
                      /*upperBound*/ nullptr).release();
  }
| TDOTDOT expr
  {
    $$ = Range::build(BUILDER, LOC(@$), Range::DEFAULT,
                      /*lowerBound*/ nullptr,
                      toOwned($2)).release();
  }
| TDOTDOTOPENHIGH expr
  {
    $$ = Range::build(BUILDER, LOC(@$), Range::OPEN_HIGH,
                      /*lowerBound*/ nullptr,
                      toOwned($2)).release();
  }
| TDOTDOT
  {
    $$ = Range::build(BUILDER, LOC(@$), Range::DEFAULT,
                      /*lowerBound*/ nullptr,
                      /*upperBound*/ nullptr).release();
  }

/* The following cases would extend the current '..<' open range
   interval constructor to also support '<..' and '<..<'.  This
   concept didn't win enough support to merge as present, but are here
   in case we change our minds in a future release.

| expr TDOTDOTOPENLOW expr
  {
    $$ = Range::build(BUILDER, LOC(@$), Range::OPEN_LOWER, toOwned($1),
                      toOwned($3)).release();
  }
| expr TDOTDOTOPENBOTH expr
  {
    $$ = Range::build(BUILDER, LOC(@$), Range::OPEN_BOTH, toOwned($1),
                      toOwned($3)).release();
  }
| expr TDOTDOTOPENLOW
  {
    $$ = Range::build(BUILDER, LOC(@$), Range::OPEN_LOWER, toOwned($1),
                      nullptr).release();
  }
*/

;

opt_expr:
                  { $$ = nullptr; }
| expr            { $$ = $1; }
;

opt_try_expr:
  TTRY expr       { $$ = context->buildTryExpr(@$, $2, false); }
| TTRYBANG expr   { $$ = context->buildTryExpr(@$, $2, true); }
| expr            { $$ = $1; }
;

lhs_expr:
  ident_expr
| call_expr
| dot_expr
| parenthesized_expr
;

/* Representations of values which can be invoked as functions.
 *
 * NOTE:  In order to allow expr to be invoked as a function
 *        opt_actual_ls, and every production it relies on, would need to be
 *        reworked to not permit the empty production. */
call_base_expr:
  lhs_expr
| expr TBANG                    { $$ = TODOEXPR(@$); }
| sub_type_level_expr TQUESTION { $$ = TODOEXPR(@$); }
| lambda_decl_expr
| str_bytes_literal
;

call_expr:
  call_base_expr TLP opt_actual_ls TRP
    {
      ASTList actuals;
      std::vector<UniqueString> actualNames;
      context->consumeNamedActuals($3, actuals, actualNames);
      auto fnCall = FnCall::build(BUILDER, LOC(@$),
                                  toOwned($1),
                                  std::move(actuals),
                                  std::move(actualNames),
                                  /* square */ false);
      $$ = fnCall.release();
    }
| call_base_expr TLSBR opt_actual_ls TRSBR
    {
      ASTList actuals;
      std::vector<UniqueString> actualNames;
      context->consumeNamedActuals($3, actuals, actualNames);
      auto fnCall = FnCall::build(BUILDER, LOC(@$),
                                  toOwned($1),
                                  std::move(actuals),
                                  std::move(actualNames),
                                  /* square */ true);
      $$ = fnCall.release();
    }
| TPRIMITIVE TLP opt_actual_ls TRP
    {
      $$ = context->buildPrimCall(@$, $3);
    }
;

dot_expr:
  expr TDOT ident_use
    { $$ = Dot::build(BUILDER, LOC(@$), toOwned($1), $3).release(); }
| expr TDOT TTYPE
    { $$ = Dot::build(BUILDER, LOC(@$), toOwned($1), $3).release(); }
| expr TDOT TDOMAIN
    { $$ = Dot::build(BUILDER, LOC(@$), toOwned($1), $3).release(); }
| expr TDOT TLOCALE
    { $$ = Dot::build(BUILDER, LOC(@$), toOwned($1), $3).release(); }
| expr TDOT TBYTES TLP TRP
    {
      $$ = FnCall::build(BUILDER, LOC(@$),
                         Dot::build(BUILDER, LOC(@$), toOwned($1), $3),
                         false).release();
    }
| expr TDOT TBYTES TLSBR TRSBR
    {
      $$ = FnCall::build(BUILDER, LOC(@$),
                         Dot::build(BUILDER, LOC(@$), toOwned($1), $3),
                         true).release();
    }
;

/* ( <expr> ) -- A parenthesized expression.  The parens are stripped.
 * ( <expr> , ) -- A one-tuple.  (Trailing comma is disallowed for longer tuples.)
 * ( <tuple_expr_ls> ) -- Two-tuples and up.  A tuple_expr_ls contains at least 2 elements.
 */
parenthesized_expr:
  TLP tuple_component TRP           { $$ = $2; }
| TLP tuple_component TCOMMA TRP
  {
    $$ = Tuple::build(BUILDER, LOC(@$), context->consume($2)).release();
  }
| TLP tuple_expr_ls TRP
  {
    $$ = Tuple::build(BUILDER, LOC(@$), context->consumeList($2)).release();
  }
| TLP tuple_expr_ls TCOMMA TRP
  {
    $$ = Tuple::build(BUILDER, LOC(@$), context->consumeList($2)).release();
  }
;

bool_literal:
  TFALSE { $$ = BoolLiteral::build(BUILDER, LOC(@$), false).release(); }
| TTRUE  { $$ = BoolLiteral::build(BUILDER, LOC(@$), true).release(); }
;

str_bytes_literal:
  STRINGLITERAL   { $$ = $1; }
| BYTESLITERAL    { $$ = $1; }
;

literal_expr:
  bool_literal
| str_bytes_literal
| INTLITERAL     { $$ = context->buildNumericLiteral(@$, $1, INTLITERAL); }
| REALLITERAL    { $$ = context->buildNumericLiteral(@$, $1, REALLITERAL); }
| IMAGLITERAL    { $$ = context->buildNumericLiteral(@$, $1, IMAGLITERAL); }
| CSTRINGLITERAL      { $$ = $1; }
| TNONE               { $$ = context->buildIdent(@$, $1); }
| TLCBR expr_ls TRCBR
  {
    $$ = Domain::build(BUILDER, LOC(@$), context->consumeList($2)).release();
  }
| TLCBR expr_ls TCOMMA TRCBR
  {
    $$ = Domain::build(BUILDER, LOC(@$), context->consumeList($2)).release();
  }
| TLSBR expr_ls TRSBR
  {
    $$ = Array::build(BUILDER, LOC(@$), context->consumeList($2)).release();
  }
| TLSBR expr_ls TCOMMA TRSBR
  {
    $$ = Array::build(BUILDER, LOC(@$), context->consumeList($2)).release();
  }
| TLSBR assoc_expr_ls TRSBR
  {
    $$ = Domain::build(BUILDER, LOC(@$), context->consumeList($2)).release();
  }
| TLSBR assoc_expr_ls TCOMMA TRSBR
  {
    // TODO (dlongnecke): Record trailing comma?
    $$ = Domain::build(BUILDER, LOC(@$), context->consumeList($2)).release();
  }

;

assoc_expr_ls:
  expr TALIAS expr
  {
    auto node = context->buildBinOp(@$, $1, $2, $3);
    $$ = context->makeList(node);
  }
| assoc_expr_ls TCOMMA expr TALIAS expr
  {
    auto loc = context->makeSpannedLocation(@3, @5);
    auto node = context->buildBinOp(loc, $3, $4, $5);
    $$ = context->appendList($1, node);
  }
;

binary_op_expr:
  expr TPLUS expr          { $$ = context->buildBinOp(@$, $1, $2, $3); }
| expr TMINUS expr         { $$ = context->buildBinOp(@$, $1, $2, $3); }
| expr TSTAR expr          { $$ = context->buildBinOp(@$, $1, $2, $3); }
| expr TDIVIDE expr        { $$ = context->buildBinOp(@$, $1, $2, $3); }
| expr TSHIFTLEFT expr     { $$ = context->buildBinOp(@$, $1, $2, $3); }
| expr TSHIFTRIGHT expr    { $$ = context->buildBinOp(@$, $1, $2, $3); }
| expr TMOD expr           { $$ = context->buildBinOp(@$, $1, $2, $3); }
| expr TEQUAL expr         { $$ = context->buildBinOp(@$, $1, $2, $3); }
| expr TNOTEQUAL expr      { $$ = context->buildBinOp(@$, $1, $2, $3); }
| expr TLESSEQUAL expr     { $$ = context->buildBinOp(@$, $1, $2, $3); }
| expr TGREATEREQUAL expr  { $$ = context->buildBinOp(@$, $1, $2, $3); }
| expr TLESS expr          { $$ = context->buildBinOp(@$, $1, $2, $3); }
| expr TGREATER expr       { $$ = context->buildBinOp(@$, $1, $2, $3); }
| expr TBAND expr          { $$ = context->buildBinOp(@$, $1, $2, $3); }
| expr TBOR expr           { $$ = context->buildBinOp(@$, $1, $2, $3); }
| expr TBXOR expr          { $$ = context->buildBinOp(@$, $1, $2, $3); }
| expr TAND expr           { $$ = context->buildBinOp(@$, $1, $2, $3); }
| expr TOR  expr           { $$ = context->buildBinOp(@$, $1, $2, $3); }
| expr TEXP expr           { $$ = context->buildBinOp(@$, $1, $2, $3); }
| expr TBY expr            { $$ = context->buildBinOp(@$, $1, $2, $3); }
| expr TALIGN expr         { $$ = context->buildBinOp(@$, $1, $2, $3); }
| expr THASH expr          { $$ = context->buildBinOp(@$, $1, $2, $3); }
| expr TDMAPPED expr       { $$ = context->buildBinOp(@$, $1, $2, $3); }
;

unary_op_expr:
  TPLUS expr %prec TUPLUS        { $$ = context->buildUnaryOp(@$, $1, $2); }
| TMINUS expr %prec TUMINUS      { $$ = context->buildUnaryOp(@$, $1, $2); }
| TMINUSMINUS expr %prec TUMINUS { $$ = TODOEXPR(@$); /* warn */ }
| TPLUSPLUS expr %prec TUPLUS    { $$ = TODOEXPR(@$); /* warn */ }
| TBANG expr %prec TLNOT         { $$ = context->buildUnaryOp(@$, $1, $2); }
| expr TBANG                     { $$ = context->buildUnaryOp(@$,
                                                              STR("postfix!"),
                                                              $1); }
| TBNOT expr                     { $$ = context->buildUnaryOp(@$, $1, $2); }
;

reduce_expr:
  expr TREDUCE expr
  {
    $$ = context->buildCustomReduce(@$, @1, $1, $3);
  }
| expr TREDUCE zippered_iterator
  {
    $$ = context->buildCustomReduce(@$, @1, $1, $3);
  }
| reduce_scan_op_expr TREDUCE expr
  {
    $$ = Reduce::build(BUILDER, LOC(@$), $1, toOwned($3)).release();
  }
| reduce_scan_op_expr TREDUCE zippered_iterator
  {
    $$ = Reduce::build(BUILDER, LOC(@$), $1, toOwned($3)).release();
  }
;

scan_expr:
  expr TSCAN expr
  {
    $$ = context->buildCustomScan(@$, @1, $1, $3);
  }
| expr TSCAN zippered_iterator
  {
    $$ = context->buildCustomScan(@$, @1, $1, $3);
  }
| reduce_scan_op_expr TSCAN expr
  {
    $$ = Scan::build(BUILDER, LOC(@$), $1, toOwned($3)).release();
  }
| reduce_scan_op_expr TSCAN zippered_iterator
  {
    $$ = Scan::build(BUILDER, LOC(@$), $1, toOwned($3)).release();
  }
;


reduce_scan_op_expr:
  TPLUS
| TSTAR
| TAND
| TOR
| TBAND
| TBOR
| TBXOR
;<|MERGE_RESOLUTION|>--- conflicted
+++ resolved
@@ -1407,15 +1407,8 @@
     }
 | forwarding_decl_start expr TEXCEPT renames_ls TSEMI
     {
-<<<<<<< HEAD
-      CommentsAndStmt cs = $1;
-      //ForwardingDecl* decl = toForwardingDecl(cs.stmt);
-      // TODO: save expr and renames_ls
-      $$ = cs;
-=======
       $$ = context->buildForwardingDecl(@$, toOwned($1), toOwned($2),
                                         VisibilityClause::EXCEPT, $4);
->>>>>>> c073e96a
     }
 | forwarding_decl_start expr TONLY opt_only_ls TSEMI
     {
@@ -2313,16 +2306,16 @@
 | TASSIGNSL
 ;
 
-<<<<<<< HEAD
+
 all_op_name:
   op_ident
 | assignop_ident
-=======
+;
+
 formal_var_arg_expr:
   TDOTDOTDOT             { $$ = nullptr; }
 | TDOTDOTDOT expr        { $$ = $2; }
 | TDOTDOTDOT query_expr  { $$ = $2; }
->>>>>>> c073e96a
 ;
 
 opt_formal_ls:
