--- conflicted
+++ resolved
@@ -25,9 +25,6 @@
 #include "ViewField.h"   // for heatColor
 
 #include <FL/fl_draw.H>
-<<<<<<< HEAD
-#include <FL/Fl_Button.H>
-=======
 #include <FL/fl_ask.H>
 
 // Callback for this window
@@ -41,7 +38,6 @@
   ConcurrencyWin *win = (ConcurrencyWin *)w->window();
   win->showCommBoxFor((taskData *)p);
 }
->>>>>>> 3bc1bf8f
 
 ConcurrencyWin::ConcurrencyWin (int x, int y, int W, int H, const char *l)
   :  Fl_Double_Window (W, H, l)
@@ -200,13 +196,6 @@
 
 int ConcurrencyData::handle(int event) {
   return Fl_Group::handle(event);
-}
-
-
-// Callback for tasks
-
-void taskCallback (Fl_Widget *w, void *p) {
-  printf ("taskCallback! \n");
 }
 
 
@@ -403,11 +392,7 @@
                              VisData.getTagData(parent->tagNum)->
                              locales[parent->localeNum].maxTaskClock));
         btn->down_color(btn->color());
-<<<<<<< HEAD
-        // btn->callback(taskCallback, (void *)theTask);
-=======
         btn->callback(taskCallback, (void *)theTask);
->>>>>>> 3bc1bf8f
         add(btn);
         if (theTask->taskRec->isLocal()) {
           snprintf (tmp, sizeof(tmp), "%fC %ldG %ldP %ldF\n%s:%ld",
