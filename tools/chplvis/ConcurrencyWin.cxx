--- conflicted
+++ resolved
@@ -81,14 +81,6 @@
     // Add the data to the text display:
     // Title
     char tmpText[2048];
-<<<<<<< HEAD
-    snprintf (tmpText, sizeof(tmpText), "Communications for task %ld on locale %d:\n\n",
-              task->taskRec->taskId(), task->taskRec->nodeId());
-    commBox->insert(tmpText);
-
-    // Time reference
-    double startTime = task->beginRec->clock_time();
-=======
     if (task->taskRec) 
       snprintf (tmpText, sizeof(tmpText), "Communications for task %ld on locale %d:\n\n",
                 task->taskRec->taskId(), task->taskRec->nodeId());
@@ -100,7 +92,6 @@
     double startTime = VisData.start_clock();
     if (task->beginRec) 
       startTime = task->beginRec->clock_time();
->>>>>>> 6725ac9e
 
     // Data lines
     std::list<Event *>::iterator itr;
