#!/usr/bin/env python3

#
# Copyright 2023-2024 Hewlett Packard Enterprise Development LP
# Other additional copyright holders may be indicated within.
#
# The entirety of this work is licensed under the Apache License,
# Version 2.0 (the "License"); you may not use this file except
# in compliance with the License.
#
# You may obtain a copy of the License at
#
#     http://www.apache.org/licenses/LICENSE-2.0
#
# Unless required by applicable law or agreed to in writing, software
# distributed under the License is distributed on an "AS IS" BASIS,
# WITHOUT WARRANTIES OR CONDITIONS OF ANY KIND, either express or implied.
# See the License for the specific language governing permissions and
# limitations under the License.
#

import argparse
from collections import defaultdict
import importlib.util
import os
import sys
from typing import List, Tuple, Optional

import chapel
import chapel.replace
from driver import LintDriver
from lsp import run_lsp
from rules import register_rules
from fixits import Fixit, Edit


def print_violation(node: chapel.AstNode, name: str):
    location = node.location()
    first_line, _ = location.start()
    print(
        "{}:{}: node violates rule {}".format(location.path(), first_line, name)
    )


def load_module(driver: LintDriver, file_path: str):
    """
    Load a module from a file path.
    This is used to extend the linter with custom rules.
    """
    module_name = os.path.basename(file_path).removesuffix(".py")

    spec = importlib.util.spec_from_file_location(module_name, file_path)
    if spec is None:
        raise ValueError(f"Could not load module from {file_path}")
    module = importlib.util.module_from_spec(spec)
    sys.modules[module_name] = module
    if spec.loader is None:
        raise ValueError(f"Could not load module from {file_path}")
    spec.loader.exec_module(module)
    rule_func_name = "rules"
    rule_func = getattr(module, rule_func_name, None)
    if rule_func is None or not callable(rule_func):
        raise ValueError(
            f"Could not find rule function '{rule_func_name}' in {file_path}"
        )
    rule_func(driver)


def int_to_nth(n: int) -> str:
    d = {1: "first", 2: "second", 3: "third", 4: "fourth", 5: "fifth", 6: "sixth", 7: "seventh", 8: "eighth", 9: "ninth", 10: "tenth"}
    return d.get(n, f"{n}th")

def apply_fixits(
    violations: List[Tuple[chapel.AstNode, str, Optional[List[Fixit]]]],
    suffix: Optional[str],
    interactive: bool,
) -> List[Tuple[chapel.AstNode, str, Optional[List[Fixit]]]]:
    """
    Apply fixits to the Chapel source code based on user input
    Any violations not applied are returned
    """
    not_applied = []
    edits_to_apply = []
    for node, rule, fixits in violations:
        if fixits is None or len(fixits) == 0:
            # no fixits to apply, skip
            not_applied.append((node, rule, None))
            continue
        if not interactive:
            # apply the first fixit
            edits_to_apply.extend(fixits[0].edits)
            continue

        options = ["Skip"]
        for idx, fixit in enumerate(fixits, start=1):
            if fixit.description is not None:
                options.append(f"{fixit.description}")
            else:
                s = int_to_nth(idx)
                options.append(f"Apply {s} Fix")
        print_violation(node, rule)
        for i, opt in enumerate(options):
            print(f"  {i}. {opt}")
        done = False
        while not done:
            try:
                choice = input("Choose an option: ")
                if choice == "0":
                    not_applied.append((node, rule, fixits))
                    done = True
                else:
                    try:
                        fixit = fixits[int(choice) - 1]
                        edits_to_apply.extend(fixit.edits)
                        done = True
                    except (ValueError, IndexError):
                        print("Please enter a number corresponding to an option")
            except KeyboardInterrupt:
                # apply no edits, return the original violations
                return violations

    apply_edits(edits_to_apply, suffix)
    return not_applied


def apply_edits(edits: List[Edit], suffix: Optional[str]):
    """
    Apply a list of fixits
    """
    edits_per_file = defaultdict(lambda: [])
    for edit in edits:
        edits_per_file[edit.path].append(edit)

    # Apply edits in reverse order to avoid invalidating the locations of
    # subsequent edits
    for file, edits in edits_per_file.items():
        edits.sort(key=lambda f: f.start, reverse=True)
        with open(file, "r") as f:
            lines = f.readlines()
<<<<<<< HEAD

        prev_start = None
        for fixit in fixits:
            start = fixit.start
            line_start, char_start = start
            end = fixit.end
            line_end, char_end = end

            # Skip overlapping fixits
            if prev_start is not None and end > prev_start:
                continue

=======
        for edit in edits:
            (line_start, char_start) = edit.start
            (line_end, char_end) = edit.end
>>>>>>> b35a6b00
            lines[line_start - 1] = (
                lines[line_start - 1][: char_start - 1]
                + edit.text
                + lines[line_end - 1][char_end - 1 :]
            )
            if line_start != line_end:
                lines[line_start:line_end] = [""] * (line_end - line_start)

            prev_start = start

        outfile = file if suffix is None else file + suffix
        with open(outfile, "w") as f:
            f.writelines(lines)


def print_rules(driver: LintDriver, show_all=True):
    padding = max(len(rule) for (rule, _) in driver.rules_and_descriptions())
    for rule, description in driver.rules_and_descriptions():
        if description is None:
            description = ""
        description = description.strip()

        prefix = ""
        if rule not in driver.SilencedRules:
            if show_all:
                prefix = "* "
        else:
            if show_all:
                prefix = "  "
            else:
                continue

        print(f"  {prefix}{rule.ljust(padding)}   {description}")


def main():
    parser = argparse.ArgumentParser(prog="chplcheck", description="A linter for the Chapel language")
    parser.add_argument("filenames", nargs="*")
    parser.add_argument("--disable-rule", action="append", dest="disabled_rules", default=[])
    parser.add_argument("--enable-rule", action="append", dest="enabled_rules", default=[])
    parser.add_argument("--lsp", action="store_true", default=False)
    parser.add_argument("--skip-unstable", action="store_true", default=False)
    parser.add_argument("--internal-prefix", action="append", dest="internal_prefixes", default=[])
    parser.add_argument("--add-rules", action="append", default=[], help="Add a custom rule file")
    parser.add_argument("--list-rules", action="store_true", default=False, help="List all available rules")
    parser.add_argument("--list-active-rules", action="store_true", default=False,  help="List all currently enabled rules")
    parser.add_argument("--fixit", action="store_true", default=False, help="Apply fixits for the relevant rules")
    parser.add_argument("--fixit-suffix", default=None, help="Suffix to append to the original file name when applying fixits. If not set (the default), the original file will be overwritten.")
    parser.add_argument("--interactive", "-i", action="store_true", default=False, help="Apply fixits interactively, requires --fixit")
    args = parser.parse_args()

    driver = LintDriver(
        skip_unstable=args.skip_unstable,
        internal_prefixes=args.internal_prefixes,
    )
    # register rules before enabling/disabling
    register_rules(driver)
    for p in args.add_rules:
        load_module(driver, os.path.abspath(p))

    if args.list_rules:
        print("Available rules (default rules marked with *):")
        print_rules(driver)
        return

    driver.disable_rules(*args.disabled_rules)
    driver.enable_rules(*args.enabled_rules)

    if args.list_active_rules:
        print("Active rules:")
        print_rules(driver, show_all=False)
        return

    if args.lsp:
        run_lsp(driver)
        return

    printed_warning = False

    for filename, context in chapel.files_with_contexts(args.filenames):
        context.set_module_paths([], [])

        # Silence errors, warnings etc. -- we're just linting.
        with context.track_errors() as _:
            asts = context.parse(filename)
            violations = list(driver.run_checks(context, asts))

            # sort the failures in order of appearance
            violations.sort(key=lambda f: f[0].location().start()[0])

            if args.fixit:
                violations = apply_fixits(violations, args.fixit_suffix, args.interactive)

            for node, rule, _ in violations:
                print_violation(node, rule)
                printed_warning = True

    if printed_warning:
        sys.exit(1)


if __name__ == "__main__":
    main()<|MERGE_RESOLUTION|>--- conflicted
+++ resolved
@@ -137,24 +137,18 @@
         edits.sort(key=lambda f: f.start, reverse=True)
         with open(file, "r") as f:
             lines = f.readlines()
-<<<<<<< HEAD
 
         prev_start = None
-        for fixit in fixits:
-            start = fixit.start
-            line_start, char_start = start
-            end = fixit.end
-            line_end, char_end = end
+        for edit in edits:
+            start = edit.start
+            line_start, char_start = edit.start
+            end = edit.end
+            line_end, char_end = edit.end
 
             # Skip overlapping fixits
             if prev_start is not None and end > prev_start:
                 continue
 
-=======
-        for edit in edits:
-            (line_start, char_start) = edit.start
-            (line_end, char_end) = edit.end
->>>>>>> b35a6b00
             lines[line_start - 1] = (
                 lines[line_start - 1][: char_start - 1]
                 + edit.text
