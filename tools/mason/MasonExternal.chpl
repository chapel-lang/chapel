/*
 * Copyright 2004-2019 Cray Inc.
 * Other additional copyright holders may be indicated within.
 *
 * The entirety of this work is licensed under the Apache License,
 * Version 2.0 (the "License"); you may not use this file except
 * in compliance with the License.
 *
 * You may obtain a copy of the License at
 *
 *     http://www.apache.org/licenses/LICENSE-2.0
 *
 * Unless required by applicable law or agreed to in writing, software
 * distributed under the License is distributed on an "AS IS" BASIS,
 * WITHOUT WARRANTIES OR CONDITIONS OF ANY KIND, either express or implied.
 * See the License for the specific language governing permissions and
 * limitations under the License.
 */

config const spackVersion = "releases/v0.11.2";

private use Lists;
use MasonUtils;
use FileSystem;
use MasonHelp;
use SpecParser;
use MasonEnv;
use Path;
use TOML;

proc masonExternal(args: [] string) {
  try! {
    if args.size < 3 {
      masonExternalHelp();
      exit(0);
    }
    else if args[2] == "-h" || args[2] == "--help" {
      masonExternalHelp();
      exit(0);
    }
    else if args[2] == "--setup" {
      if isDir(SPACK_ROOT) then
        throw new owned MasonError("Spack backend is already installed");
      else {
        setupSpack();
        exit(0);
      }
    }
    if spackInstalled() {
      select (args[2]) {
        when 'search' do searchSpkgs(args);
        when 'compiler' do compiler(args);
        when 'install' do installSpkg(args);
        when 'uninstall' do uninstallSpkg(args);
        when 'info' do spkgInfo(args);
        when 'find' do findSpkg(args);
        when '--spec' do specHelp();
        otherwise {
          writeln('error: no such subcommand');
          writeln('try mason external --help');
          exit(1);
        }
      }
    }
  }
  catch e: MasonError {
    writeln(e.message());
    exit(1);
  }
}

/* Prints Spack spec help menu */
private proc specHelp() {
  const command = "spack help --spec";
  const status = runSpackCommand(command);
}

private proc spackInstalled() throws {
  if !isDir(SPACK_ROOT) {
    throw new owned MasonError("To use `mason external` call `mason external --setup`");
  }
  return true;
}

/* Spack installed to MASON_HOME/spack */
proc setupSpack() throws {
  writeln("Installing Spack backend ...");
  const destination = MASON_HOME + "/spack/";
  const clone = "git clone -q https://github.com/spack/spack " + destination;
  const checkout = "git checkout -q " + spackVersion;
  const status = runWithStatus(clone);
  gitC(destination, checkout);
  if status != 0 {
    throw new owned MasonError("Spack installation failed");
  }
}


/* lists available spack packages */
private proc listSpkgs() {
  const command = "spack list";
  const status = runSpackCommand(command);
}

/* Queries spack for package existance */
private proc searchSpkgs(args: [?d] string) {
  if args.size < 4 {
    listSpkgs();
    exit(0);
  }
  else {
    var command = "spack list";
    var pkgName: string;
    if args[3].find('-') > 0 {
      for arg in args[3..] {
        if arg.find('h') {
          masonExternalSearchHelp();
          exit(0);
        }
      }
    }
    if args[3] == "-d" || args[3] == "--desc" {
      command = " ".join(command, "--search-description");
      pkgName = args[4];
    }
    else {
      pkgName = args[3];
    }
    command = " ".join(command, pkgName);
    const status = runSpackCommand(command);
  }
}

/* lists all installed spack packages for user */
private proc listInstalled() {
  const command = "spack find";
  const status = runSpackCommand(command);
}

/* User facing function to show packages installed on
   system. Takes all spack arguments ex. -df <package> */
private proc findSpkg(args: [?d] string) {
  if args.size == 3 {
    listInstalled();
    exit(0);
  }
  if args[3].find('-') {
    for arg in args[3..] {
      if arg == "-h" || arg == "--help" {  
        masonExternalFindHelp();
        exit(0);
      }
    }
  }
  var command = "spack find";
  var packageWithArgs = " ".join(args[3..]);
  const status = runSpackCommand(" ".join(command, packageWithArgs));
}

/* Entry point into the various info subcommands */
private proc spkgInfo(args: [?d] string) {
  var option = "--help";
  if args.size < 4 {
    masonExternalInfoHelp();
    exit(1);
  }
  else {
    option = args[3];
  }
  select option {
      when "--arch" do printArch();
      when "--help" do masonExternalInfoHelp();
      when "-h" do masonExternalInfoHelp();
      otherwise {
        var status = runSpackCommand("spack info " + option);
      }
    }
}

/* Print system arch info */
private proc printArch() {
  const command = "spack arch";
  const status = runSpackCommand(command);
}


/* Queries system to see if package is installed on system */
proc spkgInstalled(spec: string) {
  const command = "spack find -df --show-full-compiler " + spec;
  const pkgInfo = getSpackResult(command, quiet=true);
  var found = false;
  var dependencies: [1..0] string; // a list of pkg dependencies
  for item in pkgInfo.split() {  
    if item.rfind(spec) != 0 {
      return true;
    }
  }
  return false;
}


/* Entry point into the various compiler functions */
private proc compiler(args: [?d] string) {
  var option = "list";
  if args.size > 3 {
    option = args[3];
  }
  select option {
      when "--list" do listCompilers();
      when "--find" do findCompilers();
      when "--edit" do editCompilers();
      otherwise do masonCompilerHelp();
    }
}

/* lists available compilers on system */
private proc listCompilers() {
  const command = "spack compilers";
  const status = runSpackCommand(command);
 }

/* Finds available compilers */
private proc findCompilers() {
  const command = "spack compiler find";
  const status = runSpackCommand(command);
}

/* Opens the compiler configuration file in $EDITOR */
private proc editCompilers() {
  const command = "spack config edit compilers";
  const status = runSpackCommand(command);
}


/* Given a toml of external dependencies returns
   the dependencies in a toml */
proc getExternalPackages(exDeps: unmanaged Toml) {

  var exDom: domain(string);
  var exDepTree: [exDom] unmanaged Toml;

  for (name, spec) in zip(exDeps.D, exDeps.A) {
    try! {
      select spec.tag {
          when fieldtag.fieldToml do continue;
          otherwise {
            // Take key from toml file if not present in spec
            var tempSpec = spec.s;
            if !spec.s.startsWith(name) {
              tempSpec = "@".join(name, spec.s);
            }
            const specFields = getSpecFields(tempSpec);
            var version = specFields[2];
            var compiler = specFields[3];
            //var variants = specFields[4];

            // TODO: allow dependency search to include variants
            var fullSpec = "%".join("@".join(name, version), compiler);
            
            var dependencies = getSpkgDependencies(fullSpec);
            const pkgInfo = getSpkgInfo(fullSpec, dependencies);
            exDepTree[name] = pkgInfo;
          }
        }
    }
    catch e: MasonError {
      writeln(e.message());
      exit(1);
    }
  }
  return exDepTree;
}


/* Retrieves build information for MasonUpdate */
proc getSpkgInfo(spec: string, ref dependencies: list(string)): unmanaged Toml throws {

  // put above try b/c compiler comlains about return value
  var depList: list(unmanaged Toml);
  var spkgDom: domain(string);
  var spkgToml: [spkgDom] unmanaged Toml;
  var spkgInfo = new unmanaged Toml(spkgToml);

  try {
    const specFields = getSpecFields(spec);
    var pkgName = specFields[1];
    var version = specFields[2];
    var compiler = specFields[3];

    if spkgInstalled(spec) {      
      const spkgPath = getSpkgPath(spec);
      const libs = joinPath(spkgPath, "lib");
      const include = joinPath(spkgPath, "include");
      const other = joinPath(spkgPath, "other");

      if isDir(other) {
        spkgInfo.set("other", other);
      }
      spkgInfo.set("name", pkgName);
      spkgInfo.set("version", version);
      spkgInfo.set("compiler", compiler);
      spkgInfo.set("libs", libs);
      spkgInfo.set("include", include);

      while dependencies.size > 0 {
        var dep = dependencies[1];
        var depSpec = dep.split("@", 1);
        var name = depSpec[1];

        // put dep into current packages dep list
        depList.append(new unmanaged Toml(name));

        // get dependencies of dep
        var depsOfDep = getSpkgDependencies(dep);

        // get a toml that contains the dependency info and put it
        // in a subtable of the current dependencies table
        spkgInfo.set(name, getSpkgInfo(dep, depsOfDep));

        // remove dep for recursion
        try! dependencies.pop(1);
      }
<<<<<<< HEAD
      if depList.size > 0 {
        // Temporarily use toArray here to avoid supporting list.
        spkgInfo.set("dependencies", depList.toArray());
=======
      if depList.domain.size > 0 {
        spkgInfo.set("dependencies", depList);
>>>>>>> 693b0668
      }
    }
    else {
      throw new owned MasonError("No package installed by the name of: " + pkgName);
    }
  }
  catch e: MasonError {
    writeln(e.message());
  }
  return spkgInfo;
}

/* Returns spack package path for build information */
proc getSpkgPath(spec: string) throws {
  const command = "spack location -i " + spec;
  const pkgPath = getSpackResult(command, quiet=true);
  if pkgPath == "" {
    throw new owned MasonError("Mason could not find " + spec);
  }
  return pkgPath.strip();
}

// TODO: allow for versions to be of the form 6.0 (without bug fix)
proc getSpkgDependencies(spec: string) throws {
  const command = "spack find -df --show-full-compiler " + spec;
  const pkgInfo = getSpackResult(command, quiet=true);
  var found = false;
  var dependencies: list(string);
  for item in pkgInfo.split() {

    if item.rfind(spec) != 0 {
      found = true;
    }
    else if found == true {
      const dep = item.strip("^");
      dependencies.append(dep);
    }
  }
  if !found {
    throw new owned MasonError("Mason could not find dependency: " + spec);
  }
  return dependencies;
}


/* Install an external package */
proc installSpkg(args: [?d] string) throws {
  if args.size < 4 {
    masonInstallHelp();
    exit(1);
  }
  else {
    var command = "spack install";
    var spec: string;
    if args[3] == "-h" || args[3] == "--help" {
      masonInstallHelp();
      exit(1);
    }
    else {
      spec = " ".join(args[3..]);
    }

    const status = runSpackCommand(" ".join(command, spec));
    if status != 0 {
      throw new owned MasonError("Package could not be installed");
    }
  }
}


/* Uninstall an external package */
proc uninstallSpkg(args: [?d] string) throws {
  if args.size < 4 {
    masonUninstallHelp();
    exit(1);
  }
  else {
    var pkgName: string;
    var command = "spack uninstall -y";    
    var confirm: string;
    var uninstallArgs = "";
    if args[3] == "-h" || args[3] == "--help" {
      masonUninstallHelp();
      exit(1);
    }
    else if args[3].startsWith("-") > 0 {
      for arg in args[3..] {
        if arg.startsWith("-") {
          uninstallArgs = " ".join(uninstallArgs, arg);
        }
        else {
          pkgName = "".join(pkgName, arg);
        }
      }
    }
    else {
      pkgName = "".join(args[3..]);
    }

    writeln("Are you sure you want to uninstall " + pkgName +"? [y/n]");
    read(confirm);
    if confirm != "y" {
      writeln("Aborting...");
      exit(0);
    }
   

    const status = runSpackCommand(" ".join(command, uninstallArgs, pkgName));
    if status != 0 {
      throw new owned MasonError("Package could not be uninstalled");
    }
  }
}

<|MERGE_RESOLUTION|>--- conflicted
+++ resolved
@@ -320,14 +320,9 @@
         // remove dep for recursion
         try! dependencies.pop(1);
       }
-<<<<<<< HEAD
       if depList.size > 0 {
         // Temporarily use toArray here to avoid supporting list.
         spkgInfo.set("dependencies", depList.toArray());
-=======
-      if depList.domain.size > 0 {
-        spkgInfo.set("dependencies", depList);
->>>>>>> 693b0668
       }
     }
     else {
