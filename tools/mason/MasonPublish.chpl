/*
 * Copyright 2004-2020 Hewlett Packard Enterprise Development LP
 * Other additional copyright holders may be indicated within.
 *
 * The entirety of this work is licensed under the Apache License,
 * Version 2.0 (the "License"); you may not use this file except
 * in compliance with the License.
 *
 * You may obtain a copy of the License at
 *
 *     http://www.apache.org/licenses/LICENSE-2.0
 *
 * Unless required by applicable law or agreed to in writing, software
 * distributed under the License is distributed on an "AS IS" BASIS,
 * WITHOUT WARRANTIES OR CONDITIONS OF ANY KIND, either express or implied.
 * See the License for the specific language governing permissions and
 * limitations under the License.
 */


use MasonUtils;
use Spawn;
use FileSystem;
use TOML;
use MasonEnv;
use MasonNew;
use MasonModify;
use Random;
use MasonUpdate;
private use List;
use MasonBuild;

/* Top Level procedure that gets called from mason.chpl that takes in arguments from command line.
   Returns the help output in '-h' or '--help' exits in the arguments.
   If --dry-run is passed  then it checks to see if the package is able to be published.
   Takes in the username of the package owner as an argument
 */
proc masonPublish(args: [?d] string) {
  var listArgs: list(string);
    for x in args do listArgs.append(x);
    masonPublish(listArgs);
}

proc masonPublish(ref args: list(string)) throws {
  try! {
    if hasOptions(args, "-h", "--help") {
      masonPublishHelp();
      exit(0);
    }

    var dry = hasOptions(args, "--dry-run");
    var checkFlag = hasOptions(args, '--check');
    var registryPath = '';
    var username = getUsername();
    var isLocal = false;
    var ci = hasOptions(args, '--ci-check');
    var update = hasOptions(args, '--update');
    var noUpdate = hasOptions(args, '--no-update');

    const badSyntaxMessage = 'Arguments does not follow "mason publish [options] <registry>" syntax';
    if args.size > 5 {
      throw new owned MasonError(badSyntaxMessage);
    }

    if args.size > 2 {
      var potentialPath = args.pop();
      if (potentialPath != '--dry-run') && (potentialPath != '--no-update') && (potentialPath != '--check') && (potentialPath != '--update') && (potentialPath != '--ci-check') {
        registryPath = potentialPath;
      }
      args.append(potentialPath);
    }

    if registryPath.isEmpty() {
      registryPath = MASON_HOME;
    }
    else {
      isLocal = isRegistryPathLocal(registryPath);
    }

    if checkFlag || ci {
      if ci then check(username, registryPath, isLocal, ci);
      else {
        check(username, registryPath, isLocal, ci);
      }
    }
    if ((MASON_OFFLINE  && !update) || noUpdate == true) && !falseIfRemotePath() {
      if !isLocal {
        throw new owned MasonError('You cannot publish to a remote repository when MASON_OFFLINE is set to true or "--no-update" is passed, override with --update');
      }
      else updateRegistry('Mason.toml', args);
    }

    if !isLocal && !doesGitOriginExist() && !dry {
      throw new owned MasonError('Your package must have a git origin remote in order to publish to a remote registry.');
    }

    if checkRegistryPath(registryPath, isLocal) {
      if dry {
        dryRun(username, registryPath, isLocal);
      }
      else {
        publishPackage(username, registryPath, isLocal);
      }
    }
    else {
      writeln(badSyntaxMessage);
      writeln('See "mason publish -h" for more details');
      exit(0);
    }
  }
  catch e : MasonError {
    writeln(e.message());
    exit(1);
  }
}

/* Uses the existence of a colon to see if a passed registryPath is a local or remote registryPath
 */
proc isRegistryPathLocal(registryPath : string) throws {
  return registryPath.find(":") == -1;
}

/* When passed a registryPath and whether or not that registryPath is a local or remote registryPath,
   the function checks to make sure that it is a valid registryPath to a mason-registry
   by checking the existence of the Bricks
 */
proc checkRegistryPath(registryPath : string, trueIfLocal : bool) throws {
  try! {
    if registryPath == MASON_HOME then return true;
    if !exists('.git') {
      throw new owned MasonError(registryPath + ' is not a local git repository.');
    }
    if trueIfLocal {
      if exists(registryPath) && exists(registryPath + "/Bricks/") {
        return true;
      }
      else {
        throw new owned MasonError(registryPath + " is not a valid path to a local mason-registry.");
        exit(0);
      }
    }
    else {
      var command = ('git ls-remote ' + registryPath).split();
      var checkRemote = spawn(command, stdout=PIPE);
      checkRemote.wait();
      if checkRemote.exit_status == 0 then return true;
      else {
        throw new owned MasonError(registryPath + " is not a valid remote path");
        exit(0);
      }
    }
  }
  catch e {
    writeln(e.message());
    exit(0);
  }
}
/* Main Script that goes through the act of publishing the package to the mason registry.
   Takes the package owners GitHub username as input will throw errors through command
   line git commands if any of the git calls fails.
 */
proc publishPackage(username: string, registryPath : string, isLocal : bool) throws {
  try! {
    const packageLocation = absPath(here.cwd());
    var stream = createRandomStream(int);
    var uniqueDir = stream.getNext(): string;
    const name = getPackageName();
    var safeDir = '';

    if isLocal then safeDir = registryPath;
    else {
      safeDir = MASON_HOME + '/tmp/' + name + '-' + uniqueDir;
    }

    if !isLocal {
      if !exists(MASON_HOME + '/tmp') then mkdir(MASON_HOME + '/tmp');
      mkdir(safeDir);
    }

    if !isLocal {
      cloneMasonReg(username, safeDir, registryPath);
      branchMasonReg(username, name, safeDir, registryPath);
    }

    const version = addPackageToBricks(packageLocation, safeDir, name, registryPath, isLocal);
    var command : list(string);
    var  message = ' "Adding %s package to registry via mason publish"'.format(version);
    var gitString = ("git commit -m").split();
    command.append('git');
    command.append('commit');
    command.append('-m');
    command.append(message);

    if !isLocal {
      gitC(safeDir + "/mason-registry", "git add .");
      commitSubProcess(safeDir + '/mason-registry', command);
      gitC(safeDir + "/mason-registry", 'git push --set-upstream origin ' + name, true);
      rmTree(safeDir + '/');
      writeln('--------------------------------------------------------------------');
      writeln('Go to the above link to open up a Pull Request to the mason-registry');
     }
    else {
      gitC(safeDir, 'git add Bricks/' + name);
      commitSubProcess(safeDir, command);
      writeln('Successfully published package to ' + registryPath);
    }

  }
  catch e {
    writeln(e.message());
  }
}

/* Subprocess function designed to pass a message to 'git commit' without get the string
 split by the MasonUtils runCommand()/
 */
private proc commitSubProcess(dir, command) throws {
  var spawnArgs = [command[1], command[2], command[3], command[4]];
  const oldDir = here.cwd();
  here.chdir(dir);
  var commitSpawn = spawn(spawnArgs, stdout=PIPE, stderr=PIPE);
  commitSpawn.wait();
  here.chdir(oldDir);
  return commitSpawn;
}

/* If --dry-run is passed then it takes the username and checks to see if the mason-registry is forked
 and the package has a git remote origin. If both exist then the package can be published.
 */
proc dryRun(username: string, registryPath : string, isLocal : bool) throws {
  if !isLocal {
    var fork = true;
    var remoteCheck = checkIfForkExists(username: string);
    if remoteCheck == 1 {
      fork = false;
    }
    var git = false;
    if doesGitOriginExist() {
      git = true;
    }
    if git && fork {
      writeln('Package can be published to the mason-registry');
      writeln('Commands that will be run:');
      writeln('> git clone git:github.com:[username]/mason-registry mason-registry');
      writeln('> git checkout -b [package name]');
      writeln('Package Name will be added to the Bricks in the mason-registry');
      writeln('> git add .');
      writeln('> git commit -m [package info]');
      writeln('> git push --set-upstream origin [package name]');
      exit(0);
    }
    else {
      if fork == false {
        throw new owned MasonError('mason-registry is not forked on your GitHub');
      }
      else {
        throw new owned MasonError('Package does not gave a git origin');
      }
    }
  }
  else {
    if checkRegistryPath(registryPath, isLocal) {
      writeln('Package can be published to local registry');
      exit(0);
    }
    else {
      throw new owned MasonError(registryPath + ' is not a valid registryPath to a local registry.');
    }
  }
}

/* Clones the mason registry fork from the users repo. Takes username as input.
 */
proc cloneMasonReg(username: string, safeDir : string, registryPath : string) throws {
  try! {
    if registryPath == MASON_HOME {
      const gitClone = 'git clone --quiet git@github.com:';
      var ret = gitC(safeDir, gitClone  + username + "/mason-registry mason-registry", false);
      return ret;
    }
    else {
      const gitRegistryPath = 'git clone --quiet ';
      var gitCall = gitC(safeDir, gitRegistryPath + registryPath + ' mason-registry', false);
      return gitCall;
    }
  }
  catch {
    throw new owned MasonError('Error cloning the fork of mason-registry. Make sure you have forked the mason-registry on GitHub');
    exit(1);
  }
}

/* Checks to see if 'git config --get remote.origin.url' exists
 */
proc doesGitOriginExist() {
  var urlExists = runCommand("git config --get remote.origin.url", true);
  return !urlExists.isEmpty();
}


/* Opens Spawn call to get username for the mason registry fork
 */
private proc usernameCheck(username: string) {
  const gitRemote = 'git ls-remote https://github.com/';
  var usernameCheck = runWithStatus(gitRemote + username + '/mason-registry', false);
  return usernameCheck;
}

/* Runs Commands to see if Fork of mason-registry exists under the username
 */
private proc checkIfForkExists(username: string) {
  var getFork = ('git ls-remote https://github.com/' + username + '/mason-registry');
  var p = runWithProcess(getFork, false);
  return p.exit_status;
}

/* Gets the GitHub username of the user, by parsing from the remote origin url.
 */
private proc getUsername() {
  var usernameUrl = gitUrl();
  var tail = usernameUrl.find("/")-1: int;
  var head = usernameUrl.find(":")+1: int;
  var username = usernameUrl(head..tail);
  return username;
}

/* Procedure that returns the url of the git remote origin
 */
private proc gitUrl() {
  var url = runCommand("git config --get remote.origin.url", true);
  return url;
}

/* Takes the git username and creates a new branch of the mason registry users fork,
  name or branch is taken from the Mason.toml of the mason package.
 */
proc branchMasonReg(username: string, name: string, safeDir: string, registryPath : string) throws {
  try! {
    const branchCommand = "git checkout --quiet -b  "+ name: string;
    var ret = gitC(safeDir + '/mason-registry', branchCommand, false);
    return ret;
  }
  catch {
    throw new owned MasonError('Error branching the registry, make sure you have a remote origin set up');
    exit(1);
  }
}

/* Gets name from the Mason.toml
 */
proc getPackageName() throws {
  try! {
    const toParse = open("Mason.toml", iomode.r);
    var tomlFile = new owned(parseToml(toParse));
    const name = tomlFile['brick']!['name']!.s;
    return name;
  }
  catch {
    throw new owned MasonError('Issue getting the name of your package, ensure your package is a mason project.');
    exit(1);
  }
}

/* Adds package to the Bricks of the mason-registry branch and then adds the version.toml
 with the source url of the package's GitHub repo.
 */
private proc addPackageToBricks(projectLocal: string, safeDir: string, name : string,registryPath : string, isLocal : bool) throws {
  try! {
    const toParse = open(projectLocal+ "/Mason.toml", iomode.r);
    var tomlFile = new owned(parseToml(toParse));
    const versionNum = tomlFile['brick']!['version']!.s;
    if !isLocal {
      if !exists(safeDir + '/mason-registry/Bricks/') {
        throw new owned MasonError('Registry does not have the expected structure. Ensure your registry has a Bricks directory.');
      }
      if !exists(safeDir + "/mason-registry/Bricks/" + name) {
        mkdir(safeDir + "/mason-registry/Bricks/" + name);
      }
      if !exists(safeDir + '/mason-registry/Bricks/' + name + "/" + versionNum + ".toml") {
        const baseToml = tomlFile;
        var newToml = open(safeDir + "/mason-registry/Bricks/" + name + "/" + versionNum + ".toml", iomode.cw);
        var tomlWriter = newToml.writer();
        const url = gitUrl();
<<<<<<< HEAD
        baseToml["brick"].set("source", url[0..url.length-2]);
=======
        baseToml["brick"]!.set("source", url[1..url.length-1]);
>>>>>>> a98cfe54
        tomlWriter.write(baseToml);
        tomlWriter.close();
        return name + '@' + versionNum;
      }
      else {
        throw new owned MasonError('A package with that name and version number already exists in the Bricks.');
        exit(1);
      }
    }
    else {
      if !exists(safeDir + '/.git') {
        throw new owned MasonError('Unable to publish your package to the registry, make sure your package is a git repository.');
        exit(1);
      }
      if !exists(safeDir + '/Bricks/' + name) {
        mkdir(safeDir + "/Bricks/" + name);
      }
      if !exists(safeDir + "/Bricks/" + name + "/" + versionNum + ".toml") {
        const baseToml = tomlFile;
        var newToml = open(safeDir + "/Bricks/" + name + "/" + versionNum + ".toml", iomode.cw);
        var tomlWriter = newToml.writer();
        baseToml["brick"]!.set("source", projectLocal);
        tomlWriter.write(baseToml);
        tomlWriter.close();
        const gitMessageString = ('git tag -a v' + versionNum + ' -m  "' + name + '"');
        gitC(projectLocal, gitMessageString);
        return name + '@' + versionNum;
      }
      else {
        throw new owned MasonError('A package with that name and version already exists in the Bricks.');
        exit(1);
      }
    }
  }
  catch e {
    writeln(e.message());
    exit(1);
  }
}

/* check is a function to run a quick list of checks of the package, the registry path, and other issues that may
   prevent a package from being published to a registry.
 */
proc check(username : string, path : string, trueIfLocal : bool, ci : bool) throws {
  const spacer = '------------------------------------------------------';
  const package = (ensureMasonProject(here.cwd(), 'Mason.toml') == 'true');
  const projectCheckHome = here.cwd();
  var packageTest = true;
  var moduleTest = true;
  var remoteTest = true;
  writeln('Mason Project Check:');
  if !package {
    writeln('   Could not find your configuration file (Mason.toml) (FAILED)');
    writeln('   Ensure your project is a mason package');
    packageTest = false;
    }
  else {
    writeln('   Package is a Mason package and has a Mason.toml (PASSED)');
  }
  writeln(spacer);

  if package {
    writeln('Main Module Check:');
    if moduleCheck(projectCheckHome) {
      writeln('   Your package has only one main module, can be published to a registry. (PASSED)');
    }
    else {
      writeln('   Packages with more than one modules cannot be published. (FAILED)');
      moduleTest = false; 
    }
    writeln(spacer);
  }

  if package && !ci {
    writeln('Git Remote Check:');
    if doesGitOriginExist() {
      writeln('   Package has a git remote origin and can be published to a remote registry (PASSED)');
      writeln('   Remote Origin: ' + getRemoteOrigin());
    }
    else {
      writeln('   Package has no remote origin and cannot be publish to a registry with path:' + path + ' (FAILED)');
      remoteTest = false;
    }
    writeln(spacer);
  }
  writeln('Checking Registry with ' + path + ' path.');
  var registryTest = registryPathCheck(path, username, trueIfLocal);
  writeln(spacer);
  writeln('The current mason environment is:');
  returnMasonEnv();
  if MASON_REGISTRY.size == 1 {
    writeln('   In order to use a local registry, ensure that MASON_REGISTRY points to the path.');
  }
  
  writeln(spacer);
  if package && !ci {
    writeln('Attempting to build package using following options:');
    writeln('   show = false');
    writeln('   release = false');
    writeln('   force = true');
    writeln('   opt = false');
    writeln('   example = false');
    writeln('If these are different than what is required to build your package you can disregard this check');
    attemptToBuild();
  }
  writeln(spacer);
  writeln();
  writeln();
  writeln();
  writeln();
  writeln();
  writeln('RESULTS');
  writeln(spacer);

  if packageTest && remoteTest && moduleTest && registryTest {
    writeln('(PASSED) Your package is ready to publish');
  }
  else {
    if !packageTest {
      writeln('(FAILED) Your package does not have to proper package structure');
    }
    if !moduleTest {
      writeln('(FAILED) Your package has more than one main module');
    }
    if !registryTest {
      writeln('(FAILED) Your proposed registry is not a valid registry or path to a registry');
    }
    if !remoteTest {
      writeln('(FAILED) Your package has no remote origin and cannot be published');
    }
  }

  writeln(spacer);

  if ci {
    if package && moduleCheck(projectCheckHome) {
      attemptToBuild();
      exit(0);
    }
    else {
      writeln('New package does not have the proper structure.');
      exit(1);
    }
  }
  exit(0);
}


/* Attempts to build the package/
 */
private proc attemptToBuild() throws {
  var sub = spawn(['mason','build','--force'], stdout=PIPE);
  sub.wait();
  if sub.exit_status == 1 {
  writeln('(FAILED) Please make sure your package builds');
  }
  else {
    writeln('(PASSED) Package builds successfully.');
  }
}

/* registryPathCheck accepts the path, username, and trueIfLocal in order to check whether the registry that someone
   is trying to publish to is properly set up and has the correct structure.
 */
private proc registryPathCheck(path : string, username : string, trueIfLocal : bool) throws {
  if path == MASON_HOME {
    var forkCheck = usernameCheck(username);
    if forkCheck == 0 {
      writeln('   The mason-registry is forked under username: ' + username + ' (PASSED)');
      return true;
    }
    else {
      writeln('   You must have a fork of the mason-registry to publish a package (FAILED)');
      return false;
    }
  }
  else {
    if trueIfLocal {
      const isLocalGit = exists(path + '/.git');
      const hasBricks = exists(path + '/Bricks/');
      if !isLocalGit {
        writeln('   Registry with path ' + path + ' is not a git repository. (FAILED)');
        writeln("   Local registries must be git repositorys in order to publish");
        return false;
      }
      else if !hasBricks {
        writeln('   The registry with path ' + path + ' does not have proper registry structure (FAILED)');
        writeln("   A registry must have a /Bricks/ directory to be a valid registry");
        return false;
      }
      else {
        writeln('   The local registry with path ' + path + ' is a valid registry to be publish too (PASSED)');
        return true;
      }
    }
    else {
      return true;
    }
  }
}

/* Grabs the remote origin of the package
 */
private proc getRemoteOrigin() {
  const packageDir = here.cwd();
  var gitRemoteOrigin = gitC(packageDir, 'git config --get remote.origin.url', true);
  return gitRemoteOrigin;
}

/* Makes sure that the directory `mason publish --check is called in is a mason package
 */
private proc ensureMasonProject(cwd : string, tomlName="Mason.toml") : string {
  const (dirname, basename) = splitPath(cwd);
  if dirname == '/' {
    return 'false';
  }
  const tomlFile = joinPath(cwd, tomlName);
  if exists(tomlFile) {
    return 'true';
  }
  return ensureMasonProject(dirname, tomlName);
}

/* Checks to make sure the package only has one main module
 */
private proc moduleCheck(projectHome : string) throws {
  const subModules = listdir(projectHome + '/src');
  if subModules.size > 1 then return false;
  else return true;
}

/* Returns the mason env
 */
private proc returnMasonEnv() {
  const fakeArgs = ['mason', 'env'];
  masonEnv(fakeArgs);
}

private proc falseIfRemotePath() {
  var registryInEnv = MASON_REGISTRY;
  for (name, registry) in registryInEnv {
    if registry.find(':') != -1 {
      return false;
    }
  }
  return true;
}<|MERGE_RESOLUTION|>--- conflicted
+++ resolved
@@ -381,11 +381,7 @@
         var newToml = open(safeDir + "/mason-registry/Bricks/" + name + "/" + versionNum + ".toml", iomode.cw);
         var tomlWriter = newToml.writer();
         const url = gitUrl();
-<<<<<<< HEAD
-        baseToml["brick"].set("source", url[0..url.length-2]);
-=======
-        baseToml["brick"]!.set("source", url[1..url.length-1]);
->>>>>>> a98cfe54
+        baseToml["brick"]!.set("source", url[0..url.length-2]);
         tomlWriter.write(baseToml);
         tomlWriter.close();
         return name + '@' + versionNum;
