--- conflicted
+++ resolved
@@ -647,14 +647,10 @@
   writeln(spacer);
 
   if ci {
-<<<<<<< HEAD
-    if package && moduleCheck(projectCheckHome)
-    && testCheck(projectCheckHome) && checkLicense(projectCheckHome)[0] {
-=======
     if package && moduleCheck(projectCheckHome) && testCheck(projectCheckHome) 
     && checkLicense(projectCheckHome)[0] && masonTomlFileCheck(projectCheckHome)[0]
     && gitTagVersionCheck(projectCheckHome)[0] {
->>>>>>> 4a0445f1
+
       attemptToBuild();
       exit(0);
     }
