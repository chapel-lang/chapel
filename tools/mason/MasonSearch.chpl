--- conflicted
+++ resolved
@@ -153,13 +153,8 @@
     if chplVersion < low || chplVersion > high then continue;
 
     // Check that Chapel version is supported
-<<<<<<< HEAD
-    const end = manifest.length - suffix.length;
-    const ver = new VersionInfo(manifest[0..end-1]);
-=======
     const end = manifest.size - suffix.size;
-    const ver = new VersionInfo(manifest[1..end]);
->>>>>>> 67f2aea2
+    const ver = new VersionInfo(manifest[0..<end]);
     if ver > ret then ret = ver;
   }
   return ret;
