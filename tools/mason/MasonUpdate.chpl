--- conflicted
+++ resolved
@@ -358,14 +358,9 @@
     delete dep;
     try! deps.pop(1);
   }
-<<<<<<< HEAD
   // Use toArray here to avoid making Toml aware of `list`, for now.
   if depList.size > 0 then
     depTree[name].set("dependencies", depList.toArray());
-=======
-  if depList.domain.size > 0 then
-    depTree[name].set("dependencies", depList);
->>>>>>> 693b0668
   return depTree;
 }
 
@@ -428,13 +423,8 @@
 
 
 /* Returns the Mason.toml for each dep listed as a Toml */
-<<<<<<< HEAD
 private proc getManifests(deps: list((string, unmanaged Toml))) {
   var manifests: list(unmanaged Toml);
-=======
-private proc getManifests(deps: [?dom] (string, unmanaged Toml?)) {
-  var manifests: [1..0] unmanaged Toml;
->>>>>>> 693b0668
   for dep in deps {
     var name = dep(1);
     var version: string = dep(2)!.s;
@@ -465,11 +455,7 @@
    dependencies are returned as a (string, Toml) */
 private proc getDependencies(tomlTbl: unmanaged Toml) {
   var depsD: domain(1);
-<<<<<<< HEAD
-  var deps: list((string, unmanaged Toml));
-=======
-  var deps: [depsD] (string, unmanaged Toml?);
->>>>>>> 693b0668
+  var deps: list((string, unmanaged Toml?));
   for k in tomlTbl.D {
     if k == "dependencies" {
       for (a,d) in allFields(tomlTbl[k]) {
