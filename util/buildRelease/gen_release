--- conflicted
+++ resolved
@@ -57,23 +57,7 @@
        "util/setchplenv.bash",
        "util/setchplenv.csh",
        "util/setchplenv.sh",
-<<<<<<< HEAD
-       "util/test/timedexec",
-       "util/test/sub_test",
-       "util/test/sub_clean",
-       "util/test/computePerfStats",
-       "util/test/filterSuppressions",
-       "util/test/testEnv",
-       "util/test/createGraphs",
-       "util/test/viewGraphs",
-       "util/test/checkDuplicates",
-       "util/test/compileTest",
-       "util/test/paratest.server",
-       "util/test/paratest.client",
-       "util/test/cat2File"
-=======
        "util/start_test"
->>>>>>> 867ce75c
 );
 
 
