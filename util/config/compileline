#!/usr/bin/env perl

use File::Basename;
use File::Spec;
use Cwd 'abs_path';

$chpl_home_dir = abs_path(dirname(__FILE__) . "/../../");
$check_file = File::Spec->abs2rel( __FILE__, $chpl_home_dir );
$check_path = $chpl_home_dir . "/" . $check_file;
if( ! -f $check_path ) {
  warn "Warning: check $check_path not found";
}

if( defined $ENV{"CHPL_HOME"} ) {
  if( abs_path($ENV{"CHPL_HOME"}) ne $chpl_home_dir ) {
    # to be sure, check that the inode numbers of our check file match
    my ($deva, $inoa) = stat($ENV{"CHPL_HOME"} . "/" . $check_file);
    my ($devb, $inob) = stat($chpl_home_dir . "/" . $check_file);

    if( $deva == $devb && $inoa == $inob ) {
      # No warning, it's OK, they are the same file.
    } else {
      warn "Warning: Mismatched CHPL_HOME; got " . abs_path($ENV{"CHPL_HOME"}) . " but expected " . $chpl_home_dir;
    }
  }
} else {
  $ENV{"CHPL_HOME"} = $chpl_home_dir;
}

$ENV{"CHPL_MAKE_HOME"} = $chpl_home_dir;

$make = `$chpl_home_dir/util/chplenv/chpl_make.py`;
chomp($make);

# Do not print directory changes.
$make = "$make --no-print-directory";

sub mysystem {
  my $cmd = shift;
  # Run $cmd but filter out e.g. make[2]: lines
  # (about which directory we are in)
  open(CMD, "$cmd |") or die "Cannot run $cmd: $!";
  while(<CMD>) {
    if(! /^make/) {
      print $_;
    }
  }
  close(CMD) or die "Can't close pipe: $!";
}

for my $arg (@ARGV) {
<<<<<<< HEAD
  if( $arg eq "--home" ) {
=======
  if( $arg eq "--llvm" ) {
    $ENV{"CHPL_TARGET_COMPILER"}="clang-included";

    # get the name of main.o and check that it exits.
    $maino=`$make -f $chpl_home_dir/runtime/etc/Makefile.include printmaino`;
    chomp $maino;
    if( ! -e $maino ) {
      print STDERR "Missing clang-included runtime build for chpl --llvm\n";
      exit 1;
    }
  } elsif( $arg eq "--home" ) {
>>>>>>> c82c26ce
    print $chpl_home_dir . "\n";
  } elsif( $arg eq "--make" ) {
    print $make . "\n";
  } elsif( $arg eq "--compile" ) {
    mysystem("$make -f $chpl_home_dir/runtime/etc/Makefile.include printcompileline");
  } elsif ( $arg eq "--includes-and-defines" ) {
    mysystem("$make -f $chpl_home_dir/runtime/etc/Makefile.include printincludesanddefines");
  } elsif( $arg eq "--libraries" ) {
    mysystem("$make -f $chpl_home_dir/runtime/etc/Makefile.include printlibraries");
  } elsif( $arg eq "--main.o" ) {
    mysystem("$make -f $chpl_home_dir/runtime/etc/Makefile.include printmaino");
  } elsif( $arg eq "--llvm-install-dir" ) {
    mysystem("$make -f $chpl_home_dir/runtime/etc/Makefile.include printllvminstall");
  } elsif( $arg eq "--clang-sysroot-arguments" ) {
    $llvminstall=`$make -f $chpl_home_dir/runtime/etc/Makefile.include printllvminstall`;
    chomp $llvminstall;
    open(ARGS, "<", "$llvminstall/configured-clang-sysroot-arguments") or die "Could not open $llvminstall/configured-clang-sysroot-arguments: $!";
    while(<ARGS>) {
      chomp;
      print " $_";
    }
    print "\n";
    close(ARGS);
  } elsif( $arg =~ /[^-=][^=]*=[^=]+/ ) {
    ($key, $val) = split('=', $arg, 2);
    $ENV{$key} = $val;
  } else {
    print "Unknown argument; try --compile or --libraries or --includes-and-defines\n";
  }
}<|MERGE_RESOLUTION|>--- conflicted
+++ resolved
@@ -49,9 +49,6 @@
 }
 
 for my $arg (@ARGV) {
-<<<<<<< HEAD
-  if( $arg eq "--home" ) {
-=======
   if( $arg eq "--llvm" ) {
     $ENV{"CHPL_TARGET_COMPILER"}="clang-included";
 
@@ -63,7 +60,6 @@
       exit 1;
     }
   } elsif( $arg eq "--home" ) {
->>>>>>> c82c26ce
     print $chpl_home_dir . "\n";
   } elsif( $arg eq "--make" ) {
     print $make . "\n";
