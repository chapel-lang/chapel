__all__ = [
    'chpl_arch',
    'chpl_atomics',
    'chpl_aux_filesys',
    'chpl_make',
    'chpl_platform',
    'chpl_comm',
    'chpl_comm_segment',
    'chpl_comm_substrate',
    'chpl_compiler',
    'chpl_gmp',
    'chpl_hwloc',
    'chpl_launcher',
    'chpl_llvm',
    'chpl_locale_model',
    'chpl_mem',
    'chpl_regexp',
    'chpl_tasks',
    'chpl_timers',
    'chpl_unwind',
    'chpl_wide_pointers',
    # third-party package configuration helpers
    'chpl_3p_gmp_configs',
    'chpl_3p_hwloc_configs',
    'chpl_3p_jemalloc_configs',
    'chpl_3p_libunwind_configs',
    'chpl_3p_massivethreads_configs',
    'chpl_3p_qthreads_configs',
    'chpl_3p_re2_configs',
    # General purpose helpers
    'chpl_home_utils',
<<<<<<< HEAD
=======
    'chpl_python_version',
>>>>>>> eb266323
    'compiler_utils',
    'overrides',
    'utils',
]<|MERGE_RESOLUTION|>--- conflicted
+++ resolved
@@ -29,10 +29,7 @@
     'chpl_3p_re2_configs',
     # General purpose helpers
     'chpl_home_utils',
-<<<<<<< HEAD
-=======
     'chpl_python_version',
->>>>>>> eb266323
     'compiler_utils',
     'overrides',
     'utils',
