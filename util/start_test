--- conflicted
+++ resolved
@@ -1692,11 +1692,7 @@
 
 set tempdir = "$CHPL_HOME/test/tmp/"
 if ( -d $tempdir ) then
-<<<<<<< HEAD
-  echo "[Removing $CHPL_TOME/test/tmp/ directory]"
-=======
   echo "[Removing $tempdir directory]"
->>>>>>> 5490d420
   rm -r $tempdir
 endif
 
