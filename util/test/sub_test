#!/usr/bin/env python
#
# Rewrite of sub_test by Sung-Eun Choi (sungeun@cray.com)
#  sub_test is used by start_test in the Chapel Testing system
#  August 2009
#
# This script can be overridden with a script by the same name
#  placed in the test directory.
#
# The use and behavior of the various environment variables,
#  settings, and files were copied straight from sub_test.  They
#  were added/modified to sub_test over the years, and their use
#  is inconsistent and a bit of a mess.  I like to think that this
#  is due to the fact that the original sub_test was written in csh,
#  which was probably pretty novel at the time but is quite limited
#  by today's standards.  In addition, I implemented the timeout
#  mechanism directly rather than calling out to the timedexec
#  (perl) script.
#
# For compatibility reasons, I have maintained the behavior of the
#  original sub_test.  Any new features (e.g., internal timeout
#  mechanism) or modified behaviors (e.g., multiple .compopts,
#  multiple .execopts, custom .good files) will not interfere with
#  the expected behavior of tests that do not use the features or
#  behaviors.
#
#
# ENVIRONMENT VARIABLES:
#
# CHPL_HOME: Grabbed from the environment or deduced based on the path to
#    the compiler.
# CHPL_TEST_VGRND_COMP: Use valgrind on the compiler
# CHPL_TEST_VGRND_EXE: Use valgrind on the test program
# CHPL_VALGRIND_OPTS: Options to valgrind
# CHPL_TEST_FUTURES: 2 == test futures only
#                    1 == test futures and non-futures
#                    0 == test non-futures only
# CHPL_TEST_NOTESTS: Test the tests that are marked "notest" (see below)
# LAUNCHCMD: Uses this command to launch the test program
# CHPL_TEST_INTERP: DEPRECATED
# CHPL_TEST_PERF: Run as a performance test (same as -performance flag)
# CHPL_TEST_PERF_LABEL: The performance label, e.g. "perf"
# CHPL_TEST_PERF_DIR: Scratch directory for performance data
# CHPL_TEST_PERF_TRIALS: Default number of trials for perf tests
# CHPL_ONETEST: Name of the one test in this directory to run
# CHPL_TEST_SINGLES: If false, test the entire directory
# CHPL_SYSTEM_PREEXEC: If set, run script on test output prior to execution
# CHPL_SYSTEM_PREDIFF: If set, run that script on each test output
# CHPL_COMM: Chapel communication layer
# CHPL_COMPONLY: Only build the test (same as -noexec flag)
# CHPL_TEST_NUM_LOCALES_AVAILABLE: same as CHPL_TEST_MAX_LOCALES (for backwards compatibility)
# CHPL_TEST_MAX_LOCALES: Maximum number of locales to use (overrides above)
# CHPL_TEST_MULTILOCALE_ONLY: Only run tests that use numlocales > 1
# CHPL_NO_STDIN_REDIRECT: do not redirect stdin when running tests
#                         also, skip tests with .stdin files
# CHPL_LAUNCHER_TIMEOUT: if defined, pass an option/options to the executable
#                        for it to enforce timeout instead of using timedexec;
#                        the value of the variable determines the option format.
# CHPL_TEST_TIMEOUT: The default global timeout to use.
# CHPL_TEST_UNIQUIFY_EXE: Uniquify the name of the test executable in the test
#                         system. CAUTION: This wont necessarily work for all
#                         tests, but can allow for running multiple start_tests
#                         over a directory in parallel.
# CHPL_TEST_ROOT_DIR: Absolute path to the test/ dir. Useful when test dir is
#                     not under $CHPL_HOME. Should not be set when test/ is
#                     under $CHPL_HOME. When it is set and the path prefixes a
#                     test in the logs, it will be removed (from the logs).
#
#
# DIRECTORY-WIDE FILES:  These settings are for the entire directory and
#  in many cases can be overridden or augmented with test-specific settings.
#
# NOEXEC: Do not execute tests in this directory
# NOVGRBIN: Do not execute valgrind
# COMPSTDIN: Get stdin from this file (default /dev/null)
# COMPOPTS: Compiler flags
# LASTCOMPOPTS: Compiler flags to be put at the end of the command line
# CHPLDOCOPTS: chpldoc flags
# EXECENV: Environment variables to be applied to the entire directory
# EXECOPTS: Test program flags to be applied to the entire directory
# LASTEXECOPTS: Test program flags to be put at the end of the command line
# NUMLOCALES: Number of locales to use
# CATFILES: List of files whose contents are added to end of test output
# PREDIFF: Script to execute before diff'ing output (arguments: <test
#    executable>, <log>, <compiler executable>)
# PREEXEC: Script to execute before executing test program (arguments: <test
#    executable>, <log>, <compiler executable>)
# PRECOMP: Script to execute before running the compiler (arguments: <test
#    executable>, <log>, <compiler executable>).
# PERFNUMTRIALS: Number of trials to run for performance testing
#
#
# TEST-SPECIFIC FILES:  These setting override or augment the directory-wide
#  settings.  Unless otherwise specified, these files are named
#  <test executable>.suffix (where suffix is one of the following).
#
# .good: "Golden" output file (can have different basenames)
# .compenv: Additional environment variables for the compile
# .compopts: Additional compiler options
# .perfcompenv: Additional environment variables for performance compiling
# .perfcompopts: Additional compiler options for performance testing
# .lastcompopts: Additional compiler options to be added at the end of the
#    command line
# .chpldocopts: Additional chpldoc options.
# .execenv: Additional environment variables for the test
# .execopts: Additional test options
# .perfexecenv: Additional environment variables for performance testing
# .perfexecopts: Additional test options for performance testing
# .perfnumtrials: Number of trials to run for performance testing
# .notest: Do not run this test
# .numlocales: Number of locales to use (overrides NUMLOCALES)
# .future: Future test
# .ifuture: Future test
# .noexec: Do not execute this test
# .skipif: Skip this test if certain environment conditions hold true
# .suppressif: Suppress this test if certain environment conditions hold true
# .timeout: Test timeout (overrides TIMEOUT)
# .perftimeout: Performance test timeout
# .killtimeout: Kill timeout (overrides KILLTIMEOUT)
# .catfiles: Additional list of files whose contents are added to end of
#    test output
# .precomp: Additional script to execute before compiling the test
# .prediff: Additional script to execute before diff'ing output
# .preexec: Additional script to execute before executing test program
# .perfkeys: Existence indicates a performance test.  Contents specifies
#    performance "keys"
#
# In general, the performance label from CHPL_TEST_PERF_LABEL is used
# instead of "perf" in the above suffixes, and its all-caps version is used
# in the all-caps file names instead "PERF".

from __future__ import with_statement

import execution_limiter
import sys, os, subprocess, string, signal
import operator
import select, fcntl
import fnmatch, time
import re
import shlex
import datetime

localdir = ''
sub_test_start_time = time.time()
def elapsed_sub_test_time():
    """Print elapsed time for sub_test call to console."""
    global sub_test_start_time, localdir
    elapsed_sec = time.time() - sub_test_start_time

    test_name = localdir
    if 'CHPL_ONETEST' in os.environ:
        chpl_name = os.environ.get('CHPL_ONETEST')
        base_name = os.path.splitext(chpl_name)[0]
        test_name = os.path.join(test_name, base_name)

    print('[Finished subtest "{0}" - {1:.3f} seconds]\n'.format(test_name, elapsed_sec))

import atexit
atexit.register(elapsed_sub_test_time)

#
# Time out class:  Read from a stream until time out
#  A little ugly but sending SIGALRM (or any other signal) to Python
#   can be unreliable (will not respond if holding certain locks).
#
class ReadTimeoutException(Exception): pass


def bytes_to_str(byte_string):
    if sys.version_info[0] >= 3 and not isinstance(byte_string, str):
        try:
            return str(byte_string, 'utf-8')
        except UnicodeDecodeError as e:
            pass
        return byte_string
    else:
        return byte_string


class Py3CompatPopen(object):

    def __init__(self, popen):
        self._popen = popen

    def communicate(self):
        c = self._popen.communicate()
        return Py3CompatCommGetter(c)

    def __getattr__(self, name):
        return getattr(self._popen, name)


class Py3CompatCommGetter(object):

    def __init__(self, comm_result):
        self._c = comm_result

    def __getitem__(self, key):
        val = self._c[key]
        if key == 0 or key == 1:
            return bytes_to_str(val)
        else:
            return val


def Popen(*args, **kwargs):
    p = subprocess.Popen(*args, **kwargs)
    return Py3CompatPopen(p)


def SetNonBlock(stream):
    flags = fcntl.fcntl(stream.fileno(), fcntl.F_GETFL)
    flags |= os.O_NONBLOCK
    fcntl.fcntl(stream.fileno(), fcntl.F_SETFL, flags)

def SuckOutputWithTimeout(stream, timeout):
    SetNonBlock(stream)
    buffer = ''
    end_time = time.time() + timeout
    while True:
        now = time.time()
        if end_time <= now:
            # Maybe return partial result instead?
            raise ReadTimeoutException('Teh tiem iz out!');
        ready_set = select.select([stream], [], [], end_time - now)[0]
        if stream in ready_set:
            bytes = stream.read()
            if len(bytes) == 0:
                break           # EOF
            buffer += bytes     # Inefficient way to accumulate bytes.
            # len(ready_set) == 0 is also an indication of timeout. However,
            # if we relied on that, we would require no data ready in order
            # to timeout  which doesn't seem quite right either.
    return buffer

def LauncherTimeoutArgs(seconds):
    if useLauncherTimeout == 'pbs' or useLauncherTimeout == 'slurm':
        # --walltime=hh:mm:ss
        m, s = divmod(seconds, 60)
        h, m = divmod(m, 60)
        fmttime = '--walltime={0:02d}:{1:02d}:{2:02d}'.format(h, m, s)
        return [fmttime]
    else:
        Fatal('LauncherTimeoutArgs encountered an unknown format spec: ' + \
              useLauncherTimeout)


#
# Auxilliary functions
#

# Escape all special characters
def ShellEscape(arg):
    return re.sub(r'([\\!@#$%^&*()?\'"|<>[\]{} ])', r'\\\1', arg)

# Escape all special characters but leave spaces alone
def ShellEscapeCommand(arg):
    return re.sub(r'([\\!@#$%^&*()?\'"|<>[\]{}])', r'\\\1', arg)


# Grabs the start and end of the output and replaces non-printable chars with ~
def trim_output(output):
    max_size = 256*1024 # ~1/4 MB
    if len(output) > max_size:
        new_output = output[:max_size/2]
        new_output += output[-max_size/2:]
        output = new_output
    return ''.join(s if s in string.printable else "~" for s in output)


# return True if f has .chpl extension
def IsChplTest(f):
    if re.match(r'^.+\.(chpl|test\.c)$', f):
        return True
    else:
        return False

perflabel = '' # declare it for the following functions

# file suffix: 'keys' -> '.perfkeys' etc.
def PerfSfx(s):
    return '.' + perflabel + s

# directory-wide file: 'COMPOPTS' or 'compopts' -> './PERFCOMPOPTS' etc.
def PerfDirFile(s):
    return './' + perflabel.upper() + s.upper()

# test-specific file: (foo,keys) -> foo.perfkeys etc.
def PerfTFile(test_filename, sfx):
    return test_filename + '.' + perflabel + sfx

# Read a file or if the file is executable read its output. If the file is
# executable, the current chplenv is copied into the env before executing.
# Expands shell variables and strip out comments/whitespace. Returns a list of
# string, one per line in the file.
def ReadFileWithComments(f, ignoreLeadingSpace=True):
    mylines = ""
    # if the file is executable, run it and grab the output. If we get an
    # OSError while trying to run, report it and try to keep going
    if os.access(f, os.X_OK):
        try:
            # grab the chplenv so it can be stuffed into the subprocess env
            env_cmd = [os.path.join(utildir, 'printchplenv'), '--all', '--simple', '--no-tidy', '--internal']
<<<<<<< HEAD
            chpl_env = Popen(env_cmd, stdout=subprocess.PIPE).communicate()[0]
            chpl_env = dict(map(lambda l: l.split('='), chpl_env.splitlines()))
=======
            chpl_env = subprocess.Popen(env_cmd, stdout=subprocess.PIPE).communicate()[0]
            chpl_env = dict(map(lambda l: l.split('=', 1), chpl_env.splitlines()))
>>>>>>> d6e7e3e8
            file_env = os.environ.copy()
            file_env.update(chpl_env)

            # execute the file and grab its output
            cmd = Popen([os.path.abspath(f)], stdout=subprocess.PIPE, env=file_env)
            mylines = cmd.communicate()[0].splitlines()

        except OSError as e:
            global localdir
            f_name = os.path.join(localdir, f)
            sys.stdout.write("[Error trying to execute '{0}': {1}]\n".format(f_name, str(e)))

    # otherwise, just read the file
    else:
        with open(f, 'r') as myfile:
            mylines = myfile.readlines()

    mylist=list()
    for line in mylines:
        line = line.rstrip()
        # ignore blank lines
        if not line.strip(): continue
        # ignore comments
        if ignoreLeadingSpace:
            if line.lstrip()[0] == '#': continue
        else:
            if line[0] == '#': continue
        # expand shell variables
        line = os.path.expandvars(line)
        mylist.append(line)
    return mylist

# diff 2 files
def DiffFiles(f1, f2):
    sys.stdout.write('[Executing diff %s %s]\n'%(f1, f2))
    p = Popen(['diff',f1,f2],
              stdout=subprocess.PIPE, stderr=subprocess.PIPE)
    myoutput = p.communicate()[0] # grab stdout to avoid potential deadlock
    if p.returncode != 0:
        sys.stdout.write(trim_output(myoutput))
    return p.returncode

def DiffBinaryFiles(f1, f2):
    sys.stdout.write('[Executing binary diff %s %s]\n'%(f1, f2))
    p = Popen(['diff', '-a', f1,f2],
              stdout=subprocess.PIPE, stderr=subprocess.PIPE)
    myoutput = p.communicate()[0] # grab stdout to avoid potential deadlock
    if p.returncode != 0:
        sys.stdout.write(trim_output(myoutput))
    return p.returncode

# diff output vs. .bad file, filtering line numbers out of error messages that arise
# in module files.
def DiffBadFiles(f1, f2):
    sys.stdout.write('[Executing diff-ignoring-module-line-numbers %s %s]\n'%(f1, f2))
    p = Popen([utildir+'/test/diff-ignoring-module-line-numbers', f1, f2],
              stdout=subprocess.PIPE, stderr=subprocess.PIPE)
    myoutput = p.communicate()[0] # grab stdout to avoid potential deadlock
    if p.returncode != 0:
        sys.stdout.write(myoutput)
    return p.returncode

# kill process
def KillProc(p, timeout):
    k = Popen(['kill',str(p.pid)])
    k.wait()
    now = time.time()
    end_time = now + timeout # give it a little time
    while end_time > now:
        if p.poll():
            return
        now = time.time()
    # use the big hammer (and don't bother waiting)
    Popen(['kill','-9', str(p.pid)])
    return

# clean up after the test has been built
def cleanup(execname):
    try:
        if execname is not None:
            if os.path.isfile(execname):
                os.unlink(execname)
            if os.path.isfile(execname+'_real'):
                os.unlink(execname+'_real')
    except (IOError, OSError) as ex:
        # If the error is "Device or resource busy", call lsof on the file (or
        # handle for windows) to see what is holding the file handle, to help
        # debug the issue.
        if isinstance(ex, OSError) and ex.errno == 16:
            handle = which('handle')
            lsof = which('lsof')
            if handle is not None:
                sys.stdout.write('[Inspecting open file handles with: {0}\n'.format(handle))
                Popen([handle]).communicate()
            elif lsof is not None:
                cmd = [lsof, execname]
                sys.stdout.write('[Inspecting open file handles with: {0}\n'.format(' '.join(cmd)))
                Popen(cmd).communicate()

        # Do not print the warning for cygwin32 when errno is 16 (Device or resource busy).
        if not (getattr(ex, 'errno', 0) == 16 and platform == 'cygwin32'):
            sys.stdout.write('[Warning: could not remove {0}: {1}]\n'.format(execname, ex))

def which(program):
    """Returns absolute path to program, if it exists in $PATH. If not found,
    returns None.

    From: http://stackoverflow.com/a/377028
    """
    def is_exe(fpath):
        return os.path.isfile(fpath) and os.access(fpath, os.X_OK)

    fpath, fname = os.path.split(program)
    if fpath:
        if is_exe(program):
            return program
    else:
        for path in os.environ.get('PATH', '').split(os.pathsep):
            path = path.strip('"')
            exe_file = os.path.join(path, program)
            if is_exe(exe_file):
                return exe_file
    return None


# print (compopts: XX, execopts: XX) for later decoding of failed tests
def printTestVariation(compoptsnum, compoptslist,
                       execoptsnum=0, execoptslist=[] ):
    printCompOpts = True
    printExecOpts = True
    if compoptsnum==0 or len(compoptslist) <= 1:
        printCompOpts = False
    if execoptsnum==0 or len(execoptslist) <= 1:
        printExecOpts = False

    if (not printCompOpts) and (not printExecOpts):
        return;

    sys.stdout.write(' (')
    if printCompOpts:
        sys.stdout.write('compopts: %d'%(compoptsnum))
    if printExecOpts:
        if printCompOpts:
            sys.stdout.write(', ')
        sys.stdout.write('execopts: %d'%(execoptsnum))
    sys.stdout.write(')')
    return

# print '[Elapsed time to compile and execute all versions of ...'
#   in the format expected by convert_start_test_log_to_junit_xml.py.

def printEndOfTestMsg(test_name, elapsedTime):
    sys.stdout.flush()
    print('[Elapsed time to compile and execute all versions of "{0}" - '
        '{1:.3f} seconds]'.format(test_name, elapsedTime))


# return true if string is an integer
def IsInteger(str):
    try:
        int(str)
        return True
    except ValueError:
        return False

# read integer value from a file
def ReadIntegerValue(f, localdir):
    to = ReadFileWithComments(f)
    if to:
        for l in to:
            if l[0] == '#':
                continue
            if IsInteger(l):
                return int(l)
            else:
                break
    Fatal('Invalid integer value in '+f+' ('+localdir+')')

# report an error message and exit
def Fatal(message):
    sys.stdout.write('[Error (sub_test): '+message+']\n')
    magic_exit_code = reduce(operator.add, map(ord, 'CHAPEL')) % 256
    sys.exit(magic_exit_code)

# Attempts to find an appropriate timer to use. The timer must be in
# util/test/timers/. Expects to be passed a file containing only the name of
# the timer script. If the file is improperly formatted the default timer is
# used, and if the timer is not executable or can't be found 'time -p' is used
def GetTimer(f):
    timersdir = os.path.join(utildir, 'test', 'timers')
    defaultTimer = os.path.join(timersdir, 'defaultTimer')

    lines = ReadFileWithComments(f)
    if len(lines) != 1:
        sys.stdout.write('[Error "%s" must contain exactly one non-comment line '
            'with the name of the timer located in %s to use. Using default ' 
            'timer %s.]\n' %(f, timersdir, defaultTimer))
        timer = defaultTimer
    else:
        timer = os.path.join(timersdir, lines[0])

    if not os.access(timer,os.R_OK|os.X_OK):
        sys.stdout.write('[Error cannot execute timer "%s", using "time -p"]\n' %(timer))
        return 'time -p'

    return timer

# attempts to find an appropriate .good file. Good files are expected to be of
# the form basename.<configuration>.<commExecNums>.good. Where configuration
# options are one of the below configuration specific parameters that are
# checked for. E.G the current comm layer. commExecNums are the optional
# compopt and execopt number to enable different .good files for different
# compopts/execopts with explicitly specifying name. 
def FindGoodFile(basename, commExecNums=['']):
    
    goodfile = ''
    for commExecNum in commExecNums:
        # Try the machine specific .good
        if not os.path.isfile(goodfile):
            goodfile = basename+'.'+machine+commExecNum+'.good'
        # Else if --no-local try the no-local .good file.
        if not os.path.isfile(goodfile):
            if '--no-local' in envCompopts:
                goodfile=basename+'.no-local'+commExecNum+'.good'
        # Else try comm and locale model specific .good file.
        if not os.path.isfile(goodfile):
            goodfile=basename+chplcommstr+chpllmstr+commExecNum+'.good'
        # Else try the comm-specific .good file.
        if not os.path.isfile(goodfile):
            goodfile=basename+chplcommstr+commExecNum+'.good'
        # Else try locale model specific .good file.
        if not os.path.isfile(goodfile):
            goodfile=basename+chpllmstr+commExecNum+'.good'
        # Else try the platform-specific .good file.
        if not os.path.isfile(goodfile):
            goodfile=basename+'.'+platform+commExecNum+'.good'
        # Else use the execopts-specific .good file.
        if not os.path.isfile(goodfile):
            goodfile=basename+commExecNum+'.good'

    return goodfile

def get_exec_log_name(execname, comp_opts_count=None, exec_opts_count=None):
    """Returns the execution output log name based on number of comp and exec opts."""
    suffix = '.exec.out.tmp'
    if comp_opts_count is None and exec_opts_count is None:
        return '{0}{1}'.format(execname, suffix)
    else:
        return '{0}.{1}-{2}{3}'.format(execname, comp_opts_count, exec_opts_count, suffix)

# Use testEnv to process skipif files, it works for executable and
# non-executable versions
def runSkipIf(skipifName):
    p = Popen([utildir+'/test/testEnv', './'+skipifName], stdout=subprocess.PIPE, stderr=subprocess.PIPE)
    (stdout, stderr) = p.communicate()
    status = p.returncode

    stderr = stderr.strip()
    errmsg = ""
    if stderr:
        errmsg = stderr
    if status:
        if stderr:
            errmsg += '\n'
        errmsg += 'exit status %d' % (status)
    if stderr or status:
        raise RuntimeError(errmsg)

    return stdout

# Start of sub_test proper
#

if len(sys.argv)!=2:
    print('usage: sub_test COMPILER')
    sys.exit(0)

# Find the base installation
compiler=sys.argv[1]
if not os.access(compiler,os.R_OK|os.X_OK):
    Fatal('Cannot execute compiler \''+compiler+'\'')

is_chpldoc = compiler.endswith('chpldoc')
is_chpl_ipe = compiler.endswith('chpl-ipe')

path_to_compiler=os.path.abspath(os.path.dirname(compiler))
# Assume chpl binary is 2 directory levels down in the base installation
(chpl_base, tmp) = os.path.split(path_to_compiler)
(chpl_base, tmp) = os.path.split(chpl_base)
chpl_base=os.path.normpath(chpl_base)
# sys.stdout.write('CHPL_BASE='+chpl_base+'\n')

# If $CHPL_HOME is not set, use the base installation of the compiler
chpl_home=os.getenv('CHPL_HOME', chpl_base);
chpl_home=os.path.normpath(chpl_home)
# sys.stdout.write('CHPL_HOME='+chpl_home+'\n');

# Find the test util directory -- set this in start_test to permit
# a version of start_test other than the one in CHPL_HOME to be used
utildir=os.getenv('CHPL_TEST_UTIL_DIR');
if utildir is None or not os.path.isdir(utildir):
    Fatal('Cannot find test util directory {0}'.format(utildir))

# Needed for MacOS mount points
utildir = os.path.realpath(utildir)
# sys.stdout.write('utildir='+utildir+'\n');

# Find the c compiler
# We open the compileline inside of CHPL_HOME rather than CHPL_TEST_UTIL_DIR on
# purpose. compileline will not work correctly in some configurations when run
# outside of its directory tree.
p = Popen([os.path.join(chpl_home,'util','config','compileline'),
                        '--compile'],
          stdout=subprocess.PIPE, stderr=subprocess.PIPE)
c_compiler = p.communicate()[0].rstrip()
if p.returncode != 0:
  Fatal('Cannot find c compiler')

# Find the test directory
testdir=chpl_home+'/test'
if os.path.isdir(testdir)==0:
    testdir=chpl_home+'/examples'
    if os.path.isdir(testdir)==0:
        Fatal('Cannot find test directory '+chpl_home+'/test or '+testdir)
# Needed for MacOS mount points
testdir = os.path.realpath(testdir)
# sys.stdout.write('testdir='+testdir+'\n');

# If user specified a different test directory (e.g. with --test-root flag on
# start_test), use it instead.
test_root_dir = os.environ.get('CHPL_TEST_ROOT_DIR')
if test_root_dir is not None:
    testdir = test_root_dir

# Use timedexec
# As much as I hate calling out to another script for the time out stuff,
#  subprocess doesn't quite cut it for this kind of stuff
useTimedExec=True
if useTimedExec:
    timedexec=utildir+'/test/timedexec'
    if not os.access(timedexec,os.R_OK|os.X_OK):
        Fatal('Cannot execute timedexec script \''+timedexec+'\'')
# sys.stdout.write('timedexec='+timedexec+'\n');

# HW platform
platform=Popen([utildir+'/chplenv/chpl_platform.py', '--target'], stdout=subprocess.PIPE).communicate()[0]
platform = platform.strip()
# sys.stdout.write('platform='+platform+'\n')

# Machine name we are running on
machine=os.uname()[1].split('.', 1)[0]
# sys.stdout.write('machine='+machine+'\n')

# Get the system-wide preexec
systemPreexec = os.getenv('CHPL_SYSTEM_PREEXEC')
if systemPreexec is not None:
    if not os.access(systemPreexec, os.R_OK|os.X_OK):
        Fatal("Cannot execute system-wide preexec '{0}'".format(systemPreexec))

# Get the system-wide prediff
systemPrediff = os.getenv('CHPL_SYSTEM_PREDIFF')
if systemPrediff:
  if not os.access(systemPrediff,os.R_OK|os.X_OK):
    Fatal('Cannot execute system-wide prediff \''+systemPrediff+'\'')

# Use the launcher walltime option for timeout
useLauncherTimeout = os.getenv('CHPL_LAUNCHER_TIMEOUT')

uniquifyTests = False
if os.getenv('CHPL_TEST_UNIQUIFY_EXE') != None:
    uniquifyTests = True

# Get the current directory (normalize for MacOS case-sort-of-sensitivity)
localdir = os.path.normpath(os.getcwd()).replace(testdir, '.')
# sys.stdout.write('localdir=%s\n'%(localdir))

if localdir.find('./') == 0:
    # strip off the leading './'
    localdir = localdir.lstrip('.')
    localdir = localdir.lstrip('/')
# sys.stdout.write('localdir=%s\n'%(localdir))

# CHPL_COMM
chplcomm=os.getenv('CHPL_COMM','none').strip()
chplcommstr='.comm-'+chplcomm
# sys.stdout.write('chplcomm=%s\n'%(chplcomm))

# CHPL_LAUNCHER
chpllauncher=os.getenv('CHPL_LAUNCHER','none').strip()

# CHPL_LOCALE_MODEL
chpllm=os.getenv('CHPL_LOCALE_MODEL','flat').strip()
chpllmstr='.lm-'+chpllm
#sys.stdout.write('lm=%s\n'%(chpllm))

#
# Test options for all tests in this directory
#

if os.getenv('CHPL_TEST_PERF')!=None:
    perftest=True
    perflabel=os.getenv('CHPL_TEST_PERF_LABEL')
    perfdir=os.getenv('CHPL_TEST_PERF_DIR')
    perfdescription = os.getenv('CHPL_TEST_PERF_DESCRIPTION')
    if perfdescription != None:
        sys.stdout.write('Setting perfdir to %s from %s because of additional perf description\n' %(os.path.join(perfdir, perfdescription), perfdir))
        perfdir = os.path.join(perfdir, perfdescription)
    else:
        perfdescription= ''
    if perflabel==None or perfdir==None:
        Fatal('$CHPL_TEST_PERF_DIR and $CHPL_TEST_PERF_LABEL must be set for performance testing')
else:
    perftest=False
    perflabel=''

compoptssuffix = PerfSfx('compopts')  # .compopts or .perfcompopts or ...

# If compiler is chpldoc, use .chpldocopts for options.
chpldocsuffix = '.chpldocopts'

compenvsuffix  = PerfSfx('compenv')   # compenv  or .perfcompenv  or ...
execenvsuffix  = PerfSfx('execenv')   # .execenv  or .perfexecenv  or ...
execoptssuffix = PerfSfx('execopts')  # .execopts or .perfexecopts or ...
timeoutsuffix  = PerfSfx('timeout')   # .timeout  or .perftimeout  or ...
# sys.stdout.write('perftest=%d perflabel=%s\n'%(perftest,perflabel))

# Get global timeout
if os.getenv('CHPL_TEST_VGRND_COMP')=='on' or os.getenv('CHPL_TEST_VGRND_EXE')=='on':
    globalTimeout=1000
else:
    globalTimeout=300
globalTimeout = int(os.getenv('CHPL_TEST_TIMEOUT', globalTimeout))

# get a threshold for which to report long running tests
if os.getenv("CHPL_TEST_EXEC_TIME_WARN_LIMIT"):
    execTimeWarnLimit = int(os.getenv('CHPL_TEST_EXEC_TIME_WARN_LIMIT', '0'))
else:
    execTimeWarnLimit = 0

# get a threshold for which to skip any remaining trials
if os.getenv("CHPL_TEST_EXEC_TIME_LIMIT_NUM_TRIALS"):
    execTimeSkipTrials = int(os.getenv('CHPL_TEST_EXEC_TIME_LIMIT_NUM_TRIALS', '0'))
else:
    execTimeSkipTrials = 0

# directory level timeout
if os.access('./TIMEOUT',os.R_OK):
    directoryTimeout = ReadIntegerValue('./TIMEOUT', localdir)
else:
    directoryTimeout = globalTimeout
# sys.stdout.write('globalTimeout=%d\n'%(globalTimeout))

# Check for global PERFTIMEEXEC option
timerFile = PerfDirFile('TIMEEXEC') # e.g. ./PERFTIMEEXEC
if os.access(timerFile, os.R_OK):
    globalTimer = GetTimer(timerFile)
else:
    globalTimer = None

# Get global timeout for kill
if os.access('./KILLTIMEOUT',os.R_OK):
    globalKillTimeout = ReadIntegerValue('./KILLTIMEOUT', localdir)
else:
    globalKillTimeout=10
# sys.stdout.write('globalKillTimeout=%d\n'%(globalKillTimeout))

if os.access('./NOEXEC',os.R_OK):
    execute=False
else:
    execute=True
# sys.stdout.write('execute=%d\n'%(execute))

if os.access('./NOVGRBIN',os.R_OK):
    vgrbin=False
else:
    vgrbin=True
# sys.stdout.write('vgrbin=%d\n'%(vgrbin))

if os.access('./COMPSTDIN',os.R_OK):
    compstdin='./COMPSTDIN'
else:
    compstdin='/dev/null'
# sys.stdout.write('compstdin=%s\n'%(compstdin))

globalLastcompopts=list();
if os.access('./LASTCOMPOPTS',os.R_OK):
    globalLastcompopts+=Popen(['cat', './LASTCOMPOPTS'], stdout=subprocess.PIPE).communicate()[0].strip().split()
# sys.stdout.write('globalLastcompopts=%s\n'%(globalLastcompopts))

globalLastexecopts=list();
if os.access('./LASTEXECOPTS',os.R_OK):
    globalLastexecopts+=Popen(['cat', './LASTEXECOPTS'], stdout=subprocess.PIPE).communicate()[0].strip().split()
# sys.stdout.write('globalLastexecopts=%s\n'%(globalLastexecopts))

if os.access(PerfDirFile('NUMLOCALES'),os.R_OK):
    globalNumlocales=ReadIntegerValue(PerfDirFile('NUMLOCALES'), localdir)
    # globalNumlocales.strip(globalNumlocales)
else:
    # start_test sets this, so we'll assume it's right :)
    globalNumlocales=int(os.getenv('NUMLOCALES', '0'))
# sys.stdout.write('globalNumlocales=%s\n'%(globalNumlocales))

maxLocalesAvailable = os.getenv('CHPL_TEST_MAX_LOCALES')
if maxLocalesAvailable == None:
    maxLocalesAvailable = os.getenv('CHPL_TEST_NUM_LOCALES_AVAILABLE')
if maxLocalesAvailable is not None:
    maxLocalesAvailable = int(maxLocalesAvailable)

if os.access('./CATFILES',os.R_OK):
    globalCatfiles=Popen(['cat', './CATFILES'], stdout=subprocess.PIPE).communicate()[0]
    globalCatfiles.strip(globalCatfiles)
else:
    globalCatfiles=None
# sys.stdout.write('globalCatfiles=%s\n'%(globalCatfiles))


#
# valgrind stuff
#
chpl_valgrind_opts=os.getenv('CHPL_VALGRIND_OPTS', '--tool=memcheck')
# sys.stdout.write('chpl_valgrind_opts=%s\n'%(chpl_valgrind_opts))

if os.getenv('CHPL_TEST_VGRND_COMP')=='on':
    valgrindcomp = 'valgrind'
    valgrindcompopts=chpl_valgrind_opts.split()
    valgrindcompopts+=['--gen-suppressions=all']
    valgrindcompopts+=['--suppressions=%s/compiler/etc/valgrind.suppressions'%(chpl_home)]
    valgrindcompopts+=['-q']
else:
    valgrindcomp = None
    valgrindcompopts = None
# sys.stdout.write('valgrindcomp=%s %s\n'%(valgrindcomp, valgrindcompopts))

if (os.getenv('CHPL_TEST_VGRND_EXE')=='on' and vgrbin):
    valgrindbin = 'valgrind'
    valgrindbinopts = chpl_valgrind_opts.split()+['-q']
    if (chplcomm!='none'):
        valgrindbinopts+=['--trace-children=yes']
        if (chplcomm=='gasnet'):
            valgrindbinopts+=['--suppressions=%s/third-party/gasnet/gasnet-src/other/contrib/gasnet.supp'%(chpl_home)]
else:
    valgrindbin = None
    valgrindbinopts = None
# sys.stdout.write('valgrindbin=%s %s\n'%(valgrindbin, valgrindbinopts))


#
# Misc set up
#

testfutures=int(os.getenv('CHPL_TEST_FUTURES','0'))
# sys.stdout.write('testfutures=%s\n'%(testfutures))

testnotests=os.getenv('CHPL_TEST_NOTESTS')
# sys.stdout.write('testnotests=%s\n'%(testnotests))

launchcmd=os.getenv('LAUNCHCMD')
# sys.stdout.write('launchcmd=%s\n'%(launchcmd))

if os.getenv('CHPL_TEST_INTERP')=='on':
    execute=False
    futureSuffix='.ifuture'
else:
    futureSuffix='.future'
# sys.stdout.write('futureSuffix=%s\n'%(futureSuffix))

printpassesfile = None
if os.getenv('CHPL_TEST_COMP_PERF')!=None:
    compperftest=True

    # check for the main compiler performance directory
    if os.getenv('CHPL_TEST_COMP_PERF_DIR')!=None:
        compperfdir=os.getenv('CHPL_TEST_COMP_PERF_DIR')
    else:
        compperfdir=chpl_home+'/test/compperfdat/' 

    # The env var CHPL_PRINT_PASSES_FILE will cause the 
    # compiler to save the pass timings to specified file.
    if os.getenv('CHPL_PRINT_PASSES_FILE')!=None:
        printpassesfile=os.getenv('CHPL_PRINT_PASSES_FILE')
    else:
        printpassesfile='timing.txt'
        os.environ['CHPL_PRINT_PASSES_FILE'] = 'timing.txt'

    # check for the perfkeys file
    if os.getenv('CHPL_TEST_COMP_PERF_KEYS')!=None:
        keyfile=os.getenv('CHPL_TEST_COMP_PERF_KEYS')
    else:
        keyfile=chpl_home+'/test/performance/compiler/compilerPerformance.perfkeys'

    # Check for the directory to store the tempory .dat files that will get 
    # combined into one.
    if os.getenv('CHPL_TEST_COMP_PERF_TEMP_DAT_DIR')!=None:
        tempDatFilesDir = os.getenv('CHPL_TEST_COMP_PERF_TEMP_DAT_DIR')
    else:
        tempDatFilesDir = compperfdir + 'tempCompPerfDatFiles/'

else:
    compperftest=False

#
# Global COMPOPTS/PERFCOMPOPTS:
#
#   Prefer PERFCOMPOPTS if doing performance testing; otherwise, use
#   COMPOPTS.  Note that COMPOPTS is used for performance testing
#   currently in the absence of a PERFCOMPOPTS file.  Not sure whether
#   or not this is a good idea, but preserving it for now for backwards
#   compatibility.
#

directoryCompopts = list(' ')
if (perftest and os.access(PerfDirFile('COMPOPTS'),os.R_OK)): # ./PERFCOMPOPTS
    directoryCompopts=ReadFileWithComments(PerfDirFile('COMPOPTS'))
elif os.access('./COMPOPTS',os.R_OK):
    directoryCompopts=ReadFileWithComments('./COMPOPTS')

envCompopts = os.getenv('COMPOPTS')
if envCompopts is not None:
    envCompopts = shlex.split(envCompopts)
else:
  envCompopts = []

# Global CHPLDOCOPTS
if os.access('./CHPLDOCOPTS', os.R_OK):
    dirChpldocOpts = shlex.split(ReadFileWithComments('./CHPLDOCOPTS')[0])
else:
    dirChpldocOpts = []

# Env CHPLDOCOPTS
envChpldocOpts = os.getenv('CHPLDOCOPTS')
if envChpldocOpts is not None:
    envChpldocOpts = shlex.split(envChpldocOpts)
else:
    envChpldocOpts = []

# Global chpldoc options.
globalChpldocOpts = dirChpldocOpts + envChpldocOpts

#
# Global PERFNUMTRIALS
#
if os.access(PerfDirFile('NUMTRIALS'), os.R_OK): # ./PERFNUMTRIALS
    globalNumTrials = ReadIntegerValue(PerfDirFile('NUMTRIALS'), localdir)
else:
    globalNumTrials=int(os.getenv('CHPL_TEST_NUM_TRIALS', '1'))

#
# Global EXECENV
#
if os.access('./EXECENV',os.R_OK):
    globalExecenv=ReadFileWithComments('./EXECENV')
else:
    globalExecenv=list()

#
# Global COMPENV
#
if os.access('./COMPENV',os.R_OK):
    globalCompenv=ReadFileWithComments('./COMPENV')
else:
    globalCompenv=list()

#
# Global EXECOPTS/PERFEXECOPTS
#
#
#   Prefer PERFEXECOPTS if doing performance testing; otherwise, use
#   EXECOPTS.  Note that EXECOPTS is used for performance testing
#   currently in the absence of a PERFEXECOPTS file.  Not sure whether
#   or not this is a good idea, but preserving it for now for backwards
#   compatibility.
#
if (perftest and os.access(PerfDirFile('EXECOPTS'),os.R_OK)): # ./PERFEXECOPTS
    tgeo=ReadFileWithComments(PerfDirFile('EXECOPTS'))
    globalExecopts= shlex.split(tgeo[0])
elif os.access('./EXECOPTS',os.R_OK):
    tgeo=ReadFileWithComments('./EXECOPTS')
    globalExecopts= shlex.split(tgeo[0])
else:
    globalExecopts=list()
envExecopts = os.getenv('EXECOPTS')
# sys.stdout.write('globalExecopts=%s\n'%(globalExecopts))

#
# Global PRECOMP, PREDIFF & PREEXEC
#
if os.access('./PRECOMP', os.R_OK|os.X_OK):
    globalPrecomp='./PRECOMP'
else:
    globalPrecomp=None
#
if os.access('./PREDIFF',os.R_OK|os.X_OK):
    globalPrediff='./PREDIFF'
else:
    globalPrediff=None
# sys.stdout.write('globalPrediff=%s\n'%(globalPrediff))
if os.access('./PREEXEC',os.R_OK|os.X_OK):
    globalPreexec='./PREEXEC'
else:
    globalPreexec=None
#
# Start running tests
#
sys.stdout.write('[Starting subtest - %s]\n'%(time.strftime('%a %b %d %H:%M:%S %Z %Y', time.localtime())))
#sys.stdout.write('[compiler: \'%s\']\n'%(compiler))
if systemPreexec:
    sys.stdout.write("[system-wide preexec: '{0}']\n".format(systemPreexec))
if systemPrediff:
    sys.stdout.write('[system-wide prediff: \'%s\']\n'%(systemPrediff))

# consistently look only at the files in the current directory
dirlist=os.listdir(".")
dirlist.sort()

onetestsrc = os.getenv('CHPL_ONETEST')
if onetestsrc==None:
    testsrc=filter(IsChplTest, dirlist)
else:
    testsrc=list()
    testsrc.append(onetestsrc)

original_compiler = compiler

for testname in testsrc:
    sys.stdout.flush()

    compiler = original_compiler

    # print testname
    sys.stdout.write('[test: %s/%s]\n'%(localdir,testname))
    test_filename = re.match(r'^(.*)\.(?:chpl|test\.c)$', testname).group(1)
    execname = test_filename
    if uniquifyTests:
        execname += '.{0}'.format(os.getpid())
    # print test_filename

    if re.match(r'^.+\.test\.c$', testname):
      is_c_test = True
    else:
      is_c_test = False

    # If the test name ends with .doc.chpl or the compiler was set to chpldoc
    # (i.e. is_chpldoc=True), run this test with chpldoc options.
    if testname.endswith('.doc.chpl') or is_chpldoc:
        test_is_chpldoc = True
    else:
        test_is_chpldoc = False

    # Test specific settings
    catfiles = globalCatfiles
    numlocales = globalNumlocales
    lastcompopts = list()
    if globalLastcompopts:
        lastcompopts += globalLastcompopts
    # sys.stdout.write("lastcompopts=%s\n"%(lastcompopts))
    lastexecopts = list()
    if globalLastexecopts:
        lastexecopts += globalLastexecopts
    # sys.stdout.write("lastexecopts=%s\n"%(lastexecopts))

    # Get the list of files starting with 'test_filename.'
    test_filename_files = fnmatch.filter(dirlist, test_filename+'.*')
    # print test_filename_files, dirlist

    if (perftest and (test_filename_files.count(PerfTFile(test_filename,'keys'))==0) and
        (test_filename_files.count(PerfTFile(test_filename,'execopts'))==0) and
        (test_filename_files.count(PerfTFile(test_filename,'compopts'))==0)):
        sys.stdout.write('[Skipping noperf test: %s/%s]\n'%(localdir,test_filename))
        continue # on to next test

    timeout = directoryTimeout
    killtimeout = globalKillTimeout
    numTrials = globalNumTrials
    if (perftest):
        timer = globalTimer
    else:
        timer = None
    futuretest=''

    if test_is_chpldoc or is_chpl_ipe:
        executebin = False
    else:
        executebin = execute

    testfuturesfile=False
    testskipiffile=False
    noexecfile=False
    execoptsfile=False
    precomp=None
    prediff=None
    preexec=None

    if os.getenv('CHPL_NO_STDIN_REDIRECT') == None:
        redirectin = '/dev/null'
    else:
        redirectin = None

    # If there is a .skipif file, put it at front of list.
    skipif_i = -1
    for i, test_filename_file in enumerate(test_filename_files):
        if test_filename_file.endswith('.skipif'):
            skipif_i = i
            break
    if skipif_i > 0:
        test_filename_files.insert(0, test_filename_files.pop(skipif_i))

    # Deal with these files
    do_not_test=False
    for f in test_filename_files:
        (root, suffix) = os.path.splitext(f)
        # sys.stdout.write("**** %s ****\n"%(f))

        # 'f' is of the form test_filename.SOMETHING.suffix,
        # not pertinent at the moment
        if root != test_filename:
            continue

        # Deal with these later
        if (suffix == '.good' or
            suffix=='.compopts' or suffix=='.perfcompopts' or
            suffix=='.chpldocopts' or
            suffix=='.execenv' or suffix=='.perfexecenv' or
            suffix=='.compenv' or suffix=='.perfcompenv' or
            suffix=='.execopts' or suffix=='.perfexecopts'):
            continue # on to next file

        elif (suffix=='.notest' and (os.access(f, os.R_OK) and
                                     testnotests=='0')):
            sys.stdout.write('[Skipping notest test: %s/%s]\n'%(localdir,test_filename))
            do_not_test=True
            break

        elif (suffix=='.skipif' and (os.access(f, os.R_OK) and
               (os.getenv('CHPL_TEST_SINGLES')=='0'))):
            testskipiffile=True
            try:
                skipme=False
                skiptest=runSkipIf(f)
                if skiptest.strip() != "False":
                    skipme = skiptest.strip() == "True" or int(skiptest) == 1
                if skipme:
                    sys.stdout.write('[Skipping test based on .skipif environment settings: %s]\n'
                        % os.path.join(localdir, test_filename))
                    do_not_test=True
            except (ValueError, RuntimeError) as e:
                sys.stdout.write(str(e)+'\n')
                sys.stdout.write('[Error processing .skipif file for %s]\n'
                    % os.path.join(localdir, test_filename))
                printEndOfTestMsg(os.path.join(localdir, test_filename), 0.0)
                do_not_test=True
            if do_not_test:
                break

        elif (suffix=='.suppressif' and (os.access(f, os.R_OK))):
            try:
                suppressme=False
                suppresstest=runSkipIf(f)
                if suppresstest.strip() != "False":
                    suppressme = suppresstest.strip() == "True" or int(suppresstest) == 1
                if suppressme:
                    suppressline = ""
                    with open('./'+test_filename+'.suppressif', 'r') as suppressfile:
                        for line in suppressfile:
                            line = line.strip()
                            if (line.startswith("#") and
                                not line.startswith("#!")):
                                suppressline = line.replace('#','').strip()
                                break
                    futuretest='Suppress (' + suppressline + ') '
            except (ValueError, RuntimeError) as e:
                sys.stdout.write(str(e)+'\n')
                sys.stdout.write('[Error processing .suppressif file for %s]\n'
                    % os.path.join(localdir, test_filename))
                printEndOfTestMsg(os.path.join(localdir, test_filename), 0.0)
                do_not_test=True
                break

        elif (suffix==timeoutsuffix and os.access(f, os.R_OK)):
            timeout=ReadIntegerValue(f, localdir)
            sys.stdout.write('[Overriding default timeout with %d]\n'%(timeout))
        elif (perftest and suffix==PerfSfx('timeexec') and os.access(f, os.R_OK)): #e.g. .perftimeexec
            timer = GetTimer(f)

        elif (suffix==PerfSfx('numtrials') and os.access(f, os.R_OK)): #e.g. .perfnumtrials
            numTrials = ReadIntegerValue(f, localdir)

        elif (suffix=='.killtimeout' and os.access(f, os.R_OK)):
            killtimeout=ReadIntegerValue(f, localdir)

        elif (suffix=='.catfiles' and os.access(f, os.R_OK)):
            execcatfiles=Popen(['cat', f], stdout=subprocess.PIPE).communicate()[0].strip()
            if catfiles:
                catfiles+=execcatfiles
            else:
                catfiles=execcatfiles

        elif (suffix=='.lastcompopts' and os.access(f, os.R_OK)):
            lastcompopts+=Popen(['cat', f], stdout=subprocess.PIPE).communicate()[0].strip().split()
            # sys.stdout.write("lastcompopts=%s\n"%(lastcompopts))

        elif (suffix=='.lastexecopts' and os.access(f, os.R_OK)):
            lastexecopts+=Popen(['cat', f], stdout=subprocess.PIPE).communicate()[0].strip().split()
            # sys.stdout.write("lastexecopts=%s\n"%(lastexecopts))

        elif (suffix==PerfSfx('numlocales') and os.access(f, os.R_OK)):
            numlocales=ReadIntegerValue(f, localdir)

        elif suffix==futureSuffix and os.access(f, os.R_OK):
            with open('./'+test_filename+futureSuffix, 'r') as futurefile:
                futuretest='Future ('+futurefile.readline().strip()+') '

        elif (suffix=='.noexec' and os.access(f, os.R_OK)):
            noexecfile=True
            executebin=False

        elif (suffix=='.precomp' and os.access(f, os.R_OK|os.X_OK)):
            precomp=f

        elif (suffix=='.prediff' and os.access(f, os.R_OK|os.X_OK)):
            prediff=f

        elif (suffix=='.preexec' and os.access(f, os.R_OK|os.X_OK)):
            preexec=f

        elif (suffix=='.stdin' and os.access(f, os.R_OK)):
            if redirectin == None:
                sys.stdout.write('[Skipping test with .stdin input since -nostdinredirect is given: %s/%s]\n'%(localdir,test_filename))
                do_not_test=True
                break
            else:
                # chpl-ipe only has a "compile" step, so any stdin needs to be
                # passed to compiler.
                if is_chpl_ipe:
                    compstdin = f
                else:
                    redirectin = f

        if suffix==futureSuffix:
            testfuturesfile=True

    del test_filename_files

    # Skip to the next test
    if do_not_test:
        continue # on to next test

    # 0: test no futures
    if testfutures == 0 and testfuturesfile == True:
        sys.stdout.write('[Skipping future test: %s/%s]\n'%(localdir,test_filename))
        continue # on to next test
    # 1: test all futures
    elif testfutures == 1:
        pass
    # 2: test only futures
    elif testfutures == 2 and testfuturesfile == False:
        sys.stdout.write('[Skipping non-future test: %s/%s]\n'%(localdir,test_filename))
        continue # on to next test
    # 3: test futures that have a .skipif file
    elif testfutures == 3 and testfuturesfile == True and testskipiffile == False:
        sys.stdout.write('[Skipping future test without a skipif: %s/%s]\n'%(localdir,test_filename))
        continue # on to next test

    # c tests don't have a way to launch themselves
    if is_c_test and chpllauncher != 'none':
        sys.stdout.write('[Skipping c test: %s/%s]\n'%(localdir,test_filename))
        continue

    # Set numlocales
    if (numlocales == 0) or (chplcomm=='none') or is_c_test:
        numlocexecopts = None
    else:
        if maxLocalesAvailable is not None:
            if numlocales > maxLocalesAvailable:
                sys.stdout.write('[Skipping test {0} because it requires '
                                 '{1} locales but only {2} are available]\n'
                                 .format(os.path.join(localdir, test_filename),
                                         numlocales, maxLocalesAvailable))
                continue
        if os.getenv('CHPL_TEST_MULTILOCALE_ONLY') and (numlocales <= 1):
            sys.stdout.write('[Skipping {0} because it does not '
                             'use more than one locale]\n'
                             .format(os.path.join(localdir, test_filename)))
            continue
        numlocexecopts = ' -nl '+str(numlocales)

    # if any performance test has a timeout longer than the default we only
    # want to run it once
    if (timeout > globalTimeout):
        if numTrials != 1:
            sys.stdout.write('[Lowering number of trials for {0} to 1]\n'.format(test_filename))
            numTrials = 1

    # Get list of test specific compiler options
    # Default to [' ']
    compoptslist = list(' ')

    chpldoc_opts_filename = test_filename + chpldocsuffix
    if test_is_chpldoc and os.access(chpldoc_opts_filename, os.R_OK):
        compoptslist = ReadFileWithComments(chpldoc_opts_filename, False)
        if os.stat(chpldoc_opts_filename).st_size == 0:
            sys.stdout.write('[Warning: ignoring an empty chpldocopts file %s]\n' %
                             (test_filename+compoptssuffix))
    elif os.access(test_filename+compoptssuffix, os.R_OK):
        compoptslist = ReadFileWithComments(test_filename+compoptssuffix, False)
        if os.stat(test_filename+compoptssuffix).st_size == 0:
            # cf. for execoptslist no warning is issued
            sys.stdout.write('[Warning: ignoring an empty compopts file %s]\n'%(test_filename+compoptssuffix))

    compoptslist = compoptslist or list(' ')
    directoryCompopts = directoryCompopts or list(' ')

    # Merge global compopts list with local compopts.
    # Use the "product" of the two if they are both provided.
    usecompoptslist = [ ]
    # Note -- this could use itertools.product
    for dir_compopts in directoryCompopts:
        for file_compopts in compoptslist:
            useopt = [dir_compopts, file_compopts]
            usearg = ' '.join(useopt)
            # But change all-spaces into single space.
            if usearg.strip() == '':
              usearg = ' '
            usecompoptslist += [usearg]
    compoptslist = usecompoptslist

    # The test environment is that of this process, augmented as specified
    if os.access(test_filename+execenvsuffix, os.R_OK):
        execenv = ReadFileWithComments(test_filename+execenvsuffix)
    else:
        execenv = list()

    if os.access(test_filename+compenvsuffix, os.R_OK):
        compenv = ReadFileWithComments(test_filename+compenvsuffix)
    else:
        compenv = list()

    testenv = {}
    for var, val in [env.split('=', 1) for env in globalExecenv]:
        testenv[var.strip()] = val.strip()
    for var, val in [env.split('=', 1) for env in execenv]:
        testenv[var.strip()] = val.strip()

    testcompenv = {}
    for var, val in [env.split('=', 1) for env in globalCompenv]:
        testcompenv[var.strip()] = val.strip()
    for var, val in [env.split('=', 1) for env in compenv]:
        testcompenv[var.strip()] = val.strip()


    # Get list of test specific exec options
    if os.access(test_filename+execoptssuffix, os.R_OK):
        execoptsfile=True
        execoptslist = ReadFileWithComments(test_filename+execoptssuffix, False)
    else:
        execoptslist = list()
    # Handle empty execopts list
    if len(execoptslist) == 0:
        # cf. for compoptslist, a warning is issued in this case
        execoptslist.append(' ')

    if (os.getenv('CHPL_TEST_INTERP')=='on' and
        (noexecfile or testfuturesfile or execoptsfile)):
        sys.stdout.write('[Skipping interpretation of: %s/%s]\n'%(localdir,test_filename))
        continue # on to next test

    clist = list()
    curFileTestStart = time.time()

    # For all compopts + execopts combos..
    compoptsnum = 0
    for compopts in compoptslist:
        sys.stdout.flush()
        del clist
        # use the remaining portion as a .good file for executing tests
        #  clist will be *added* to execopts if it is empty, or just used
        #  as the default .good file if not empty
        clist = compopts.split('#')
        if len(clist) >= 2:
            compopts = clist.pop(0)
            cstr = ' #' + '#'.join(clist)
            del clist[:]
            clist.append(cstr)
        else:
            del clist[:]

        if compopts == ' ':
            complog=execname+'.comp.out.tmp'
        else:
            compoptsnum += 1
            complog = execname+'.'+str(compoptsnum)+'.comp.out.tmp'

        #
        # Run the precompile script
        #
        if globalPrecomp:
            sys.stdout.write('[Executing ./PRECOMP]\n')
            sys.stdout.flush()
            p = Popen(['./PRECOMP',
                       execname,complog,compiler],
                      stdout=subprocess.PIPE,
                      stderr=subprocess.STDOUT)
            sys.stdout.write(p.communicate()[0])
            sys.stdout.flush()

        if precomp:
            sys.stdout.write('[Executing precomp %s.precomp]\n'%(test_filename))
            sys.stdout.flush()
            p = Popen(['./'+test_filename+'.precomp',
                       execname,complog,compiler],
                      stdout=subprocess.PIPE,
                      stderr=subprocess.STDOUT)
            sys.stdout.write(p.communicate()[0])
            sys.stdout.flush()


        #
        # Build the test program
        #
        args = []
        if test_is_chpldoc:
            args += globalChpldocOpts + shlex.split(compopts)
        elif is_chpl_ipe:
            # No arguments work for chpl-ipe as of 2015-04-08. (thomasvandoren)
            # TODO: When chpl-ipe does support command line flags, decide if it
            #       will use COMPOPTS/.compopts or some other filename.
            #       (thomasvandoren, 2015-04-08)
            pass
        elif 'CHPL_TEST_NO_USE_O' not in os.environ or \
             os.environ.get('CHPL_TEST_NO_USE_O') != "true":
            args += ['-o', execname] + envCompopts + shlex.split(compopts)
        else:
            args += envCompopts + shlex.split(compopts)
        args += [testname]

        if is_c_test:
            # we need to drop envCompopts for C tests as those are options
            # for `chpl` so don't include them here
            args = ['-o', test_filename]+shlex.split(compopts)+[testname]
            cmd = c_compiler
        else:
            if test_is_chpldoc and not compiler.endswith('chpldoc'):
                # For tests with .doc.chpl suffix, use chpldoc compiler. Update
                # the compopts accordingly. Add 'doc' prefix to existing compiler.
                compiler += 'doc'
                cmd = compiler

                if which(cmd) is None:
                    sys.stdout.write(
                        '[Warning: Could not find chpldoc, skipping test '
                        '{0}/{1}]\n'.format(localdir, test_filename))
                    break

            if valgrindcomp:
                cmd = valgrindcomp
                args = valgrindcompopts+[compiler]+args
            else:
                cmd = compiler

        if lastcompopts:
            args += lastcompopts

        compStart = time.time()
        #
        # Compile (with timeout)
        #
        # compilation timeout defaults to 4 * execution timeout.
        # This is to quiet compilation timeouts in some oversubscribed test
        # configurations (since they are generating a lot of testing noise, but
        # don't represent a real issue.)
        #
        # TODO (Elliot 02/27/15): Ideally what we want is separate options for
        # compiler and testing timeout, but that's more work to thread through
        # sub_test right now and this is causing a lot of noise in nightly
        # testing. Hopefully this is just a temporary work around and I'll
        # remember to add the cleaner solution soon.
        #
        comptimeout = 4*timeout
        cmd=ShellEscapeCommand(cmd);
        sys.stdout.write('[Executing compiler %s'%(cmd))
        if args:
            sys.stdout.write(' %s'%(' '.join(args)))
        sys.stdout.write(' < %s]\n'%(compstdin))
        sys.stdout.flush()
        if useTimedExec:
            wholecmd = cmd+' '+' '.join(map(ShellEscape, args))
            p = Popen([timedexec, str(comptimeout), wholecmd],
                      env=dict(list(os.environ.items()) + list(testcompenv.items())),
                      stdin=open(compstdin, 'r'),
                      stdout=subprocess.PIPE,
                      stderr=subprocess.STDOUT)
            output = p.communicate()[0]
            status = p.returncode

            if status == 222:
                sys.stdout.write('%s[Error: Timed out compilation for %s/%s'%
                                 (futuretest, localdir, test_filename))
                printTestVariation(compoptsnum, compoptslist);
                sys.stdout.write(']\n')
                sys.stdout.write('[Compilation output was as follows:]\n')
                sys.stdout.write(trim_output(output))
                cleanup(execname)
                cleanup(printpassesfile)
                continue # on to next compopts

        else:
            p = Popen([cmd]+args,
                      env=dict(list(os.environ.items()) + list(testcompenv.items())),
                      stdin=open(cmpstdin, 'r'),
                      stdout=subprocess.PIPE,
                      stderr=subprocess.STDOUT)
            try:
                output = SuckOutputWithTimeout(p.stdout, comptimeout)
            except ReadTimeoutException:
                sys.stdout.write('%s[Error: Timed out compilation for %s/%s'%
                                 (futuretest, localdir, test_filename))
                printTestVariation(compoptsnum, compoptslist);
                sys.stdout.write(']\n')
                KillProc(p, killtimeout)
                cleanup(execname)
                cleanup(printpassesfile)
                continue # on to next compopts

            status = p.returncode

        elapsedCompTime = time.time() - compStart
        test_name = os.path.join(localdir, test_filename)
        if compoptsnum != 0:
            test_name += ' (compopts: {0})'.format(compoptsnum)

        print('[Elapsed compilation time for "{0}" - {1:.3f} '
            'seconds]'.format(test_name, elapsedCompTime))

        # remove some_file: output from C compilers
        if is_c_test:
          for arg in args:
            if arg.endswith(".c"):
              # remove lines like
              # somefile.c:
              # that some C compilers emit when compiling multiple files
              output = output.replace(arg + ":\n", "");

        if (status!=0 or not executebin):
            # Save original output
            origoutput = output;

            # Compare compiler output with expected program output
            if catfiles:
                sys.stdout.write('[Concatenating extra files: %s]\n'%
                                 (test_filename+'.catfiles'))
                sys.stdout.flush()
                output+=Popen(['cat']+catfiles.split(),
                              stdout=subprocess.PIPE,
                              stderr=subprocess.STDOUT).communicate()[0]

            # Sadly these scripts require an actual file
            with open(complog, 'w') as complogfile:
                complogfile.write('%s'%(output))

            if systemPrediff:
                sys.stdout.write('[Executing system-wide prediff]\n')
                sys.stdout.flush()
                p = Popen([systemPrediff,
                           execname,complog,compiler,
                           ' '.join(envCompopts)+' '+compopts,
                           ' '.join(args)],
                          stdout=subprocess.PIPE,
                          stderr=subprocess.STDOUT)
                sys.stdout.write(p.communicate()[0])
                sys.stdout.flush()

            if globalPrediff:
                sys.stdout.write('[Executing ./PREDIFF]\n')
                sys.stdout.flush()
                p = Popen(['./PREDIFF',
                           execname,complog,compiler,
                           ' '.join(envCompopts)+' '+compopts,
                           ' '.join(args)],
                          stdout=subprocess.PIPE,
                          stderr=subprocess.STDOUT)
                sys.stdout.write(p.communicate()[0])
                sys.stdout.flush()

            if prediff:
                sys.stdout.write('[Executing prediff %s.prediff]\n'%(test_filename))
                sys.stdout.flush()
                p = Popen(['./'+test_filename+'.prediff',
                           execname,complog,compiler,
                           ' '.join(envCompopts)+' '+compopts,
                           ' '.join(args)],
                          stdout=subprocess.PIPE,
                          stderr=subprocess.STDOUT)
                sys.stdout.write(p.communicate()[0])
                sys.stdout.flush()


            # find the compiler .good file to compare against. The compiler
            # .good file can be of the form testname.<configuration>.good or
            # explicitname.<configuration>.good. It's not currently setup to
            # handle testname.<configuration>.<compoptsnum>.good, but that
            # would be easy to add. 
            basename = test_filename 
            if len(clist) != 0:
                explicitcompgoodfile = clist[0].split('#')[1].strip()
                basename = explicitcompgoodfile.replace('.good', '')

            goodfile = FindGoodFile(basename)
            # sys.stdout.write('default goodfile=%s\n'%(goodfile))

            if not os.path.isfile(goodfile) or not os.access(goodfile, os.R_OK):
                if perftest:
                    sys.stdout.write('[Error compilation failed for %s]\n'%(test_name))
                else:
                    sys.stdout.write('[Error cannot locate compiler output comparison file %s/%s]\n'%(localdir, goodfile))
                sys.stdout.write('[Compiler output was as follows:]\n')
                sys.stdout.write(origoutput)
                cleanup(execname)
                cleanup(printpassesfile)
                continue # on to next compopts

            result = DiffFiles(goodfile, complog)
            if result==0:
                os.unlink(complog)
                sys.stdout.write('%s[Success '%(futuretest))
            else:
                sys.stdout.write('%s[Error '%(futuretest))
            sys.stdout.write('matching compiler output for %s/%s'%
                                 (localdir, test_filename))
            printTestVariation(compoptsnum, compoptslist);
            sys.stdout.write(']\n')

            if (result != 0 and futuretest != ''):
                badfile=test_filename+'.bad'
                if os.access(badfile, os.R_OK):
                    badresult = DiffBadFiles(badfile, complog)
                    if badresult==0:
                        os.unlink(complog);
                        sys.stdout.write('[Clean match against .bad file ')
                    else:
                        # bad file doesn't match, which is bad
                        sys.stdout.write('[Error matching .bad file ')
                    sys.stdout.write('for %s/%s'%(localdir, test_filename))
                    printTestVariation(compoptsnum, compoptslist);
                    sys.stdout.write(']\n');

            cleanup(execname)
            cleanup(printpassesfile)
            continue # on to next compopts
        else:
            compoutput = output # save for diff

            exec_log_names = []

            # Exactly one execution output file.
            if len(compoptslist) == 1 and len(execoptslist) == 1:
                exec_log_names.append(get_exec_log_name(execname))

            # One execution output file for the current compiler opt.
            elif len(compoptslist) > 1 and len(execoptslist) == 1:
                exec_opts_num_tmp = 1
                if execoptslist[0] == ' ':
                    exec_opts_num_tmp = 0
                exec_log_names.append(get_exec_log_name(execname, compoptsnum, exec_opts_num_tmp))

            # One execution output file for each of the execution opts.
            elif len(compoptslist) == 1 and len(execoptslist) > 1:
                for i in range(1, len(execoptslist) + 1):
                    exec_log_names.append(get_exec_log_name(execname, compoptsnum, i))

            # This enumerates the cross product of all compiler and execution
            # opts. It's not clear whether this is actually supported elsewhere
            # (like start_test), but it's here.
            else:
                for i in range(1, len(execoptslist) + 1):
                    exec_log_names.append(get_exec_log_name(execname, compoptsnum, i))

            # Write the log(s), so it/they can be modified by preexec.
            for exec_log_name in exec_log_names:
                with open(exec_log_name, 'w') as execlogfile:
                    execlogfile.write(compoutput)

        #
        # Compile successful
        #
        sys.stdout.write('[Success compiling %s/%s]\n'%(localdir, test_filename))

        # Note that compiler performance only times successful compilations. 
        # Tests that are designed to fail before compilation is complete will 
        # not get timed, so the total time compiling might be off slightly.   
        if compperftest and not is_c_test:
            # make the compiler performance directories if they don't exist 
            timePasses = True
            if not os.path.isdir(compperfdir) and not os.path.isfile(compperfdir):
                os.makedirs(compperfdir)
            if not os.access(compperfdir, os.R_OK|os.X_OK):
                sys.stdout.write('[Error creating compiler performance test directory %s]\n'%(compperfdir))
                timePasses = False

            if not os.path.isdir(tempDatFilesDir) and not os.path.isfile(tempDatFilesDir):
                os.makedirs(tempDatFilesDir)
            if not os.access(compperfdir, os.R_OK|os.X_OK):
                sys.stdout.write('[Error creating compiler performance temp dat file test directory %s]\n'%(tempDatFilesDir))
                timePasses = False

            # so long as we have to the directories 
            if timePasses: 
                # We need to name the files differently for each compiler
                # option. 0 is the default compoptsnum if there are no options
                # listed so we don't need to clutter the names with that
                compoptsstring = str(compoptsnum)
                if compoptsstring == '0':
                    compoptsstring = ''

                # make the datFileName the full path with / replaced with ~~ so
                # we can keep the full path for later but not create a bunch of
                # new directories.
                datFileName = localdir.replace('/', '~~') + '~~' + test_filename + compoptsstring

                # computePerfStats for the current test
                sys.stdout.write('[Executing computePerfStats %s %s %s %s %s]\n'%(datFileName, tempDatFilesDir, keyfile, printpassesfile, 'False'))
                sys.stdout.flush()
                p = Popen([utildir+'/test/computePerfStats', datFileName, tempDatFilesDir, keyfile, printpassesfile, 'False'], stdout=subprocess.PIPE)
                compkeysOutput = p.communicate()[0]
                datFiles = [tempDatFilesDir+'/'+datFileName+'.dat',  tempDatFilesDir+'/'+datFileName+'.error']
                status = p.returncode

                if status == 0:
                    sys.stdout.write('[Success finding compiler performance keys for %s/%s]\n'% (localdir, test_filename))
                else:
                    sys.stdout.write('[Error finding compiler performance keys for %s/%s.]\n'% (localdir, test_filename))
                    printTestVariation(compoptsnum, compoptslist);
                    sys.stdout.write('computePerfStats output was:\n%s\n'%(compkeysOutput))
                    sys.stdout.flush()
                    sys.stdout.write('Deleting .dat files for %s/%s because of failure to find all keys\n'%(localdir, test_filename))
                    for datFile in datFiles:
                        if os.path.isfile(datFile):
                            os.unlink(datFile)

            #delete the timing file     
            cleanup(printpassesfile)


        if os.getenv('CHPL_COMPONLY'):
            sys.stdout.write('[Note: Not executing or comparing the output due to -noexec flags]\n')
            cleanup(execname)
            continue # on to next compopts
        explicitcompgoodfile = None
        # Execute the test for all requested execopts
        execoptsnum = 0
        if len(clist)!=0:
            if len(clist[0].split('#')) > 1:
                explicitcompgoodfile = clist[0].split('#')[1].strip()
        redirectin_set_in_loop = False
        redirectin_original_value = redirectin
        for texecopts in execoptslist:
            sys.stdout.flush()

            # Reset redirectin, in case execopts has multiple lines with
            # different stdin files.
            if redirectin_set_in_loop:
                redirectin = redirectin_original_value
                redirectin_set_in_loop = False
            if (len(compoptslist)==1) and (len(execoptslist)==1):
                onlyone = True
                execlog = get_exec_log_name(execname)
            else:
                onlyone = False
                if texecopts != ' ':
                    execoptsnum += 1
                execlog = get_exec_log_name(execname, compoptsnum, execoptsnum)

            tlist = texecopts.split('#')
            execopts = tlist[0].strip()

            if numlocexecopts != None:
                execopts += numlocexecopts;
            if len(tlist) > 1:
                # Ignore everything after the first token
                explicitexecgoodfile = tlist[1].strip().split()[0]
            else:
                explicitexecgoodfile = explicitcompgoodfile
            del tlist

            if systemPreexec:
                sys.stdout.write('[Executing system-wide preexec]\n')
                sys.stdout.flush()
                p = Popen([systemPreexec,
                           execname,execlog,compiler],
                          stdout=subprocess.PIPE,
                          stderr=subprocess.STDOUT)
                sys.stdout.write(p.communicate()[0])
                sys.stdout.flush()

            if globalPreexec:
                sys.stdout.write('[Executing ./PREEXEC]\n')
                sys.stdout.flush()
                p = Popen(['./PREEXEC',
                           execname,execlog,compiler],
                          stdout=subprocess.PIPE,
                          stderr=subprocess.STDOUT)
                sys.stdout.write(p.communicate()[0])
                sys.stdout.flush()

            if preexec:
                sys.stdout.write('[Executing preexec %s.preexec]\n'%(test_filename))
                sys.stdout.flush()
                p = Popen(['./'+test_filename+'.preexec',
                           execname,execlog,compiler],
                          stdout=subprocess.PIPE,
                          stderr=subprocess.STDOUT)
                sys.stdout.write(p.communicate()[0])
                sys.stdout.flush()

            pre_exec_output = ''
            if os.path.exists(execlog):
                with open(execlog, 'r') as exec_log_file:
                    pre_exec_output = exec_log_file.read()

            if not os.access(execname, os.R_OK|os.X_OK):
                sys.stdout.write('%s[Error could not locate executable %s for %s/%s'%
                                 (futuretest, execname, localdir, test_filename))
                printTestVariation(compoptsnum, compoptslist,
                                   execoptsnum, execoptslist)
                sys.stdout.write(']\n')
                break; # on to next compopts

            # When doing whole program execution, we want to time the _real
            # binary for launchers that use a queue so we don't include the
            # time to get the reservation. These are the launchers known to
            # support timing the _real using CHPL_LAUNCHER_REAL_WRAPPER.
            timereal = chpllauncher in ['pbs-aprun', 'aprun', 'slurm-srun']

            args=list()
            if timer and timereal:
                cmd='./'+execname
                testenv['CHPL_LAUNCHER_REAL_WRAPPER'] = timer
            elif timer:
                cmd=timer
                args+=['./'+execname]
            elif valgrindbin:
                cmd=valgrindbin
                args+=valgrindbinopts+['./'+execname]
            else:
                cmd='./'+execname

            # if we're using a launchcmd, build up the command to call
            # launchcmd, and have it run the cmd and args built above
            if launchcmd:
                # have chpl_launchcmd time execution and place results in a
                # file since sub_test time will include time to get reservation
                launchcmd_exec_time_file = execname + '_launchcmd_exec_time.txt'
                os.environ['CHPL_LAUNCHCMD_EXEC_TIME_FILE'] = launchcmd_exec_time_file

                # save old cmd and args and add them after launchcmd args.
                oldcmd = cmd
                oldargs = list(args)
                launch_cmd_list = shlex.split(launchcmd)
                cmd = launch_cmd_list[0]
                args = launch_cmd_list[1:]
                args += [oldcmd]
                args += oldargs

            args+=globalExecopts
            args+=shlex.split(execopts)
            # envExecopts are meant for chpl programs, dont add them to C tests
            if not is_c_test and envExecopts != None:
                args+=shlex.split(envExecopts)
            if lastexecopts:
                args += lastexecopts
            # sys.stdout.write("args=%s\n"%(args))

            if len(args) >= 2 and '<' in args:
              redirIdx = args.index('<')
              execOptRedirect = args[redirIdx + 1]
              args.pop(redirIdx+1)
              args.pop(redirIdx)
              if redirectin == None:
                  # It is a little unfortunate that we compile the test only to skip it here.
                  # In order to prevent this, the logic for combining all the places execpopts
                  # come from and checking for '<' would have to be factored out or duplicated
                  print('[Skipping test with stdin redirection ("<") in execopts since '
                        '-nostdinredirect is given {0}/{1}]'.format(localdir, test_filename))
                  break;
              elif redirectin == "/dev/null":
                if os.access(execOptRedirect, os.R_OK):
                  redirectin = execOptRedirect
                  redirectin_set_in_loop = True
                else:
                  sys.stdout.write('[Error: redirection file %s does not exist]\n'%(execOptRedirect))
                  break
              else:
                sys.stdout.write('[Error: a redirection file already exists: %s]\n'%(redirectin))
                break

            #
            # Run program (with timeout)
            #
            skip_remaining_trials = False
            for count in range(numTrials):
                if skip_remaining_trials:
                    break

                exec_limiter = execution_limiter.NoLock()
                if os.getenv("CHPL_TEST_LIMIT_RUNNING_EXECUTABLES") is not None:
                    exec_name = os.path.join(localdir, test_filename)
                    exec_limiter = execution_limiter.FileLock()

                with exec_limiter:
                    exectimeout = False  # 'exectimeout' is specific to one trial of one execopt setting
                    launcher_error = ''  # used to suppress output/timeout errors whose root cause is a launcher error
                    sys.stdout.write('[Executing program %s %s'%(cmd, ' '.join(args)))
                    if redirectin:
                        sys.stdout.write(' < %s'%(redirectin))
                    sys.stdout.write(']\n')
                    sys.stdout.flush()

                    execStart = time.time()
                    if useLauncherTimeout:
                        if redirectin == None:
                            my_stdin = None
                        else:
                            my_stdin=open(redirectin, 'r')
                        test_command = [cmd] + args + LauncherTimeoutArgs(timeout)
                        p = Popen(test_command,
                                  env=dict(list(os.environ.items()) + list(testenv.items())),
                                  stdin=my_stdin,
                                  stdout=subprocess.PIPE,
                                  stderr=subprocess.STDOUT)
                        output = p.communicate()[0]
                        status = p.returncode

                        if re.search('slurmstepd: Munge decode failed: Expired credential', output, re.IGNORECASE) != None:
                            launcher_error = 'Jira 18 -- Expired slurm credential for'
                        elif re.search('output file from job .* does not exist', output, re.IGNORECASE) != None:
                            launcher_error = 'Jira 17 -- Missing output file for'
                        elif re.search('aprun: Unexpected close of the apsys control connection', output, re.IGNORECASE) != None:
                            launcher_error = 'Jira 193 -- Unexpected close of apsys for'
                        elif re.search('Transient MPP reservation error on create', output, re.IGNORECASE) != None:
                            launcher_error = 'Jira 203 -- Transient MPP reservation error for'
                        elif re.search('Failed to recv data from background qsub', output, re.IGNORECASE) != None:
                            launcher_error = 'Jira 260 -- Failed to recv data from background qsub for'
                        elif (re.search(r'\d+ Killed', output) and re.search('/var/spool/PBS/mom_priv/jobs', output)):
                            launcher_error = 'Jira 324 -- PBS job killed for'
                        elif re.search('Fatal MPP reservation error on confirm', output, re.IGNORECASE) != None:
                            launcher_error = 'Jira 329 -- Fatal MPP reservation error for'
                        elif re.search('Fatal MPP reservation error on create', output, re.IGNORECASE) != None:
                            launcher_error = 'Jira 329 -- Fatal MPP reservation error for'
                        elif re.search('Text file busy', output, re.IGNORECASE) != None:
                            launcher_error = 'Jira 333 -- Text file busy for'
                        elif (re.search('PBS: job killed: walltime', output, re.IGNORECASE) != None or
                              re.search('slurm.* CANCELLED .* DUE TO TIME LIMIT', output, re.IGNORECASE) != None):
                            exectimeout = True
                            launcher_error = 'Timed out executing program'

                        if launcher_error:
                            sys.stdout.write('%s[Error: %s %s/%s'%
                                            (futuretest, launcher_error, localdir, test_filename))
                            printTestVariation(compoptsnum, compoptslist,
                                               execoptsnum, execoptslist);
                            sys.stdout.write(']\n')
                            sys.stdout.write('[Execution output was as follows:]\n')
                            sys.stdout.write(trim_output(output))

                    elif useTimedExec:
                        wholecmd = cmd+' '+' '.join(map(ShellEscape, args))

                        if redirectin == None:
                            my_stdin = sys.stdin
                        else:
                            my_stdin = open(redirectin, 'r')
                        p = Popen([timedexec, str(timeout), wholecmd],
                                  env=dict(list(os.environ.items()) + list(testenv.items())),
                                  stdin=my_stdin,
                                  stdout=subprocess.PIPE,
                                  stderr=subprocess.STDOUT)
                        output = p.communicate()[0]
                        status = p.returncode

                        if status == 222:
                            exectimeout = True
                            sys.stdout.write('%s[Error: Timed out executing program %s/%s'%
                                            (futuretest, localdir, test_filename))
                            printTestVariation(compoptsnum, compoptslist,
                                               execoptsnum, execoptslist);
                            sys.stdout.write(']\n')
                            sys.stdout.write('[Execution output was as follows:]\n')
                            sys.stdout.write(trim_output(output))
                        else:
                            # for perf runs print out the 5 processes with the
                            # highest cpu usage. This should help identify if other
                            # processes might have interfered with a test.
                            if perftest:
                                print('[Reporting processes with top 5 highest cpu usages]')
                                sys.stdout.flush()
                                psCom = 'ps ax -o user,pid,pcpu,command '
                                subprocess.call(psCom + '| head -n 1', shell=True)
                                subprocess.call(psCom + '| tail -n +2 | sort -r -k 3 | head -n 5', shell=True)


                    else:
                        if redirectin == None:
                            my_stdin = None
                        else:
                            my_stdin=open(redirectin, 'r')
                        p = Popen([cmd]+args,
                                  env=dict(list(os.environ.items()) + list(testenv.items())),
                                  stdin=my_stdin,
                                  stdout=subprocess.PIPE,
                                  stderr=subprocess.STDOUT)
                        try:
                            output = SuckOutputWithTimeout(p.stdout, timeout)
                        except ReadTimeoutException:
                            exectimeout = True
                            sys.stdout.write('%s[Error: Timed out executing program %s/%s'%
                                            (futuretest, localdir, test_filename))
                            printTestVariation(compoptsnum, compoptslist,
                                               execoptsnum, execoptslist);
                            sys.stdout.write(']\n')
                            KillProc(p, killtimeout)

                        status = p.returncode

                # executable is done running

                elapsedExecTime = time.time() - execStart
                test_name = os.path.join(localdir, test_filename)
                compExecStr = ''
                if compoptsnum != 0:
                    compExecStr += 'compopts: {0} '.format(compoptsnum)
                if execoptsnum != 0:
                    compExecStr += 'execopts: {0}'.format(execoptsnum)
                if compExecStr:
                    test_name += ' ({0})'.format(compExecStr.strip())

                if launchcmd and os.path.exists(launchcmd_exec_time_file):
                    with open(launchcmd_exec_time_file, 'r') as fp:
                        try:
                            launchcmd_exec_time = float(fp.read())
                            print('[launchcmd reports elapsed execution time '
                                'for "{0}" - {1:.3f} seconds]'
                                .format(test_name, launchcmd_exec_time))
                        except ValueError:
                            print('Could not parse launchcmd time file '
                                '{0}'.format(launchcmd_exec_time_file))
                    os.unlink(launchcmd_exec_time_file)

                print('[Elapsed execution time for "{0}" - {1:.3f} '
                    'seconds]'.format(test_name, elapsedExecTime))


                if execTimeWarnLimit and elapsedExecTime > execTimeWarnLimit:
                    sys.stdout.write('[Warning: %s/%s took over %.0f seconds to '
                        'execute]\n' %(localdir, test_filename, execTimeWarnLimit))

                if execTimeSkipTrials and elapsedExecTime > execTimeSkipTrials:
                    skip_remaining_trials = True

                if catfiles:
                    sys.stdout.write('[Concatenating extra files: %s]\n'%
                                    (test_filename+'.catfiles'))
                    sys.stdout.flush()
                    output+=Popen(['cat']+catfiles.split(),
                                  stdout=subprocess.PIPE,
                                  stderr=subprocess.STDOUT).communicate()[0]

                # Sadly the scripts used below require an actual file
                open_mode = 'w' if isinstance(output, str) else 'wb'
                with open(execlog, open_mode) as execlogfile:
                    if sys.version_info[0] >= 3 and open_mode == 'wb' and not isinstance(pre_exec_output, bytes):
                        pre_exec_output_content = bytes(pre_exec_output, 'utf-8')
                    else:
                        pre_exec_output_content = pre_exec_output
                    execlogfile.write(pre_exec_output_content)

                    if sys.version_info[0] >= 3 and open_mode == 'wb' and not isinstance(output, bytes):
                        output_content = bytes(output, 'utf-8')
                    else:
                        output_content = output
                    execlogfile.write(output_content)

                if not exectimeout and not launcher_error:
                    if systemPrediff:
                        sys.stdout.write('[Executing system-wide prediff]\n')
                        sys.stdout.flush()
                        sys.stdout.write(Popen([systemPrediff,
                                                execname,execlog,compiler,
                                                ' '.join(envCompopts)+
                                                ' '+compopts,
                                                ' '.join(args)],
                                               stdout=subprocess.PIPE,
                                               stderr=subprocess.STDOUT).communicate()[0])

                    if globalPrediff:
                        sys.stdout.write('[Executing ./PREDIFF]\n')
                        sys.stdout.flush()
                        sys.stdout.write(Popen(['./PREDIFF',
                                                execname,execlog,compiler,
                                                ' '.join(envCompopts)+
                                                ' '+compopts,
                                                ' '.join(args)],
                                               stdout=subprocess.PIPE,
                                               stderr=subprocess.STDOUT).communicate()[0])

                    if prediff:
                        sys.stdout.write('[Executing prediff ./%s]\n'%(prediff))
                        sys.stdout.flush()
                        sys.stdout.write(Popen(['./'+prediff,
                                                execname,execlog,compiler,
                                                ' '.join(envCompopts)+
                                                ' '+compopts,
                                                ' '.join(args)],
                                               stdout=subprocess.PIPE,
                                               stderr=subprocess.STDOUT).communicate()[0])

                    if not perftest:
                        # find the good file 

                        basename = test_filename
                        commExecNum = ['']

                        # if there were multiple compopts/execopts find the
                        # .good file that corresponds to that run 
                        if not onlyone:
                            commExecNum.insert(0,'.'+str(compoptsnum)+'-'+str(execoptsnum))

                        # if the .good file was explicitly specified, look for
                        # that version instead of the multiple
                        # compopts/execopts or just the base .good file 
                        if explicitexecgoodfile != None:
                            basename  = explicitexecgoodfile.replace('.good', '')
                            commExecNum = ['']

                        execgoodfile = FindGoodFile(basename, commExecNum)

                        if not os.path.isfile(execgoodfile) or not os.access(execgoodfile, os.R_OK):
                            sys.stdout.write('[Error cannot locate program output comparison file %s/%s]\n'%(localdir, execgoodfile))
                            sys.stdout.write('[Execution output was as follows:]\n')
                            exec_output = Popen(['cat', execlog],
                                stdout=subprocess.PIPE).communicate()[0]
                            sys.stdout.write(trim_output(exec_output))

                            continue # on to next execopts

                        result = DiffFiles(execgoodfile, execlog)
                        if result==0:
                            os.unlink(execlog)
                            sys.stdout.write('%s[Success '%(futuretest))
                        else:
                            # If the output contains messages consistent with JIRA 154, add a
                            # hint to the error summary and force a text base diff since
                            # sometimes the output contains a null character
                            extra_msg = ''
                            err_strings = ['got exn while reading exit code: connection closed',
                                           'slave got an unknown command on coord socket:',
                                           'Slave got an xSocket: connection closed on recv',
                                           'recursive failure in AMUDP_SPMDShutdown']
                            for s in err_strings:
                                if re.search(s, output, re.IGNORECASE) != None:
                                    extra_msg = '(possible JIRA 154) '
                                    DiffBinaryFiles(execgoodfile, execlog)
                                    break

                            err_strings = ['Master got an xSocket: error in sendAll']
                            for s in err_strings:
                                if re.search(s, output, re.IGNORECASE) != None:
                                    extra_msg = '(possible JIRA 274) '
                                    break

                            err_strings = ['Clock skew detected']
                            for s in err_strings:
                                # NOTE: checking pre_exec (compiler) output
                                if re.search(s, pre_exec_output, re.IGNORECASE) != None:
                                    extra_msg = '(possible JIRA 287) '
                                    break

                            sys.stdout.write('%s[Error %s'%(futuretest, extra_msg))

                        sys.stdout.write('matching program output for %s/%s'%
                                        (localdir, test_filename))
                        if result!=0:
                            printTestVariation(compoptsnum, compoptslist,
                                               execoptsnum, execoptslist);
                        sys.stdout.write(']\n')

                        if (result != 0 and futuretest != ''):
                            badfile=test_filename+'.bad'
                            if os.access(badfile, os.R_OK):
                                badresult = DiffFiles(badfile, execlog)
                                if badresult==0:
                                    os.unlink(execlog);
                                    sys.stdout.write('[Clean match against .bad file ')
                                else:
                                    # bad file doesn't match, which is bad
                                    sys.stdout.write('[Error matching .bad file ')
                                sys.stdout.write('for %s/%s'%(localdir, test_filename))
                                printTestVariation(compoptsnum, compoptslist);
                                sys.stdout.write(']\n');


                if perftest:
                    if not os.path.isdir(perfdir) and not os.path.isfile(perfdir):
                        os.makedirs(perfdir)
                    if not os.access(perfdir, os.R_OK|os.X_OK):
                        sys.stdout.write('[Error creating performance test directory %s]\n'%(perfdir))
                        break # on to next compopts

                    if explicitexecgoodfile==None:
                        perfexecname = test_filename
                        keyfile = PerfTFile(test_filename,'keys') #e.g. .perfkeys
                    else:
                        perfexecname = re.sub(r'\{0}$'.format(PerfSfx('keys')), '', explicitexecgoodfile)
                        if os.path.isfile(explicitexecgoodfile):
                            keyfile = explicitexecgoodfile
                        else:
                            keyfile = PerfTFile(test_filename,'keys')

                    perfdate = os.getenv('CHPL_TEST_PERF_DATE')
                    if perfdate == None:
                        perfdate = datetime.date.today().strftime("%m/%d/%y")

                    sys.stdout.write('[Executing %s/test/computePerfStats %s %s %s %s %s %s]\n'%(utildir, perfexecname, perfdir, keyfile, execlog, str(exectimeout), perfdate))
                    sys.stdout.flush()

                    p = Popen([utildir+'/test/computePerfStats',
                               perfexecname, perfdir, keyfile, execlog, str(exectimeout), perfdate],
                              stdout=subprocess.PIPE)
                    sys.stdout.write('%s'%(p.communicate()[0]))
                    sys.stdout.flush()

                    status = p.returncode
                    if not exectimeout and not launcher_error:
                        if status == 0:
                            os.unlink(execlog)
                            sys.stdout.write('%s[Success '%(futuretest))
                        else:
                            sys.stdout.write('%s[Error '%(futuretest))
                        sys.stdout.write('matching performance keys for %s/%s'%
                                        (localdir, test_filename))
                        if status!=0:
                            printTestVariation(compoptsnum, compoptslist,
                                               execoptsnum, execoptslist);
                        sys.stdout.write(']\n')

                    if exectimeout or status != 0:
                        break

        cleanup(execname)

    del execoptslist
    del compoptslist

    elapsedCurFileTestTime = time.time() - curFileTestStart
    test_name = os.path.join(localdir, test_filename)
    printEndOfTestMsg(test_name, elapsedCurFileTestTime)


sys.exit(0)<|MERGE_RESOLUTION|>--- conflicted
+++ resolved
@@ -301,13 +301,9 @@
         try:
             # grab the chplenv so it can be stuffed into the subprocess env
             env_cmd = [os.path.join(utildir, 'printchplenv'), '--all', '--simple', '--no-tidy', '--internal']
-<<<<<<< HEAD
+
             chpl_env = Popen(env_cmd, stdout=subprocess.PIPE).communicate()[0]
-            chpl_env = dict(map(lambda l: l.split('='), chpl_env.splitlines()))
-=======
-            chpl_env = subprocess.Popen(env_cmd, stdout=subprocess.PIPE).communicate()[0]
             chpl_env = dict(map(lambda l: l.split('=', 1), chpl_env.splitlines()))
->>>>>>> d6e7e3e8
             file_env = os.environ.copy()
             file_env.update(chpl_env)
 
